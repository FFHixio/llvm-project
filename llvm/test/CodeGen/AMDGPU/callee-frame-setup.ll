--- conflicted
+++ resolved
@@ -282,15 +282,8 @@
 ; FLATSCR: scratch_store_dword off, v{{[0-9]+}}, s33 offset:8
 ; GCN: ;;#ASMSTART
 
-<<<<<<< HEAD
-; MUBUF:        s_sub_u32 s32, s32, 0x400
-; FLATSCR:      s_sub_u32 s32, s32, 16
-=======
-; MUBUF:        s_addk_i32 s32, 0x400
 ; MUBUF:        s_addk_i32 s32, 0xfc00
-; FLATSCR:      s_add_i32 s32, s32, 16
 ; FLATSCR:      s_add_i32 s32, s32, -16
->>>>>>> 05289dfb
 ; GCN-NEXT: v_readlane_b32 s33, v1, 63
 ; GCN-NEXT: s_or_saveexec_b64 [[COPY_EXEC1:s\[[0-9]+:[0-9]+\]]], -1{{$}}
 ; MUBUF-NEXT:   buffer_load_dword [[CSR_VGPR]], off, s[0:3], s32 offset:12 ; 4-byte Folded Reload
@@ -319,9 +312,9 @@
 ; GCN: s_waitcnt
 ; GCN: s_mov_b32 [[FP_COPY:s[0-9]+]], s33
 ; GCN-NEXT: s_mov_b32 s33, s32
-; MUBUF:   s_add_u32 s32, s32, 0x400
+; MUBUF:   s_addk_i32 s32, 0x400
 ; MUBUF:   buffer_store_dword v41, off, s[0:3], s33 ; 4-byte Folded Spill
-; FLATSCR: s_add_u32 s32, s32, 16
+; FLATSCR: s_add_i32 s32, s32, 16
 ; FLATSCR: scratch_store_dword off, v41, s33 ; 4-byte Folded Spill
 ; GCN-COUNT-62: v_writelane_b32 v1,
 ; GCN: v_writelane_b32 v1,
@@ -330,11 +323,6 @@
 ; GCN: ;;#ASMSTART
 ; MUBUF:   buffer_load_dword v41, off, s[0:3], s33 ; 4-byte Folded Reload
 ; FLATSCR: scratch_load_dword v41, off, s33 ; 4-byte Folded Reload
-<<<<<<< HEAD
-=======
-; MUBUF:        s_addk_i32 s32, 0x400
-; FLATSCR:      s_add_i32 s32, s32, 16
->>>>>>> 05289dfb
 ; GCN-COUNT-64: v_readlane_b32 s{{[0-9]+}}, v1
 ; MUBUF-NEXT:   s_addk_i32 s32, 0xfc00
 ; FLATSCR-NEXT: s_add_i32 s32, s32, -16
@@ -375,15 +363,9 @@
 ; MUBUF-NEXT:   buffer_store_dword [[ZERO]], off, s[0:3], s33
 ; FLATSCR-NEXT: scratch_store_dword off, [[ZERO]], s33
 ; GCN-NEXT: s_waitcnt vmcnt(0)
-<<<<<<< HEAD
-; MUBUF-NEXT:   s_sub_u32 s32, s32, 0x100000
-; FLATSCR-NEXT: s_sub_u32 s32, s32, 0x4000
-; GCN-NEXT: s_mov_b32
-=======
 ; MUBUF-NEXT:   s_add_i32 s32, s32, 0xfff00000
 ; FLATSCR-NEXT: s_addk_i32 s32, 0xc000
-; GCN-NEXT: s_mov_b32 s33, [[FP_COPY]]
->>>>>>> 05289dfb
+; GCN-NEXT: s_mov_b32
 ; GCN-NEXT: s_setpc_b64
 define void @realign_stack_no_fp_elim() #1 {
   %alloca = alloca i32, align 8192, addrspace(5)
@@ -453,21 +435,11 @@
 ; MUBUF:       s_addk_i32 s32, 0x300{{$}}
 ; FLATSCR:     s_add_i32 s32, s32, 12{{$}}
 
-<<<<<<< HEAD
 ; GCN-DAG:      ;;#ASMSTART
 ; GCN-DAG:      v_readlane_b32
 ; GCN:          v_readlane_b32
-; MUBUF-NEXT:   s_sub_u32 s32, s32, 0x300{{$}}
-; FLATSCR-NEXT: s_sub_u32 s32, s32, 12{{$}}
-=======
-; MUBUF:        v_readlane_b32 s4, [[CSR_VGPR]], 0
-; FLATSCR:      v_readlane_b32 s0, [[CSR_VGPR]], 0
-; GCN: ;;#ASMSTART
-; MUBUF:        v_readlane_b32 s5, [[CSR_VGPR]], 1
-; FLATSCR:      v_readlane_b32 s1, [[CSR_VGPR]], 1
 ; MUBUF-NEXT:   s_addk_i32 s32, 0xfd00{{$}}
 ; FLATSCR-NEXT: s_add_i32 s32, s32, -12{{$}}
->>>>>>> 05289dfb
 ; GCN-NEXT: v_readlane_b32 s33, [[CSR_VGPR]], 2
 ; GCN-NEXT: s_or_saveexec_b64 [[COPY_EXEC1:s\[[0-9]+:[0-9]+\]]], -1{{$}}
 ; MUBUF-NEXT:   buffer_load_dword [[CSR_VGPR]], off, s[0:3], s32 offset:8 ; 4-byte Folded Reload
@@ -566,13 +538,8 @@
 ; MUBUF:   buffer_store_dword v{{[0-9]+}}, off, s[0:3], s33{{$}}
 ; FLATSCR: scratch_store_dword off, v{{[0-9]+}}, s33{{$}}
 ; GCN:     s_swappc_b64
-<<<<<<< HEAD
-; MUBUF:   s_sub_u32
-; FLATSCR: s_sub_u32 s32, s32, 16
-=======
-; MUBUF:   s_addk_i32 s32, 0xfc00
+; MUBUF:   s_addk_i32
 ; FLATSCR: s_add_i32 s32, s32, -16
->>>>>>> 05289dfb
 ; GCN: s_mov_b32 s33, [[FP_COPY:s[0-9]+]]
 define void @ipra_call_with_stack() #0 {
   %alloca = alloca i32, addrspace(5)
