;RUN: llc < %s -march=amdgcn -mcpu=verde -verify-machineinstrs | FileCheck %s --check-prefix=CHECK --check-prefix=SI
;RUN: llc < %s -march=amdgcn -mcpu=tonga -verify-machineinstrs | FileCheck %s --check-prefix=CHECK --check-prefix=VI

; Check that WQM isn't triggered by image load/store intrinsics.
;
;CHECK-LABEL: {{^}}test1:
;CHECK-NOT: s_wqm
define amdgpu_ps <4 x float> @test1(<8 x i32> inreg %rsrc, <4 x i32> %c) {
main_body:
  %tex = call <4 x float> @llvm.amdgcn.image.load.v4f32.v4i32.v8i32(<4 x i32> %c, <8 x i32> %rsrc, i32 15, i1 0, i1 0, i1 0, i1 0)
  call void @llvm.amdgcn.image.store.v4f32.v4i32.v8i32(<4 x float> %tex, <4 x i32> %c, <8 x i32> %rsrc, i32 15, i1 0, i1 0, i1 0, i1 0)
  ret <4 x float> %tex
}

; Check that WQM is triggered by image samples and left untouched for loads...
;
;CHECK-LABEL: {{^}}test2:
;CHECK-NEXT: ; %main_body
;CHECK-NEXT: s_wqm_b64 exec, exec
;CHECK-NOT: exec
define amdgpu_ps void @test2(<8 x i32> inreg %rsrc, <4 x i32> inreg %sampler, float addrspace(1)* inreg %ptr, <4 x i32> %c) {
main_body:
  %c.1 = call <4 x float> @llvm.SI.image.sample.v4i32(<4 x i32> %c, <8 x i32> %rsrc, <4 x i32> %sampler, i32 15, i32 0, i32 0, i32 0, i32 0, i32 0, i32 0, i32 0)
  %c.2 = bitcast <4 x float> %c.1 to <4 x i32>
  %c.3 = extractelement <4 x i32> %c.2, i32 0
  %gep = getelementptr float, float addrspace(1)* %ptr, i32 %c.3
  %data = load float, float addrspace(1)* %gep

  call void @llvm.SI.export(i32 15, i32 1, i32 1, i32 0, i32 1, float %data, float undef, float undef, float undef)

  ret void
}

; ... but disabled for stores (and, in this simple case, not re-enabled).
;
;CHECK-LABEL: {{^}}test3:
;CHECK-NEXT: ; %main_body
;CHECK-NEXT: s_mov_b64 [[ORIG:s\[[0-9]+:[0-9]+\]]], exec
;CHECK-NEXT: s_wqm_b64 exec, exec
;CHECK: s_and_b64 exec, exec, [[ORIG]]
;CHECK: image_sample
;CHECK: store
;CHECK-NOT: exec
;CHECK: .size test3
define amdgpu_ps <4 x float> @test3(<8 x i32> inreg %rsrc, <4 x i32> inreg %sampler, <4 x i32> %c) {
main_body:
  %tex = call <4 x float> @llvm.SI.image.sample.v4i32(<4 x i32> %c, <8 x i32> %rsrc, <4 x i32> %sampler, i32 15, i32 0, i32 0, i32 0, i32 0, i32 0, i32 0, i32 0)
  %tex.1 = bitcast <4 x float> %tex to <4 x i32>
  %tex.2 = extractelement <4 x i32> %tex.1, i32 0

  call void @llvm.amdgcn.buffer.store.v4f32(<4 x float> %tex, <4 x i32> undef, i32 %tex.2, i32 0, i1 0, i1 0)

  ret <4 x float> %tex
}

; Check that WQM is re-enabled when required.
;
;CHECK-LABEL: {{^}}test4:
;CHECK-NEXT: ; %main_body
;CHECK-NEXT: s_mov_b64 [[ORIG:s\[[0-9]+:[0-9]+\]]], exec
;CHECK-NEXT: s_wqm_b64 exec, exec
;CHECK: v_mul_lo_i32 [[MUL:v[0-9]+]], v0, v1
;CHECK: s_and_b64 exec, exec, [[ORIG]]
;CHECK: store
;CHECK: s_wqm_b64 exec, exec
;CHECK: image_sample
;CHECK: image_sample
define amdgpu_ps <4 x float> @test4(<8 x i32> inreg %rsrc, <4 x i32> inreg %sampler, float addrspace(1)* inreg %ptr, i32 %c, i32 %d, float %data) {
main_body:
  %c.1 = mul i32 %c, %d

  call void @llvm.amdgcn.buffer.store.v4f32(<4 x float> undef, <4 x i32> undef, i32 %c.1, i32 0, i1 0, i1 0)

  %tex = call <4 x float> @llvm.SI.image.sample.i32(i32 %c.1, <8 x i32> %rsrc, <4 x i32> %sampler, i32 15, i32 0, i32 0, i32 0, i32 0, i32 0, i32 0, i32 0)
  %tex.1 = bitcast <4 x float> %tex to <4 x i32>
  %dtex = call <4 x float> @llvm.SI.image.sample.v4i32(<4 x i32> %tex.1, <8 x i32> %rsrc, <4 x i32> %sampler, i32 15, i32 0, i32 0, i32 0, i32 0, i32 0, i32 0, i32 0)
  ret <4 x float> %dtex
}

; Check a case of one branch of an if-else requiring WQM, the other requiring
; exact.
;
; Note: In this particular case, the save-and-restore could be avoided if the
; analysis understood that the two branches of the if-else are mutually
; exclusive.
;
;CHECK-LABEL: {{^}}test_control_flow_0:
;CHECK-NEXT: ; %main_body
;CHECK-NEXT: s_mov_b64 [[ORIG:s\[[0-9]+:[0-9]+\]]], exec
;CHECK-NEXT: s_wqm_b64 exec, exec
;CHECK: %ELSE
;CHECK: s_and_saveexec_b64 [[SAVED:s\[[0-9]+:[0-9]+\]]], [[ORIG]]
;CHECK: store
;CHECK: s_mov_b64 exec, [[SAVED]]
;CHECK: %IF
;CHECK: image_sample
;CHECK: image_sample
define amdgpu_ps float @test_control_flow_0(<8 x i32> inreg %rsrc, <4 x i32> inreg %sampler, i32 %c, i32 %z, float %data) {
main_body:
  %cmp = icmp eq i32 %z, 0
  br i1 %cmp, label %IF, label %ELSE

IF:
  %tex = call <4 x float> @llvm.SI.image.sample.i32(i32 %c, <8 x i32> %rsrc, <4 x i32> %sampler, i32 15, i32 0, i32 0, i32 0, i32 0, i32 0, i32 0, i32 0)
  %tex.1 = bitcast <4 x float> %tex to <4 x i32>
  %dtex = call <4 x float> @llvm.SI.image.sample.v4i32(<4 x i32> %tex.1, <8 x i32> %rsrc, <4 x i32> %sampler, i32 15, i32 0, i32 0, i32 0, i32 0, i32 0, i32 0, i32 0)
  %data.if = extractelement <4 x float> %dtex, i32 0
  br label %END

ELSE:
  call void @llvm.amdgcn.buffer.store.f32(float %data, <4 x i32> undef, i32 %c, i32 0, i1 0, i1 0)
  br label %END

END:
  %r = phi float [ %data.if, %IF ], [ %data, %ELSE ]
  ret float %r
}

; Reverse branch order compared to the previous test.
;
;CHECK-LABEL: {{^}}test_control_flow_1:
;CHECK-NEXT: ; %main_body
;CHECK-NEXT: s_mov_b64 [[ORIG:s\[[0-9]+:[0-9]+\]]], exec
;CHECK-NEXT: s_wqm_b64 exec, exec
;CHECK: %IF
;CHECK: image_sample
;CHECK: image_sample
;CHECK: %Flow
;CHECK-NEXT: s_or_saveexec_b64 [[SAVED:s\[[0-9]+:[0-9]+\]]],
;CHECK-NEXT: s_and_b64 exec, exec, [[ORIG]]
;CHECK-NEXT: s_and_b64 [[SAVED]], exec, [[SAVED]]
;CHECK-NEXT: s_xor_b64 exec, exec, [[SAVED]]
;CHECK-NEXT: mask branch [[END_BB:BB[0-9]+_[0-9]+]]
;CHECK-NEXT: BB{{[0-9]+_[0-9]+}}: ; %ELSE
;CHECK: store_dword
;CHECK: [[END_BB]]: ; %END
;CHECK: s_or_b64 exec, exec,
;CHECK: v_mov_b32_e32 v0
;CHECK: ; return
define amdgpu_ps float @test_control_flow_1(<8 x i32> inreg %rsrc, <4 x i32> inreg %sampler, i32 %c, i32 %z, float %data) {
main_body:
  %cmp = icmp eq i32 %z, 0
  br i1 %cmp, label %ELSE, label %IF

IF:
  %tex = call <4 x float> @llvm.SI.image.sample.i32(i32 %c, <8 x i32> %rsrc, <4 x i32> %sampler, i32 15, i32 0, i32 0, i32 0, i32 0, i32 0, i32 0, i32 0)
  %tex.1 = bitcast <4 x float> %tex to <4 x i32>
  %dtex = call <4 x float> @llvm.SI.image.sample.v4i32(<4 x i32> %tex.1, <8 x i32> %rsrc, <4 x i32> %sampler, i32 15, i32 0, i32 0, i32 0, i32 0, i32 0, i32 0, i32 0)
  %data.if = extractelement <4 x float> %dtex, i32 0
  br label %END

ELSE:
  call void @llvm.amdgcn.buffer.store.f32(float %data, <4 x i32> undef, i32 %c, i32 0, i1 0, i1 0)
  br label %END

END:
  %r = phi float [ %data.if, %IF ], [ %data, %ELSE ]
  ret float %r
}

; Check that branch conditions are properly marked as needing WQM...
;
;CHECK-LABEL: {{^}}test_control_flow_2:
;CHECK-NEXT: ; %main_body
;CHECK-NEXT: s_mov_b64 [[ORIG:s\[[0-9]+:[0-9]+\]]], exec
;CHECK-NEXT: s_wqm_b64 exec, exec
;CHECK: s_and_b64 exec, exec, [[ORIG]]
;CHECK: store
;CHECK: s_wqm_b64 exec, exec
;CHECK: load
;CHECK: s_and_b64 exec, exec, [[ORIG]]
;CHECK: store
;CHECK: s_wqm_b64 exec, exec
;CHECK: v_cmp
define amdgpu_ps <4 x float> @test_control_flow_2(<8 x i32> inreg %rsrc, <4 x i32> inreg %sampler, <3 x i32> %idx, <2 x float> %data, i32 %coord) {
main_body:
  %idx.1 = extractelement <3 x i32> %idx, i32 0
  %data.1 = extractelement <2 x float> %data, i32 0
  call void @llvm.amdgcn.buffer.store.f32(float %data.1, <4 x i32> undef, i32 %idx.1, i32 0, i1 0, i1 0)

  ; The load that determines the branch (and should therefore be WQM) is
  ; surrounded by stores that require disabled WQM.
  %idx.2 = extractelement <3 x i32> %idx, i32 1
  %z = call float @llvm.amdgcn.buffer.load.f32(<4 x i32> undef, i32 %idx.2, i32 0, i1 0, i1 0)

  %idx.3 = extractelement <3 x i32> %idx, i32 2
  %data.3 = extractelement <2 x float> %data, i32 1
  call void @llvm.amdgcn.buffer.store.f32(float %data.3, <4 x i32> undef, i32 %idx.3, i32 0, i1 0, i1 0)

  %cc = fcmp ogt float %z, 0.0
  br i1 %cc, label %IF, label %ELSE

IF:
  %coord.IF = mul i32 %coord, 3
  br label %END

ELSE:
  %coord.ELSE = mul i32 %coord, 4
  br label %END

END:
  %coord.END = phi i32 [ %coord.IF, %IF ], [ %coord.ELSE, %ELSE ]
  %tex = call <4 x float> @llvm.SI.image.sample.i32(i32 %coord.END, <8 x i32> %rsrc, <4 x i32> %sampler, i32 15, i32 0, i32 0, i32 0, i32 0, i32 0, i32 0, i32 0)
  ret <4 x float> %tex
}

; ... but only if they really do need it.
;
;CHECK-LABEL: {{^}}test_control_flow_3:
;CHECK-NEXT: ; %main_body
;CHECK-NEXT: s_mov_b64 [[ORIG:s\[[0-9]+:[0-9]+\]]], exec
;CHECK-NEXT: s_wqm_b64 exec, exec
;CHECK: image_sample
;CHECK: s_and_b64 exec, exec, [[ORIG]]
;CHECK: image_sample
;CHECK: store
;CHECK: v_cmp
define amdgpu_ps float @test_control_flow_3(<8 x i32> inreg %rsrc, <4 x i32> inreg %sampler, i32 %idx, i32 %coord) {
main_body:
  %tex = call <4 x float> @llvm.SI.image.sample.i32(i32 %coord, <8 x i32> %rsrc, <4 x i32> %sampler, i32 15, i32 0, i32 0, i32 0, i32 0, i32 0, i32 0, i32 0)
  %tex.1 = bitcast <4 x float> %tex to <4 x i32>
  %dtex = call <4 x float> @llvm.SI.image.sample.v4i32(<4 x i32> %tex.1, <8 x i32> %rsrc, <4 x i32> %sampler, i32 15, i32 0, i32 0, i32 0, i32 0, i32 0, i32 0, i32 0)
  %dtex.1 = extractelement <4 x float> %dtex, i32 0

  call void @llvm.amdgcn.buffer.store.f32(float %dtex.1, <4 x i32> undef, i32 %idx, i32 0, i1 0, i1 0)

  %cc = fcmp ogt float %dtex.1, 0.0
  br i1 %cc, label %IF, label %ELSE

IF:
  %tex.IF = fmul float %dtex.1, 3.0
  br label %END

ELSE:
  %tex.ELSE = fmul float %dtex.1, 4.0
  br label %END

END:
  %tex.END = phi float [ %tex.IF, %IF ], [ %tex.ELSE, %ELSE ]
  ret float %tex.END
}

; Another test that failed at some point because of terminator handling.
;
;CHECK-LABEL: {{^}}test_control_flow_4:
;CHECK-NEXT: ; %main_body
;CHECK-NEXT: s_mov_b64 [[ORIG:s\[[0-9]+:[0-9]+\]]], exec
;CHECK-NEXT: s_wqm_b64 exec, exec
;CHECK: %IF
;CHECK: s_and_saveexec_b64 [[SAVE:s\[[0-9]+:[0-9]+\]]],  [[ORIG]]
;CHECK: load
;CHECK: store
;CHECK: s_mov_b64 exec, [[SAVE]]
;CHECK: %END
;CHECK: image_sample
;CHECK: image_sample
define amdgpu_ps <4 x float> @test_control_flow_4(<8 x i32> inreg %rsrc, <4 x i32> inreg %sampler, i32 %coord, i32 %y, float %z) {
main_body:
  %cond = icmp eq i32 %y, 0
  br i1 %cond, label %IF, label %END

IF:
  %data = call float @llvm.amdgcn.buffer.load.f32(<4 x i32> undef, i32 0, i32 0, i1 0, i1 0)
  call void @llvm.amdgcn.buffer.store.f32(float %data, <4 x i32> undef, i32 1, i32 0, i1 0, i1 0)
  br label %END

END:
  %tex = call <4 x float> @llvm.SI.image.sample.i32(i32 %coord, <8 x i32> %rsrc, <4 x i32> %sampler, i32 15, i32 0, i32 0, i32 0, i32 0, i32 0, i32 0, i32 0)
  %tex.1 = bitcast <4 x float> %tex to <4 x i32>
  %dtex = call <4 x float> @llvm.SI.image.sample.v4i32(<4 x i32> %tex.1, <8 x i32> %rsrc, <4 x i32> %sampler, i32 15, i32 0, i32 0, i32 0, i32 0, i32 0, i32 0, i32 0)
  ret <4 x float> %dtex
}

; Kill is performed in WQM mode so that uniform kill behaves correctly ...
;
;CHECK-LABEL: {{^}}test_kill_0:
;CHECK-NEXT: ; %main_body
;CHECK-NEXT: s_mov_b64 [[ORIG:s\[[0-9]+:[0-9]+\]]], exec
;CHECK-NEXT: s_wqm_b64 exec, exec
;CHECK: s_and_b64 exec, exec, [[ORIG]]
;CHECK: image_sample
;CHECK: buffer_store_dword
;CHECK: s_wqm_b64 exec, exec
;CHECK: v_cmpx_
;CHECK: s_and_saveexec_b64 [[SAVE:s\[[0-9]+:[0-9]+\]]], [[ORIG]]
;CHECK: buffer_store_dword
;CHECK: s_mov_b64 exec, [[SAVE]]
;CHECK: image_sample
define amdgpu_ps <4 x float> @test_kill_0(<8 x i32> inreg %rsrc, <4 x i32> inreg %sampler, float addrspace(1)* inreg %ptr, <2 x i32> %idx, <2 x float> %data, i32 %coord, i32 %coord2, float %z) {
main_body:
  %tex = call <4 x float> @llvm.SI.image.sample.i32(i32 %coord, <8 x i32> %rsrc, <4 x i32> %sampler, i32 15, i32 0, i32 0, i32 0, i32 0, i32 0, i32 0, i32 0)

  %idx.0 = extractelement <2 x i32> %idx, i32 0
  %data.0 = extractelement <2 x float> %data, i32 0
  call void @llvm.amdgcn.buffer.store.f32(float %data.0, <4 x i32> undef, i32 %idx.0, i32 0, i1 0, i1 0)

  call void @llvm.AMDGPU.kill(float %z)

  %idx.1 = extractelement <2 x i32> %idx, i32 1
  %data.1 = extractelement <2 x float> %data, i32 1
  call void @llvm.amdgcn.buffer.store.f32(float %data.1, <4 x i32> undef, i32 %idx.1, i32 0, i1 0, i1 0)

  %tex2 = call <4 x float> @llvm.SI.image.sample.i32(i32 %coord2, <8 x i32> %rsrc, <4 x i32> %sampler, i32 15, i32 0, i32 0, i32 0, i32 0, i32 0, i32 0, i32 0)
  %tex2.1 = bitcast <4 x float> %tex2 to <4 x i32>
  %dtex = call <4 x float> @llvm.SI.image.sample.v4i32(<4 x i32> %tex2.1, <8 x i32> %rsrc, <4 x i32> %sampler, i32 15, i32 0, i32 0, i32 0, i32 0, i32 0, i32 0, i32 0)
  %out = fadd <4 x float> %tex, %dtex

  ret <4 x float> %out
}

; ... but only if WQM is necessary.
;
; CHECK-LABEL: {{^}}test_kill_1:
; CHECK-NEXT: ; %main_body
; CHECK: s_mov_b64 [[ORIG:s\[[0-9]+:[0-9]+\]]], exec
; CHECK: s_wqm_b64 exec, exec
; CHECK: image_sample
; CHECK: s_and_b64 exec, exec, [[ORIG]]
; CHECK: image_sample
; CHECK: buffer_store_dword
; CHECK-NOT: wqm
; CHECK: v_cmpx_
define amdgpu_ps <4 x float> @test_kill_1(<8 x i32> inreg %rsrc, <4 x i32> inreg %sampler, i32 %idx, float %data, i32 %coord, i32 %coord2, float %z) {
main_body:
  %tex = call <4 x float> @llvm.SI.image.sample.i32(i32 %coord, <8 x i32> %rsrc, <4 x i32> %sampler, i32 15, i32 0, i32 0, i32 0, i32 0, i32 0, i32 0, i32 0)
  %tex.1 = bitcast <4 x float> %tex to <4 x i32>
  %dtex = call <4 x float> @llvm.SI.image.sample.v4i32(<4 x i32> %tex.1, <8 x i32> %rsrc, <4 x i32> %sampler, i32 15, i32 0, i32 0, i32 0, i32 0, i32 0, i32 0, i32 0)

  call void @llvm.amdgcn.buffer.store.f32(float %data, <4 x i32> undef, i32 0, i32 0, i1 0, i1 0)

  call void @llvm.AMDGPU.kill(float %z)

  ret <4 x float> %dtex
}

; Check prolog shaders.
;
; CHECK-LABEL: {{^}}test_prolog_1:
; CHECK: s_mov_b64 [[ORIG:s\[[0-9]+:[0-9]+\]]], exec
; CHECK: s_wqm_b64 exec, exec
; CHECK: v_add_f32_e32 v0,
; CHECK: s_and_b64 exec, exec, [[ORIG]]
define amdgpu_ps float @test_prolog_1(float %a, float %b) #4 {
main_body:
  %s = fadd float %a, %b
  ret float %s
}

; CHECK-LABEL: {{^}}test_loop_vcc:
; CHECK-NEXT: ; %entry
; CHECK-NEXT: s_mov_b64 [[LIVE:s\[[0-9]+:[0-9]+\]]], exec
; CHECK: s_wqm_b64 exec, exec
; CHECK: s_and_b64 exec, exec, [[LIVE]]
; CHECK: image_store
; CHECK: s_wqm_b64 exec, exec
; CHECK-DAG: v_mov_b32_e32 [[CTR:v[0-9]+]], 0
; CHECK-DAG: v_mov_b32_e32 [[SEVEN:v[0-9]+]], 0x40e00000
; CHECK: s_branch [[LOOPHDR:BB[0-9]+_[0-9]+]]

; CHECK: v_add_f32_e32 [[CTR]], 2.0, [[CTR]]
; CHECK: [[LOOPHDR]]: ; %loop
; CHECK: v_cmp_lt_f32_e32 vcc, [[SEVEN]], [[CTR]]
; CHECK: s_cbranch_vccz
; CHECK: ; %break

; CHECK: ; return
define amdgpu_ps <4 x float> @test_loop_vcc(<4 x float> %in) nounwind {
entry:
  call void @llvm.amdgcn.image.store.v4f32.v4i32.v8i32(<4 x float> %in, <4 x i32> undef, <8 x i32> undef, i32 15, i1 0, i1 0, i1 0, i1 0)
  br label %loop

loop:
  %ctr.iv = phi float [ 0.0, %entry ], [ %ctr.next, %body ]
  %c.iv = phi <4 x float> [ %in, %entry ], [ %c.next, %body ]
  %cc = fcmp ogt float %ctr.iv, 7.0
  br i1 %cc, label %break, label %body

body:
  %c.i = bitcast <4 x float> %c.iv to <4 x i32>
  %c.next = call <4 x float> @llvm.SI.image.sample.v4i32(<4 x i32> %c.i, <8 x i32> undef, <4 x i32> undef, i32 15, i32 0, i32 0, i32 0, i32 0, i32 0, i32 0, i32 0)
  %ctr.next = fadd float %ctr.iv, 2.0
  br label %loop

break:
  ret <4 x float> %c.iv
}

; Only intrinsic stores need exact execution -- other stores do not have
; externally visible effects and may require WQM for correctness.
;
; CHECK-LABEL: {{^}}test_alloca:
; CHECK: s_mov_b64 [[LIVE:s\[[0-9]+:[0-9]+\]]], exec
; CHECK: s_wqm_b64 exec, exec

; CHECK: s_and_b64 exec, exec, [[LIVE]]
; CHECK: buffer_store_dword {{v[0-9]+}}, off, {{s\[[0-9]+:[0-9]+\]}}, 0
; CHECK: s_wqm_b64 exec, exec
; CHECK: buffer_store_dword {{v[0-9]+}}, {{v[0-9]+}}, {{s\[[0-9]+:[0-9]+\]}}, {{s[0-9]+}} offen
; CHECK: s_and_b64 exec, exec, [[LIVE]]
; CHECK: buffer_store_dword {{v[0-9]+}}, {{v[0-9]+}}, {{s\[[0-9]+:[0-9]+\]}}, 0 idxen
; CHECK: s_wqm_b64 exec, exec
; CHECK: buffer_load_dword {{v[0-9]+}}, {{v[0-9]+}}, {{s\[[0-9]+:[0-9]+\]}}, {{s[0-9]+}} offen

; CHECK: s_and_b64 exec, exec, [[LIVE]]
; CHECK: image_sample
; CHECK: buffer_store_dwordx4
define amdgpu_ps void @test_alloca(float %data, i32 %a, i32 %idx) nounwind {
entry:
  %array = alloca [32 x i32], align 4

  call void @llvm.amdgcn.buffer.store.f32(float %data, <4 x i32> undef, i32 0, i32 0, i1 0, i1 0)

  %s.gep = getelementptr [32 x i32], [32 x i32]* %array, i32 0, i32 0
  store volatile i32 %a, i32* %s.gep, align 4

  call void @llvm.amdgcn.buffer.store.f32(float %data, <4 x i32> undef, i32 1, i32 0, i1 0, i1 0)

  %c.gep = getelementptr [32 x i32], [32 x i32]* %array, i32 0, i32 %idx
  %c = load i32, i32* %c.gep, align 4

  %t = call <4 x float> @llvm.SI.image.sample.i32(i32 %c, <8 x i32> undef, <4 x i32> undef, i32 15, i32 0, i32 0, i32 0, i32 0, i32 0, i32 0, i32 0)

  call void @llvm.amdgcn.buffer.store.v4f32(<4 x float> %t, <4 x i32> undef, i32 0, i32 0, i1 0, i1 0)

  ret void
}

; Must return to exact at the end of a non-void returning shader,
; otherwise the EXEC mask exported by the epilog will be wrong. This is true
; even if the shader has no kills, because a kill could have happened in a
; previous shader fragment.
;
; CHECK-LABEL: {{^}}test_nonvoid_return:
; CHECK: s_mov_b64 [[LIVE:s\[[0-9]+:[0-9]+\]]], exec
; CHECK: s_wqm_b64 exec, exec
;
; CHECK: s_and_b64 exec, exec, [[LIVE]]
; CHECK-NOT: exec
define amdgpu_ps <4 x float> @test_nonvoid_return() nounwind {
  %tex = call <4 x float> @llvm.SI.image.sample.v4i32(<4 x i32> undef, <8 x i32> undef, <4 x i32> undef, i32 15, i32 0, i32 0, i32 0, i32 0, i32 0, i32 0, i32 0)
  %tex.i = bitcast <4 x float> %tex to <4 x i32>
  %dtex = call <4 x float> @llvm.SI.image.sample.v4i32(<4 x i32> %tex.i, <8 x i32> undef, <4 x i32> undef, i32 15, i32 0, i32 0, i32 0, i32 0, i32 0, i32 0, i32 0)
  ret <4 x float> %dtex
}

; CHECK-LABEL: {{^}}test_nonvoid_return_unreachable:
; CHECK: s_mov_b64 [[LIVE:s\[[0-9]+:[0-9]+\]]], exec
; CHECK: s_wqm_b64 exec, exec
;
; CHECK: s_and_b64 exec, exec, [[LIVE]]
; CHECK-NOT: exec
define amdgpu_ps <4 x float> @test_nonvoid_return_unreachable(i32 inreg %c) nounwind {
entry:
  %tex = call <4 x float> @llvm.SI.image.sample.v4i32(<4 x i32> undef, <8 x i32> undef, <4 x i32> undef, i32 15, i32 0, i32 0, i32 0, i32 0, i32 0, i32 0, i32 0)
  %tex.i = bitcast <4 x float> %tex to <4 x i32>
  %dtex = call <4 x float> @llvm.SI.image.sample.v4i32(<4 x i32> %tex.i, <8 x i32> undef, <4 x i32> undef, i32 15, i32 0, i32 0, i32 0, i32 0, i32 0, i32 0, i32 0)

  %cc = icmp sgt i32 %c, 0
  br i1 %cc, label %if, label %else

if:
  store volatile <4 x float> %dtex, <4 x float>* undef
  unreachable

else:
  ret <4 x float> %dtex
}

<<<<<<< HEAD
declare void @llvm.amdgcn.image.store.v4f32.v4i32.v8i32(<4 x float>, <4 x i32>, <8 x i32>, i32, i1, i1, i1, i1) #1
=======
; Test awareness that s_wqm_b64 clobbers SCC.
;
; CHECK-LABEL: {{^}}test_scc:
; CHECK: s_mov_b64 [[ORIG:s\[[0-9]+:[0-9]+\]]], exec
; CHECK: s_wqm_b64 exec, exec
; CHECK: s_cmp_
; CHECK-NEXT: s_cbranch_scc
; CHECK: ; %if
; CHECK: s_and_b64 exec, exec, [[ORIG]]
; CHECK: image_sample
; CHECK: ; %else
; CHECK: s_and_b64 exec, exec, [[ORIG]]
; CHECK: image_sample
; CHECK: ; %end
define amdgpu_ps <4 x float> @test_scc(i32 inreg %sel, i32 %idx) #1 {
main_body:
  %cc = icmp sgt i32 %sel, 0
  br i1 %cc, label %if, label %else

if:
  %r.if = call <4 x float> @llvm.SI.image.sample.i32(i32 0, <8 x i32> undef, <4 x i32> undef, i32 15, i32 0, i32 0, i32 0, i32 0, i32 0, i32 0, i32 0)
  br label %end

else:
  %r.else = call <4 x float> @llvm.SI.image.sample.v2i32(<2 x i32> <i32 0, i32 1>, <8 x i32> undef, <4 x i32> undef, i32 15, i32 0, i32 0, i32 0, i32 0, i32 0, i32 0, i32 0)
  br label %end

end:
  %r = phi <4 x float> [ %r.if, %if ], [ %r.else, %else ]

  call void @llvm.amdgcn.buffer.store.f32(float 1.0, <4 x i32> undef, i32 %idx, i32 0, i1 0, i1 0)

  ret <4 x float> %r
}


declare void @llvm.amdgcn.image.store.v4i32(<4 x float>, <4 x i32>, <8 x i32>, i32, i1, i1, i1, i1) #1
>>>>>>> 8d4be3aa
declare void @llvm.amdgcn.buffer.store.f32(float, <4 x i32>, i32, i32, i1, i1) #1
declare void @llvm.amdgcn.buffer.store.v4f32(<4 x float>, <4 x i32>, i32, i32, i1, i1) #1

declare <4 x float> @llvm.amdgcn.image.load.v4f32.v4i32.v8i32(<4 x i32>, <8 x i32>, i32, i1, i1, i1, i1) #2
declare float @llvm.amdgcn.buffer.load.f32(<4 x i32>, i32, i32, i1, i1) #2

declare <4 x float> @llvm.SI.image.sample.i32(i32, <8 x i32>, <4 x i32>, i32, i32, i32, i32, i32, i32, i32, i32) #3
declare <4 x float> @llvm.SI.image.sample.v2i32(<2 x i32>, <8 x i32>, <4 x i32>, i32, i32, i32, i32, i32, i32, i32, i32) #3
declare <4 x float> @llvm.SI.image.sample.v4i32(<4 x i32>, <8 x i32>, <4 x i32>, i32, i32, i32, i32, i32, i32, i32, i32) #3

declare void @llvm.AMDGPU.kill(float)
declare void @llvm.SI.export(i32, i32, i32, i32, i32, float, float, float, float)

attributes #1 = { nounwind }
attributes #2 = { nounwind readonly }
attributes #3 = { nounwind readnone }
attributes #4 = { "amdgpu-ps-wqm-outputs" }<|MERGE_RESOLUTION|>--- conflicted
+++ resolved
@@ -466,9 +466,6 @@
   ret <4 x float> %dtex
 }
 
-<<<<<<< HEAD
-declare void @llvm.amdgcn.image.store.v4f32.v4i32.v8i32(<4 x float>, <4 x i32>, <8 x i32>, i32, i1, i1, i1, i1) #1
-=======
 ; Test awareness that s_wqm_b64 clobbers SCC.
 ;
 ; CHECK-LABEL: {{^}}test_scc:
@@ -505,8 +502,7 @@
 }
 
 
-declare void @llvm.amdgcn.image.store.v4i32(<4 x float>, <4 x i32>, <8 x i32>, i32, i1, i1, i1, i1) #1
->>>>>>> 8d4be3aa
+declare void @llvm.amdgcn.image.store.v4f32.v4i32.v8i32(<4 x float>, <4 x i32>, <8 x i32>, i32, i1, i1, i1, i1) #1
 declare void @llvm.amdgcn.buffer.store.f32(float, <4 x i32>, i32, i32, i1, i1) #1
 declare void @llvm.amdgcn.buffer.store.v4f32(<4 x float>, <4 x i32>, i32, i32, i1, i1) #1
 
