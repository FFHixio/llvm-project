; RUN: opt -S -mtriple=amdgcn-- -structurizecfg -si-annotate-control-flow < %s | FileCheck -check-prefix=OPT %s
; RUN: llc -march=amdgcn -verify-machineinstrs < %s | FileCheck -check-prefix=GCN %s

; OPT-LABEL: {{^}}define amdgpu_vs void @multi_else_break(
; OPT: main_body:
; OPT: LOOP.outer:
; OPT: LOOP:
; OPT:     [[if:%[0-9]+]] = call { i1, i64 } @llvm.amdgcn.if.i64(
; OPT:     [[if_exec:%[0-9]+]] = extractvalue { i1, i64 } [[if]], 1
;
; OPT: Flow:
;
; Ensure two if.break calls, for both the inner and outer loops

; OPT:        call void @llvm.amdgcn.end.cf
; OPT-NEXT:   call i64 @llvm.amdgcn.if.break.i64.i64(i1
; OPT-NEXT:   call i1 @llvm.amdgcn.loop.i64(i64
; OPT-NEXT:   call i64 @llvm.amdgcn.if.break.i64.i64(i1
;
; OPT: Flow1:

; GCN-LABEL: {{^}}multi_else_break:

; GCN: ; %main_body
; GCN:      s_mov_b64           [[LEFT_OUTER:s\[[0-9]+:[0-9]+\]]], 0{{$}}

; GCN: [[FLOW2:BB[0-9]+_[0-9]+]]: ; %Flow2
; GCN:      s_or_b64            exec, exec, [[LEFT_INNER:s\[[0-9]+:[0-9]+\]]]
; GCN:      s_and_b64           [[TMP1:s\[[0-9]+:[0-9]+\]]], exec, [[BREAK_OUTER:s\[[0-9]+:[0-9]+\]]]
; GCN:      s_or_b64            [[LEFT_OUTER:s\[[0-9]+:[0-9]+\]]], [[TMP1]], [[LEFT_OUTER]]
; GCN:      s_andn2_b64         exec, exec, [[LEFT_OUTER]]
; GCN:      s_cbranch_execz    [[IF_BLOCK:BB[0-9]+_[0-9]+]]

; GCN: [[OUTER_LOOP:BB[0-9]+_[0-9]+]]: ; %LOOP.outer{{$}}
; GCN:      s_mov_b64           [[LEFT_INNER]], 0{{$}}

; GCN: ; %Flow
; GCN:      s_or_b64            exec, exec, [[SAVE_EXEC:s\[[0-9]+:[0-9]+\]]]
; GCN:      s_and_b64           [[TMP0:s\[[0-9]+:[0-9]+\]]], exec, [[BREAK_INNER:s\[[0-9]+:[0-9]+\]]]
; GCN:      s_or_b64            [[LEFT_INNER]], [[TMP0]], [[LEFT_INNER]]
; GCN:      s_andn2_b64         exec, exec, [[LEFT_INNER]]
; GCN:      s_cbranch_execz    [[FLOW2]]

; GCN: [[INNER_LOOP:BB[0-9]+_[0-9]+]]: ; %LOOP{{$}}
; GCN:      s_or_b64            [[BREAK_OUTER]], [[BREAK_OUTER]], exec
; GCN:      s_or_b64            [[BREAK_INNER]], [[BREAK_INNER]], exec
; GCN:      s_and_saveexec_b64  [[SAVE_EXEC]], vcc

; FIXME: duplicate comparison
; GCN: ; %ENDIF
; GCN-DAG:  v_cmp_eq_u32_e32    vcc,
; GCN-DAG:  v_cmp_ne_u32_e64    [[TMP51NEG:s\[[0-9]+:[0-9]+\]]],
; GCN-DAG:  s_andn2_b64         [[BREAK_OUTER]], [[BREAK_OUTER]], exec
; GCN-DAG:  s_andn2_b64         [[BREAK_INNER]], [[BREAK_INNER]], exec
; GCN-DAG:  s_and_b64           [[TMP_EQ:s\[[0-9]+:[0-9]+\]]], vcc, exec
; GCN-DAG:  s_and_b64           [[TMP_NE:s\[[0-9]+:[0-9]+\]]], [[TMP51NEG]], exec
; GCN-DAG:  s_or_b64            [[BREAK_OUTER]], [[BREAK_OUTER]], [[TMP_EQ]]
; GCN-DAG:  s_or_b64            [[BREAK_INNER]], [[BREAK_INNER]], [[TMP_NE]]

; GCN: [[IF_BLOCK]]: ; %IF
; GCN-NEXT: s_endpgm
define amdgpu_vs void @multi_else_break(<4 x float> %vec, i32 %ub, i32 %cont) {
main_body:
  br label %LOOP.outer

LOOP.outer:                                       ; preds = %ENDIF, %main_body
  %tmp43 = phi i32 [ 0, %main_body ], [ %tmp47, %ENDIF ]
  br label %LOOP

LOOP:                                             ; preds = %ENDIF, %LOOP.outer
  %tmp45 = phi i32 [ %tmp43, %LOOP.outer ], [ %tmp47, %ENDIF ]
  %tmp47 = add i32 %tmp45, 1
  %tmp48 = icmp slt i32 %tmp45, %ub
  br i1 %tmp48, label %ENDIF, label %IF

IF:                                               ; preds = %LOOP
  ret void

ENDIF:                                            ; preds = %LOOP
  %tmp51 = icmp eq i32 %tmp47, %cont
  br i1 %tmp51, label %LOOP, label %LOOP.outer
}

; OPT-LABEL: define amdgpu_kernel void @multi_if_break_loop(
; OPT: llvm.amdgcn.if.break
; OPT: llvm.amdgcn.loop
; OPT: llvm.amdgcn.if.break
; OPT: llvm.amdgcn.end.cf

; GCN-LABEL: {{^}}multi_if_break_loop:
<<<<<<< HEAD
; GCN:      s_mov_b64          [[SAVED_MASK:s\[[0-9]+:[0-9]+\]]], 0{{$}}

; GCN: [[LOOP:BB[0-9]+_[0-9]+]]: ; %Flow4
; GCN:      s_and_b64          [[ANDTMP0:s\[[0-9]+:[0-9]+\]]], exec, {{s\[[0-9]+:[0-9]+\]}}
; GCN:      s_or_b64           [[MASK1:s\[[0-9]+:[0-9]+\]]], [[ANDTMP0]], [[SAVED_MASK]]
; GCN:      s_and_b64          [[BROKEN_THREADS_MASK:s\[[0-9]+:[0-9]+\]]], {{s\[[0-9]+:[0-9]+\]}}, exec
; GCN:      s_andn2_b64        exec, exec, [[MASK1]]
; GCN-NEXT: s_cbranch_execz [[LOOP_EXIT:BB[0-9]+_[0-9]+]]

; GCN: ; %bb1{{$}}
; GCN:      buffer_load_dword  [[LOAD0:v[0-9]+]],
=======
; GCN:      s_mov_b64          [[LEFT:s\[[0-9]+:[0-9]+\]]], 0{{$}}

; GCN: ; %Flow4
; GCN:      s_and_b64          [[BREAK:s\[[0-9]+:[0-9]+\]]], exec, [[BREAK]]
; GCN:      s_or_b64           [[LEFT]], [[BREAK]], [[OLD_LEFT:s\[[0-9]+:[0-9]+\]]]
; GCN:      s_andn2_b64        exec, exec, [[LEFT]]
; GCN-NEXT: s_cbranch_execz

; GCN: [[LOOP:BB[0-9]+_[0-9]+]]: ; %bb1{{$}}
; GCN:      s_mov_b64          [[OLD_LEFT]], [[LEFT]]
>>>>>>> c624027d08d... Revert "[AMDGPU] Come back patch for the 'Assign register class for cross block values according to the divergence.'"

; GCN: ; %LeafBlock1
; GCN:      s_mov_b64
; GCN:      s_mov_b64          [[BREAK]], -1{{$}}

; GCN: ; %case1
; GCN:      buffer_load_dword  [[LOAD2:v[0-9]+]],
; GCN:      v_cmp_ge_i32_e32   vcc, {{v[0-9]+}}, [[LOAD2]]
; GCN:      s_orn2_b64         [[BREAK]], vcc, exec

; GCN: ; %Flow3
; GCN:      s_branch           [[FLOW:BB[0-9]+_[0-9]+]]

; GCN:      s_mov_b64          [[BREAK]], -1{{$}}

; GCN: [[FLOW]]: ; %Flow

; GCN: ; %case0
; GCN:      buffer_load_dword  [[LOAD1:v[0-9]+]],
; GCN-DAG:  s_andn2_b64        [[BREAK]], [[BREAK]], exec
; GCN-DAG:  v_cmp_ge_i32_e32   vcc, {{v[0-9]+}}, [[LOAD1]]
<<<<<<< HEAD
; GCN:      s_andn2_b64 [[BROKEN_THREADS_MASK]], [[BROKEN_THREADS_MASK]], exec
; GCN:      s_and_b64 [[TMP_MASK:s\[[0-9]+:[0-9]+\]]], vcc, exec
; GCN:      s_or_b64 [[BROKEN_THREADS_MASK]], [[BROKEN_THREADS_MASK]], [[TMP_MASK]]
; GCN:      s_branch [[LOOP]]

; GCN: [[LOOP_EXIT]]: ; %Flow6
; GCN: 	s_or_b64 exec, exec, [[SAVED_MASK]]
=======
; GCN-DAG:  s_and_b64          [[TMP:s\[[0-9]+:[0-9]+\]]], vcc, exec
; GCN:      s_or_b64           [[BREAK]], [[BREAK]], [[TMP]]
>>>>>>> c624027d08d... Revert "[AMDGPU] Come back patch for the 'Assign register class for cross block values according to the divergence.'"

define amdgpu_kernel void @multi_if_break_loop(i32 %arg) #0 {
bb:
  %id = call i32 @llvm.amdgcn.workitem.id.x()
  %tmp = sub i32 %id, %arg
  br label %bb1

bb1:
  %lsr.iv = phi i32 [ undef, %bb ], [ %lsr.iv.next, %case0 ], [ %lsr.iv.next, %case1 ]
  %lsr.iv.next = add i32 %lsr.iv, 1
  %cmp0 = icmp slt i32 %lsr.iv.next, 0
  %load0 = load volatile i32, i32 addrspace(1)* undef, align 4
  switch i32 %load0, label %bb9 [
    i32 0, label %case0
    i32 1, label %case1
  ]

case0:
  %load1 = load volatile i32, i32 addrspace(1)* undef, align 4
  %cmp1 = icmp slt i32 %tmp, %load1
  br i1 %cmp1, label %bb1, label %bb9

case1:
  %load2 = load volatile i32, i32 addrspace(1)* undef, align 4
  %cmp2 = icmp slt i32 %tmp, %load2
  br i1 %cmp2, label %bb1, label %bb9

bb9:
  ret void
}

declare i32 @llvm.amdgcn.workitem.id.x() #1

attributes #0 = { nounwind }
attributes #1 = { nounwind readnone }<|MERGE_RESOLUTION|>--- conflicted
+++ resolved
@@ -88,19 +88,6 @@
 ; OPT: llvm.amdgcn.end.cf
 
 ; GCN-LABEL: {{^}}multi_if_break_loop:
-<<<<<<< HEAD
-; GCN:      s_mov_b64          [[SAVED_MASK:s\[[0-9]+:[0-9]+\]]], 0{{$}}
-
-; GCN: [[LOOP:BB[0-9]+_[0-9]+]]: ; %Flow4
-; GCN:      s_and_b64          [[ANDTMP0:s\[[0-9]+:[0-9]+\]]], exec, {{s\[[0-9]+:[0-9]+\]}}
-; GCN:      s_or_b64           [[MASK1:s\[[0-9]+:[0-9]+\]]], [[ANDTMP0]], [[SAVED_MASK]]
-; GCN:      s_and_b64          [[BROKEN_THREADS_MASK:s\[[0-9]+:[0-9]+\]]], {{s\[[0-9]+:[0-9]+\]}}, exec
-; GCN:      s_andn2_b64        exec, exec, [[MASK1]]
-; GCN-NEXT: s_cbranch_execz [[LOOP_EXIT:BB[0-9]+_[0-9]+]]
-
-; GCN: ; %bb1{{$}}
-; GCN:      buffer_load_dword  [[LOAD0:v[0-9]+]],
-=======
 ; GCN:      s_mov_b64          [[LEFT:s\[[0-9]+:[0-9]+\]]], 0{{$}}
 
 ; GCN: ; %Flow4
@@ -111,7 +98,6 @@
 
 ; GCN: [[LOOP:BB[0-9]+_[0-9]+]]: ; %bb1{{$}}
 ; GCN:      s_mov_b64          [[OLD_LEFT]], [[LEFT]]
->>>>>>> c624027d08d... Revert "[AMDGPU] Come back patch for the 'Assign register class for cross block values according to the divergence.'"
 
 ; GCN: ; %LeafBlock1
 ; GCN:      s_mov_b64
@@ -133,18 +119,8 @@
 ; GCN:      buffer_load_dword  [[LOAD1:v[0-9]+]],
 ; GCN-DAG:  s_andn2_b64        [[BREAK]], [[BREAK]], exec
 ; GCN-DAG:  v_cmp_ge_i32_e32   vcc, {{v[0-9]+}}, [[LOAD1]]
-<<<<<<< HEAD
-; GCN:      s_andn2_b64 [[BROKEN_THREADS_MASK]], [[BROKEN_THREADS_MASK]], exec
-; GCN:      s_and_b64 [[TMP_MASK:s\[[0-9]+:[0-9]+\]]], vcc, exec
-; GCN:      s_or_b64 [[BROKEN_THREADS_MASK]], [[BROKEN_THREADS_MASK]], [[TMP_MASK]]
-; GCN:      s_branch [[LOOP]]
-
-; GCN: [[LOOP_EXIT]]: ; %Flow6
-; GCN: 	s_or_b64 exec, exec, [[SAVED_MASK]]
-=======
 ; GCN-DAG:  s_and_b64          [[TMP:s\[[0-9]+:[0-9]+\]]], vcc, exec
 ; GCN:      s_or_b64           [[BREAK]], [[BREAK]], [[TMP]]
->>>>>>> c624027d08d... Revert "[AMDGPU] Come back patch for the 'Assign register class for cross block values according to the divergence.'"
 
 define amdgpu_kernel void @multi_if_break_loop(i32 %arg) #0 {
 bb:
