--- conflicted
+++ resolved
@@ -20,27 +20,14 @@
 ; GFX10-LABEL: dpp_test:
 ; GFX10:       ; %bb.0:
 ; GFX10-NEXT:    s_clause 0x1
-<<<<<<< HEAD
 ; GFX10-NEXT:    s_load_dwordx2 s[4:5], s[0:1], 0x2c
 ; GFX10-NEXT:    s_load_dwordx2 s[2:3], s[0:1], 0x24
-; GFX10-NEXT:    ; implicit-def: $vcc_hi
 ; GFX10-NEXT:    s_waitcnt lgkmcnt(0)
-; GFX10-NEXT:    v_mov_b32_e32 v2, s4
-; GFX10-NEXT:    v_mov_b32_e32 v0, s5
-; GFX10-NEXT:    v_mov_b32_dpp v2, v0 quad_perm:[1,0,0,0] row_mask:0x1 bank_mask:0x1
-; GFX10-NEXT:    v_mov_b32_e32 v0, s2
-; GFX10-NEXT:    v_mov_b32_e32 v1, s3
-; GFX10-NEXT:    global_store_dword v[0:1], v2, off
-=======
-; GFX10-NEXT:    s_load_dwordx2 s[2:3], s[0:1], 0x2c
-; GFX10-NEXT:    s_load_dwordx2 s[0:1], s[0:1], 0x24
-; GFX10-NEXT:    s_waitcnt lgkmcnt(0)
-; GFX10-NEXT:    v_mov_b32_e32 v0, s2
-; GFX10-NEXT:    v_mov_b32_e32 v1, s3
+; GFX10-NEXT:    v_mov_b32_e32 v0, s4
+; GFX10-NEXT:    v_mov_b32_e32 v1, s5
 ; GFX10-NEXT:    v_mov_b32_dpp v0, v1 quad_perm:[1,0,0,0] row_mask:0x1 bank_mask:0x1
 ; GFX10-NEXT:    v_mov_b32_e32 v1, 0
-; GFX10-NEXT:    global_store_dword v1, v0, s[0:1]
->>>>>>> 9168a0f5
+; GFX10-NEXT:    global_store_dword v1, v0, s[2:3]
 ; GFX10-NEXT:    s_endpgm
   %tmp0 = call i32 @llvm.amdgcn.update.dpp.i32(i32 %in1, i32 %in2, i32 1, i32 1, i32 1, i1 false)
   store i32 %tmp0, i32 addrspace(1)* %out
