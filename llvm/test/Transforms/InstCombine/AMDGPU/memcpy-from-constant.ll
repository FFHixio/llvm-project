; NOTE: Assertions have been autogenerated by utils/update_test_checks.py
; RUN: opt -mtriple=amdgcn-amd-amdhsa -S -amdgpu-aa-wrapper -amdgpu-aa -instcombine -o - %s | FileCheck %s

; Make sure the optimization from memcpy-from-global.ll happens, but
; the constant source is not a global variable.

target datalayout = "e-p:64:64-p1:64:64-p2:32:32-p3:32:32-p4:64:64-p5:32:32-p6:32:32-i64:64-v16:16-v24:32-v32:32-v48:64-v96:128-v192:256-v256:256-v512:512-v1024:1024-v2048:2048-n32:64-S32-A5"

; Simple memcpy to alloca from constant address space argument.
define i8 @memcpy_constant_arg_ptr_to_alloca([32 x i8] addrspace(4)* noalias readonly align 4 dereferenceable(32) %arg, i32 %idx) {
; CHECK-LABEL: @memcpy_constant_arg_ptr_to_alloca(
; CHECK-NEXT:    [[TMP1:%.*]] = sext i32 [[IDX:%.*]] to i64
; CHECK-NEXT:    [[GEP:%.*]] = getelementptr [32 x i8], [32 x i8] addrspace(4)* [[ARG:%.*]], i64 0, i64 [[TMP1]]
; CHECK-NEXT:    [[LOAD:%.*]] = load i8, i8 addrspace(4)* [[GEP]], align 1
; CHECK-NEXT:    ret i8 [[LOAD]]
;
  %alloca = alloca [32 x i8], align 4, addrspace(5)
  %alloca.cast = bitcast [32 x i8] addrspace(5)* %alloca to i8 addrspace(5)*
  %arg.cast = bitcast [32 x i8] addrspace(4)* %arg to i8 addrspace(4)*
  call void @llvm.memcpy.p5i8.p4i8.i64(i8 addrspace(5)* %alloca.cast, i8 addrspace(4)* %arg.cast, i64 32, i1 false)
  %gep = getelementptr inbounds [32 x i8], [32 x i8] addrspace(5)* %alloca, i32 0, i32 %idx
  %load = load i8, i8 addrspace(5)* %gep
  ret i8 %load
}

<<<<<<< HEAD
=======
define i8 @memcpy_constant_arg_ptr_to_alloca_load_metadata([32 x i8] addrspace(4)* noalias readonly align 4 dereferenceable(32) %arg, i32 %idx) {
; CHECK-LABEL: @memcpy_constant_arg_ptr_to_alloca_load_metadata(
; CHECK-NEXT:    [[TMP1:%.*]] = sext i32 [[IDX:%.*]] to i64
; CHECK-NEXT:    [[GEP:%.*]] = getelementptr [32 x i8], [32 x i8] addrspace(4)* [[ARG:%.*]], i64 0, i64 [[TMP1]]
; CHECK-NEXT:    [[LOAD:%.*]] = load i8, i8 addrspace(4)* [[GEP]], align 1, !noalias !0
; CHECK-NEXT:    ret i8 [[LOAD]]
;
  %alloca = alloca [32 x i8], align 4, addrspace(5)
  %alloca.cast = bitcast [32 x i8] addrspace(5)* %alloca to i8 addrspace(5)*
  %arg.cast = bitcast [32 x i8] addrspace(4)* %arg to i8 addrspace(4)*
  call void @llvm.memcpy.p5i8.p4i8.i64(i8 addrspace(5)* %alloca.cast, i8 addrspace(4)* %arg.cast, i64 32, i1 false)
  %gep = getelementptr inbounds [32 x i8], [32 x i8] addrspace(5)* %alloca, i32 0, i32 %idx
  %load = load i8, i8 addrspace(5)* %gep, !noalias !0
  ret i8 %load
}

define i64 @memcpy_constant_arg_ptr_to_alloca_load_alignment([32 x i64] addrspace(4)* noalias readonly align 4 dereferenceable(256) %arg, i32 %idx) {
; CHECK-LABEL: @memcpy_constant_arg_ptr_to_alloca_load_alignment(
; CHECK-NEXT:    [[TMP1:%.*]] = sext i32 [[IDX:%.*]] to i64
; CHECK-NEXT:    [[GEP:%.*]] = getelementptr [32 x i64], [32 x i64] addrspace(4)* [[ARG:%.*]], i64 0, i64 [[TMP1]]
; CHECK-NEXT:    [[LOAD:%.*]] = load i64, i64 addrspace(4)* [[GEP]], align 16
; CHECK-NEXT:    ret i64 [[LOAD]]
;
  %alloca = alloca [32 x i64], align 4, addrspace(5)
  %alloca.cast = bitcast [32 x i64] addrspace(5)* %alloca to i8 addrspace(5)*
  %arg.cast = bitcast [32 x i64] addrspace(4)* %arg to i8 addrspace(4)*
  call void @llvm.memcpy.p5i8.p4i8.i64(i8 addrspace(5)* %alloca.cast, i8 addrspace(4)* %arg.cast, i64 256, i1 false)
  %gep = getelementptr inbounds [32 x i64], [32 x i64] addrspace(5)* %alloca, i32 0, i32 %idx
  %load = load i64, i64 addrspace(5)* %gep, align 16
  ret i64 %load
}

define i64 @memcpy_constant_arg_ptr_to_alloca_load_atomic([32 x i64] addrspace(4)* noalias readonly align 8 dereferenceable(256) %arg, i32 %idx) {
; CHECK-LABEL: @memcpy_constant_arg_ptr_to_alloca_load_atomic(
; CHECK-NEXT:    [[ALLOCA:%.*]] = alloca [32 x i64], align 8, addrspace(5)
; CHECK-NEXT:    [[ALLOCA_CAST:%.*]] = bitcast [32 x i64] addrspace(5)* [[ALLOCA]] to i8 addrspace(5)*
; CHECK-NEXT:    [[ARG_CAST:%.*]] = bitcast [32 x i64] addrspace(4)* [[ARG:%.*]] to i8 addrspace(4)*
; CHECK-NEXT:    call void @llvm.memcpy.p5i8.p4i8.i64(i8 addrspace(5)* align 8 dereferenceable(256) [[ALLOCA_CAST]], i8 addrspace(4)* align 8 dereferenceable(256) [[ARG_CAST]], i64 256, i1 false)
; CHECK-NEXT:    [[GEP:%.*]] = getelementptr inbounds [32 x i64], [32 x i64] addrspace(5)* [[ALLOCA]], i32 0, i32 [[IDX:%.*]]
; CHECK-NEXT:    [[LOAD:%.*]] = load atomic i64, i64 addrspace(5)* [[GEP]] syncscope("somescope") acquire, align 8
; CHECK-NEXT:    ret i64 [[LOAD]]
;
  %alloca = alloca [32 x i64], align 8, addrspace(5)
  %alloca.cast = bitcast [32 x i64] addrspace(5)* %alloca to i8 addrspace(5)*
  %arg.cast = bitcast [32 x i64] addrspace(4)* %arg to i8 addrspace(4)*
  call void @llvm.memcpy.p5i8.p4i8.i64(i8 addrspace(5)* %alloca.cast, i8 addrspace(4)* %arg.cast, i64 256, i1 false)
  %gep = getelementptr inbounds [32 x i64], [32 x i64] addrspace(5)* %alloca, i32 0, i32 %idx
  %load = load atomic i64, i64 addrspace(5)* %gep syncscope("somescope") acquire, align 8
  ret i64 %load
}

>>>>>>> 77fb8cbd
; Simple memmove to alloca from constant address space argument.
define i8 @memmove_constant_arg_ptr_to_alloca([32 x i8] addrspace(4)* noalias readonly align 4 dereferenceable(32) %arg, i32 %idx) {
; CHECK-LABEL: @memmove_constant_arg_ptr_to_alloca(
; CHECK-NEXT:    [[TMP1:%.*]] = sext i32 [[IDX:%.*]] to i64
; CHECK-NEXT:    [[GEP:%.*]] = getelementptr [32 x i8], [32 x i8] addrspace(4)* [[ARG:%.*]], i64 0, i64 [[TMP1]]
; CHECK-NEXT:    [[LOAD:%.*]] = load i8, i8 addrspace(4)* [[GEP]], align 1
; CHECK-NEXT:    ret i8 [[LOAD]]
;
  %alloca = alloca [32 x i8], align 4, addrspace(5)
  %alloca.cast = bitcast [32 x i8] addrspace(5)* %alloca to i8 addrspace(5)*
  %arg.cast = bitcast [32 x i8] addrspace(4)* %arg to i8 addrspace(4)*
  call void @llvm.memmove.p5i8.p4i8.i32(i8 addrspace(5)* %alloca.cast, i8 addrspace(4)* %arg.cast, i32 32, i1 false)
  %gep = getelementptr inbounds [32 x i8], [32 x i8] addrspace(5)* %alloca, i32 0, i32 %idx
  %load = load i8, i8 addrspace(5)* %gep
  ret i8 %load
}

; Simple memcpy to alloca from byref constant address space argument.
define amdgpu_kernel void @memcpy_constant_byref_arg_ptr_to_alloca([32 x i8] addrspace(4)* noalias readonly align 4 byref([32 x i8]) %arg, i8 addrspace(1)* %out, i32 %idx) {
; CHECK-LABEL: @memcpy_constant_byref_arg_ptr_to_alloca(
; CHECK-NEXT:    [[TMP1:%.*]] = sext i32 [[IDX:%.*]] to i64
; CHECK-NEXT:    [[GEP:%.*]] = getelementptr [32 x i8], [32 x i8] addrspace(4)* [[ARG:%.*]], i64 0, i64 [[TMP1]]
; CHECK-NEXT:    [[LOAD:%.*]] = load i8, i8 addrspace(4)* [[GEP]], align 1
; CHECK-NEXT:    store i8 [[LOAD]], i8 addrspace(1)* [[OUT:%.*]], align 1
; CHECK-NEXT:    ret void
;
  %alloca = alloca [32 x i8], align 4, addrspace(5)
  %alloca.cast = bitcast [32 x i8] addrspace(5)* %alloca to i8 addrspace(5)*
  %arg.cast = bitcast [32 x i8] addrspace(4)* %arg to i8 addrspace(4)*
  call void @llvm.memcpy.p5i8.p4i8.i64(i8 addrspace(5)* %alloca.cast, i8 addrspace(4)* %arg.cast, i64 32, i1 false)
  %gep = getelementptr inbounds [32 x i8], [32 x i8] addrspace(5)* %alloca, i32 0, i32 %idx
  %load = load i8, i8 addrspace(5)* %gep
  store i8 %load, i8 addrspace(1)* %out
  ret void
}

; Simple memcpy to alloca from byref constant address space argument, but not enough bytes are dereferenceable
define amdgpu_kernel void @memcpy_constant_byref_arg_ptr_to_alloca_too_many_bytes([31 x i8] addrspace(4)* noalias readonly align 4 byref([31 x i8]) %arg, i8 addrspace(1)* %out, i32 %idx) {
; CHECK-LABEL: @memcpy_constant_byref_arg_ptr_to_alloca_too_many_bytes(
; CHECK-NEXT:    [[ALLOCA:%.*]] = alloca [32 x i8], align 4, addrspace(5)
; CHECK-NEXT:    [[ALLOCA_CAST:%.*]] = getelementptr inbounds [32 x i8], [32 x i8] addrspace(5)* [[ALLOCA]], i32 0, i32 0
; CHECK-NEXT:    [[ARG_CAST:%.*]] = getelementptr inbounds [31 x i8], [31 x i8] addrspace(4)* [[ARG:%.*]], i64 0, i64 0
; CHECK-NEXT:    call void @llvm.memcpy.p5i8.p4i8.i64(i8 addrspace(5)* align 4 dereferenceable(31) [[ALLOCA_CAST]], i8 addrspace(4)* align 4 dereferenceable(31) [[ARG_CAST]], i64 31, i1 false)
; CHECK-NEXT:    [[GEP:%.*]] = getelementptr inbounds [32 x i8], [32 x i8] addrspace(5)* [[ALLOCA]], i32 0, i32 [[IDX:%.*]]
; CHECK-NEXT:    [[LOAD:%.*]] = load i8, i8 addrspace(5)* [[GEP]], align 1
; CHECK-NEXT:    store i8 [[LOAD]], i8 addrspace(1)* [[OUT:%.*]], align 1
; CHECK-NEXT:    ret void
;
  %alloca = alloca [32 x i8], align 4, addrspace(5)
  %alloca.cast = bitcast [32 x i8] addrspace(5)* %alloca to i8 addrspace(5)*
  %arg.cast = bitcast [31 x i8] addrspace(4)* %arg to i8 addrspace(4)*
  call void @llvm.memcpy.p5i8.p4i8.i64(i8 addrspace(5)* %alloca.cast, i8 addrspace(4)* %arg.cast, i64 31, i1 false)
  %gep = getelementptr inbounds [32 x i8], [32 x i8] addrspace(5)* %alloca, i32 0, i32 %idx
  %load = load i8, i8 addrspace(5)* %gep
  store i8 %load, i8 addrspace(1)* %out
  ret void
}

; Simple memcpy to alloca from constant address space intrinsic call
define amdgpu_kernel void @memcpy_constant_intrinsic_ptr_to_alloca(i8 addrspace(1)* %out, i32 %idx) {
; CHECK-LABEL: @memcpy_constant_intrinsic_ptr_to_alloca(
; CHECK-NEXT:    [[KERNARG_SEGMENT_PTR:%.*]] = call align 16 dereferenceable(32) i8 addrspace(4)* @llvm.amdgcn.kernarg.segment.ptr()
; CHECK-NEXT:    [[TMP1:%.*]] = sext i32 [[IDX:%.*]] to i64
; CHECK-NEXT:    [[GEP:%.*]] = getelementptr i8, i8 addrspace(4)* [[KERNARG_SEGMENT_PTR]], i64 [[TMP1]]
; CHECK-NEXT:    [[LOAD:%.*]] = load i8, i8 addrspace(4)* [[GEP]], align 1
; CHECK-NEXT:    store i8 [[LOAD]], i8 addrspace(1)* [[OUT:%.*]], align 1
; CHECK-NEXT:    ret void
;
  %alloca = alloca [32 x i8], align 4, addrspace(5)
  %alloca.cast = bitcast [32 x i8] addrspace(5)* %alloca to i8 addrspace(5)*
  %kernarg.segment.ptr = call dereferenceable(32) align 16 i8 addrspace(4)* @llvm.amdgcn.kernarg.segment.ptr()
  call void @llvm.memcpy.p5i8.p4i8.i64(i8 addrspace(5)* %alloca.cast, i8 addrspace(4)* %kernarg.segment.ptr, i64 32, i1 false)
  %gep = getelementptr inbounds [32 x i8], [32 x i8] addrspace(5)* %alloca, i32 0, i32 %idx
  %load = load i8, i8 addrspace(5)* %gep
  store i8 %load, i8 addrspace(1)* %out
  ret void
}

; Alloca is written through a flat pointer
define i8 @memcpy_constant_arg_ptr_to_alloca_addrspacecast_to_flat([31 x i8] addrspace(4)* noalias readonly align 4 dereferenceable(32) %arg, i32 %idx) {
; CHECK-LABEL: @memcpy_constant_arg_ptr_to_alloca_addrspacecast_to_flat(
; CHECK-NEXT:    [[ALLOCA:%.*]] = alloca [32 x i8], align 4, addrspace(5)
; CHECK-NEXT:    [[ALLOCA_CAST:%.*]] = getelementptr inbounds [32 x i8], [32 x i8] addrspace(5)* [[ALLOCA]], i32 0, i32 0
; CHECK-NEXT:    [[ALLOCA_CAST_ASC:%.*]] = addrspacecast i8 addrspace(5)* [[ALLOCA_CAST]] to i8*
; CHECK-NEXT:    [[ARG_CAST:%.*]] = getelementptr inbounds [31 x i8], [31 x i8] addrspace(4)* [[ARG:%.*]], i64 0, i64 0
; CHECK-NEXT:    call void @llvm.memcpy.p0i8.p4i8.i64(i8* nonnull align 1 dereferenceable(31) [[ALLOCA_CAST_ASC]], i8 addrspace(4)* align 4 dereferenceable(31) [[ARG_CAST]], i64 31, i1 false)
; CHECK-NEXT:    [[GEP:%.*]] = getelementptr inbounds [32 x i8], [32 x i8] addrspace(5)* [[ALLOCA]], i32 0, i32 [[IDX:%.*]]
; CHECK-NEXT:    [[LOAD:%.*]] = load i8, i8 addrspace(5)* [[GEP]], align 1
; CHECK-NEXT:    ret i8 [[LOAD]]
;
  %alloca = alloca [32 x i8], align 4, addrspace(5)
  %alloca.cast = bitcast [32 x i8] addrspace(5)* %alloca to i8 addrspace(5)*
  %alloca.cast.asc = addrspacecast i8 addrspace(5)* %alloca.cast to i8*
  %arg.cast = bitcast [31 x i8] addrspace(4)* %arg to i8 addrspace(4)*
  call void @llvm.memcpy.p0i8.p4i8.i64(i8* %alloca.cast.asc, i8 addrspace(4)* %arg.cast, i64 31, i1 false)
  %gep = getelementptr inbounds [32 x i8], [32 x i8] addrspace(5)* %alloca, i32 0, i32 %idx
  %load = load i8, i8 addrspace(5)* %gep
  ret i8 %load
}

; Alloca is only addressed through flat pointer.
define i8 @memcpy_constant_arg_ptr_to_alloca_addrspacecast_to_flat2([32 x i8] addrspace(4)* noalias readonly align 4 dereferenceable(32) %arg, i32 %idx) {
; CHECK-LABEL: @memcpy_constant_arg_ptr_to_alloca_addrspacecast_to_flat2(
; CHECK-NEXT:    [[ALLOCA:%.*]] = alloca [32 x i8], align 4, addrspace(5)
; CHECK-NEXT:    [[ALLOCA_CAST1:%.*]] = getelementptr inbounds [32 x i8], [32 x i8] addrspace(5)* [[ALLOCA]], i32 0, i32 0
; CHECK-NEXT:    [[ALLOCA_CAST:%.*]] = addrspacecast i8 addrspace(5)* [[ALLOCA_CAST1]] to i8*
; CHECK-NEXT:    [[ARG_CAST:%.*]] = getelementptr inbounds [32 x i8], [32 x i8] addrspace(4)* [[ARG:%.*]], i64 0, i64 0
; CHECK-NEXT:    call void @llvm.memcpy.p0i8.p4i8.i64(i8* nonnull align 1 dereferenceable(32) [[ALLOCA_CAST]], i8 addrspace(4)* align 4 dereferenceable(32) [[ARG_CAST]], i64 32, i1 false)
; CHECK-NEXT:    [[GEP2:%.*]] = getelementptr inbounds [32 x i8], [32 x i8] addrspace(5)* [[ALLOCA]], i32 0, i32 [[IDX:%.*]]
; CHECK-NEXT:    [[GEP:%.*]] = addrspacecast i8 addrspace(5)* [[GEP2]] to i8*
; CHECK-NEXT:    [[LOAD:%.*]] = load i8, i8* [[GEP]], align 1
; CHECK-NEXT:    ret i8 [[LOAD]]
;
  %alloca = alloca [32 x i8], align 4, addrspace(5)
  %alloca.cast.asc = addrspacecast [32 x i8] addrspace(5)* %alloca to [32 x i8]*
  %alloca.cast = bitcast [32 x i8]* %alloca.cast.asc to i8*
  %arg.cast = bitcast [32 x i8] addrspace(4)* %arg to i8 addrspace(4)*
  call void @llvm.memcpy.p0i8.p4i8.i64(i8* %alloca.cast, i8 addrspace(4)* %arg.cast, i64 32, i1 false)
  %gep = getelementptr inbounds [32 x i8], [32 x i8]* %alloca.cast.asc, i32 0, i32 %idx
  %load = load i8, i8* %gep
  ret i8 %load
}

%struct.ty = type { [4 x i32] }

define amdgpu_kernel void @byref_infloop(i8* %scratch, %struct.ty addrspace(4)* byref(%struct.ty) align 4 %arg) local_unnamed_addr #1 {
; CHECK-LABEL: @byref_infloop(
; CHECK-NEXT:  bb:
; CHECK-NEXT:    [[CAST_ALLOCA:%.*]] = bitcast [[STRUCT_TY:%.*]] addrspace(4)* [[ARG:%.*]] to i8 addrspace(4)*
; CHECK-NEXT:    call void @llvm.memcpy.p0i8.p4i8.i32(i8* nonnull align 4 dereferenceable(16) [[SCRATCH:%.*]], i8 addrspace(4)* align 4 dereferenceable(16) [[CAST_ALLOCA]], i32 16, i1 false)
; CHECK-NEXT:    ret void
;
bb:
  %alloca = alloca [4 x i32], align 4, addrspace(5)
  %cast.arg = bitcast %struct.ty addrspace(4)* %arg to i8 addrspace(4)*
  %cast.alloca = bitcast [4 x i32] addrspace(5)* %alloca to i8 addrspace(5)*
  call void @llvm.memcpy.p5i8.p4i8.i32(i8 addrspace(5)* align 4 %cast.alloca, i8 addrspace(4)* align 4 %cast.arg, i32 16, i1 false)
  call void @llvm.memcpy.p0i8.p5i8.i32(i8* align 4 %scratch, i8 addrspace(5)* align 4 %cast.alloca, i32 16, i1 false)
  ret void
}

define amdgpu_kernel void @byref_infloop_metadata(i8* %scratch, %struct.ty addrspace(4)* byref(%struct.ty) align 4 %arg) local_unnamed_addr #1 {
; CHECK-LABEL: @byref_infloop_metadata(
; CHECK-NEXT:  bb:
; CHECK-NEXT:    [[CAST_ALLOCA:%.*]] = bitcast [[STRUCT_TY:%.*]] addrspace(4)* [[ARG:%.*]] to i8 addrspace(4)*
<<<<<<< HEAD
; CHECK-NEXT:    call void @llvm.memcpy.p0i8.p4i8.i32(i8* nonnull align 4 dereferenceable(16) [[SCRATCH:%.*]], i8 addrspace(4)* align 4 dereferenceable(16) [[CAST_ALLOCA]], i32 16, i1 false), !noalias !0
=======
; CHECK-NEXT:    call void @llvm.memcpy.p0i8.p4i8.i32(i8* nonnull align 4 dereferenceable(16) [[SCRATCH:%.*]], i8 addrspace(4)* align 4 dereferenceable(16) [[CAST_ALLOCA]], i32 16, i1 false), !noalias !1
>>>>>>> 77fb8cbd
; CHECK-NEXT:    ret void
;
bb:
  %alloca = alloca [4 x i32], align 4, addrspace(5)
  %cast.arg = bitcast %struct.ty addrspace(4)* %arg to i8 addrspace(4)*
  %cast.alloca = bitcast [4 x i32] addrspace(5)* %alloca to i8 addrspace(5)*
  call void @llvm.memcpy.p5i8.p4i8.i32(i8 addrspace(5)* align 4 %cast.alloca, i8 addrspace(4)* align 4 %cast.arg, i32 16, i1 false), !noalias !0
  call void @llvm.memcpy.p0i8.p5i8.i32(i8* align 4 %scratch, i8 addrspace(5)* align 4 %cast.alloca, i32 16, i1 false), !noalias !1
  ret void
}

define amdgpu_kernel void @byref_infloop_addrspacecast(i8* %scratch, %struct.ty addrspace(4)* byref(%struct.ty) align 4 %arg) local_unnamed_addr #1 {
; CHECK-LABEL: @byref_infloop_addrspacecast(
; CHECK-NEXT:  bb:
; CHECK-NEXT:    [[ALLOCA:%.*]] = alloca [4 x i32], align 4, addrspace(5)
; CHECK-NEXT:    [[CAST_ARG:%.*]] = bitcast [[STRUCT_TY:%.*]] addrspace(4)* [[ARG:%.*]] to i8 addrspace(4)*
; CHECK-NEXT:    [[CAST_ALLOCA:%.*]] = bitcast [4 x i32] addrspace(5)* [[ALLOCA]] to i8 addrspace(5)*
; CHECK-NEXT:    [[ADDRSPACECAST_ALLOCA:%.*]] = addrspacecast i8 addrspace(5)* [[CAST_ALLOCA]] to i8*
; CHECK-NEXT:    call void @llvm.memcpy.p0i8.p4i8.i64(i8* nonnull align 4 dereferenceable(16) [[ADDRSPACECAST_ALLOCA]], i8 addrspace(4)* align 4 dereferenceable(16) [[CAST_ARG]], i64 16, i1 false)
; CHECK-NEXT:    call void @llvm.memcpy.p0i8.p0i8.i64(i8* nonnull align 4 dereferenceable(16) [[SCRATCH:%.*]], i8* nonnull align 4 dereferenceable(16) [[ADDRSPACECAST_ALLOCA]], i64 16, i1 false)
; CHECK-NEXT:    ret void
;
bb:
  %alloca = alloca [4 x i32], align 4, addrspace(5)
  %cast.arg = bitcast %struct.ty addrspace(4)* %arg to i8 addrspace(4)*
  %cast.alloca = bitcast [4 x i32] addrspace(5)* %alloca to i8 addrspace(5)*
  %addrspacecast.alloca = addrspacecast i8 addrspace(5)* %cast.alloca to i8*
  call void @llvm.memcpy.p0i8.p4i8.i64(i8* nonnull align 4 dereferenceable(16) %addrspacecast.alloca, i8 addrspace(4)* align 4 dereferenceable(16) %cast.arg, i64 16, i1 false)
  call void @llvm.memcpy.p0i8.p0i8.i64(i8* nonnull align 4 dereferenceable(16) %scratch, i8* nonnull align 4 dereferenceable(16) %addrspacecast.alloca, i64 16, i1 false)
  ret void
}

define amdgpu_kernel void @byref_infloop_memmove(i8* %scratch, %struct.ty addrspace(4)* byref(%struct.ty) align 4 %arg) local_unnamed_addr #1 {
; CHECK-LABEL: @byref_infloop_memmove(
; CHECK-NEXT:  bb:
; CHECK-NEXT:    [[CAST_ALLOCA:%.*]] = bitcast [[STRUCT_TY:%.*]] addrspace(4)* [[ARG:%.*]] to i8 addrspace(4)*
; CHECK-NEXT:    call void @llvm.memmove.p0i8.p4i8.i32(i8* nonnull align 4 dereferenceable(16) [[SCRATCH:%.*]], i8 addrspace(4)* align 4 dereferenceable(16) [[CAST_ALLOCA]], i32 16, i1 false)
; CHECK-NEXT:    ret void
;
bb:
  %alloca = alloca [4 x i32], align 4, addrspace(5)
  %cast.arg = bitcast %struct.ty addrspace(4)* %arg to i8 addrspace(4)*
  %cast.alloca = bitcast [4 x i32] addrspace(5)* %alloca to i8 addrspace(5)*
  call void @llvm.memmove.p5i8.p4i8.i32(i8 addrspace(5)* align 4 %cast.alloca, i8 addrspace(4)* align 4 %cast.arg, i32 16, i1 false)
  call void @llvm.memmove.p0i8.p5i8.i32(i8* align 4 %scratch, i8 addrspace(5)* align 4 %cast.alloca, i32 16, i1 false)
  ret void
}

declare void @llvm.memcpy.p0i8.p5i8.i32(i8* noalias nocapture writeonly, i8 addrspace(5)* noalias nocapture readonly, i32, i1 immarg) #0
declare void @llvm.memcpy.p5i8.p4i8.i32(i8 addrspace(5)* nocapture, i8 addrspace(4)* nocapture, i32, i1) #0
declare void @llvm.memcpy.p0i8.p4i8.i64(i8* nocapture, i8 addrspace(4)* nocapture, i64, i1) #0
declare void @llvm.memcpy.p0i8.p0i8.i64(i8* noalias nocapture writeonly, i8* noalias nocapture readonly, i64, i1 immarg) #0
declare void @llvm.memcpy.p5i8.p4i8.i64(i8 addrspace(5)* nocapture, i8 addrspace(4)* nocapture, i64, i1) #0
declare void @llvm.memmove.p5i8.p4i8.i32(i8 addrspace(5)* nocapture, i8 addrspace(4)* nocapture, i32, i1) #0
declare void @llvm.memmove.p0i8.p5i8.i32(i8* nocapture, i8 addrspace(5)* nocapture, i32, i1) #0
declare i8 addrspace(4)* @llvm.amdgcn.kernarg.segment.ptr() #1

attributes #0 = { argmemonly nounwind willreturn }
attributes #1 = { nounwind readnone speculatable }

!0 = !{!0}
!1 = !{!1}<|MERGE_RESOLUTION|>--- conflicted
+++ resolved
@@ -23,8 +23,6 @@
   ret i8 %load
 }
 
-<<<<<<< HEAD
-=======
 define i8 @memcpy_constant_arg_ptr_to_alloca_load_metadata([32 x i8] addrspace(4)* noalias readonly align 4 dereferenceable(32) %arg, i32 %idx) {
 ; CHECK-LABEL: @memcpy_constant_arg_ptr_to_alloca_load_metadata(
 ; CHECK-NEXT:    [[TMP1:%.*]] = sext i32 [[IDX:%.*]] to i64
@@ -76,7 +74,6 @@
   ret i64 %load
 }
 
->>>>>>> 77fb8cbd
 ; Simple memmove to alloca from constant address space argument.
 define i8 @memmove_constant_arg_ptr_to_alloca([32 x i8] addrspace(4)* noalias readonly align 4 dereferenceable(32) %arg, i32 %idx) {
 ; CHECK-LABEL: @memmove_constant_arg_ptr_to_alloca(
@@ -222,11 +219,7 @@
 ; CHECK-LABEL: @byref_infloop_metadata(
 ; CHECK-NEXT:  bb:
 ; CHECK-NEXT:    [[CAST_ALLOCA:%.*]] = bitcast [[STRUCT_TY:%.*]] addrspace(4)* [[ARG:%.*]] to i8 addrspace(4)*
-<<<<<<< HEAD
-; CHECK-NEXT:    call void @llvm.memcpy.p0i8.p4i8.i32(i8* nonnull align 4 dereferenceable(16) [[SCRATCH:%.*]], i8 addrspace(4)* align 4 dereferenceable(16) [[CAST_ALLOCA]], i32 16, i1 false), !noalias !0
-=======
 ; CHECK-NEXT:    call void @llvm.memcpy.p0i8.p4i8.i32(i8* nonnull align 4 dereferenceable(16) [[SCRATCH:%.*]], i8 addrspace(4)* align 4 dereferenceable(16) [[CAST_ALLOCA]], i32 16, i1 false), !noalias !1
->>>>>>> 77fb8cbd
 ; CHECK-NEXT:    ret void
 ;
 bb:
