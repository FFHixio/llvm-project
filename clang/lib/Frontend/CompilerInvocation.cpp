--- conflicted
+++ resolved
@@ -1918,31 +1918,19 @@
 
     // Principal languages.
     DashX = llvm::StringSwitch<InputKind>(XValue)
-<<<<<<< HEAD
-                .Case("c", InputKind::C)
-                .Case("cl", InputKind::OpenCL)
-                .Case("cuda", InputKind::CUDA)
-                .Case("hip", InputKind::HIP)
-                .Case("c++", InputKind::CXX)
-      .Case("c++amp-kernel", InputKind::CXXAMP) // C++ AMP support
-      .Case("hc-kernel", InputKind::CXXAMP) // HC support
-      .Case("hc-host", InputKind::CXXAMP) // HC support
-      .Case("c++amp-kernel-cpu", InputKind::CXXAMP) // C++ AMP support
-                .Case("objective-c", InputKind::ObjC)
-                .Case("objective-c++", InputKind::ObjCXX)
-                .Case("renderscript", InputKind::RenderScript)
-                .Default(InputKind::Unknown);
-=======
                 .Case("c", Language::C)
                 .Case("cl", Language::OpenCL)
                 .Case("cuda", Language::CUDA)
                 .Case("hip", Language::HIP)
                 .Case("c++", Language::CXX)
+                .Case("c++amp-kernel", Language::CXXAMP) // C++ AMP support
+                .Case("hc-kernel", Language::CXXAMP) // HC support
+                .Case("hc-host", Language::CXXAMP) // HC support
+                .Case("c++amp-kernel-cpu", Language::CXXAMP) // C++ AMP support
                 .Case("objective-c", Language::ObjC)
                 .Case("objective-c++", Language::ObjCXX)
                 .Case("renderscript", Language::RenderScript)
                 .Default(Language::Unknown);
->>>>>>> 66c0e697
 
     // "objc[++]-cpp-output" is an acceptable synonym for
     // "objective-c[++]-cpp-output".
@@ -2195,14 +2183,9 @@
       LangStd = LangStandard::lang_gnu11;
 #endif
       break;
-<<<<<<< HEAD
-    case InputKind::CXXAMP:
-    case InputKind::CXX:
-    case InputKind::ObjCXX:
-=======
+    case Language::CXXAMP:
     case Language::CXX:
     case Language::ObjCXX:
->>>>>>> 66c0e697
 #if defined(CLANG_DEFAULT_STD_CXX)
       LangStd = CLANG_DEFAULT_STD_CXX;
 #else
@@ -2330,31 +2313,17 @@
   case Language::OpenCL:
     return S.getLanguage() == Language::OpenCL;
 
-<<<<<<< HEAD
-  case InputKind::CXX:
-  case InputKind::ObjCXX:
-    return S.getLanguage() == InputKind::CXX ||
-           S.getLanguage() == InputKind::CXXAMP;
-
-  case InputKind::CXXAMP:
-    return S.getLanguage() == InputKind::CXXAMP ||
-           S.getLanguage() == InputKind::CXX;
-=======
+  case Language::CXXAMP:
   case Language::CXX:
   case Language::ObjCXX:
-    return S.getLanguage() == Language::CXX;
->>>>>>> 66c0e697
+    return S.getLanguage() == Language::CXX ||
+           S.getLanguage() == Language::CXXAMP;
 
   case Language::CUDA:
     // FIXME: What -std= values should be permitted for CUDA compilations?
-<<<<<<< HEAD
-    return S.getLanguage() == InputKind::CUDA ||
-           S.getLanguage() == InputKind::CXX ||
-           S.getLanguage() == InputKind::CXXAMP;
-=======
     return S.getLanguage() == Language::CUDA ||
+           S.getLanguage() == Language::CXXAMP ||
            S.getLanguage() == Language::CXX;
->>>>>>> 66c0e697
 
   case Language::HIP:
     return S.getLanguage() == Language::CXX || S.getLanguage() == Language::HIP;
@@ -2382,13 +2351,9 @@
     return "Objective-C++";
   case Language::OpenCL:
     return "OpenCL";
-<<<<<<< HEAD
-  case InputKind::CXXAMP:
+  case Language::CXXAMP:
     return "C++AMP";
-  case InputKind::CUDA:
-=======
   case Language::CUDA:
->>>>>>> 66c0e697
     return "CUDA";
   case Language::RenderScript:
     return "RenderScript";
