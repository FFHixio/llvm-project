//===--- X86.h - Declare X86 target feature support -------------*- C++ -*-===//
//
// Part of the LLVM Project, under the Apache License v2.0 with LLVM Exceptions.
// See https://llvm.org/LICENSE.txt for license information.
// SPDX-License-Identifier: Apache-2.0 WITH LLVM-exception
//
//===----------------------------------------------------------------------===//
//
// This file declares X86 TargetInfo objects.
//
//===----------------------------------------------------------------------===//

#ifndef LLVM_CLANG_LIB_BASIC_TARGETS_X86_H
#define LLVM_CLANG_LIB_BASIC_TARGETS_X86_H

#include "OSTargets.h"
#include "clang/Basic/TargetInfo.h"
#include "clang/Basic/TargetOptions.h"
#include "llvm/ADT/Triple.h"
#include "llvm/Support/Compiler.h"

namespace clang {
namespace targets {

static const unsigned X86AddrSpaceMap[] = {
    0,   // Default
    0,   // opencl_global
    0,   // opencl_local
    0,   // opencl_constant
    0,   // opencl_private
    0,   // opencl_generic
    0,   // cuda_device
    0,   // cuda_constant
    0,   // cuda_shared
    270, // ptr32_sptr
    271, // ptr32_uptr
    272  // ptr64
};

// X86 target abstract base class; x86-32 and x86-64 are very close, so
// most of the implementation can be shared.
class LLVM_LIBRARY_VISIBILITY X86TargetInfo : public TargetInfo {

  enum X86SSEEnum {
    NoSSE,
    SSE1,
    SSE2,
    SSE3,
    SSSE3,
    SSE41,
    SSE42,
    AVX,
    AVX2,
    AVX512F
  } SSELevel = NoSSE;
  enum MMX3DNowEnum {
    NoMMX3DNow,
    MMX,
    AMD3DNow,
    AMD3DNowAthlon
  } MMX3DNowLevel = NoMMX3DNow;
  enum XOPEnum { NoXOP, SSE4A, FMA4, XOP } XOPLevel = NoXOP;
  enum AddrSpace { ptr32_sptr = 270, ptr32_uptr = 271, ptr64 = 272 };

  bool HasAES = false;
  bool HasVAES = false;
  bool HasPCLMUL = false;
  bool HasVPCLMULQDQ = false;
  bool HasGFNI = false;
  bool HasLZCNT = false;
  bool HasRDRND = false;
  bool HasFSGSBASE = false;
  bool HasBMI = false;
  bool HasBMI2 = false;
  bool HasPOPCNT = false;
  bool HasRTM = false;
  bool HasPRFCHW = false;
  bool HasRDSEED = false;
  bool HasADX = false;
  bool HasTBM = false;
  bool HasLWP = false;
  bool HasFMA = false;
  bool HasF16C = false;
  bool HasAVX512CD = false;
  bool HasAVX512VPOPCNTDQ = false;
  bool HasAVX512VNNI = false;
  bool HasAVX512BF16 = false;
  bool HasAVX512ER = false;
  bool HasAVX512PF = false;
  bool HasAVX512DQ = false;
  bool HasAVX512BITALG = false;
  bool HasAVX512BW = false;
  bool HasAVX512VL = false;
  bool HasAVX512VBMI = false;
  bool HasAVX512VBMI2 = false;
  bool HasAVX512IFMA = false;
  bool HasAVX512VP2INTERSECT = false;
  bool HasSHA = false;
  bool HasSHSTK = false;
  bool HasSGX = false;
  bool HasCX8 = false;
  bool HasCX16 = false;
  bool HasFXSR = false;
  bool HasXSAVE = false;
  bool HasXSAVEOPT = false;
  bool HasXSAVEC = false;
  bool HasXSAVES = false;
  bool HasMWAITX = false;
  bool HasCLZERO = false;
  bool HasCLDEMOTE = false;
  bool HasPCONFIG = false;
  bool HasPKU = false;
  bool HasCLFLUSHOPT = false;
  bool HasCLWB = false;
  bool HasMOVBE = false;
  bool HasPREFETCHWT1 = false;
  bool HasRDPID = false;
  bool HasRetpolineExternalThunk = false;
  bool HasLAHFSAHF = false;
  bool HasWBNOINVD = false;
  bool HasWAITPKG = false;
  bool HasMOVDIRI = false;
  bool HasMOVDIR64B = false;
  bool HasPTWRITE = false;
  bool HasINVPCID = false;
  bool HasENQCMD = false;

protected:
  /// Enumeration of all of the X86 CPUs supported by Clang.
  ///
  /// Each enumeration represents a particular CPU supported by Clang. These
  /// loosely correspond to the options passed to '-march' or '-mtune' flags.
  enum CPUKind {
    CK_Generic,
#define PROC(ENUM, STRING, IS64BIT) CK_##ENUM,
#include "clang/Basic/X86Target.def"
  } CPU = CK_Generic;

  bool checkCPUKind(CPUKind Kind) const;

  CPUKind getCPUKind(StringRef CPU) const;

  enum FPMathKind { FP_Default, FP_SSE, FP_387 } FPMath = FP_Default;

public:
  X86TargetInfo(const llvm::Triple &Triple, const TargetOptions &)
      : TargetInfo(Triple) {
    LongDoubleFormat = &llvm::APFloat::x87DoubleExtended();
<<<<<<< HEAD
    HasFloat16 = true;
=======
    AddrSpaceMap = &X86AddrSpaceMap;
>>>>>>> 30348f01
  }

  const char *getLongDoubleMangling() const override {
    return LongDoubleFormat == &llvm::APFloat::IEEEquad() ? "g" : "e";
  }

  unsigned getFloatEvalMethod() const override {
    // X87 evaluates with 80 bits "long double" precision.
    return SSELevel == NoSSE ? 2 : 0;
  }

  ArrayRef<const char *> getGCCRegNames() const override;

  ArrayRef<TargetInfo::GCCRegAlias> getGCCRegAliases() const override {
    return None;
  }

  ArrayRef<TargetInfo::AddlRegName> getGCCAddlRegNames() const override;

  bool validateCpuSupports(StringRef Name) const override;

  bool validateCpuIs(StringRef Name) const override;

  bool validateCPUSpecificCPUDispatch(StringRef Name) const override;

  char CPUSpecificManglingCharacter(StringRef Name) const override;

  void getCPUSpecificCPUDispatchFeatures(
      StringRef Name,
      llvm::SmallVectorImpl<StringRef> &Features) const override;

  bool validateAsmConstraint(const char *&Name,
                             TargetInfo::ConstraintInfo &info) const override;

  bool validateGlobalRegisterVariable(StringRef RegName, unsigned RegSize,
                                      bool &HasSizeMismatch) const override {
    // esp and ebp are the only 32-bit registers the x86 backend can currently
    // handle.
    if (RegName.equals("esp") || RegName.equals("ebp")) {
      // Check that the register size is 32-bit.
      HasSizeMismatch = RegSize != 32;
      return true;
    }

    return false;
  }

  bool validateOutputSize(StringRef Constraint, unsigned Size) const override;

  bool validateInputSize(StringRef Constraint, unsigned Size) const override;

  virtual bool
  checkCFProtectionReturnSupported(DiagnosticsEngine &Diags) const override {
    return true;
  };

  virtual bool
  checkCFProtectionBranchSupported(DiagnosticsEngine &Diags) const override {
    return true;
  };


  virtual bool validateOperandSize(StringRef Constraint, unsigned Size) const;

  std::string convertConstraint(const char *&Constraint) const override;
  const char *getClobbers() const override {
    return "~{dirflag},~{fpsr},~{flags}";
  }

  StringRef getConstraintRegister(StringRef Constraint,
                                  StringRef Expression) const override {
    StringRef::iterator I, E;
    for (I = Constraint.begin(), E = Constraint.end(); I != E; ++I) {
      if (isalpha(*I) || *I == '@')
        break;
    }
    if (I == E)
      return "";
    switch (*I) {
    // For the register constraints, return the matching register name
    case 'a':
      return "ax";
    case 'b':
      return "bx";
    case 'c':
      return "cx";
    case 'd':
      return "dx";
    case 'S':
      return "si";
    case 'D':
      return "di";
    // In case the constraint is 'r' we need to return Expression
    case 'r':
      return Expression;
    // Double letters Y<x> constraints
    case 'Y':
      if ((++I != E) && ((*I == '0') || (*I == 'z')))
        return "xmm0";
      break;
    default:
      break;
    }
    return "";
  }

  bool useFP16ConversionIntrinsics() const override {
    return false;
  }

  void getTargetDefines(const LangOptions &Opts,
                        MacroBuilder &Builder) const override;

  static void setSSELevel(llvm::StringMap<bool> &Features, X86SSEEnum Level,
                          bool Enabled);

  static void setMMXLevel(llvm::StringMap<bool> &Features, MMX3DNowEnum Level,
                          bool Enabled);

  static void setXOPLevel(llvm::StringMap<bool> &Features, XOPEnum Level,
                          bool Enabled);

  void setFeatureEnabled(llvm::StringMap<bool> &Features, StringRef Name,
                         bool Enabled) const override {
    setFeatureEnabledImpl(Features, Name, Enabled);
  }

  // This exists purely to cut down on the number of virtual calls in
  // initFeatureMap which calls this repeatedly.
  static void setFeatureEnabledImpl(llvm::StringMap<bool> &Features,
                                    StringRef Name, bool Enabled);

  bool
  initFeatureMap(llvm::StringMap<bool> &Features, DiagnosticsEngine &Diags,
                 StringRef CPU,
                 const std::vector<std::string> &FeaturesVec) const override;

  bool isValidFeatureName(StringRef Name) const override;

  bool hasFeature(StringRef Feature) const override;

  bool handleTargetFeatures(std::vector<std::string> &Features,
                            DiagnosticsEngine &Diags) override;

  StringRef getABI() const override {
    if (getTriple().getArch() == llvm::Triple::x86_64 && SSELevel >= AVX512F)
      return "avx512";
    if (getTriple().getArch() == llvm::Triple::x86_64 && SSELevel >= AVX)
      return "avx";
    if (getTriple().getArch() == llvm::Triple::x86 &&
        MMX3DNowLevel == NoMMX3DNow)
      return "no-mmx";
    return "";
  }

  bool isValidCPUName(StringRef Name) const override {
    return checkCPUKind(getCPUKind(Name));
  }

  void fillValidCPUList(SmallVectorImpl<StringRef> &Values) const override;

  bool setCPU(const std::string &Name) override {
    return checkCPUKind(CPU = getCPUKind(Name));
  }

  unsigned multiVersionSortPriority(StringRef Name) const override;

  bool setFPMath(StringRef Name) override;

  CallingConvCheckResult checkCallingConvention(CallingConv CC) const override {
    // Most of the non-ARM calling conventions are i386 conventions.
    switch (CC) {
    case CC_X86ThisCall:
    case CC_X86FastCall:
    case CC_X86StdCall:
    case CC_X86VectorCall:
    case CC_X86RegCall:
    case CC_C:
    case CC_PreserveMost:
    case CC_Swift:
    case CC_X86Pascal:
    case CC_IntelOclBicc:
    case CC_OpenCLKernel:
      return CCCR_OK;
    default:
      return CCCR_Warning;
    }
  }

  CallingConv getDefaultCallingConv() const override {
    return CC_C;
  }

  bool hasSjLjLowering() const override { return true; }

  void setSupportedOpenCLOpts() override {
    getSupportedOpenCLOpts().supportAll();
  }

  uint64_t getPointerWidthV(unsigned AddrSpace) const override {
    if (AddrSpace == ptr32_sptr || AddrSpace == ptr32_uptr)
      return 32;
    if (AddrSpace == ptr64)
      return 64;
    return PointerWidth;
  }

  uint64_t getPointerAlignV(unsigned AddrSpace) const override {
    return getPointerWidthV(AddrSpace);
  }
};

// X86-32 generic target
class LLVM_LIBRARY_VISIBILITY X86_32TargetInfo : public X86TargetInfo {
public:
  X86_32TargetInfo(const llvm::Triple &Triple, const TargetOptions &Opts)
      : X86TargetInfo(Triple, Opts) {
    DoubleAlign = LongLongAlign = 32;
    LongDoubleWidth = 96;
    LongDoubleAlign = 32;
    SuitableAlign = 128;
    resetDataLayout("e-m:e-p:32:32-p270:32:32-p271:32:32-p272:64:64-f64:32:64-"
                    "f80:32-n8:16:32-S128");
    SizeType = UnsignedInt;
    PtrDiffType = SignedInt;
    IntPtrType = SignedInt;
    RegParmMax = 3;

    // Use fpret for all types.
    RealTypeUsesObjCFPRet =
        ((1 << TargetInfo::Float) | (1 << TargetInfo::Double) |
         (1 << TargetInfo::LongDouble));

    // x86-32 has atomics up to 8 bytes
    MaxAtomicPromoteWidth = 64;
    MaxAtomicInlineWidth = 32;
  }

  BuiltinVaListKind getBuiltinVaListKind() const override {
    return TargetInfo::CharPtrBuiltinVaList;
  }

  int getEHDataRegisterNumber(unsigned RegNo) const override {
    if (RegNo == 0)
      return 0;
    if (RegNo == 1)
      return 2;
    return -1;
  }

  bool validateOperandSize(StringRef Constraint, unsigned Size) const override {
    switch (Constraint[0]) {
    default:
      break;
    case 'R':
    case 'q':
    case 'Q':
    case 'a':
    case 'b':
    case 'c':
    case 'd':
    case 'S':
    case 'D':
      return Size <= 32;
    case 'A':
      return Size <= 64;
    }

    return X86TargetInfo::validateOperandSize(Constraint, Size);
  }

  void setMaxAtomicWidth() override {
    if (hasFeature("cx8"))
      MaxAtomicInlineWidth = 64;
  }

  ArrayRef<Builtin::Info> getTargetBuiltins() const override;
};

class LLVM_LIBRARY_VISIBILITY NetBSDI386TargetInfo
    : public NetBSDTargetInfo<X86_32TargetInfo> {
public:
  NetBSDI386TargetInfo(const llvm::Triple &Triple, const TargetOptions &Opts)
      : NetBSDTargetInfo<X86_32TargetInfo>(Triple, Opts) {}

  unsigned getFloatEvalMethod() const override {
    unsigned Major, Minor, Micro;
    getTriple().getOSVersion(Major, Minor, Micro);
    // New NetBSD uses the default rounding mode.
    if (Major >= 7 || (Major == 6 && Minor == 99 && Micro >= 26) || Major == 0)
      return X86_32TargetInfo::getFloatEvalMethod();
    // NetBSD before 6.99.26 defaults to "double" rounding.
    return 1;
  }
};

class LLVM_LIBRARY_VISIBILITY OpenBSDI386TargetInfo
    : public OpenBSDTargetInfo<X86_32TargetInfo> {
public:
  OpenBSDI386TargetInfo(const llvm::Triple &Triple, const TargetOptions &Opts)
      : OpenBSDTargetInfo<X86_32TargetInfo>(Triple, Opts) {
    SizeType = UnsignedLong;
    IntPtrType = SignedLong;
    PtrDiffType = SignedLong;
  }
};

class LLVM_LIBRARY_VISIBILITY DarwinI386TargetInfo
    : public DarwinTargetInfo<X86_32TargetInfo> {
public:
  DarwinI386TargetInfo(const llvm::Triple &Triple, const TargetOptions &Opts)
      : DarwinTargetInfo<X86_32TargetInfo>(Triple, Opts) {
    LongDoubleWidth = 128;
    LongDoubleAlign = 128;
    SuitableAlign = 128;
    MaxVectorAlign = 256;
    // The watchOS simulator uses the builtin bool type for Objective-C.
    llvm::Triple T = llvm::Triple(Triple);
    if (T.isWatchOS())
      UseSignedCharForObjCBool = false;
    SizeType = UnsignedLong;
    IntPtrType = SignedLong;
    resetDataLayout("e-m:o-p:32:32-p270:32:32-p271:32:32-p272:64:64-f64:32:64-"
                    "f80:128-n8:16:32-S128");
    HasAlignMac68kSupport = true;
  }

  bool handleTargetFeatures(std::vector<std::string> &Features,
                            DiagnosticsEngine &Diags) override {
    if (!DarwinTargetInfo<X86_32TargetInfo>::handleTargetFeatures(Features,
                                                                  Diags))
      return false;
    // We now know the features we have: we can decide how to align vectors.
    MaxVectorAlign =
        hasFeature("avx512f") ? 512 : hasFeature("avx") ? 256 : 128;
    return true;
  }
};

// x86-32 Windows target
class LLVM_LIBRARY_VISIBILITY WindowsX86_32TargetInfo
    : public WindowsTargetInfo<X86_32TargetInfo> {
public:
  WindowsX86_32TargetInfo(const llvm::Triple &Triple, const TargetOptions &Opts)
      : WindowsTargetInfo<X86_32TargetInfo>(Triple, Opts) {
    DoubleAlign = LongLongAlign = 64;
    bool IsWinCOFF =
        getTriple().isOSWindows() && getTriple().isOSBinFormatCOFF();
    resetDataLayout(IsWinCOFF ? "e-m:x-p:32:32-p270:32:32-p271:32:32-p272:64:"
                                "64-i64:64-f80:32-n8:16:32-a:0:32-S32"
                              : "e-m:e-p:32:32-p270:32:32-p271:32:32-p272:64:"
                                "64-i64:64-f80:32-n8:16:32-a:0:32-S32");
  }
};

// x86-32 Windows Visual Studio target
class LLVM_LIBRARY_VISIBILITY MicrosoftX86_32TargetInfo
    : public WindowsX86_32TargetInfo {
public:
  MicrosoftX86_32TargetInfo(const llvm::Triple &Triple,
                            const TargetOptions &Opts)
      : WindowsX86_32TargetInfo(Triple, Opts) {
    LongDoubleWidth = LongDoubleAlign = 64;
    LongDoubleFormat = &llvm::APFloat::IEEEdouble();
  }

  void getTargetDefines(const LangOptions &Opts,
                        MacroBuilder &Builder) const override {
    WindowsX86_32TargetInfo::getTargetDefines(Opts, Builder);
    // The value of the following reflects processor type.
    // 300=386, 400=486, 500=Pentium, 600=Blend (default)
    // We lost the original triple, so we use the default.
    Builder.defineMacro("_M_IX86", "600");
  }
};

// x86-32 MinGW target
class LLVM_LIBRARY_VISIBILITY MinGWX86_32TargetInfo
    : public WindowsX86_32TargetInfo {
public:
  MinGWX86_32TargetInfo(const llvm::Triple &Triple, const TargetOptions &Opts)
      : WindowsX86_32TargetInfo(Triple, Opts) {
    HasFloat128 = true;
  }

  void getTargetDefines(const LangOptions &Opts,
                        MacroBuilder &Builder) const override {
    WindowsX86_32TargetInfo::getTargetDefines(Opts, Builder);
    Builder.defineMacro("_X86_");
  }
};

// x86-32 Cygwin target
class LLVM_LIBRARY_VISIBILITY CygwinX86_32TargetInfo : public X86_32TargetInfo {
public:
  CygwinX86_32TargetInfo(const llvm::Triple &Triple, const TargetOptions &Opts)
      : X86_32TargetInfo(Triple, Opts) {
    this->WCharType = TargetInfo::UnsignedShort;
    DoubleAlign = LongLongAlign = 64;
    resetDataLayout("e-m:x-p:32:32-p270:32:32-p271:32:32-p272:64:64-i64:64-f80:"
                    "32-n8:16:32-a:0:32-S32");
  }

  void getTargetDefines(const LangOptions &Opts,
                        MacroBuilder &Builder) const override {
    X86_32TargetInfo::getTargetDefines(Opts, Builder);
    Builder.defineMacro("_X86_");
    Builder.defineMacro("__CYGWIN__");
    Builder.defineMacro("__CYGWIN32__");
    addCygMingDefines(Opts, Builder);
    DefineStd(Builder, "unix", Opts);
    if (Opts.CPlusPlus)
      Builder.defineMacro("_GNU_SOURCE");
  }
};

// x86-32 Haiku target
class LLVM_LIBRARY_VISIBILITY HaikuX86_32TargetInfo
    : public HaikuTargetInfo<X86_32TargetInfo> {
public:
  HaikuX86_32TargetInfo(const llvm::Triple &Triple, const TargetOptions &Opts)
      : HaikuTargetInfo<X86_32TargetInfo>(Triple, Opts) {}

  void getTargetDefines(const LangOptions &Opts,
                        MacroBuilder &Builder) const override {
    HaikuTargetInfo<X86_32TargetInfo>::getTargetDefines(Opts, Builder);
    Builder.defineMacro("__INTEL__");
  }
};

// X86-32 MCU target
class LLVM_LIBRARY_VISIBILITY MCUX86_32TargetInfo : public X86_32TargetInfo {
public:
  MCUX86_32TargetInfo(const llvm::Triple &Triple, const TargetOptions &Opts)
      : X86_32TargetInfo(Triple, Opts) {
    LongDoubleWidth = 64;
    LongDoubleFormat = &llvm::APFloat::IEEEdouble();
    resetDataLayout("e-m:e-p:32:32-p270:32:32-p271:32:32-p272:64:64-i64:32-f64:"
                    "32-f128:32-n8:16:32-a:0:32-S32");
    WIntType = UnsignedInt;
  }

  CallingConvCheckResult checkCallingConvention(CallingConv CC) const override {
    // On MCU we support only C calling convention.
    return CC == CC_C ? CCCR_OK : CCCR_Warning;
  }

  void getTargetDefines(const LangOptions &Opts,
                        MacroBuilder &Builder) const override {
    X86_32TargetInfo::getTargetDefines(Opts, Builder);
    Builder.defineMacro("__iamcu");
    Builder.defineMacro("__iamcu__");
  }

  bool allowsLargerPreferedTypeAlignment() const override { return false; }
};

// x86-32 RTEMS target
class LLVM_LIBRARY_VISIBILITY RTEMSX86_32TargetInfo : public X86_32TargetInfo {
public:
  RTEMSX86_32TargetInfo(const llvm::Triple &Triple, const TargetOptions &Opts)
      : X86_32TargetInfo(Triple, Opts) {
    SizeType = UnsignedLong;
    IntPtrType = SignedLong;
    PtrDiffType = SignedLong;
  }

  void getTargetDefines(const LangOptions &Opts,
                        MacroBuilder &Builder) const override {
    X86_32TargetInfo::getTargetDefines(Opts, Builder);
    Builder.defineMacro("__INTEL__");
    Builder.defineMacro("__rtems__");
  }
};

// x86-64 generic target
class LLVM_LIBRARY_VISIBILITY X86_64TargetInfo : public X86TargetInfo {
public:
  X86_64TargetInfo(const llvm::Triple &Triple, const TargetOptions &Opts)
      : X86TargetInfo(Triple, Opts) {
    const bool IsX32 = getTriple().getEnvironment() == llvm::Triple::GNUX32;
    bool IsWinCOFF =
        getTriple().isOSWindows() && getTriple().isOSBinFormatCOFF();
    LongWidth = LongAlign = PointerWidth = PointerAlign = IsX32 ? 32 : 64;
    LongDoubleWidth = 128;
    LongDoubleAlign = 128;
    LargeArrayMinWidth = 128;
    LargeArrayAlign = 128;
    SuitableAlign = 128;
    SizeType = IsX32 ? UnsignedInt : UnsignedLong;
    PtrDiffType = IsX32 ? SignedInt : SignedLong;
    IntPtrType = IsX32 ? SignedInt : SignedLong;
    IntMaxType = IsX32 ? SignedLongLong : SignedLong;
    Int64Type = IsX32 ? SignedLongLong : SignedLong;
    RegParmMax = 6;

    // Pointers are 32-bit in x32.
    resetDataLayout(IsX32 ? "e-m:e-p:32:32-p270:32:32-p271:32:32-p272:64:64-"
                            "i64:64-f80:128-n8:16:32:64-S128"
                          : IsWinCOFF ? "e-m:w-p270:32:32-p271:32:32-p272:64:"
                                        "64-i64:64-f80:128-n8:16:32:64-S128"
                                      : "e-m:e-p270:32:32-p271:32:32-p272:64:"
                                        "64-i64:64-f80:128-n8:16:32:64-S128");

    // Use fpret only for long double.
    RealTypeUsesObjCFPRet = (1 << TargetInfo::LongDouble);

    // Use fp2ret for _Complex long double.
    ComplexLongDoubleUsesFP2Ret = true;

    // Make __builtin_ms_va_list available.
    HasBuiltinMSVaList = true;

    // x86-64 has atomics up to 16 bytes.
    MaxAtomicPromoteWidth = 128;
    MaxAtomicInlineWidth = 64;
  }

  BuiltinVaListKind getBuiltinVaListKind() const override {
    return TargetInfo::X86_64ABIBuiltinVaList;
  }

  int getEHDataRegisterNumber(unsigned RegNo) const override {
    if (RegNo == 0)
      return 0;
    if (RegNo == 1)
      return 1;
    return -1;
  }

  CallingConvCheckResult checkCallingConvention(CallingConv CC) const override {
    switch (CC) {
    case CC_C:
    case CC_Swift:
    case CC_X86VectorCall:
    case CC_IntelOclBicc:
    case CC_Win64:
    case CC_PreserveMost:
    case CC_PreserveAll:
    case CC_X86RegCall:
    case CC_OpenCLKernel:
      return CCCR_OK;
    default:
      return CCCR_Warning;
    }
  }

  CallingConv getDefaultCallingConv() const override {
    return CC_C;
  }

  // for x32 we need it here explicitly
  bool hasInt128Type() const override { return true; }

  unsigned getUnwindWordWidth() const override { return 64; }

  unsigned getRegisterWidth() const override { return 64; }

  bool validateGlobalRegisterVariable(StringRef RegName, unsigned RegSize,
                                      bool &HasSizeMismatch) const override {
    // rsp and rbp are the only 64-bit registers the x86 backend can currently
    // handle.
    if (RegName.equals("rsp") || RegName.equals("rbp")) {
      // Check that the register size is 64-bit.
      HasSizeMismatch = RegSize != 64;
      return true;
    }

    // Check if the register is a 32-bit register the backend can handle.
    return X86TargetInfo::validateGlobalRegisterVariable(RegName, RegSize,
                                                         HasSizeMismatch);
  }

  void setMaxAtomicWidth() override {
    if (hasFeature("cx16"))
      MaxAtomicInlineWidth = 128;
  }

  ArrayRef<Builtin::Info> getTargetBuiltins() const override;
};

// x86-64 Windows target
class LLVM_LIBRARY_VISIBILITY WindowsX86_64TargetInfo
    : public WindowsTargetInfo<X86_64TargetInfo> {
public:
  WindowsX86_64TargetInfo(const llvm::Triple &Triple, const TargetOptions &Opts)
      : WindowsTargetInfo<X86_64TargetInfo>(Triple, Opts) {
    LongWidth = LongAlign = 32;
    DoubleAlign = LongLongAlign = 64;
    IntMaxType = SignedLongLong;
    Int64Type = SignedLongLong;
    SizeType = UnsignedLongLong;
    PtrDiffType = SignedLongLong;
    IntPtrType = SignedLongLong;
  }

  BuiltinVaListKind getBuiltinVaListKind() const override {
    return TargetInfo::CharPtrBuiltinVaList;
  }

  CallingConvCheckResult checkCallingConvention(CallingConv CC) const override {
    switch (CC) {
    case CC_X86StdCall:
    case CC_X86ThisCall:
    case CC_X86FastCall:
      return CCCR_Ignore;
    case CC_C:
    case CC_X86VectorCall:
    case CC_IntelOclBicc:
    case CC_PreserveMost:
    case CC_PreserveAll:
    case CC_X86_64SysV:
    case CC_Swift:
    case CC_X86RegCall:
    case CC_OpenCLKernel:
      return CCCR_OK;
    default:
      return CCCR_Warning;
    }
  }
};

// x86-64 Windows Visual Studio target
class LLVM_LIBRARY_VISIBILITY MicrosoftX86_64TargetInfo
    : public WindowsX86_64TargetInfo {
public:
  MicrosoftX86_64TargetInfo(const llvm::Triple &Triple,
                            const TargetOptions &Opts)
      : WindowsX86_64TargetInfo(Triple, Opts) {
    LongDoubleWidth = LongDoubleAlign = 64;
    LongDoubleFormat = &llvm::APFloat::IEEEdouble();
  }

  void getTargetDefines(const LangOptions &Opts,
                        MacroBuilder &Builder) const override {
    WindowsX86_64TargetInfo::getTargetDefines(Opts, Builder);
    Builder.defineMacro("_M_X64", "100");
    Builder.defineMacro("_M_AMD64", "100");
  }

  TargetInfo::CallingConvKind
  getCallingConvKind(bool ClangABICompat4) const override {
    return CCK_MicrosoftWin64;
  }
};

// x86-64 MinGW target
class LLVM_LIBRARY_VISIBILITY MinGWX86_64TargetInfo
    : public WindowsX86_64TargetInfo {
public:
  MinGWX86_64TargetInfo(const llvm::Triple &Triple, const TargetOptions &Opts)
      : WindowsX86_64TargetInfo(Triple, Opts) {
    // Mingw64 rounds long double size and alignment up to 16 bytes, but sticks
    // with x86 FP ops. Weird.
    LongDoubleWidth = LongDoubleAlign = 128;
    LongDoubleFormat = &llvm::APFloat::x87DoubleExtended();
    HasFloat128 = true;
  }
};

// x86-64 Cygwin target
class LLVM_LIBRARY_VISIBILITY CygwinX86_64TargetInfo : public X86_64TargetInfo {
public:
  CygwinX86_64TargetInfo(const llvm::Triple &Triple, const TargetOptions &Opts)
      : X86_64TargetInfo(Triple, Opts) {
    this->WCharType = TargetInfo::UnsignedShort;
    TLSSupported = false;
  }

  void getTargetDefines(const LangOptions &Opts,
                        MacroBuilder &Builder) const override {
    X86_64TargetInfo::getTargetDefines(Opts, Builder);
    Builder.defineMacro("__x86_64__");
    Builder.defineMacro("__CYGWIN__");
    Builder.defineMacro("__CYGWIN64__");
    addCygMingDefines(Opts, Builder);
    DefineStd(Builder, "unix", Opts);
    if (Opts.CPlusPlus)
      Builder.defineMacro("_GNU_SOURCE");
  }
};

class LLVM_LIBRARY_VISIBILITY DarwinX86_64TargetInfo
    : public DarwinTargetInfo<X86_64TargetInfo> {
public:
  DarwinX86_64TargetInfo(const llvm::Triple &Triple, const TargetOptions &Opts)
      : DarwinTargetInfo<X86_64TargetInfo>(Triple, Opts) {
    Int64Type = SignedLongLong;
    // The 64-bit iOS simulator uses the builtin bool type for Objective-C.
    llvm::Triple T = llvm::Triple(Triple);
    if (T.isiOS())
      UseSignedCharForObjCBool = false;
    resetDataLayout("e-m:o-p270:32:32-p271:32:32-p272:64:64-i64:64-f80:128-n8:"
                    "16:32:64-S128");
  }

  bool handleTargetFeatures(std::vector<std::string> &Features,
                            DiagnosticsEngine &Diags) override {
    if (!DarwinTargetInfo<X86_64TargetInfo>::handleTargetFeatures(Features,
                                                                  Diags))
      return false;
    // We now know the features we have: we can decide how to align vectors.
    MaxVectorAlign =
        hasFeature("avx512f") ? 512 : hasFeature("avx") ? 256 : 128;
    return true;
  }
};

class LLVM_LIBRARY_VISIBILITY OpenBSDX86_64TargetInfo
    : public OpenBSDTargetInfo<X86_64TargetInfo> {
public:
  OpenBSDX86_64TargetInfo(const llvm::Triple &Triple, const TargetOptions &Opts)
      : OpenBSDTargetInfo<X86_64TargetInfo>(Triple, Opts) {
    IntMaxType = SignedLongLong;
    Int64Type = SignedLongLong;
  }
};

// x86_32 Android target
class LLVM_LIBRARY_VISIBILITY AndroidX86_32TargetInfo
    : public LinuxTargetInfo<X86_32TargetInfo> {
public:
  AndroidX86_32TargetInfo(const llvm::Triple &Triple, const TargetOptions &Opts)
      : LinuxTargetInfo<X86_32TargetInfo>(Triple, Opts) {
    SuitableAlign = 32;
    LongDoubleWidth = 64;
    LongDoubleFormat = &llvm::APFloat::IEEEdouble();
  }
};

// x86_64 Android target
class LLVM_LIBRARY_VISIBILITY AndroidX86_64TargetInfo
    : public LinuxTargetInfo<X86_64TargetInfo> {
public:
  AndroidX86_64TargetInfo(const llvm::Triple &Triple, const TargetOptions &Opts)
      : LinuxTargetInfo<X86_64TargetInfo>(Triple, Opts) {
    LongDoubleFormat = &llvm::APFloat::IEEEquad();
  }
};
} // namespace targets
} // namespace clang
#endif // LLVM_CLANG_LIB_BASIC_TARGETS_X86_H<|MERGE_RESOLUTION|>--- conflicted
+++ resolved
@@ -34,7 +34,10 @@
     0,   // cuda_shared
     270, // ptr32_sptr
     271, // ptr32_uptr
-    272  // ptr64
+    272, // ptr64
+    0,   // hcc_tilestatic 
+    0,   // hcc_generic
+    0,   // hcc_global
 };
 
 // X86 target abstract base class; x86-32 and x86-64 are very close, so
@@ -146,11 +149,8 @@
   X86TargetInfo(const llvm::Triple &Triple, const TargetOptions &)
       : TargetInfo(Triple) {
     LongDoubleFormat = &llvm::APFloat::x87DoubleExtended();
-<<<<<<< HEAD
     HasFloat16 = true;
-=======
     AddrSpaceMap = &X86AddrSpaceMap;
->>>>>>> 30348f01
   }
 
   const char *getLongDoubleMangling() const override {
