//===--- AMDGPU.cpp - Implement AMDGPU target feature support -------------===//
//
//                     The LLVM Compiler Infrastructure
//
// This file is distributed under the University of Illinois Open Source
// License. See LICENSE.TXT for details.
//
//===----------------------------------------------------------------------===//
//
// This file implements AMDGPU TargetInfo objects.
//
//===----------------------------------------------------------------------===//

#include "AMDGPU.h"
#include "Targets.h"
#include "clang/Basic/Builtins.h"
#include "clang/Basic/LangOptions.h"
#include "clang/Basic/MacroBuilder.h"
#include "clang/Basic/TargetBuiltins.h"
#include "clang/Frontend/CodeGenOptions.h"
#include "llvm/ADT/StringSwitch.h"

using namespace clang;
using namespace clang::targets;

namespace clang {
namespace targets {

// If you edit the description strings, make sure you update
// getPointerWidthV().

static const char *const DataLayoutStringR600 =
    "e-p:32:32-i64:64-v16:16-v24:32-v32:32-v48:64-v96:128"
    "-v192:256-v256:256-v512:512-v1024:1024-v2048:2048-n32:64-A5";

static const char *const DataLayoutStringAMDGCN =
    "e-p:64:64-p1:64:64-p2:32:32-p3:32:32-p4:64:64-p5:32:32-p6:32:32"
    "-i64:64-v16:16-v24:32-v32:32-v48:64-v96:128"
    "-v192:256-v256:256-v512:512-v1024:1024-v2048:2048-n32:64-A5";

const LangASMap AMDGPUTargetInfo::AMDGPUDefIsGenMap = {
    Generic,  // Default
    Global,   // opencl_global
    Local,    // opencl_local
    Constant, // opencl_constant
    Private,  // opencl_private
    Generic,  // opencl_generic
    Global,   // cuda_device
    Constant, // cuda_constant
    Local,     // cuda_shared
<<<<<<< HEAD
    Local,    // hcc_tilestatic
    Generic,  // hcc_generic
    Global    // hcc_global

=======
    Local,     // hcc_tilestatic
    Generic,   // hcc_generic
    Global     // hcc_global
>>>>>>> ef54a101
};

const LangASMap AMDGPUTargetInfo::AMDGPUDefIsPrivMap = {
    Private,  // Default
    Global,   // opencl_global
    Local,    // opencl_local
    Constant, // opencl_constant
    Private,  // opencl_private
    Generic,  // opencl_generic
    Global,   // cuda_device
    Constant, // cuda_constant
    Local,    // cuda_shared
    Local,    // hcc_tilestatic
    Generic,  // hcc_generic
    Global    // hcc_global
};
} // namespace targets
} // namespace clang

const Builtin::Info AMDGPUTargetInfo::BuiltinInfo[] = {
#define BUILTIN(ID, TYPE, ATTRS)                                               \
  {#ID, TYPE, ATTRS, nullptr, ALL_LANGUAGES, nullptr},
#define TARGET_BUILTIN(ID, TYPE, ATTRS, FEATURE)                               \
  {#ID, TYPE, ATTRS, nullptr, ALL_LANGUAGES, FEATURE},
#include "clang/Basic/BuiltinsAMDGPU.def"
};

const char *const AMDGPUTargetInfo::GCCRegNames[] = {
  "v0", "v1", "v2", "v3", "v4", "v5", "v6", "v7", "v8",
  "v9", "v10", "v11", "v12", "v13", "v14", "v15", "v16", "v17",
  "v18", "v19", "v20", "v21", "v22", "v23", "v24", "v25", "v26",
  "v27", "v28", "v29", "v30", "v31", "v32", "v33", "v34", "v35",
  "v36", "v37", "v38", "v39", "v40", "v41", "v42", "v43", "v44",
  "v45", "v46", "v47", "v48", "v49", "v50", "v51", "v52", "v53",
  "v54", "v55", "v56", "v57", "v58", "v59", "v60", "v61", "v62",
  "v63", "v64", "v65", "v66", "v67", "v68", "v69", "v70", "v71",
  "v72", "v73", "v74", "v75", "v76", "v77", "v78", "v79", "v80",
  "v81", "v82", "v83", "v84", "v85", "v86", "v87", "v88", "v89",
  "v90", "v91", "v92", "v93", "v94", "v95", "v96", "v97", "v98",
  "v99", "v100", "v101", "v102", "v103", "v104", "v105", "v106", "v107",
  "v108", "v109", "v110", "v111", "v112", "v113", "v114", "v115", "v116",
  "v117", "v118", "v119", "v120", "v121", "v122", "v123", "v124", "v125",
  "v126", "v127", "v128", "v129", "v130", "v131", "v132", "v133", "v134",
  "v135", "v136", "v137", "v138", "v139", "v140", "v141", "v142", "v143",
  "v144", "v145", "v146", "v147", "v148", "v149", "v150", "v151", "v152",
  "v153", "v154", "v155", "v156", "v157", "v158", "v159", "v160", "v161",
  "v162", "v163", "v164", "v165", "v166", "v167", "v168", "v169", "v170",
  "v171", "v172", "v173", "v174", "v175", "v176", "v177", "v178", "v179",
  "v180", "v181", "v182", "v183", "v184", "v185", "v186", "v187", "v188",
  "v189", "v190", "v191", "v192", "v193", "v194", "v195", "v196", "v197",
  "v198", "v199", "v200", "v201", "v202", "v203", "v204", "v205", "v206",
  "v207", "v208", "v209", "v210", "v211", "v212", "v213", "v214", "v215",
  "v216", "v217", "v218", "v219", "v220", "v221", "v222", "v223", "v224",
  "v225", "v226", "v227", "v228", "v229", "v230", "v231", "v232", "v233",
  "v234", "v235", "v236", "v237", "v238", "v239", "v240", "v241", "v242",
  "v243", "v244", "v245", "v246", "v247", "v248", "v249", "v250", "v251",
  "v252", "v253", "v254", "v255", "s0", "s1", "s2", "s3", "s4",
  "s5", "s6", "s7", "s8", "s9", "s10", "s11", "s12", "s13",
  "s14", "s15", "s16", "s17", "s18", "s19", "s20", "s21", "s22",
  "s23", "s24", "s25", "s26", "s27", "s28", "s29", "s30", "s31",
  "s32", "s33", "s34", "s35", "s36", "s37", "s38", "s39", "s40",
  "s41", "s42", "s43", "s44", "s45", "s46", "s47", "s48", "s49",
  "s50", "s51", "s52", "s53", "s54", "s55", "s56", "s57", "s58",
  "s59", "s60", "s61", "s62", "s63", "s64", "s65", "s66", "s67",
  "s68", "s69", "s70", "s71", "s72", "s73", "s74", "s75", "s76",
  "s77", "s78", "s79", "s80", "s81", "s82", "s83", "s84", "s85",
  "s86", "s87", "s88", "s89", "s90", "s91", "s92", "s93", "s94",
  "s95", "s96", "s97", "s98", "s99", "s100", "s101", "s102", "s103",
  "s104", "s105", "s106", "s107", "s108", "s109", "s110", "s111", "s112",
  "s113", "s114", "s115", "s116", "s117", "s118", "s119", "s120", "s121",
  "s122", "s123", "s124", "s125", "s126", "s127", "exec", "vcc", "scc",
  "m0", "flat_scratch", "exec_lo", "exec_hi", "vcc_lo", "vcc_hi",
  "flat_scratch_lo", "flat_scratch_hi"
};

ArrayRef<const char *> AMDGPUTargetInfo::getGCCRegNames() const {
  return llvm::makeArrayRef(GCCRegNames);
}

bool AMDGPUTargetInfo::initFeatureMap(
    llvm::StringMap<bool> &Features, DiagnosticsEngine &Diags, StringRef CPU,
    const std::vector<std::string> &FeatureVec) const {

  // XXX - What does the member GPU mean if device name string passed here?
  if (isAMDGCN(getTriple())) {
    if (CPU.empty())
      CPU = "gfx600";

    switch (parseAMDGCNName(CPU).Kind) {
    case GK_GFX902:
    case GK_GFX900:
      Features["gfx9-insts"] = true;
      LLVM_FALLTHROUGH;
    case GK_GFX810:
    case GK_GFX803:
    case GK_GFX802:
    case GK_GFX801:
      Features["16-bit-insts"] = true;
      Features["dpp"] = true;
      Features["s-memrealtime"] = true;
      break;
    case GK_GFX704:
    case GK_GFX703:
    case GK_GFX702:
    case GK_GFX701:
    case GK_GFX700:
    case GK_GFX601:
    case GK_GFX600:
      break;
    case GK_NONE:
      return false;
    default:
      llvm_unreachable("Unhandled GPU!");
    }
  } else {
    if (CPU.empty())
      CPU = "r600";

    switch (parseR600Name(CPU).Kind) {
    case GK_CAYMAN:
    case GK_CYPRESS:
    case GK_RV770:
    case GK_RV670:
      // TODO: Add fp64 when implemented.
      break;
    case GK_TURKS:
    case GK_CAICOS:
    case GK_BARTS:
    case GK_SUMO:
    case GK_REDWOOD:
    case GK_JUNIPER:
    case GK_CEDAR:
    case GK_RV730:
    case GK_RV710:
    case GK_RS880:
    case GK_R630:
    case GK_R600:
      break;
    default:
      llvm_unreachable("Unhandled GPU!");
    }
  }

  return TargetInfo::initFeatureMap(Features, Diags, CPU, FeatureVec);
}

void AMDGPUTargetInfo::adjustTargetOptions(const CodeGenOptions &CGOpts,
                                           TargetOptions &TargetOpts) const {
  bool hasFP32Denormals = false;
  bool hasFP64Denormals = false;
  GPUInfo CGOptsGPU = parseGPUName(TargetOpts.CPU);
  for (auto &I : TargetOpts.FeaturesAsWritten) {
    if (I == "+fp32-denormals" || I == "-fp32-denormals")
      hasFP32Denormals = true;
    if (I == "+fp64-fp16-denormals" || I == "-fp64-fp16-denormals")
      hasFP64Denormals = true;
  }
  if (!hasFP32Denormals)
    TargetOpts.Features.push_back(
        (Twine(CGOptsGPU.HasFastFMAF && !CGOpts.FlushDenorm
                   ? '+'
                   : '-') +
         Twine("fp32-denormals"))
            .str());
  // Always do not flush fp64 or fp16 denorms.
  if (!hasFP64Denormals && CGOptsGPU.HasFP64)
    TargetOpts.Features.push_back("+fp64-fp16-denormals");
}

constexpr AMDGPUTargetInfo::GPUInfo AMDGPUTargetInfo::InvalidGPU;
constexpr AMDGPUTargetInfo::GPUInfo AMDGPUTargetInfo::R600GPUs[];
constexpr AMDGPUTargetInfo::GPUInfo AMDGPUTargetInfo::AMDGCNGPUs[];

AMDGPUTargetInfo::GPUInfo AMDGPUTargetInfo::parseR600Name(StringRef Name) {
  const auto *Result = llvm::find_if(
      R600GPUs, [Name](const GPUInfo &GPU) { return GPU.Name == Name; });

  if (Result == std::end(R600GPUs))
    return InvalidGPU;
  return *Result;
}

AMDGPUTargetInfo::GPUInfo AMDGPUTargetInfo::parseAMDGCNName(StringRef Name) {
  const auto *Result = llvm::find_if(
      AMDGCNGPUs, [Name](const GPUInfo &GPU) { return GPU.Name == Name; });

  if (Result == std::end(AMDGCNGPUs))
    return InvalidGPU;
  return *Result;
}

AMDGPUTargetInfo::GPUInfo AMDGPUTargetInfo::parseGPUName(StringRef Name) const {
  if (isAMDGCN(getTriple()))
    return parseAMDGCNName(Name);
  else
    return parseR600Name(Name);
}

void AMDGPUTargetInfo::fillValidCPUList(
    SmallVectorImpl<StringRef> &Values) const {
  if (isAMDGCN(getTriple()))
    llvm::for_each(AMDGCNGPUs, [&Values](const GPUInfo &GPU) {
                   Values.emplace_back(GPU.Name);});
  else
    llvm::for_each(R600GPUs, [&Values](const GPUInfo &GPU) {
                   Values.emplace_back(GPU.Name);});
}

void AMDGPUTargetInfo::setAddressSpaceMap(bool DefaultIsPrivate) {
  AddrSpaceMap = DefaultIsPrivate ? &AMDGPUDefIsPrivMap : &AMDGPUDefIsGenMap;
}

AMDGPUTargetInfo::AMDGPUTargetInfo(const llvm::Triple &Triple,
                                   const TargetOptions &Opts)
    : TargetInfo(Triple),
      GPU(isAMDGCN(Triple) ? AMDGCNGPUs[0] : parseR600Name(Opts.CPU)) {
  resetDataLayout(isAMDGCN(getTriple()) ? DataLayoutStringAMDGCN
                                        : DataLayoutStringR600);
  assert(DataLayout->getAllocaAddrSpace() == Private);

  setAddressSpaceMap(Triple.getOS() == llvm::Triple::Mesa3D ||
                     !isAMDGCN(Triple));
  UseAddrSpaceMapMangling = true;

  // Set pointer width and alignment for target address space 0.
  PointerWidth = PointerAlign = DataLayout->getPointerSizeInBits();
  if (getMaxPointerWidth() == 64) {
    LongWidth = LongAlign = 64;
    SizeType = UnsignedLong;
    PtrDiffType = SignedLong;
    IntPtrType = SignedLong;
  }

  // If possible, get a TargetInfo for our host triple, so we can match its
  // types.
  llvm::Triple HostTriple(Opts.HostTriple);
  if (AMDGPUTargetInfo::isAMDGCN(HostTriple))
    return;
  std::unique_ptr<TargetInfo> HostTarget(
      AllocateTarget(llvm::Triple(Opts.HostTriple), Opts));
  if (!HostTarget) {
    return;
  }

  PointerWidth = HostTarget->getPointerWidth(/* AddrSpace = */ 0);
  PointerAlign = HostTarget->getPointerAlign(/* AddrSpace = */ 0);
  BoolWidth = HostTarget->getBoolWidth();
  BoolAlign = HostTarget->getBoolAlign();
  IntWidth = HostTarget->getIntWidth();
  IntAlign = HostTarget->getIntAlign();
  HalfWidth = HostTarget->getHalfWidth();
  HalfAlign = HostTarget->getHalfAlign();
  FloatWidth = HostTarget->getFloatWidth();
  FloatAlign = HostTarget->getFloatAlign();
  DoubleWidth = HostTarget->getDoubleWidth();
  DoubleAlign = HostTarget->getDoubleAlign();
  LongWidth = HostTarget->getLongWidth();
  LongAlign = HostTarget->getLongAlign();
  LongLongWidth = HostTarget->getLongLongWidth();
  LongLongAlign = HostTarget->getLongLongAlign();
  MinGlobalAlign = HostTarget->getMinGlobalAlign();
  NewAlign = HostTarget->getNewAlign();
  DefaultAlignForAttributeAligned =
      HostTarget->getDefaultAlignForAttributeAligned();
  SizeType = HostTarget->getSizeType();
  IntMaxType = HostTarget->getIntMaxType();
  PtrDiffType = HostTarget->getPtrDiffType(/* AddrSpace = */ 0);
  IntPtrType = HostTarget->getIntPtrType();
  WCharType = HostTarget->getWCharType();
  WIntType = HostTarget->getWIntType();
  Char16Type = HostTarget->getChar16Type();
  Char32Type = HostTarget->getChar32Type();
  Int64Type = HostTarget->getInt64Type();
  SigAtomicType = HostTarget->getSigAtomicType();
  ProcessIDType = HostTarget->getProcessIDType();

  UseBitFieldTypeAlignment = HostTarget->useBitFieldTypeAlignment();
  UseZeroLengthBitfieldAlignment = HostTarget->useZeroLengthBitfieldAlignment();
  UseExplicitBitFieldAlignment = HostTarget->useExplicitBitFieldAlignment();
  ZeroLengthBitfieldBoundary = HostTarget->getZeroLengthBitfieldBoundary();

  // This is a bit of a lie, but it controls __GCC_ATOMIC_XXX_LOCK_FREE, and
  // we need those macros to be identical on host and device, because (among
  // other things) they affect which standard library classes are defined, and
  // we need all classes to be defined on both the host and device.
  MaxAtomicInlineWidth = HostTarget->getMaxAtomicInlineWidth();

  // Properties intentionally not copied from host:
  // - LargeArrayMinWidth, LargeArrayAlign: Not visible across the
  //   host/device boundary.
  // - SuitableAlign: Not visible across the host/device boundary, and may
  //   correctly be different on host/device, e.g. if host has wider vector
  //   types than device.
  // - LongDoubleWidth, LongDoubleAlign: TBD
  MaxAtomicPromoteWidth = MaxAtomicInlineWidth = 64;
}

void AMDGPUTargetInfo::adjust(LangOptions &Opts) {
  TargetInfo::adjust(Opts);
  // ToDo: There are still a few places using default address space as private
  // address space in OpenCL, which needs to be cleaned up, then Opts.OpenCL
  // can be removed from the following line.
  setAddressSpaceMap(/*DefaultIsPrivate=*/Opts.OpenCL ||
                     !isAMDGCN(getTriple()));
}

ArrayRef<Builtin::Info> AMDGPUTargetInfo::getTargetBuiltins() const {
  return llvm::makeArrayRef(BuiltinInfo, clang::AMDGPU::LastTSBuiltin -
                                             Builtin::FirstTSBuiltin);
}

void AMDGPUTargetInfo::getTargetDefines(const LangOptions &Opts,
                                        MacroBuilder &Builder) const {
  Builder.defineMacro("__AMD__");
  Builder.defineMacro("__AMDGPU__");

  if (isAMDGCN(getTriple()))
    Builder.defineMacro("__AMDGCN__");
  else
    Builder.defineMacro("__R600__");

  if (GPU.Kind != GK_NONE)
    Builder.defineMacro(Twine("__") + Twine(GPU.CanonicalName) + Twine("__"));

  // TODO: __HAS_FMAF__, __HAS_LDEXPF__, __HAS_FP64__ are deprecated and will be
  // removed in the near future.
  if (GPU.HasFMAF)
    Builder.defineMacro("__HAS_FMAF__");
  if (GPU.HasFastFMAF)
    Builder.defineMacro("FP_FAST_FMAF");
  if (GPU.HasLDEXPF)
    Builder.defineMacro("__HAS_LDEXPF__");
  if (GPU.HasFP64)
    Builder.defineMacro("__HAS_FP64__");
  if (GPU.HasFastFMA)
    Builder.defineMacro("FP_FAST_FMA");
}<|MERGE_RESOLUTION|>--- conflicted
+++ resolved
@@ -48,16 +48,9 @@
     Global,   // cuda_device
     Constant, // cuda_constant
     Local,     // cuda_shared
-<<<<<<< HEAD
-    Local,    // hcc_tilestatic
-    Generic,  // hcc_generic
-    Global    // hcc_global
-
-=======
     Local,     // hcc_tilestatic
     Generic,   // hcc_generic
     Global     // hcc_global
->>>>>>> ef54a101
 };
 
 const LangASMap AMDGPUTargetInfo::AMDGPUDefIsPrivMap = {
