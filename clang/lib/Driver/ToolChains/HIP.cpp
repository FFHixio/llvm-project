//===--- HIP.cpp - HIP Tool and ToolChain Implementations -------*- C++ -*-===//
//
// Part of the LLVM Project, under the Apache License v2.0 with LLVM Exceptions.
// See https://llvm.org/LICENSE.txt for license information.
// SPDX-License-Identifier: Apache-2.0 WITH LLVM-exception
//
//===----------------------------------------------------------------------===//

#include "HIP.h"
#include "CommonArgs.h"
#include "InputInfo.h"
#include "clang/Basic/Cuda.h"
#include "clang/Driver/Compilation.h"
#include "clang/Driver/Driver.h"
#include "clang/Driver/DriverDiagnostic.h"
#include "clang/Driver/Options.h"
#include "llvm/Support/FileSystem.h"
#include "llvm/Support/Path.h"

using namespace clang::driver;
using namespace clang::driver::toolchains;
using namespace clang::driver::tools;
using namespace clang;
using namespace llvm::opt;

#if defined(_WIN32) || defined(_WIN64)
#define NULL_FILE "nul"
#else
#define NULL_FILE "/dev/null"
#endif

namespace {

static void addBCLib(const Driver &D, const ArgList &Args,
                     ArgStringList &CmdArgs, ArgStringList LibraryPaths,
                     StringRef BCName) {
  StringRef FullName;
  for (std::string LibraryPath : LibraryPaths) {
    SmallString<128> Path(LibraryPath);
    llvm::sys::path::append(Path, BCName);
    FullName = Path;
    if (llvm::sys::fs::exists(FullName)) {
      CmdArgs.push_back("-mlink-builtin-bitcode");
      CmdArgs.push_back(Args.MakeArgString(FullName));
      return;
    }
  }
  D.Diag(diag::err_drv_no_such_file) << BCName;
}

static const char *getOutputFileName(Compilation &C, StringRef Base,
                                     const char *Postfix,
                                     const char *Extension) {
  const char *OutputFileName;
  if (C.getDriver().isSaveTempsEnabled()) {
    OutputFileName =
        C.getArgs().MakeArgString(Base.str() + Postfix + "." + Extension);
  } else {
    std::string TmpName =
        C.getDriver().GetTemporaryPath(Base.str() + Postfix, Extension);
    OutputFileName = C.addTempFile(C.getArgs().MakeArgString(TmpName));
  }
  return OutputFileName;
}
} // namespace

const char *AMDGCN::Linker::constructLLVMLinkCommand(
    Compilation &C, const JobAction &JA, const InputInfoList &Inputs,
    const ArgList &Args, StringRef SubArchName,
    StringRef OutputFilePrefix) const {
  ArgStringList CmdArgs;
  // Add the input bc's created by compile step.
  for (const auto &II : Inputs)
    CmdArgs.push_back(II.getFilename());

  // Add an intermediate output file.
  CmdArgs.push_back("-o");
  auto OutputFileName = getOutputFileName(C, OutputFilePrefix, "-linked", "bc");
  CmdArgs.push_back(OutputFileName);
  SmallString<128> ExecPath(C.getDriver().Dir);
  llvm::sys::path::append(ExecPath, "llvm-link");
  const char *Exec = Args.MakeArgString(ExecPath);
  C.addCommand(std::make_unique<Command>(JA, *this, Exec, CmdArgs, Inputs));
  return OutputFileName;
}

const char *AMDGCN::Linker::constructOptCommand(
    Compilation &C, const JobAction &JA, const InputInfoList &Inputs,
    const llvm::opt::ArgList &Args, llvm::StringRef SubArchName,
    llvm::StringRef OutputFilePrefix, const char *InputFileName) const {
  // Construct opt command.
  ArgStringList OptArgs;
  // The input to opt is the output from llvm-link.
  OptArgs.push_back(InputFileName);
  // Pass optimization arg to opt.
  if (Arg *A = Args.getLastArg(options::OPT_O_Group)) {
    StringRef OOpt = "3";
    if (A->getOption().matches(options::OPT_O4) ||
        A->getOption().matches(options::OPT_Ofast))
      OOpt = "3";
    else if (A->getOption().matches(options::OPT_O0))
      OOpt = "0";
    else if (A->getOption().matches(options::OPT_O)) {
      // -Os, -Oz, and -O(anything else) map to -O2
      OOpt = llvm::StringSwitch<const char *>(A->getValue())
                 .Case("1", "1")
                 .Case("2", "2")
                 .Case("3", "3")
                 .Case("s", "2")
                 .Case("z", "2")
                 .Default("2");
    }
    OptArgs.push_back(Args.MakeArgString("-O" + OOpt));
  }
  OptArgs.push_back("-mtriple=amdgcn-amd-amdhsa");
  OptArgs.push_back(Args.MakeArgString("-mcpu=" + SubArchName));

  for (const Arg *A : Args.filtered(options::OPT_mllvm)) {
    OptArgs.push_back(A->getValue(0));
  }

  OptArgs.push_back("-o");
  auto OutputFileName =
      getOutputFileName(C, OutputFilePrefix, "-optimized", "bc");
  OptArgs.push_back(OutputFileName);
  SmallString<128> OptPath(C.getDriver().Dir);
  llvm::sys::path::append(OptPath, "opt");
  const char *OptExec = Args.MakeArgString(OptPath);
  C.addCommand(std::make_unique<Command>(JA, *this, OptExec, OptArgs, Inputs));
  return OutputFileName;
}

const char *AMDGCN::Linker::constructLlcCommand(
    Compilation &C, const JobAction &JA, const InputInfoList &Inputs,
    const llvm::opt::ArgList &Args, llvm::StringRef SubArchName,
    llvm::StringRef OutputFilePrefix, const char *InputFileName,
    bool OutputIsAsm) const {
  // Construct llc command.
  ArgStringList LlcArgs{
      InputFileName, "-mtriple=amdgcn-amd-amdhsa",
      Args.MakeArgString(Twine("-filetype=") + (OutputIsAsm ? "asm" : "obj")),
      Args.MakeArgString("-mcpu=" + SubArchName)};

  // Extract all the -m options
  std::vector<llvm::StringRef> Features;
  handleTargetFeaturesGroup(
    Args, Features, options::OPT_m_amdgpu_Features_Group);

  // Add features to mattr such as xnack
  std::string MAttrString = "-mattr=";
  for(auto OneFeature : Features) {
    MAttrString.append(Args.MakeArgString(OneFeature));
    if (OneFeature != Features.back())
      MAttrString.append(",");
  }
  if(!Features.empty())
    LlcArgs.push_back(Args.MakeArgString(MAttrString));

  for (const Arg *A : Args.filtered(options::OPT_mllvm)) {
    LlcArgs.push_back(A->getValue(0));
  }

  // Add output filename
  LlcArgs.push_back("-o");
  auto LlcOutputFile =
      getOutputFileName(C, OutputFilePrefix, "", OutputIsAsm ? "s" : "o");
  LlcArgs.push_back(LlcOutputFile);
  SmallString<128> LlcPath(C.getDriver().Dir);
  llvm::sys::path::append(LlcPath, "llc");
  const char *Llc = Args.MakeArgString(LlcPath);
  C.addCommand(std::make_unique<Command>(JA, *this, Llc, LlcArgs, Inputs));
  return LlcOutputFile;
}

void AMDGCN::Linker::constructLldCommand(Compilation &C, const JobAction &JA,
                                          const InputInfoList &Inputs,
                                          const InputInfo &Output,
                                          const llvm::opt::ArgList &Args,
                                          const char *InputFileName) const {
  // Construct lld command.
  // The output from ld.lld is an HSA code object file.
  ArgStringList LldArgs{
      "-flavor", "gnu", "-shared", "-o", Output.getFilename(), InputFileName};
  SmallString<128> LldPath(C.getDriver().Dir);
  llvm::sys::path::append(LldPath, "lld");
  const char *Lld = Args.MakeArgString(LldPath);
  C.addCommand(std::make_unique<Command>(JA, *this, Lld, LldArgs, Inputs));
}

// Construct a clang-offload-bundler command to bundle code objects for
// different GPU's into a HIP fat binary.
void AMDGCN::constructHIPFatbinCommand(Compilation &C, const JobAction &JA,
                  StringRef OutputFileName, const InputInfoList &Inputs,
                  const llvm::opt::ArgList &Args, const Tool& T) {
  // Construct clang-offload-bundler command to bundle object files for
  // for different GPU archs.
  ArgStringList BundlerArgs;
  BundlerArgs.push_back(Args.MakeArgString("-type=o"));

  // ToDo: Remove the dummy host binary entry which is required by
  // clang-offload-bundler.
  std::string BundlerTargetArg = "-targets=host-x86_64-unknown-linux";
  std::string BundlerInputArg = "-inputs=" NULL_FILE;

  for (const auto &II : Inputs) {
    const auto* A = II.getAction();
    BundlerTargetArg = BundlerTargetArg + ",hip-amdgcn-amd-amdhsa-" +
                       StringRef(A->getOffloadingArch()).str();
    BundlerInputArg = BundlerInputArg + "," + II.getFilename();
  }
  BundlerArgs.push_back(Args.MakeArgString(BundlerTargetArg));
  BundlerArgs.push_back(Args.MakeArgString(BundlerInputArg));

  auto BundlerOutputArg =
      Args.MakeArgString(std::string("-outputs=").append(OutputFileName));
  BundlerArgs.push_back(BundlerOutputArg);

  SmallString<128> BundlerPath(C.getDriver().Dir);
  llvm::sys::path::append(BundlerPath, "clang-offload-bundler");
  const char *Bundler = Args.MakeArgString(BundlerPath);
  C.addCommand(std::make_unique<Command>(JA, T, Bundler, BundlerArgs, Inputs));
}

// For amdgcn the inputs of the linker job are device bitcode and output is
// object file. It calls llvm-link, opt, llc, then lld steps.
void AMDGCN::Linker::ConstructJob(Compilation &C, const JobAction &JA,
                                   const InputInfo &Output,
                                   const InputInfoList &Inputs,
                                   const ArgList &Args,
                                   const char *LinkingOutput) const {

  if (JA.getType() == types::TY_HIP_FATBIN)
    return constructHIPFatbinCommand(C, JA, Output.getFilename(), Inputs, Args, *this);

  assert(getToolChain().getTriple().getArch() == llvm::Triple::amdgcn &&
         "Unsupported target");

  std::string SubArchName = JA.getOffloadingArch();
  assert(StringRef(SubArchName).startswith("gfx") && "Unsupported sub arch");

  // Prefix for temporary file name.
  std::string Prefix = llvm::sys::path::stem(Inputs[0].getFilename()).str();
  if (!C.getDriver().isSaveTempsEnabled())
    Prefix += "-" + SubArchName;

  // Each command outputs different files.
  const char *LLVMLinkCommand =
      constructLLVMLinkCommand(C, JA, Inputs, Args, SubArchName, Prefix);
  const char *OptCommand = constructOptCommand(C, JA, Inputs, Args, SubArchName,
                                               Prefix, LLVMLinkCommand);
  if (C.getDriver().isSaveTempsEnabled())
    constructLlcCommand(C, JA, Inputs, Args, SubArchName, Prefix, OptCommand,
                        /*OutputIsAsm=*/true);
  const char *LlcCommand =
      constructLlcCommand(C, JA, Inputs, Args, SubArchName, Prefix, OptCommand);
  constructLldCommand(C, JA, Inputs, Output, Args, LlcCommand);
}

HIPToolChain::HIPToolChain(const Driver &D, const llvm::Triple &Triple,
                             const ToolChain &HostTC, const ArgList &Args)
    : ToolChain(D, Triple, Args), HostTC(HostTC) {
  // Lookup binaries into the driver directory, this is used to
  // discover the clang-offload-bundler executable.
  getProgramPaths().push_back(getDriver().Dir);
}

void HIPToolChain::addClangTargetOptions(
    const llvm::opt::ArgList &DriverArgs,
    llvm::opt::ArgStringList &CC1Args,
    Action::OffloadKind DeviceOffloadingKind) const {
  HostTC.addClangTargetOptions(DriverArgs, CC1Args, DeviceOffloadingKind);

  StringRef GpuArch = DriverArgs.getLastArgValue(options::OPT_march_EQ);
  assert(!GpuArch.empty() && "Must have an explicit GPU arch.");
  (void) GpuArch;
  assert(DeviceOffloadingKind == Action::OFK_HIP &&
         "Only HIP offloading kinds are supported for GPUs.");

  CC1Args.push_back("-target-cpu");
  CC1Args.push_back(DriverArgs.MakeArgStringRef(GpuArch));
  CC1Args.push_back("-fcuda-is-device");

  if (DriverArgs.hasFlag(options::OPT_fcuda_flush_denormals_to_zero,
                         options::OPT_fno_cuda_flush_denormals_to_zero, false))
    CC1Args.push_back("-fcuda-flush-denormals-to-zero");

  if (DriverArgs.hasFlag(options::OPT_fcuda_approx_transcendentals,
                         options::OPT_fno_cuda_approx_transcendentals, false))
    CC1Args.push_back("-fcuda-approx-transcendentals");

  if (DriverArgs.hasFlag(options::OPT_fgpu_rdc, options::OPT_fno_gpu_rdc,
                         false))
    CC1Args.push_back("-fgpu-rdc");

<<<<<<< HEAD
  CC1Args.push_back("-fcuda-allow-variadic-functions");
=======
  if (DriverArgs.hasFlag(options::OPT_fgpu_allow_device_init,
                         options::OPT_fno_gpu_allow_device_init, false))
    CC1Args.push_back("-fgpu-allow-device-init");
>>>>>>> d01fd2f3

  // Default to "hidden" visibility, as object level linking will not be
  // supported for the foreseeable future.
  if (!DriverArgs.hasArg(options::OPT_fvisibility_EQ,
                         options::OPT_fvisibility_ms_compat)) {
    CC1Args.append({"-fvisibility", "hidden"});
    CC1Args.push_back("-fapply-global-visibility-to-externs");
  }

  if (DriverArgs.hasArg(options::OPT_nogpulib))
    return;
  ArgStringList LibraryPaths;

  // Find in --hip-device-lib-path and HIP_LIBRARY_PATH.
  for (auto Path :
       DriverArgs.getAllArgValues(options::OPT_hip_device_lib_path_EQ))
    LibraryPaths.push_back(DriverArgs.MakeArgString(Path));

  addDirectoryList(DriverArgs, LibraryPaths, "-L", "HIP_DEVICE_LIB_PATH");

  llvm::SmallVector<std::string, 10> BCLibs;

  // Add bitcode library in --hip-device-lib.
  for (auto Lib : DriverArgs.getAllArgValues(options::OPT_hip_device_lib_EQ)) {
    BCLibs.push_back(DriverArgs.MakeArgString(Lib));
  }

  // If --hip-device-lib is not set, add the default bitcode libraries.
  if (BCLibs.empty()) {
    // Get the bc lib file name for ISA version. For example,
    // gfx803 => oclc_isa_version_803.amdgcn.bc.
    std::string GFXVersion = GpuArch.drop_front(3).str();
    std::string ISAVerBC = "oclc_isa_version_" + GFXVersion + ".amdgcn.bc";

    llvm::StringRef FlushDenormalControlBC;
    if (DriverArgs.hasArg(options::OPT_fcuda_flush_denormals_to_zero))
      FlushDenormalControlBC = "oclc_daz_opt_on.amdgcn.bc";
    else
      FlushDenormalControlBC = "oclc_daz_opt_off.amdgcn.bc";

    llvm::StringRef WaveFrontSizeBC;
    if (stoi(GFXVersion) < 1000)
      WaveFrontSizeBC = "oclc_wavefrontsize64_on.amdgcn.bc";
    else
      WaveFrontSizeBC = "oclc_wavefrontsize64_off.amdgcn.bc";

    BCLibs.append({"hip.amdgcn.bc", "opencl.amdgcn.bc", "ocml.amdgcn.bc",
                   "ockl.amdgcn.bc", "oclc_finite_only_off.amdgcn.bc",
                   FlushDenormalControlBC,
                   "oclc_correctly_rounded_sqrt_on.amdgcn.bc",
                   "oclc_unsafe_math_off.amdgcn.bc", ISAVerBC,
                   WaveFrontSizeBC});
  }
  for (auto Lib : BCLibs)
    addBCLib(getDriver(), DriverArgs, CC1Args, LibraryPaths, Lib);
}

llvm::opt::DerivedArgList *
HIPToolChain::TranslateArgs(const llvm::opt::DerivedArgList &Args,
                             StringRef BoundArch,
                             Action::OffloadKind DeviceOffloadKind) const {
  DerivedArgList *DAL =
      HostTC.TranslateArgs(Args, BoundArch, DeviceOffloadKind);
  if (!DAL)
    DAL = new DerivedArgList(Args.getBaseArgs());

  const OptTable &Opts = getDriver().getOpts();

  for (Arg *A : Args) {
    if (A->getOption().matches(options::OPT_Xarch__)) {
      // Skip this argument unless the architecture matches BoundArch.
      if (BoundArch.empty() || A->getValue(0) != BoundArch)
        continue;

      unsigned Index = Args.getBaseArgs().MakeIndex(A->getValue(1));
      unsigned Prev = Index;
      std::unique_ptr<Arg> XarchArg(Opts.ParseOneArg(Args, Index));

      // If the argument parsing failed or more than one argument was
      // consumed, the -Xarch_ argument's parameter tried to consume
      // extra arguments. Emit an error and ignore.
      //
      // We also want to disallow any options which would alter the
      // driver behavior; that isn't going to work in our model. We
      // use isDriverOption() as an approximation, although things
      // like -O4 are going to slip through.
      if (!XarchArg || Index > Prev + 1) {
        getDriver().Diag(diag::err_drv_invalid_Xarch_argument_with_args)
            << A->getAsString(Args);
        continue;
      } else if (XarchArg->getOption().hasFlag(options::DriverOption)) {
        getDriver().Diag(diag::err_drv_invalid_Xarch_argument_isdriver)
            << A->getAsString(Args);
        continue;
      }
      XarchArg->setBaseArg(A);
      A = XarchArg.release();
      DAL->AddSynthesizedArg(A);
    }
    DAL->append(A);
  }

  if (!BoundArch.empty()) {
    DAL->eraseArg(options::OPT_march_EQ);
    DAL->AddJoinedArg(nullptr, Opts.getOption(options::OPT_march_EQ), BoundArch);
  }

  return DAL;
}

Tool *HIPToolChain::buildLinker() const {
  assert(getTriple().getArch() == llvm::Triple::amdgcn);
  return new tools::AMDGCN::Linker(*this);
}

void HIPToolChain::addClangWarningOptions(ArgStringList &CC1Args) const {
  HostTC.addClangWarningOptions(CC1Args);
}

ToolChain::CXXStdlibType
HIPToolChain::GetCXXStdlibType(const ArgList &Args) const {
  return HostTC.GetCXXStdlibType(Args);
}

void HIPToolChain::AddClangSystemIncludeArgs(const ArgList &DriverArgs,
                                              ArgStringList &CC1Args) const {
  HostTC.AddClangSystemIncludeArgs(DriverArgs, CC1Args);
}

void HIPToolChain::AddClangCXXStdlibIncludeArgs(const ArgList &Args,
                                                 ArgStringList &CC1Args) const {
  HostTC.AddClangCXXStdlibIncludeArgs(Args, CC1Args);
}

void HIPToolChain::AddIAMCUIncludeArgs(const ArgList &Args,
                                        ArgStringList &CC1Args) const {
  HostTC.AddIAMCUIncludeArgs(Args, CC1Args);
}

SanitizerMask HIPToolChain::getSupportedSanitizers() const {
  // The HIPToolChain only supports sanitizers in the sense that it allows
  // sanitizer arguments on the command line if they are supported by the host
  // toolchain. The HIPToolChain will actually ignore any command line
  // arguments for any of these "supported" sanitizers. That means that no
  // sanitization of device code is actually supported at this time.
  //
  // This behavior is necessary because the host and device toolchains
  // invocations often share the command line, so the device toolchain must
  // tolerate flags meant only for the host toolchain.
  return HostTC.getSupportedSanitizers();
}

VersionTuple HIPToolChain::computeMSVCVersion(const Driver *D,
                                               const ArgList &Args) const {
  return HostTC.computeMSVCVersion(D, Args);
}<|MERGE_RESOLUTION|>--- conflicted
+++ resolved
@@ -292,13 +292,11 @@
                          false))
     CC1Args.push_back("-fgpu-rdc");
 
-<<<<<<< HEAD
-  CC1Args.push_back("-fcuda-allow-variadic-functions");
-=======
   if (DriverArgs.hasFlag(options::OPT_fgpu_allow_device_init,
                          options::OPT_fno_gpu_allow_device_init, false))
     CC1Args.push_back("-fgpu-allow-device-init");
->>>>>>> d01fd2f3
+
+  CC1Args.push_back("-fcuda-allow-variadic-functions");
 
   // Default to "hidden" visibility, as object level linking will not be
   // supported for the foreseeable future.
