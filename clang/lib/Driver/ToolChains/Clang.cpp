//===--- LLVM.cpp - Clang+LLVM ToolChain Implementations --------*- C++ -*-===//
//
//                     The LLVM Compiler Infrastructure
//
// This file is distributed under the University of Illinois Open Source
// License. See LICENSE.TXT for details.
//
//===----------------------------------------------------------------------===//

#include "Clang.h"
#include "Arch/AArch64.h"
#include "Arch/ARM.h"
#include "Arch/Mips.h"
#include "Arch/PPC.h"
#include "Arch/RISCV.h"
#include "Arch/Sparc.h"
#include "Arch/SystemZ.h"
#include "Arch/X86.h"
#include "AMDGPU.h"
#include "CommonArgs.h"
#include "Hexagon.h"
#include "InputInfo.h"
#include "PS4CPU.h"
#include "clang/Basic/CharInfo.h"
#include "clang/Basic/LangOptions.h"
#include "clang/Basic/ObjCRuntime.h"
#include "clang/Basic/Version.h"
#include "clang/Driver/DriverDiagnostic.h"
#include "clang/Driver/Options.h"
#include "clang/Driver/SanitizerArgs.h"
#include "clang/Driver/XRayArgs.h"
#include "llvm/ADT/StringExtras.h"
#include "llvm/Config/llvm-config.h"
#include "llvm/Option/ArgList.h"
#include "llvm/Support/CodeGen.h"
#include "llvm/Support/Compression.h"
#include "llvm/Support/FileSystem.h"
#include "llvm/Support/Path.h"
#include "llvm/Support/Process.h"
#include "llvm/Support/TargetParser.h"
#include "llvm/Support/YAMLParser.h"

#ifdef LLVM_ON_UNIX
#include <unistd.h> // For getuid().
#endif

using namespace clang::driver;
using namespace clang::driver::tools;
using namespace clang;
using namespace llvm::opt;

static void CheckPreprocessingOptions(const Driver &D, const ArgList &Args) {
  if (Arg *A =
          Args.getLastArg(clang::driver::options::OPT_C, options::OPT_CC)) {
    if (!Args.hasArg(options::OPT_E) && !Args.hasArg(options::OPT__SLASH_P) &&
        !Args.hasArg(options::OPT__SLASH_EP) && !D.CCCIsCPP()) {
      D.Diag(clang::diag::err_drv_argument_only_allowed_with)
          << A->getBaseArg().getAsString(Args)
          << (D.IsCLMode() ? "/E, /P or /EP" : "-E");
    }
  }
}

static void CheckCodeGenerationOptions(const Driver &D, const ArgList &Args) {
  // In gcc, only ARM checks this, but it seems reasonable to check universally.
  if (Args.hasArg(options::OPT_static))
    if (const Arg *A =
            Args.getLastArg(options::OPT_dynamic, options::OPT_mdynamic_no_pic))
      D.Diag(diag::err_drv_argument_not_allowed_with) << A->getAsString(Args)
                                                      << "-static";
}

// Add backslashes to escape spaces and other backslashes.
// This is used for the space-separated argument list specified with
// the -dwarf-debug-flags option.
static void EscapeSpacesAndBackslashes(const char *Arg,
                                       SmallVectorImpl<char> &Res) {
  for (; *Arg; ++Arg) {
    switch (*Arg) {
    default:
      break;
    case ' ':
    case '\\':
      Res.push_back('\\');
      break;
    }
    Res.push_back(*Arg);
  }
}

// Quote target names for inclusion in GNU Make dependency files.
// Only the characters '$', '#', ' ', '\t' are quoted.
static void QuoteTarget(StringRef Target, SmallVectorImpl<char> &Res) {
  for (unsigned i = 0, e = Target.size(); i != e; ++i) {
    switch (Target[i]) {
    case ' ':
    case '\t':
      // Escape the preceding backslashes
      for (int j = i - 1; j >= 0 && Target[j] == '\\'; --j)
        Res.push_back('\\');

      // Escape the space/tab
      Res.push_back('\\');
      break;
    case '$':
      Res.push_back('$');
      break;
    case '#':
      Res.push_back('\\');
      break;
    default:
      break;
    }

    Res.push_back(Target[i]);
  }
}

/// Apply \a Work on the current tool chain \a RegularToolChain and any other
/// offloading tool chain that is associated with the current action \a JA.
static void
forAllAssociatedToolChains(Compilation &C, const JobAction &JA,
                           const ToolChain &RegularToolChain,
                           llvm::function_ref<void(const ToolChain &)> Work) {
  // Apply Work on the current/regular tool chain.
  Work(RegularToolChain);

  // Apply Work on all the offloading tool chains associated with the current
  // action.
  if (JA.isHostOffloading(Action::OFK_Cuda))
    Work(*C.getSingleOffloadToolChain<Action::OFK_Cuda>());
  else if (JA.isDeviceOffloading(Action::OFK_Cuda))
    Work(*C.getSingleOffloadToolChain<Action::OFK_Host>());
  else if (JA.isHostOffloading(Action::OFK_HIP))
    Work(*C.getSingleOffloadToolChain<Action::OFK_HIP>());
  else if (JA.isDeviceOffloading(Action::OFK_HIP))
    Work(*C.getSingleOffloadToolChain<Action::OFK_Host>());

  if (JA.isHostOffloading(Action::OFK_OpenMP)) {
    auto TCs = C.getOffloadToolChains<Action::OFK_OpenMP>();
    for (auto II = TCs.first, IE = TCs.second; II != IE; ++II)
      Work(*II->second);
  } else if (JA.isDeviceOffloading(Action::OFK_OpenMP))
    Work(*C.getSingleOffloadToolChain<Action::OFK_Host>());

  if (JA.isHostOffloading(Action::OFK_HCC))
    Work(*C.getSingleOffloadToolChain<Action::OFK_HCC>());
  else if (JA.isDeviceOffloading(Action::OFK_HCC))
    Work(*C.getSingleOffloadToolChain<Action::OFK_Host>());

  //
  // TODO: Add support for other offloading programming models here.
  //
}

/// This is a helper function for validating the optional refinement step
/// parameter in reciprocal argument strings. Return false if there is an error
/// parsing the refinement step. Otherwise, return true and set the Position
/// of the refinement step in the input string.
static bool getRefinementStep(StringRef In, const Driver &D,
                              const Arg &A, size_t &Position) {
  const char RefinementStepToken = ':';
  Position = In.find(RefinementStepToken);
  if (Position != StringRef::npos) {
    StringRef Option = A.getOption().getName();
    StringRef RefStep = In.substr(Position + 1);
    // Allow exactly one numeric character for the additional refinement
    // step parameter. This is reasonable for all currently-supported
    // operations and architectures because we would expect that a larger value
    // of refinement steps would cause the estimate "optimization" to
    // under-perform the native operation. Also, if the estimate does not
    // converge quickly, it probably will not ever converge, so further
    // refinement steps will not produce a better answer.
    if (RefStep.size() != 1) {
      D.Diag(diag::err_drv_invalid_value) << Option << RefStep;
      return false;
    }
    char RefStepChar = RefStep[0];
    if (RefStepChar < '0' || RefStepChar > '9') {
      D.Diag(diag::err_drv_invalid_value) << Option << RefStep;
      return false;
    }
  }
  return true;
}

/// The -mrecip flag requires processing of many optional parameters.
static void ParseMRecip(const Driver &D, const ArgList &Args,
                        ArgStringList &OutStrings) {
  StringRef DisabledPrefixIn = "!";
  StringRef DisabledPrefixOut = "!";
  StringRef EnabledPrefixOut = "";
  StringRef Out = "-mrecip=";

  Arg *A = Args.getLastArg(options::OPT_mrecip, options::OPT_mrecip_EQ);
  if (!A)
    return;

  unsigned NumOptions = A->getNumValues();
  if (NumOptions == 0) {
    // No option is the same as "all".
    OutStrings.push_back(Args.MakeArgString(Out + "all"));
    return;
  }

  // Pass through "all", "none", or "default" with an optional refinement step.
  if (NumOptions == 1) {
    StringRef Val = A->getValue(0);
    size_t RefStepLoc;
    if (!getRefinementStep(Val, D, *A, RefStepLoc))
      return;
    StringRef ValBase = Val.slice(0, RefStepLoc);
    if (ValBase == "all" || ValBase == "none" || ValBase == "default") {
      OutStrings.push_back(Args.MakeArgString(Out + Val));
      return;
    }
  }

  // Each reciprocal type may be enabled or disabled individually.
  // Check each input value for validity, concatenate them all back together,
  // and pass through.

  llvm::StringMap<bool> OptionStrings;
  OptionStrings.insert(std::make_pair("divd", false));
  OptionStrings.insert(std::make_pair("divf", false));
  OptionStrings.insert(std::make_pair("vec-divd", false));
  OptionStrings.insert(std::make_pair("vec-divf", false));
  OptionStrings.insert(std::make_pair("sqrtd", false));
  OptionStrings.insert(std::make_pair("sqrtf", false));
  OptionStrings.insert(std::make_pair("vec-sqrtd", false));
  OptionStrings.insert(std::make_pair("vec-sqrtf", false));

  for (unsigned i = 0; i != NumOptions; ++i) {
    StringRef Val = A->getValue(i);

    bool IsDisabled = Val.startswith(DisabledPrefixIn);
    // Ignore the disablement token for string matching.
    if (IsDisabled)
      Val = Val.substr(1);

    size_t RefStep;
    if (!getRefinementStep(Val, D, *A, RefStep))
      return;

    StringRef ValBase = Val.slice(0, RefStep);
    llvm::StringMap<bool>::iterator OptionIter = OptionStrings.find(ValBase);
    if (OptionIter == OptionStrings.end()) {
      // Try again specifying float suffix.
      OptionIter = OptionStrings.find(ValBase.str() + 'f');
      if (OptionIter == OptionStrings.end()) {
        // The input name did not match any known option string.
        D.Diag(diag::err_drv_unknown_argument) << Val;
        return;
      }
      // The option was specified without a float or double suffix.
      // Make sure that the double entry was not already specified.
      // The float entry will be checked below.
      if (OptionStrings[ValBase.str() + 'd']) {
        D.Diag(diag::err_drv_invalid_value) << A->getOption().getName() << Val;
        return;
      }
    }

    if (OptionIter->second == true) {
      // Duplicate option specified.
      D.Diag(diag::err_drv_invalid_value) << A->getOption().getName() << Val;
      return;
    }

    // Mark the matched option as found. Do not allow duplicate specifiers.
    OptionIter->second = true;

    // If the precision was not specified, also mark the double entry as found.
    if (ValBase.back() != 'f' && ValBase.back() != 'd')
      OptionStrings[ValBase.str() + 'd'] = true;

    // Build the output string.
    StringRef Prefix = IsDisabled ? DisabledPrefixOut : EnabledPrefixOut;
    Out = Args.MakeArgString(Out + Prefix + Val);
    if (i != NumOptions - 1)
      Out = Args.MakeArgString(Out + ",");
  }

  OutStrings.push_back(Args.MakeArgString(Out));
}

/// The -mprefer-vector-width option accepts either a positive integer
/// or the string "none".
static void ParseMPreferVectorWidth(const Driver &D, const ArgList &Args,
                                    ArgStringList &CmdArgs) {
  Arg *A = Args.getLastArg(options::OPT_mprefer_vector_width_EQ);
  if (!A)
    return;

  StringRef Value = A->getValue();
  if (Value == "none") {
    CmdArgs.push_back("-mprefer-vector-width=none");
  } else {
    unsigned Width;
    if (Value.getAsInteger(10, Width)) {
      D.Diag(diag::err_drv_invalid_value) << A->getOption().getName() << Value;
      return;
    }
    CmdArgs.push_back(Args.MakeArgString("-mprefer-vector-width=" + Value));
  }
}

static void getWebAssemblyTargetFeatures(const ArgList &Args,
                                         std::vector<StringRef> &Features) {
  handleTargetFeaturesGroup(Args, Features, options::OPT_m_wasm_Features_Group);
}

static void getTargetFeatures(const ToolChain &TC, const llvm::Triple &Triple,
                              const ArgList &Args, ArgStringList &CmdArgs,
                              bool ForAS) {
  const Driver &D = TC.getDriver();
  std::vector<StringRef> Features;
  switch (Triple.getArch()) {
  default:
    break;
  case llvm::Triple::mips:
  case llvm::Triple::mipsel:
  case llvm::Triple::mips64:
  case llvm::Triple::mips64el:
    mips::getMIPSTargetFeatures(D, Triple, Args, Features);
    break;

  case llvm::Triple::arm:
  case llvm::Triple::armeb:
  case llvm::Triple::thumb:
  case llvm::Triple::thumbeb:
    arm::getARMTargetFeatures(TC, Triple, Args, CmdArgs, Features, ForAS);
    break;

  case llvm::Triple::ppc:
  case llvm::Triple::ppc64:
  case llvm::Triple::ppc64le:
    ppc::getPPCTargetFeatures(D, Triple, Args, Features);
    break;
  case llvm::Triple::riscv32:
  case llvm::Triple::riscv64:
    riscv::getRISCVTargetFeatures(D, Args, Features);
    break;
  case llvm::Triple::systemz:
    systemz::getSystemZTargetFeatures(Args, Features);
    break;
  case llvm::Triple::aarch64:
  case llvm::Triple::aarch64_be:
    aarch64::getAArch64TargetFeatures(D, Args, Features);
    break;
  case llvm::Triple::x86:
  case llvm::Triple::x86_64:
    x86::getX86TargetFeatures(D, Triple, Args, Features);
    break;
  case llvm::Triple::hexagon:
    hexagon::getHexagonTargetFeatures(D, Args, Features);
    break;
  case llvm::Triple::wasm32:
  case llvm::Triple::wasm64:
    getWebAssemblyTargetFeatures(Args, Features);
    break;
  case llvm::Triple::sparc:
  case llvm::Triple::sparcel:
  case llvm::Triple::sparcv9:
    sparc::getSparcTargetFeatures(D, Args, Features);
    break;
  case llvm::Triple::r600:
  case llvm::Triple::amdgcn:
    amdgpu::getAMDGPUTargetFeatures(D, Args, Features);
    break;
  }

  // Find the last of each feature.
  llvm::StringMap<unsigned> LastOpt;
  for (unsigned I = 0, N = Features.size(); I < N; ++I) {
    StringRef Name = Features[I];
    assert(Name[0] == '-' || Name[0] == '+');
    LastOpt[Name.drop_front(1)] = I;
  }

  for (unsigned I = 0, N = Features.size(); I < N; ++I) {
    // If this feature was overridden, ignore it.
    StringRef Name = Features[I];
    llvm::StringMap<unsigned>::iterator LastI = LastOpt.find(Name.drop_front(1));
    assert(LastI != LastOpt.end());
    unsigned Last = LastI->second;
    if (Last != I)
      continue;

    CmdArgs.push_back("-target-feature");
    CmdArgs.push_back(Name.data());
  }
}

static bool
shouldUseExceptionTablesForObjCExceptions(const ObjCRuntime &runtime,
                                          const llvm::Triple &Triple) {
  // We use the zero-cost exception tables for Objective-C if the non-fragile
  // ABI is enabled or when compiling for x86_64 and ARM on Snow Leopard and
  // later.
  if (runtime.isNonFragile())
    return true;

  if (!Triple.isMacOSX())
    return false;

  return (!Triple.isMacOSXVersionLT(10, 5) &&
          (Triple.getArch() == llvm::Triple::x86_64 ||
           Triple.getArch() == llvm::Triple::arm));
}

/// Adds exception related arguments to the driver command arguments. There's a
/// master flag, -fexceptions and also language specific flags to enable/disable
/// C++ and Objective-C exceptions. This makes it possible to for example
/// disable C++ exceptions but enable Objective-C exceptions.
static void addExceptionArgs(const ArgList &Args, types::ID InputType,
                             const ToolChain &TC, bool KernelOrKext,
                             const ObjCRuntime &objcRuntime,
                             ArgStringList &CmdArgs) {
  const llvm::Triple &Triple = TC.getTriple();

  if (KernelOrKext) {
    // -mkernel and -fapple-kext imply no exceptions, so claim exception related
    // arguments now to avoid warnings about unused arguments.
    Args.ClaimAllArgs(options::OPT_fexceptions);
    Args.ClaimAllArgs(options::OPT_fno_exceptions);
    Args.ClaimAllArgs(options::OPT_fobjc_exceptions);
    Args.ClaimAllArgs(options::OPT_fno_objc_exceptions);
    Args.ClaimAllArgs(options::OPT_fcxx_exceptions);
    Args.ClaimAllArgs(options::OPT_fno_cxx_exceptions);
    return;
  }

  // See if the user explicitly enabled exceptions.
  bool EH = Args.hasFlag(options::OPT_fexceptions, options::OPT_fno_exceptions,
                         false);

  // Obj-C exceptions are enabled by default, regardless of -fexceptions. This
  // is not necessarily sensible, but follows GCC.
  if (types::isObjC(InputType) &&
      Args.hasFlag(options::OPT_fobjc_exceptions,
                   options::OPT_fno_objc_exceptions, true)) {
    CmdArgs.push_back("-fobjc-exceptions");

    EH |= shouldUseExceptionTablesForObjCExceptions(objcRuntime, Triple);
  }

  if (types::isCXX(InputType)) {
    // Disable C++ EH by default on XCore and PS4.
    bool CXXExceptionsEnabled =
        Triple.getArch() != llvm::Triple::xcore && !Triple.isPS4CPU();
    Arg *ExceptionArg = Args.getLastArg(
        options::OPT_fcxx_exceptions, options::OPT_fno_cxx_exceptions,
        options::OPT_fexceptions, options::OPT_fno_exceptions);
    if (ExceptionArg)
      CXXExceptionsEnabled =
          ExceptionArg->getOption().matches(options::OPT_fcxx_exceptions) ||
          ExceptionArg->getOption().matches(options::OPT_fexceptions);

    if (CXXExceptionsEnabled) {
      CmdArgs.push_back("-fcxx-exceptions");

      EH = true;
    }
  }

  if (EH)
    CmdArgs.push_back("-fexceptions");
}

static bool ShouldDisableAutolink(const ArgList &Args, const ToolChain &TC) {
  bool Default = true;
  if (TC.getTriple().isOSDarwin()) {
    // The native darwin assembler doesn't support the linker_option directives,
    // so we disable them if we think the .s file will be passed to it.
    Default = TC.useIntegratedAs();
  }
  return !Args.hasFlag(options::OPT_fautolink, options::OPT_fno_autolink,
                       Default);
}

static bool ShouldDisableDwarfDirectory(const ArgList &Args,
                                        const ToolChain &TC) {
  bool UseDwarfDirectory =
      Args.hasFlag(options::OPT_fdwarf_directory_asm,
                   options::OPT_fno_dwarf_directory_asm, TC.useIntegratedAs());
  return !UseDwarfDirectory;
}

// Convert an arg of the form "-gN" or "-ggdbN" or one of their aliases
// to the corresponding DebugInfoKind.
static codegenoptions::DebugInfoKind DebugLevelToInfoKind(const Arg &A) {
  assert(A.getOption().matches(options::OPT_gN_Group) &&
         "Not a -g option that specifies a debug-info level");
  if (A.getOption().matches(options::OPT_g0) ||
      A.getOption().matches(options::OPT_ggdb0))
    return codegenoptions::NoDebugInfo;
  if (A.getOption().matches(options::OPT_gline_tables_only) ||
      A.getOption().matches(options::OPT_ggdb1))
    return codegenoptions::DebugLineTablesOnly;
  if (A.getOption().matches(options::OPT_gline_directives_only))
    return codegenoptions::DebugDirectivesOnly;
  return codegenoptions::LimitedDebugInfo;
}

static bool mustUseNonLeafFramePointerForTarget(const llvm::Triple &Triple) {
  switch (Triple.getArch()){
  default:
    return false;
  case llvm::Triple::arm:
  case llvm::Triple::thumb:
    // ARM Darwin targets require a frame pointer to be always present to aid
    // offline debugging via backtraces.
    return Triple.isOSDarwin();
  }
}

static bool useFramePointerForTargetByDefault(const ArgList &Args,
                                              const llvm::Triple &Triple) {
  switch (Triple.getArch()) {
  case llvm::Triple::xcore:
  case llvm::Triple::wasm32:
  case llvm::Triple::wasm64:
    // XCore never wants frame pointers, regardless of OS.
    // WebAssembly never wants frame pointers.
    return false;
  case llvm::Triple::riscv32:
  case llvm::Triple::riscv64:
    return !areOptimizationsEnabled(Args);
  default:
    break;
  }

  if (Triple.getOS() == llvm::Triple::NetBSD) {
    return !areOptimizationsEnabled(Args);
  }

  if (Triple.isOSLinux() || Triple.getOS() == llvm::Triple::CloudABI) {
    switch (Triple.getArch()) {
    // Don't use a frame pointer on linux if optimizing for certain targets.
    case llvm::Triple::mips64:
    case llvm::Triple::mips64el:
    case llvm::Triple::mips:
    case llvm::Triple::mipsel:
    case llvm::Triple::ppc:
    case llvm::Triple::ppc64:
    case llvm::Triple::ppc64le:
    case llvm::Triple::systemz:
    case llvm::Triple::x86:
    case llvm::Triple::x86_64:
      return !areOptimizationsEnabled(Args);
    default:
      return true;
    }
  }

  if (Triple.isOSWindows()) {
    switch (Triple.getArch()) {
    case llvm::Triple::x86:
      return !areOptimizationsEnabled(Args);
    case llvm::Triple::x86_64:
      return Triple.isOSBinFormatMachO();
    case llvm::Triple::arm:
    case llvm::Triple::thumb:
      // Windows on ARM builds with FPO disabled to aid fast stack walking
      return true;
    default:
      // All other supported Windows ISAs use xdata unwind information, so frame
      // pointers are not generally useful.
      return false;
    }
  }

  return true;
}

static bool shouldUseFramePointer(const ArgList &Args,
                                  const llvm::Triple &Triple) {
  if (Arg *A = Args.getLastArg(options::OPT_fno_omit_frame_pointer,
                               options::OPT_fomit_frame_pointer))
    return A->getOption().matches(options::OPT_fno_omit_frame_pointer) ||
           mustUseNonLeafFramePointerForTarget(Triple);

  if (Args.hasArg(options::OPT_pg))
    return true;

  return useFramePointerForTargetByDefault(Args, Triple);
}

static bool shouldUseLeafFramePointer(const ArgList &Args,
                                      const llvm::Triple &Triple) {
  if (Arg *A = Args.getLastArg(options::OPT_mno_omit_leaf_frame_pointer,
                               options::OPT_momit_leaf_frame_pointer))
    return A->getOption().matches(options::OPT_mno_omit_leaf_frame_pointer);

  if (Args.hasArg(options::OPT_pg))
    return true;

  if (Triple.isPS4CPU())
    return false;

  return useFramePointerForTargetByDefault(Args, Triple);
}

/// Add a CC1 option to specify the debug compilation directory.
static void addDebugCompDirArg(const ArgList &Args, ArgStringList &CmdArgs) {
  SmallString<128> cwd;
  if (!llvm::sys::fs::current_path(cwd)) {
    CmdArgs.push_back("-fdebug-compilation-dir");
    CmdArgs.push_back(Args.MakeArgString(cwd));
  }
}

/// Add a CC1 and CC1AS option to specify the debug file path prefix map.
static void addDebugPrefixMapArg(const Driver &D, const ArgList &Args, ArgStringList &CmdArgs) {
  for (const Arg *A : Args.filtered(options::OPT_fdebug_prefix_map_EQ)) {
    StringRef Map = A->getValue();
    if (Map.find('=') == StringRef::npos)
      D.Diag(diag::err_drv_invalid_argument_to_fdebug_prefix_map) << Map;
    else
      CmdArgs.push_back(Args.MakeArgString("-fdebug-prefix-map=" + Map));
    A->claim();
  }
}

/// Vectorize at all optimization levels greater than 1 except for -Oz.
/// For -Oz the loop vectorizer is disable, while the slp vectorizer is enabled.
static bool shouldEnableVectorizerAtOLevel(const ArgList &Args, bool isSlpVec) {
  if (Arg *A = Args.getLastArg(options::OPT_O_Group)) {
    if (A->getOption().matches(options::OPT_O4) ||
        A->getOption().matches(options::OPT_Ofast))
      return true;

    if (A->getOption().matches(options::OPT_O0))
      return false;

    assert(A->getOption().matches(options::OPT_O) && "Must have a -O flag");

    // Vectorize -Os.
    StringRef S(A->getValue());
    if (S == "s")
      return true;

    // Don't vectorize -Oz, unless it's the slp vectorizer.
    if (S == "z")
      return isSlpVec;

    unsigned OptLevel = 0;
    if (S.getAsInteger(10, OptLevel))
      return false;

    return OptLevel > 1;
  }

  return false;
}

/// Add -x lang to \p CmdArgs for \p Input.
static void addDashXForInput(const ArgList &Args, const InputInfo &Input,
                             ArgStringList &CmdArgs) {
  // When using -verify-pch, we don't want to provide the type
  // 'precompiled-header' if it was inferred from the file extension
  if (Args.hasArg(options::OPT_verify_pch) && Input.getType() == types::TY_PCH)
    return;

  CmdArgs.push_back("-x");
  if (Args.hasArg(options::OPT_rewrite_objc))
    CmdArgs.push_back(types::getTypeName(types::TY_PP_ObjCXX));
  else {
    // Map the driver type to the frontend type. This is mostly an identity
    // mapping, except that the distinction between module interface units
    // and other source files does not exist at the frontend layer.
    const char *ClangType;
    switch (Input.getType()) {
    case types::TY_CXXModule:
      ClangType = "c++";
      break;
    case types::TY_PP_CXXModule:
      ClangType = "c++-cpp-output";
      break;
    default:
      ClangType = types::getTypeName(Input.getType());
      break;
    }
    CmdArgs.push_back(ClangType);
  }
}

static void appendUserToPath(SmallVectorImpl<char> &Result) {
#ifdef LLVM_ON_UNIX
  const char *Username = getenv("LOGNAME");
#else
  const char *Username = getenv("USERNAME");
#endif
  if (Username) {
    // Validate that LoginName can be used in a path, and get its length.
    size_t Len = 0;
    for (const char *P = Username; *P; ++P, ++Len) {
      if (!clang::isAlphanumeric(*P) && *P != '_') {
        Username = nullptr;
        break;
      }
    }

    if (Username && Len > 0) {
      Result.append(Username, Username + Len);
      return;
    }
  }

// Fallback to user id.
#ifdef LLVM_ON_UNIX
  std::string UID = llvm::utostr(getuid());
#else
  // FIXME: Windows seems to have an 'SID' that might work.
  std::string UID = "9999";
#endif
  Result.append(UID.begin(), UID.end());
}

static void addPGOAndCoverageFlags(Compilation &C, const Driver &D,
                                   const InputInfo &Output, const ArgList &Args,
                                   ArgStringList &CmdArgs) {

  auto *PGOGenerateArg = Args.getLastArg(options::OPT_fprofile_generate,
                                         options::OPT_fprofile_generate_EQ,
                                         options::OPT_fno_profile_generate);
  if (PGOGenerateArg &&
      PGOGenerateArg->getOption().matches(options::OPT_fno_profile_generate))
    PGOGenerateArg = nullptr;

  auto *ProfileGenerateArg = Args.getLastArg(
      options::OPT_fprofile_instr_generate,
      options::OPT_fprofile_instr_generate_EQ,
      options::OPT_fno_profile_instr_generate);
  if (ProfileGenerateArg &&
      ProfileGenerateArg->getOption().matches(
          options::OPT_fno_profile_instr_generate))
    ProfileGenerateArg = nullptr;

  if (PGOGenerateArg && ProfileGenerateArg)
    D.Diag(diag::err_drv_argument_not_allowed_with)
        << PGOGenerateArg->getSpelling() << ProfileGenerateArg->getSpelling();

  auto *ProfileUseArg = getLastProfileUseArg(Args);

  if (PGOGenerateArg && ProfileUseArg)
    D.Diag(diag::err_drv_argument_not_allowed_with)
        << ProfileUseArg->getSpelling() << PGOGenerateArg->getSpelling();

  if (ProfileGenerateArg && ProfileUseArg)
    D.Diag(diag::err_drv_argument_not_allowed_with)
        << ProfileGenerateArg->getSpelling() << ProfileUseArg->getSpelling();

  if (ProfileGenerateArg) {
    if (ProfileGenerateArg->getOption().matches(
            options::OPT_fprofile_instr_generate_EQ))
      CmdArgs.push_back(Args.MakeArgString(Twine("-fprofile-instrument-path=") +
                                           ProfileGenerateArg->getValue()));
    // The default is to use Clang Instrumentation.
    CmdArgs.push_back("-fprofile-instrument=clang");
  }

  if (PGOGenerateArg) {
    CmdArgs.push_back("-fprofile-instrument=llvm");
    if (PGOGenerateArg->getOption().matches(
            options::OPT_fprofile_generate_EQ)) {
      SmallString<128> Path(PGOGenerateArg->getValue());
      llvm::sys::path::append(Path, "default_%m.profraw");
      CmdArgs.push_back(
          Args.MakeArgString(Twine("-fprofile-instrument-path=") + Path));
    }
  }

  if (ProfileUseArg) {
    if (ProfileUseArg->getOption().matches(options::OPT_fprofile_instr_use_EQ))
      CmdArgs.push_back(Args.MakeArgString(
          Twine("-fprofile-instrument-use-path=") + ProfileUseArg->getValue()));
    else if ((ProfileUseArg->getOption().matches(
                  options::OPT_fprofile_use_EQ) ||
              ProfileUseArg->getOption().matches(
                  options::OPT_fprofile_instr_use))) {
      SmallString<128> Path(
          ProfileUseArg->getNumValues() == 0 ? "" : ProfileUseArg->getValue());
      if (Path.empty() || llvm::sys::fs::is_directory(Path))
        llvm::sys::path::append(Path, "default.profdata");
      CmdArgs.push_back(
          Args.MakeArgString(Twine("-fprofile-instrument-use-path=") + Path));
    }
  }

  if (Args.hasArg(options::OPT_ftest_coverage) ||
      Args.hasArg(options::OPT_coverage))
    CmdArgs.push_back("-femit-coverage-notes");
  if (Args.hasFlag(options::OPT_fprofile_arcs, options::OPT_fno_profile_arcs,
                   false) ||
      Args.hasArg(options::OPT_coverage))
    CmdArgs.push_back("-femit-coverage-data");

  if (Args.hasFlag(options::OPT_fcoverage_mapping,
                   options::OPT_fno_coverage_mapping, false)) {
    if (!ProfileGenerateArg)
      D.Diag(clang::diag::err_drv_argument_only_allowed_with)
          << "-fcoverage-mapping"
          << "-fprofile-instr-generate";

    CmdArgs.push_back("-fcoverage-mapping");
  }

  if (C.getArgs().hasArg(options::OPT_c) ||
      C.getArgs().hasArg(options::OPT_S)) {
    if (Output.isFilename()) {
      CmdArgs.push_back("-coverage-notes-file");
      SmallString<128> OutputFilename;
      if (Arg *FinalOutput = C.getArgs().getLastArg(options::OPT_o))
        OutputFilename = FinalOutput->getValue();
      else
        OutputFilename = llvm::sys::path::filename(Output.getBaseInput());
      SmallString<128> CoverageFilename = OutputFilename;
      if (llvm::sys::path::is_relative(CoverageFilename)) {
        SmallString<128> Pwd;
        if (!llvm::sys::fs::current_path(Pwd)) {
          llvm::sys::path::append(Pwd, CoverageFilename);
          CoverageFilename.swap(Pwd);
        }
      }
      llvm::sys::path::replace_extension(CoverageFilename, "gcno");
      CmdArgs.push_back(Args.MakeArgString(CoverageFilename));

      // Leave -fprofile-dir= an unused argument unless .gcda emission is
      // enabled. To be polite, with '-fprofile-arcs -fno-profile-arcs' consider
      // the flag used. There is no -fno-profile-dir, so the user has no
      // targeted way to suppress the warning.
      if (Args.hasArg(options::OPT_fprofile_arcs) ||
          Args.hasArg(options::OPT_coverage)) {
        CmdArgs.push_back("-coverage-data-file");
        if (Arg *FProfileDir = Args.getLastArg(options::OPT_fprofile_dir)) {
          CoverageFilename = FProfileDir->getValue();
          llvm::sys::path::append(CoverageFilename, OutputFilename);
        }
        llvm::sys::path::replace_extension(CoverageFilename, "gcda");
        CmdArgs.push_back(Args.MakeArgString(CoverageFilename));
      }
    }
  }
}

/// Check whether the given input tree contains any compilation actions.
static bool ContainsCompileAction(const Action *A) {
  if (isa<CompileJobAction>(A) || isa<BackendJobAction>(A))
    return true;

  for (const auto &AI : A->inputs())
    if (ContainsCompileAction(AI))
      return true;

  return false;
}

/// Check if -relax-all should be passed to the internal assembler.
/// This is done by default when compiling non-assembler source with -O0.
static bool UseRelaxAll(Compilation &C, const ArgList &Args) {
  bool RelaxDefault = true;

  if (Arg *A = Args.getLastArg(options::OPT_O_Group))
    RelaxDefault = A->getOption().matches(options::OPT_O0);

  if (RelaxDefault) {
    RelaxDefault = false;
    for (const auto &Act : C.getActions()) {
      if (ContainsCompileAction(Act)) {
        RelaxDefault = true;
        break;
      }
    }
  }

  return Args.hasFlag(options::OPT_mrelax_all, options::OPT_mno_relax_all,
                      RelaxDefault);
}

// Extract the integer N from a string spelled "-dwarf-N", returning 0
// on mismatch. The StringRef input (rather than an Arg) allows
// for use by the "-Xassembler" option parser.
static unsigned DwarfVersionNum(StringRef ArgValue) {
  return llvm::StringSwitch<unsigned>(ArgValue)
      .Case("-gdwarf-2", 2)
      .Case("-gdwarf-3", 3)
      .Case("-gdwarf-4", 4)
      .Case("-gdwarf-5", 5)
      .Default(0);
}

static void RenderDebugEnablingArgs(const ArgList &Args, ArgStringList &CmdArgs,
                                    codegenoptions::DebugInfoKind DebugInfoKind,
                                    unsigned DwarfVersion,
                                    llvm::DebuggerKind DebuggerTuning) {
  switch (DebugInfoKind) {
  case codegenoptions::DebugDirectivesOnly:
    CmdArgs.push_back("-debug-info-kind=line-directives-only");
    break;
  case codegenoptions::DebugLineTablesOnly:
    CmdArgs.push_back("-debug-info-kind=line-tables-only");
    break;
  case codegenoptions::LimitedDebugInfo:
    CmdArgs.push_back("-debug-info-kind=limited");
    break;
  case codegenoptions::FullDebugInfo:
    CmdArgs.push_back("-debug-info-kind=standalone");
    break;
  default:
    break;
  }
  if (DwarfVersion > 0)
    CmdArgs.push_back(
        Args.MakeArgString("-dwarf-version=" + Twine(DwarfVersion)));
  switch (DebuggerTuning) {
  case llvm::DebuggerKind::GDB:
    CmdArgs.push_back("-debugger-tuning=gdb");
    break;
  case llvm::DebuggerKind::LLDB:
    CmdArgs.push_back("-debugger-tuning=lldb");
    break;
  case llvm::DebuggerKind::SCE:
    CmdArgs.push_back("-debugger-tuning=sce");
    break;
  default:
    break;
  }
}

static bool checkDebugInfoOption(const Arg *A, const ArgList &Args,
                                 const Driver &D, const ToolChain &TC) {
  assert(A && "Expected non-nullptr argument.");
  if (TC.supportsDebugInfoOption(A))
    return true;
  D.Diag(diag::warn_drv_unsupported_debug_info_opt_for_target)
      << A->getAsString(Args) << TC.getTripleString();
  return false;
}

static void RenderDebugInfoCompressionArgs(const ArgList &Args,
                                           ArgStringList &CmdArgs,
                                           const Driver &D,
                                           const ToolChain &TC) {
  const Arg *A = Args.getLastArg(options::OPT_gz, options::OPT_gz_EQ);
  if (!A)
    return;
  if (checkDebugInfoOption(A, Args, D, TC)) {
    if (A->getOption().getID() == options::OPT_gz) {
      if (llvm::zlib::isAvailable())
        CmdArgs.push_back("-compress-debug-sections");
      else
        D.Diag(diag::warn_debug_compression_unavailable);
      return;
    }

    StringRef Value = A->getValue();
    if (Value == "none") {
      CmdArgs.push_back("-compress-debug-sections=none");
    } else if (Value == "zlib" || Value == "zlib-gnu") {
      if (llvm::zlib::isAvailable()) {
        CmdArgs.push_back(
            Args.MakeArgString("-compress-debug-sections=" + Twine(Value)));
      } else {
        D.Diag(diag::warn_debug_compression_unavailable);
      }
    } else {
      D.Diag(diag::err_drv_unsupported_option_argument)
          << A->getOption().getName() << Value;
    }
  }
}

static const char *RelocationModelName(llvm::Reloc::Model Model) {
  switch (Model) {
  case llvm::Reloc::Static:
    return "static";
  case llvm::Reloc::PIC_:
    return "pic";
  case llvm::Reloc::DynamicNoPIC:
    return "dynamic-no-pic";
  case llvm::Reloc::ROPI:
    return "ropi";
  case llvm::Reloc::RWPI:
    return "rwpi";
  case llvm::Reloc::ROPI_RWPI:
    return "ropi-rwpi";
  }
  llvm_unreachable("Unknown Reloc::Model kind");
}

void Clang::AddPreprocessingOptions(Compilation &C, const JobAction &JA,
                                    const Driver &D, const ArgList &Args,
                                    ArgStringList &CmdArgs,
                                    const InputInfo &Output,
                                    const InputInfoList &Inputs) const {
  Arg *A;
  const bool IsIAMCU = getToolChain().getTriple().isOSIAMCU();

  CheckPreprocessingOptions(D, Args);

  Args.AddLastArg(CmdArgs, options::OPT_C);
  Args.AddLastArg(CmdArgs, options::OPT_CC);

  // Handle dependency file generation.
  if ((A = Args.getLastArg(options::OPT_M, options::OPT_MM)) ||
      (A = Args.getLastArg(options::OPT_MD)) ||
      (A = Args.getLastArg(options::OPT_MMD))) {
    // Determine the output location.
    const char *DepFile;
    if (Arg *MF = Args.getLastArg(options::OPT_MF)) {
      DepFile = MF->getValue();
      C.addFailureResultFile(DepFile, &JA);
    } else if (Output.getType() == types::TY_Dependencies) {
      DepFile = Output.getFilename();
    } else if (A->getOption().matches(options::OPT_M) ||
               A->getOption().matches(options::OPT_MM)) {
      DepFile = "-";
    } else {
      DepFile = getDependencyFileName(Args, Inputs);
      C.addFailureResultFile(DepFile, &JA);
    }
    CmdArgs.push_back("-dependency-file");
    CmdArgs.push_back(DepFile);

    // Add a default target if one wasn't specified.
    if (!Args.hasArg(options::OPT_MT) && !Args.hasArg(options::OPT_MQ)) {
      const char *DepTarget;

      // If user provided -o, that is the dependency target, except
      // when we are only generating a dependency file.
      Arg *OutputOpt = Args.getLastArg(options::OPT_o);
      if (OutputOpt && Output.getType() != types::TY_Dependencies) {
        DepTarget = OutputOpt->getValue();
      } else {
        // Otherwise derive from the base input.
        //
        // FIXME: This should use the computed output file location.
        SmallString<128> P(Inputs[0].getBaseInput());
        llvm::sys::path::replace_extension(P, "o");
        DepTarget = Args.MakeArgString(llvm::sys::path::filename(P));
      }

      if (!A->getOption().matches(options::OPT_MD) && !A->getOption().matches(options::OPT_MMD)) {
        CmdArgs.push_back("-w");
      }
      CmdArgs.push_back("-MT");
      SmallString<128> Quoted;
      QuoteTarget(DepTarget, Quoted);
      CmdArgs.push_back(Args.MakeArgString(Quoted));
    }

    if (A->getOption().matches(options::OPT_M) ||
        A->getOption().matches(options::OPT_MD))
      CmdArgs.push_back("-sys-header-deps");
    if ((isa<PrecompileJobAction>(JA) &&
         !Args.hasArg(options::OPT_fno_module_file_deps)) ||
        Args.hasArg(options::OPT_fmodule_file_deps))
      CmdArgs.push_back("-module-file-deps");
  }

  if (Args.hasArg(options::OPT_MG)) {
    if (!A || A->getOption().matches(options::OPT_MD) ||
        A->getOption().matches(options::OPT_MMD))
      D.Diag(diag::err_drv_mg_requires_m_or_mm);
    CmdArgs.push_back("-MG");
  }

  Args.AddLastArg(CmdArgs, options::OPT_MP);
  Args.AddLastArg(CmdArgs, options::OPT_MV);

  // Convert all -MQ <target> args to -MT <quoted target>
  for (const Arg *A : Args.filtered(options::OPT_MT, options::OPT_MQ)) {
    A->claim();

    if (A->getOption().matches(options::OPT_MQ)) {
      CmdArgs.push_back("-MT");
      SmallString<128> Quoted;
      QuoteTarget(A->getValue(), Quoted);
      CmdArgs.push_back(Args.MakeArgString(Quoted));

      // -MT flag - no change
    } else {
      A->render(Args, CmdArgs);
    }
  }

  // Add offload include arguments specific for CUDA.  This must happen before
  // we -I or -include anything else, because we must pick up the CUDA headers
  // from the particular CUDA installation, rather than from e.g.
  // /usr/local/include.
  if (JA.isOffloading(Action::OFK_Cuda))
    getToolChain().AddCudaIncludeArgs(Args, CmdArgs);

  if (Args.hasArg(options::OPT_famp) ||
    Args.getLastArgValue(options::OPT_std_EQ).equals("c++amp"))
    getToolChain().AddHCCIncludeArgs(Args, CmdArgs);

  // Add -i* options, and automatically translate to
  // -include-pch/-include-pth for transparent PCH support. It's
  // wonky, but we include looking for .gch so we can support seamless
  // replacement into a build system already set up to be generating
  // .gch files.

  if (getToolChain().getDriver().IsCLMode()) {
    const Arg *YcArg = Args.getLastArg(options::OPT__SLASH_Yc);
    const Arg *YuArg = Args.getLastArg(options::OPT__SLASH_Yu);
    if (YcArg && JA.getKind() >= Action::PrecompileJobClass &&
        JA.getKind() <= Action::AssembleJobClass) {
      CmdArgs.push_back(Args.MakeArgString("-building-pch-with-obj"));
    }
    if (YcArg || YuArg) {
      StringRef ThroughHeader = YcArg ? YcArg->getValue() : YuArg->getValue();
      if (!isa<PrecompileJobAction>(JA)) {
        CmdArgs.push_back("-include-pch");
        CmdArgs.push_back(Args.MakeArgString(D.GetClPchPath(
            C, !ThroughHeader.empty()
                   ? ThroughHeader
                   : llvm::sys::path::filename(Inputs[0].getBaseInput()))));
      }

      if (ThroughHeader.empty()) {
        CmdArgs.push_back(Args.MakeArgString(
            Twine("-pch-through-hdrstop-") + (YcArg ? "create" : "use")));
      } else {
        CmdArgs.push_back(
            Args.MakeArgString(Twine("-pch-through-header=") + ThroughHeader));
      }
    }
  }

  bool RenderedImplicitInclude = false;
  for (const Arg *A : Args.filtered(options::OPT_clang_i_Group)) {
    if (A->getOption().matches(options::OPT_include)) {
      // Handling of gcc-style gch precompiled headers.
      bool IsFirstImplicitInclude = !RenderedImplicitInclude;
      RenderedImplicitInclude = true;

      // Use PCH if the user requested it.
      bool UsePCH = D.CCCUsePCH;

      bool FoundPTH = false;
      bool FoundPCH = false;
      SmallString<128> P(A->getValue());
      // We want the files to have a name like foo.h.pch. Add a dummy extension
      // so that replace_extension does the right thing.
      P += ".dummy";
      if (UsePCH) {
        llvm::sys::path::replace_extension(P, "pch");
        if (llvm::sys::fs::exists(P))
          FoundPCH = true;
      }

      if (!FoundPCH) {
        llvm::sys::path::replace_extension(P, "pth");
        if (llvm::sys::fs::exists(P))
          FoundPTH = true;
      }

      if (!FoundPCH && !FoundPTH) {
        llvm::sys::path::replace_extension(P, "gch");
        if (llvm::sys::fs::exists(P)) {
          FoundPCH = UsePCH;
          FoundPTH = !UsePCH;
        }
      }

      if (FoundPCH || FoundPTH) {
        if (IsFirstImplicitInclude) {
          A->claim();
          if (UsePCH)
            CmdArgs.push_back("-include-pch");
          else
            CmdArgs.push_back("-include-pth");
          CmdArgs.push_back(Args.MakeArgString(P));
          continue;
        } else {
          // Ignore the PCH if not first on command line and emit warning.
          D.Diag(diag::warn_drv_pch_not_first_include) << P
                                                       << A->getAsString(Args);
        }
      }
    } else if (A->getOption().matches(options::OPT_isystem_after)) {
      // Handling of paths which must come late.  These entries are handled by
      // the toolchain itself after the resource dir is inserted in the right
      // search order.
      // Do not claim the argument so that the use of the argument does not
      // silently go unnoticed on toolchains which do not honour the option.
      continue;
    }

    // Not translated, render as usual.
    A->claim();
    A->render(Args, CmdArgs);
  }

  Args.AddAllArgs(CmdArgs,
                  {options::OPT_D, options::OPT_U, options::OPT_I_Group,
                   options::OPT_F, options::OPT_index_header_map});

  // Add -Wp, and -Xpreprocessor if using the preprocessor.

  // FIXME: There is a very unfortunate problem here, some troubled
  // souls abuse -Wp, to pass preprocessor options in gcc syntax. To
  // really support that we would have to parse and then translate
  // those options. :(
  Args.AddAllArgValues(CmdArgs, options::OPT_Wp_COMMA,
                       options::OPT_Xpreprocessor);

  // -I- is a deprecated GCC feature, reject it.
  if (Arg *A = Args.getLastArg(options::OPT_I_))
    D.Diag(diag::err_drv_I_dash_not_supported) << A->getAsString(Args);

  // If we have a --sysroot, and don't have an explicit -isysroot flag, add an
  // -isysroot to the CC1 invocation.
  StringRef sysroot = C.getSysRoot();
  if (sysroot != "") {
    if (!Args.hasArg(options::OPT_isysroot)) {
      CmdArgs.push_back("-isysroot");
      CmdArgs.push_back(C.getArgs().MakeArgString(sysroot));
    }
  }

  // Parse additional include paths from environment variables.
  // FIXME: We should probably sink the logic for handling these from the
  // frontend into the driver. It will allow deleting 4 otherwise unused flags.
  // CPATH - included following the user specified includes (but prior to
  // builtin and standard includes).
  addDirectoryList(Args, CmdArgs, "-I", "CPATH");
  // C_INCLUDE_PATH - system includes enabled when compiling C.
  addDirectoryList(Args, CmdArgs, "-c-isystem", "C_INCLUDE_PATH");
  // CPLUS_INCLUDE_PATH - system includes enabled when compiling C++.
  addDirectoryList(Args, CmdArgs, "-cxx-isystem", "CPLUS_INCLUDE_PATH");
  // OBJC_INCLUDE_PATH - system includes enabled when compiling ObjC.
  addDirectoryList(Args, CmdArgs, "-objc-isystem", "OBJC_INCLUDE_PATH");
  // OBJCPLUS_INCLUDE_PATH - system includes enabled when compiling ObjC++.
  addDirectoryList(Args, CmdArgs, "-objcxx-isystem", "OBJCPLUS_INCLUDE_PATH");

  // While adding the include arguments, we also attempt to retrieve the
  // arguments of related offloading toolchains or arguments that are specific
  // of an offloading programming model.

  // Add C++ include arguments, if needed.
  if (types::isCXX(Inputs[0].getType()))
    forAllAssociatedToolChains(C, JA, getToolChain(),
                               [&Args, &CmdArgs](const ToolChain &TC) {
                                 TC.AddClangCXXStdlibIncludeArgs(Args, CmdArgs);
                               });

  // Add system include arguments for all targets but IAMCU.
  if (!IsIAMCU)
    forAllAssociatedToolChains(C, JA, getToolChain(),
                               [&Args, &CmdArgs](const ToolChain &TC) {
                                 TC.AddClangSystemIncludeArgs(Args, CmdArgs);
                               });
  else {
    // For IAMCU add special include arguments.
    getToolChain().AddIAMCUIncludeArgs(Args, CmdArgs);
  }
}

// FIXME: Move to target hook.
static bool isSignedCharDefault(const llvm::Triple &Triple) {
  switch (Triple.getArch()) {
  default:
    return true;

  case llvm::Triple::aarch64:
  case llvm::Triple::aarch64_be:
  case llvm::Triple::arm:
  case llvm::Triple::armeb:
  case llvm::Triple::thumb:
  case llvm::Triple::thumbeb:
    if (Triple.isOSDarwin() || Triple.isOSWindows())
      return true;
    return false;

  case llvm::Triple::ppc:
  case llvm::Triple::ppc64:
    if (Triple.isOSDarwin())
      return true;
    return false;

  case llvm::Triple::hexagon:
  case llvm::Triple::ppc64le:
  case llvm::Triple::riscv32:
  case llvm::Triple::riscv64:
  case llvm::Triple::systemz:
  case llvm::Triple::xcore:
    return false;
  }
}

static bool isNoCommonDefault(const llvm::Triple &Triple) {
  switch (Triple.getArch()) {
  default:
    if (Triple.isOSFuchsia())
      return true;
    return false;

  case llvm::Triple::xcore:
  case llvm::Triple::wasm32:
  case llvm::Triple::wasm64:
    return true;
  }
}

namespace {
void RenderARMABI(const llvm::Triple &Triple, const ArgList &Args,
                  ArgStringList &CmdArgs) {
  // Select the ABI to use.
  // FIXME: Support -meabi.
  // FIXME: Parts of this are duplicated in the backend, unify this somehow.
  const char *ABIName = nullptr;
  if (Arg *A = Args.getLastArg(options::OPT_mabi_EQ)) {
    ABIName = A->getValue();
  } else {
    std::string CPU = getCPUName(Args, Triple, /*FromAs*/ false);
    ABIName = llvm::ARM::computeDefaultTargetABI(Triple, CPU).data();
  }

  CmdArgs.push_back("-target-abi");
  CmdArgs.push_back(ABIName);
}
}

void Clang::AddARMTargetArgs(const llvm::Triple &Triple, const ArgList &Args,
                             ArgStringList &CmdArgs, bool KernelOrKext) const {
  RenderARMABI(Triple, Args, CmdArgs);

  // Determine floating point ABI from the options & target defaults.
  arm::FloatABI ABI = arm::getARMFloatABI(getToolChain(), Args);
  if (ABI == arm::FloatABI::Soft) {
    // Floating point operations and argument passing are soft.
    // FIXME: This changes CPP defines, we need -target-soft-float.
    CmdArgs.push_back("-msoft-float");
    CmdArgs.push_back("-mfloat-abi");
    CmdArgs.push_back("soft");
  } else if (ABI == arm::FloatABI::SoftFP) {
    // Floating point operations are hard, but argument passing is soft.
    CmdArgs.push_back("-mfloat-abi");
    CmdArgs.push_back("soft");
  } else {
    // Floating point operations and argument passing are hard.
    assert(ABI == arm::FloatABI::Hard && "Invalid float abi!");
    CmdArgs.push_back("-mfloat-abi");
    CmdArgs.push_back("hard");
  }

  // Forward the -mglobal-merge option for explicit control over the pass.
  if (Arg *A = Args.getLastArg(options::OPT_mglobal_merge,
                               options::OPT_mno_global_merge)) {
    CmdArgs.push_back("-mllvm");
    if (A->getOption().matches(options::OPT_mno_global_merge))
      CmdArgs.push_back("-arm-global-merge=false");
    else
      CmdArgs.push_back("-arm-global-merge=true");
  }

  if (!Args.hasFlag(options::OPT_mimplicit_float,
                    options::OPT_mno_implicit_float, true))
    CmdArgs.push_back("-no-implicit-float");
}

void Clang::RenderTargetOptions(const llvm::Triple &EffectiveTriple,
                                const ArgList &Args, bool KernelOrKext,
                                ArgStringList &CmdArgs) const {
  const ToolChain &TC = getToolChain();

  // Add the target features
  getTargetFeatures(TC, EffectiveTriple, Args, CmdArgs, false);

  // Add target specific flags.
  switch (TC.getArch()) {
  default:
    break;

  case llvm::Triple::arm:
  case llvm::Triple::armeb:
  case llvm::Triple::thumb:
  case llvm::Triple::thumbeb:
    // Use the effective triple, which takes into account the deployment target.
    AddARMTargetArgs(EffectiveTriple, Args, CmdArgs, KernelOrKext);
    CmdArgs.push_back("-fallow-half-arguments-and-returns");
    break;

  case llvm::Triple::aarch64:
  case llvm::Triple::aarch64_be:
    AddAArch64TargetArgs(Args, CmdArgs);
    CmdArgs.push_back("-fallow-half-arguments-and-returns");
    break;

  case llvm::Triple::mips:
  case llvm::Triple::mipsel:
  case llvm::Triple::mips64:
  case llvm::Triple::mips64el:
    AddMIPSTargetArgs(Args, CmdArgs);
    break;

  case llvm::Triple::ppc:
  case llvm::Triple::ppc64:
  case llvm::Triple::ppc64le:
    AddPPCTargetArgs(Args, CmdArgs);
    break;

  case llvm::Triple::riscv32:
  case llvm::Triple::riscv64:
    AddRISCVTargetArgs(Args, CmdArgs);
    break;

  case llvm::Triple::sparc:
  case llvm::Triple::sparcel:
  case llvm::Triple::sparcv9:
    AddSparcTargetArgs(Args, CmdArgs);
    break;

  case llvm::Triple::systemz:
    AddSystemZTargetArgs(Args, CmdArgs);
    break;

  case llvm::Triple::x86:
  case llvm::Triple::x86_64:
    AddX86TargetArgs(Args, CmdArgs);
    break;

  case llvm::Triple::lanai:
    AddLanaiTargetArgs(Args, CmdArgs);
    break;

  case llvm::Triple::hexagon:
    AddHexagonTargetArgs(Args, CmdArgs);
    break;

  case llvm::Triple::wasm32:
  case llvm::Triple::wasm64:
    AddWebAssemblyTargetArgs(Args, CmdArgs);
    break;
  }
}

// Parse -mbranch-protection=<protection>[+<protection>]* where
//   <protection> ::= standard | none | [bti,pac-ret[+b-key,+leaf]*]
// Returns a triple of (return address signing Scope, signing key, require
// landing pads)
static std::tuple<StringRef, StringRef, bool>
ParseAArch64BranchProtection(const Driver &D, const ArgList &Args,
                             const Arg *A) {
  StringRef Scope = "none";
  StringRef Key = "a_key";
  bool IndirectBranches = false;

  StringRef Value = A->getValue();
  // This maps onto -mbranch-protection=<scope>+<key>

  if (Value.equals("standard")) {
    Scope = "non-leaf";
    Key = "a_key";
    IndirectBranches = true;

  } else if (!Value.equals("none")) {
    SmallVector<StringRef, 4> BranchProtection;
    StringRef(A->getValue()).split(BranchProtection, '+');

    auto Protection = BranchProtection.begin();
    while (Protection != BranchProtection.end()) {
      if (Protection->equals("bti"))
        IndirectBranches = true;
      else if (Protection->equals("pac-ret")) {
        Scope = "non-leaf";
        while (++Protection != BranchProtection.end()) {
          // Inner loop as "leaf" and "b-key" options must only appear attached
          // to pac-ret.
          if (Protection->equals("leaf"))
            Scope = "all";
          else if (Protection->equals("b-key"))
            Key = "b_key";
          else
            break;
        }
        Protection--;
      } else
        D.Diag(diag::err_invalid_branch_protection)
            << *Protection << A->getAsString(Args);
      Protection++;
    }
  }

  return std::make_tuple(Scope, Key, IndirectBranches);
}

namespace {
void RenderAArch64ABI(const llvm::Triple &Triple, const ArgList &Args,
                      ArgStringList &CmdArgs) {
  const char *ABIName = nullptr;
  if (Arg *A = Args.getLastArg(options::OPT_mabi_EQ))
    ABIName = A->getValue();
  else if (Triple.isOSDarwin())
    ABIName = "darwinpcs";
  else
    ABIName = "aapcs";

  CmdArgs.push_back("-target-abi");
  CmdArgs.push_back(ABIName);
}
}

void Clang::AddAArch64TargetArgs(const ArgList &Args,
                                 ArgStringList &CmdArgs) const {
  const llvm::Triple &Triple = getToolChain().getEffectiveTriple();

  if (!Args.hasFlag(options::OPT_mred_zone, options::OPT_mno_red_zone, true) ||
      Args.hasArg(options::OPT_mkernel) ||
      Args.hasArg(options::OPT_fapple_kext))
    CmdArgs.push_back("-disable-red-zone");

  if (!Args.hasFlag(options::OPT_mimplicit_float,
                    options::OPT_mno_implicit_float, true))
    CmdArgs.push_back("-no-implicit-float");

  RenderAArch64ABI(Triple, Args, CmdArgs);

  if (Arg *A = Args.getLastArg(options::OPT_mfix_cortex_a53_835769,
                               options::OPT_mno_fix_cortex_a53_835769)) {
    CmdArgs.push_back("-mllvm");
    if (A->getOption().matches(options::OPT_mfix_cortex_a53_835769))
      CmdArgs.push_back("-aarch64-fix-cortex-a53-835769=1");
    else
      CmdArgs.push_back("-aarch64-fix-cortex-a53-835769=0");
  } else if (Triple.isAndroid()) {
    // Enabled A53 errata (835769) workaround by default on android
    CmdArgs.push_back("-mllvm");
    CmdArgs.push_back("-aarch64-fix-cortex-a53-835769=1");
  }

  // Forward the -mglobal-merge option for explicit control over the pass.
  if (Arg *A = Args.getLastArg(options::OPT_mglobal_merge,
                               options::OPT_mno_global_merge)) {
    CmdArgs.push_back("-mllvm");
    if (A->getOption().matches(options::OPT_mno_global_merge))
      CmdArgs.push_back("-aarch64-enable-global-merge=false");
    else
      CmdArgs.push_back("-aarch64-enable-global-merge=true");
  }

  // Enable/disable return address signing and indirect branch targets.
  if (Arg *A = Args.getLastArg(options::OPT_msign_return_address_EQ,
                               options::OPT_mbranch_protection_EQ)) {

    const Driver &D = getToolChain().getDriver();

    StringRef Scope, Key;
    bool IndirectBranches;

    if (A->getOption().matches(options::OPT_msign_return_address_EQ)) {
      Scope = A->getValue();
      if (!Scope.equals("none") && !Scope.equals("non-leaf") &&
          !Scope.equals("all"))
        D.Diag(diag::err_invalid_branch_protection)
            << Scope << A->getAsString(Args);
      Key = "a_key";
      IndirectBranches = false;
    } else
      std::tie(Scope, Key, IndirectBranches) =
          ParseAArch64BranchProtection(D, Args, A);

    CmdArgs.push_back(
        Args.MakeArgString(Twine("-msign-return-address=") + Scope));
    CmdArgs.push_back(
        Args.MakeArgString(Twine("-msign-return-address-key=") + Key));
    if (IndirectBranches)
      CmdArgs.push_back("-mbranch-target-enforce");
  }
}

void Clang::AddMIPSTargetArgs(const ArgList &Args,
                              ArgStringList &CmdArgs) const {
  const Driver &D = getToolChain().getDriver();
  StringRef CPUName;
  StringRef ABIName;
  const llvm::Triple &Triple = getToolChain().getTriple();
  mips::getMipsCPUAndABI(Args, Triple, CPUName, ABIName);

  CmdArgs.push_back("-target-abi");
  CmdArgs.push_back(ABIName.data());

  mips::FloatABI ABI = mips::getMipsFloatABI(D, Args);
  if (ABI == mips::FloatABI::Soft) {
    // Floating point operations and argument passing are soft.
    CmdArgs.push_back("-msoft-float");
    CmdArgs.push_back("-mfloat-abi");
    CmdArgs.push_back("soft");
  } else {
    // Floating point operations and argument passing are hard.
    assert(ABI == mips::FloatABI::Hard && "Invalid float abi!");
    CmdArgs.push_back("-mfloat-abi");
    CmdArgs.push_back("hard");
  }

  if (Arg *A = Args.getLastArg(options::OPT_mxgot, options::OPT_mno_xgot)) {
    if (A->getOption().matches(options::OPT_mxgot)) {
      CmdArgs.push_back("-mllvm");
      CmdArgs.push_back("-mxgot");
    }
  }

  if (Arg *A = Args.getLastArg(options::OPT_mldc1_sdc1,
                               options::OPT_mno_ldc1_sdc1)) {
    if (A->getOption().matches(options::OPT_mno_ldc1_sdc1)) {
      CmdArgs.push_back("-mllvm");
      CmdArgs.push_back("-mno-ldc1-sdc1");
    }
  }

  if (Arg *A = Args.getLastArg(options::OPT_mcheck_zero_division,
                               options::OPT_mno_check_zero_division)) {
    if (A->getOption().matches(options::OPT_mno_check_zero_division)) {
      CmdArgs.push_back("-mllvm");
      CmdArgs.push_back("-mno-check-zero-division");
    }
  }

  if (Arg *A = Args.getLastArg(options::OPT_G)) {
    StringRef v = A->getValue();
    CmdArgs.push_back("-mllvm");
    CmdArgs.push_back(Args.MakeArgString("-mips-ssection-threshold=" + v));
    A->claim();
  }

  Arg *GPOpt = Args.getLastArg(options::OPT_mgpopt, options::OPT_mno_gpopt);
  Arg *ABICalls =
      Args.getLastArg(options::OPT_mabicalls, options::OPT_mno_abicalls);

  // -mabicalls is the default for many MIPS environments, even with -fno-pic.
  // -mgpopt is the default for static, -fno-pic environments but these two
  // options conflict. We want to be certain that -mno-abicalls -mgpopt is
  // the only case where -mllvm -mgpopt is passed.
  // NOTE: We need a warning here or in the backend to warn when -mgpopt is
  //       passed explicitly when compiling something with -mabicalls
  //       (implictly) in affect. Currently the warning is in the backend.
  //
  // When the ABI in use is  N64, we also need to determine the PIC mode that
  // is in use, as -fno-pic for N64 implies -mno-abicalls.
  bool NoABICalls =
      ABICalls && ABICalls->getOption().matches(options::OPT_mno_abicalls);

  llvm::Reloc::Model RelocationModel;
  unsigned PICLevel;
  bool IsPIE;
  std::tie(RelocationModel, PICLevel, IsPIE) =
      ParsePICArgs(getToolChain(), Args);

  NoABICalls = NoABICalls ||
               (RelocationModel == llvm::Reloc::Static && ABIName == "n64");

  bool WantGPOpt = GPOpt && GPOpt->getOption().matches(options::OPT_mgpopt);
  // We quietly ignore -mno-gpopt as the backend defaults to -mno-gpopt.
  if (NoABICalls && (!GPOpt || WantGPOpt)) {
    CmdArgs.push_back("-mllvm");
    CmdArgs.push_back("-mgpopt");

    Arg *LocalSData = Args.getLastArg(options::OPT_mlocal_sdata,
                                      options::OPT_mno_local_sdata);
    Arg *ExternSData = Args.getLastArg(options::OPT_mextern_sdata,
                                       options::OPT_mno_extern_sdata);
    Arg *EmbeddedData = Args.getLastArg(options::OPT_membedded_data,
                                        options::OPT_mno_embedded_data);
    if (LocalSData) {
      CmdArgs.push_back("-mllvm");
      if (LocalSData->getOption().matches(options::OPT_mlocal_sdata)) {
        CmdArgs.push_back("-mlocal-sdata=1");
      } else {
        CmdArgs.push_back("-mlocal-sdata=0");
      }
      LocalSData->claim();
    }

    if (ExternSData) {
      CmdArgs.push_back("-mllvm");
      if (ExternSData->getOption().matches(options::OPT_mextern_sdata)) {
        CmdArgs.push_back("-mextern-sdata=1");
      } else {
        CmdArgs.push_back("-mextern-sdata=0");
      }
      ExternSData->claim();
    }

    if (EmbeddedData) {
      CmdArgs.push_back("-mllvm");
      if (EmbeddedData->getOption().matches(options::OPT_membedded_data)) {
        CmdArgs.push_back("-membedded-data=1");
      } else {
        CmdArgs.push_back("-membedded-data=0");
      }
      EmbeddedData->claim();
    }

  } else if ((!ABICalls || (!NoABICalls && ABICalls)) && WantGPOpt)
    D.Diag(diag::warn_drv_unsupported_gpopt) << (ABICalls ? 0 : 1);

  if (GPOpt)
    GPOpt->claim();

  if (Arg *A = Args.getLastArg(options::OPT_mcompact_branches_EQ)) {
    StringRef Val = StringRef(A->getValue());
    if (mips::hasCompactBranches(CPUName)) {
      if (Val == "never" || Val == "always" || Val == "optimal") {
        CmdArgs.push_back("-mllvm");
        CmdArgs.push_back(Args.MakeArgString("-mips-compact-branches=" + Val));
      } else
        D.Diag(diag::err_drv_unsupported_option_argument)
            << A->getOption().getName() << Val;
    } else
      D.Diag(diag::warn_target_unsupported_compact_branches) << CPUName;
  }
}

void Clang::AddPPCTargetArgs(const ArgList &Args,
                             ArgStringList &CmdArgs) const {
  // Select the ABI to use.
  const char *ABIName = nullptr;
  if (getToolChain().getTriple().isOSLinux())
    switch (getToolChain().getArch()) {
    case llvm::Triple::ppc64: {
      // When targeting a processor that supports QPX, or if QPX is
      // specifically enabled, default to using the ABI that supports QPX (so
      // long as it is not specifically disabled).
      bool HasQPX = false;
      if (Arg *A = Args.getLastArg(options::OPT_mcpu_EQ))
        HasQPX = A->getValue() == StringRef("a2q");
      HasQPX = Args.hasFlag(options::OPT_mqpx, options::OPT_mno_qpx, HasQPX);
      if (HasQPX) {
        ABIName = "elfv1-qpx";
        break;
      }

      ABIName = "elfv1";
      break;
    }
    case llvm::Triple::ppc64le:
      ABIName = "elfv2";
      break;
    default:
      break;
    }

  if (Arg *A = Args.getLastArg(options::OPT_mabi_EQ))
    // The ppc64 linux abis are all "altivec" abis by default. Accept and ignore
    // the option if given as we don't have backend support for any targets
    // that don't use the altivec abi.
    if (StringRef(A->getValue()) != "altivec")
      ABIName = A->getValue();

  ppc::FloatABI FloatABI =
      ppc::getPPCFloatABI(getToolChain().getDriver(), Args);

  if (FloatABI == ppc::FloatABI::Soft) {
    // Floating point operations and argument passing are soft.
    CmdArgs.push_back("-msoft-float");
    CmdArgs.push_back("-mfloat-abi");
    CmdArgs.push_back("soft");
  } else {
    // Floating point operations and argument passing are hard.
    assert(FloatABI == ppc::FloatABI::Hard && "Invalid float abi!");
    CmdArgs.push_back("-mfloat-abi");
    CmdArgs.push_back("hard");
  }

  if (ABIName) {
    CmdArgs.push_back("-target-abi");
    CmdArgs.push_back(ABIName);
  }
}

void Clang::AddRISCVTargetArgs(const ArgList &Args,
                               ArgStringList &CmdArgs) const {
  // FIXME: currently defaults to the soft-float ABIs. Will need to be
  // expanded to select ilp32f, ilp32d, lp64f, lp64d when appropriate.
  const char *ABIName = nullptr;
  const llvm::Triple &Triple = getToolChain().getTriple();
  if (Arg *A = Args.getLastArg(options::OPT_mabi_EQ))
    ABIName = A->getValue();
  else if (Triple.getArch() == llvm::Triple::riscv32)
    ABIName = "ilp32";
  else if (Triple.getArch() == llvm::Triple::riscv64)
    ABIName = "lp64";
  else
    llvm_unreachable("Unexpected triple!");

  CmdArgs.push_back("-target-abi");
  CmdArgs.push_back(ABIName);
}

void Clang::AddSparcTargetArgs(const ArgList &Args,
                               ArgStringList &CmdArgs) const {
  sparc::FloatABI FloatABI =
      sparc::getSparcFloatABI(getToolChain().getDriver(), Args);

  if (FloatABI == sparc::FloatABI::Soft) {
    // Floating point operations and argument passing are soft.
    CmdArgs.push_back("-msoft-float");
    CmdArgs.push_back("-mfloat-abi");
    CmdArgs.push_back("soft");
  } else {
    // Floating point operations and argument passing are hard.
    assert(FloatABI == sparc::FloatABI::Hard && "Invalid float abi!");
    CmdArgs.push_back("-mfloat-abi");
    CmdArgs.push_back("hard");
  }
}

void Clang::AddSystemZTargetArgs(const ArgList &Args,
                                 ArgStringList &CmdArgs) const {
  if (Args.hasFlag(options::OPT_mbackchain, options::OPT_mno_backchain, false))
    CmdArgs.push_back("-mbackchain");
}

void Clang::AddX86TargetArgs(const ArgList &Args,
                             ArgStringList &CmdArgs) const {
  if (!Args.hasFlag(options::OPT_mred_zone, options::OPT_mno_red_zone, true) ||
      Args.hasArg(options::OPT_mkernel) ||
      Args.hasArg(options::OPT_fapple_kext))
    CmdArgs.push_back("-disable-red-zone");

  if (!Args.hasFlag(options::OPT_mtls_direct_seg_refs,
                    options::OPT_mno_tls_direct_seg_refs, true))
    CmdArgs.push_back("-mno-tls-direct-seg-refs");

  // Default to avoid implicit floating-point for kernel/kext code, but allow
  // that to be overridden with -mno-soft-float.
  bool NoImplicitFloat = (Args.hasArg(options::OPT_mkernel) ||
                          Args.hasArg(options::OPT_fapple_kext));
  if (Arg *A = Args.getLastArg(
          options::OPT_msoft_float, options::OPT_mno_soft_float,
          options::OPT_mimplicit_float, options::OPT_mno_implicit_float)) {
    const Option &O = A->getOption();
    NoImplicitFloat = (O.matches(options::OPT_mno_implicit_float) ||
                       O.matches(options::OPT_msoft_float));
  }
  if (NoImplicitFloat)
    CmdArgs.push_back("-no-implicit-float");

  if (Arg *A = Args.getLastArg(options::OPT_masm_EQ)) {
    StringRef Value = A->getValue();
    if (Value == "intel" || Value == "att") {
      CmdArgs.push_back("-mllvm");
      CmdArgs.push_back(Args.MakeArgString("-x86-asm-syntax=" + Value));
    } else {
      getToolChain().getDriver().Diag(diag::err_drv_unsupported_option_argument)
          << A->getOption().getName() << Value;
    }
  } else if (getToolChain().getDriver().IsCLMode()) {
    CmdArgs.push_back("-mllvm");
    CmdArgs.push_back("-x86-asm-syntax=intel");
  }

  // Set flags to support MCU ABI.
  if (Args.hasFlag(options::OPT_miamcu, options::OPT_mno_iamcu, false)) {
    CmdArgs.push_back("-mfloat-abi");
    CmdArgs.push_back("soft");
    CmdArgs.push_back("-mstack-alignment=4");
  }
}

void Clang::AddHexagonTargetArgs(const ArgList &Args,
                                 ArgStringList &CmdArgs) const {
  CmdArgs.push_back("-mqdsp6-compat");
  CmdArgs.push_back("-Wreturn-type");

  if (auto G = toolchains::HexagonToolChain::getSmallDataThreshold(Args)) {
    CmdArgs.push_back("-mllvm");
    CmdArgs.push_back(Args.MakeArgString("-hexagon-small-data-threshold=" +
                                         Twine(G.getValue())));
  }

  if (!Args.hasArg(options::OPT_fno_short_enums))
    CmdArgs.push_back("-fshort-enums");
  if (Args.getLastArg(options::OPT_mieee_rnd_near)) {
    CmdArgs.push_back("-mllvm");
    CmdArgs.push_back("-enable-hexagon-ieee-rnd-near");
  }
  CmdArgs.push_back("-mllvm");
  CmdArgs.push_back("-machine-sink-split=0");
}

void Clang::AddLanaiTargetArgs(const ArgList &Args,
                               ArgStringList &CmdArgs) const {
  if (Arg *A = Args.getLastArg(options::OPT_mcpu_EQ)) {
    StringRef CPUName = A->getValue();

    CmdArgs.push_back("-target-cpu");
    CmdArgs.push_back(Args.MakeArgString(CPUName));
  }
  if (Arg *A = Args.getLastArg(options::OPT_mregparm_EQ)) {
    StringRef Value = A->getValue();
    // Only support mregparm=4 to support old usage. Report error for all other
    // cases.
    int Mregparm;
    if (Value.getAsInteger(10, Mregparm)) {
      if (Mregparm != 4) {
        getToolChain().getDriver().Diag(
            diag::err_drv_unsupported_option_argument)
            << A->getOption().getName() << Value;
      }
    }
  }
}

void Clang::AddWebAssemblyTargetArgs(const ArgList &Args,
                                     ArgStringList &CmdArgs) const {
  // Default to "hidden" visibility.
  if (!Args.hasArg(options::OPT_fvisibility_EQ,
                   options::OPT_fvisibility_ms_compat)) {
    CmdArgs.push_back("-fvisibility");
    CmdArgs.push_back("hidden");
  }
}

void Clang::DumpCompilationDatabase(Compilation &C, StringRef Filename,
                                    StringRef Target, const InputInfo &Output,
                                    const InputInfo &Input, const ArgList &Args) const {
  // If this is a dry run, do not create the compilation database file.
  if (C.getArgs().hasArg(options::OPT__HASH_HASH_HASH))
    return;

  using llvm::yaml::escape;
  const Driver &D = getToolChain().getDriver();

  if (!CompilationDatabase) {
    std::error_code EC;
    auto File = llvm::make_unique<llvm::raw_fd_ostream>(Filename, EC, llvm::sys::fs::F_Text);
    if (EC) {
      D.Diag(clang::diag::err_drv_compilationdatabase) << Filename
                                                       << EC.message();
      return;
    }
    CompilationDatabase = std::move(File);
  }
  auto &CDB = *CompilationDatabase;
  SmallString<128> Buf;
  if (llvm::sys::fs::current_path(Buf))
    Buf = ".";
  CDB << "{ \"directory\": \"" << escape(Buf) << "\"";
  CDB << ", \"file\": \"" << escape(Input.getFilename()) << "\"";
  CDB << ", \"output\": \"" << escape(Output.getFilename()) << "\"";
  CDB << ", \"arguments\": [\"" << escape(D.ClangExecutable) << "\"";
  Buf = "-x";
  Buf += types::getTypeName(Input.getType());
  CDB << ", \"" << escape(Buf) << "\"";
  if (!D.SysRoot.empty() && !Args.hasArg(options::OPT__sysroot_EQ)) {
    Buf = "--sysroot=";
    Buf += D.SysRoot;
    CDB << ", \"" << escape(Buf) << "\"";
  }
  CDB << ", \"" << escape(Input.getFilename()) << "\"";
  for (auto &A: Args) {
    auto &O = A->getOption();
    // Skip language selection, which is positional.
    if (O.getID() == options::OPT_x)
      continue;
    // Skip writing dependency output and the compilation database itself.
    if (O.getGroup().isValid() && O.getGroup().getID() == options::OPT_M_Group)
      continue;
    // Skip inputs.
    if (O.getKind() == Option::InputClass)
      continue;
    // All other arguments are quoted and appended.
    ArgStringList ASL;
    A->render(Args, ASL);
    for (auto &it: ASL)
      CDB << ", \"" << escape(it) << "\"";
  }
  Buf = "--target=";
  Buf += Target;
  CDB << ", \"" << escape(Buf) << "\"]},\n";
}

static void CollectArgsForIntegratedAssembler(Compilation &C,
                                              const ArgList &Args,
                                              ArgStringList &CmdArgs,
                                              const Driver &D) {
  if (UseRelaxAll(C, Args))
    CmdArgs.push_back("-mrelax-all");

  // Only default to -mincremental-linker-compatible if we think we are
  // targeting the MSVC linker.
  bool DefaultIncrementalLinkerCompatible =
      C.getDefaultToolChain().getTriple().isWindowsMSVCEnvironment();
  if (Args.hasFlag(options::OPT_mincremental_linker_compatible,
                   options::OPT_mno_incremental_linker_compatible,
                   DefaultIncrementalLinkerCompatible))
    CmdArgs.push_back("-mincremental-linker-compatible");

  switch (C.getDefaultToolChain().getArch()) {
  case llvm::Triple::arm:
  case llvm::Triple::armeb:
  case llvm::Triple::thumb:
  case llvm::Triple::thumbeb:
    if (Arg *A = Args.getLastArg(options::OPT_mimplicit_it_EQ)) {
      StringRef Value = A->getValue();
      if (Value == "always" || Value == "never" || Value == "arm" ||
          Value == "thumb") {
        CmdArgs.push_back("-mllvm");
        CmdArgs.push_back(Args.MakeArgString("-arm-implicit-it=" + Value));
      } else {
        D.Diag(diag::err_drv_unsupported_option_argument)
            << A->getOption().getName() << Value;
      }
    }
    break;
  default:
    break;
  }

  // When passing -I arguments to the assembler we sometimes need to
  // unconditionally take the next argument.  For example, when parsing
  // '-Wa,-I -Wa,foo' we need to accept the -Wa,foo arg after seeing the
  // -Wa,-I arg and when parsing '-Wa,-I,foo' we need to accept the 'foo'
  // arg after parsing the '-I' arg.
  bool TakeNextArg = false;

  bool UseRelaxRelocations = C.getDefaultToolChain().useRelaxRelocations();
  const char *MipsTargetFeature = nullptr;
  for (const Arg *A :
       Args.filtered(options::OPT_Wa_COMMA, options::OPT_Xassembler)) {
    A->claim();

    for (StringRef Value : A->getValues()) {
      if (TakeNextArg) {
        CmdArgs.push_back(Value.data());
        TakeNextArg = false;
        continue;
      }

      if (C.getDefaultToolChain().getTriple().isOSBinFormatCOFF() &&
          Value == "-mbig-obj")
        continue; // LLVM handles bigobj automatically

      switch (C.getDefaultToolChain().getArch()) {
      default:
        break;
      case llvm::Triple::thumb:
      case llvm::Triple::thumbeb:
      case llvm::Triple::arm:
      case llvm::Triple::armeb:
        if (Value == "-mthumb")
          // -mthumb has already been processed in ComputeLLVMTriple()
          // recognize but skip over here.
          continue;
        break;
      case llvm::Triple::mips:
      case llvm::Triple::mipsel:
      case llvm::Triple::mips64:
      case llvm::Triple::mips64el:
        if (Value == "--trap") {
          CmdArgs.push_back("-target-feature");
          CmdArgs.push_back("+use-tcc-in-div");
          continue;
        }
        if (Value == "--break") {
          CmdArgs.push_back("-target-feature");
          CmdArgs.push_back("-use-tcc-in-div");
          continue;
        }
        if (Value.startswith("-msoft-float")) {
          CmdArgs.push_back("-target-feature");
          CmdArgs.push_back("+soft-float");
          continue;
        }
        if (Value.startswith("-mhard-float")) {
          CmdArgs.push_back("-target-feature");
          CmdArgs.push_back("-soft-float");
          continue;
        }

        MipsTargetFeature = llvm::StringSwitch<const char *>(Value)
                                .Case("-mips1", "+mips1")
                                .Case("-mips2", "+mips2")
                                .Case("-mips3", "+mips3")
                                .Case("-mips4", "+mips4")
                                .Case("-mips5", "+mips5")
                                .Case("-mips32", "+mips32")
                                .Case("-mips32r2", "+mips32r2")
                                .Case("-mips32r3", "+mips32r3")
                                .Case("-mips32r5", "+mips32r5")
                                .Case("-mips32r6", "+mips32r6")
                                .Case("-mips64", "+mips64")
                                .Case("-mips64r2", "+mips64r2")
                                .Case("-mips64r3", "+mips64r3")
                                .Case("-mips64r5", "+mips64r5")
                                .Case("-mips64r6", "+mips64r6")
                                .Default(nullptr);
        if (MipsTargetFeature)
          continue;
      }

      if (Value == "-force_cpusubtype_ALL") {
        // Do nothing, this is the default and we don't support anything else.
      } else if (Value == "-L") {
        CmdArgs.push_back("-msave-temp-labels");
      } else if (Value == "--fatal-warnings") {
        CmdArgs.push_back("-massembler-fatal-warnings");
      } else if (Value == "--noexecstack") {
        CmdArgs.push_back("-mnoexecstack");
      } else if (Value.startswith("-compress-debug-sections") ||
                 Value.startswith("--compress-debug-sections") ||
                 Value == "-nocompress-debug-sections" ||
                 Value == "--nocompress-debug-sections") {
        CmdArgs.push_back(Value.data());
      } else if (Value == "-mrelax-relocations=yes" ||
                 Value == "--mrelax-relocations=yes") {
        UseRelaxRelocations = true;
      } else if (Value == "-mrelax-relocations=no" ||
                 Value == "--mrelax-relocations=no") {
        UseRelaxRelocations = false;
      } else if (Value.startswith("-I")) {
        CmdArgs.push_back(Value.data());
        // We need to consume the next argument if the current arg is a plain
        // -I. The next arg will be the include directory.
        if (Value == "-I")
          TakeNextArg = true;
      } else if (Value.startswith("-gdwarf-")) {
        // "-gdwarf-N" options are not cc1as options.
        unsigned DwarfVersion = DwarfVersionNum(Value);
        if (DwarfVersion == 0) { // Send it onward, and let cc1as complain.
          CmdArgs.push_back(Value.data());
        } else {
          RenderDebugEnablingArgs(Args, CmdArgs,
                                  codegenoptions::LimitedDebugInfo,
                                  DwarfVersion, llvm::DebuggerKind::Default);
        }
      } else if (Value.startswith("-mcpu") || Value.startswith("-mfpu") ||
                 Value.startswith("-mhwdiv") || Value.startswith("-march")) {
        // Do nothing, we'll validate it later.
      } else if (Value == "-defsym") {
          if (A->getNumValues() != 2) {
            D.Diag(diag::err_drv_defsym_invalid_format) << Value;
            break;
          }
          const char *S = A->getValue(1);
          auto Pair = StringRef(S).split('=');
          auto Sym = Pair.first;
          auto SVal = Pair.second;

          if (Sym.empty() || SVal.empty()) {
            D.Diag(diag::err_drv_defsym_invalid_format) << S;
            break;
          }
          int64_t IVal;
          if (SVal.getAsInteger(0, IVal)) {
            D.Diag(diag::err_drv_defsym_invalid_symval) << SVal;
            break;
          }
          CmdArgs.push_back(Value.data());
          TakeNextArg = true;
      } else {
        D.Diag(diag::err_drv_unsupported_option_argument)
            << A->getOption().getName() << Value;
      }
    }
  }
  if (UseRelaxRelocations)
    CmdArgs.push_back("--mrelax-relocations");
  if (MipsTargetFeature != nullptr) {
    CmdArgs.push_back("-target-feature");
    CmdArgs.push_back(MipsTargetFeature);
  }
}

static void RenderFloatingPointOptions(const ToolChain &TC, const Driver &D,
                                       bool OFastEnabled, const ArgList &Args,
                                       ArgStringList &CmdArgs) {
  // Handle various floating point optimization flags, mapping them to the
  // appropriate LLVM code generation flags. This is complicated by several
  // "umbrella" flags, so we do this by stepping through the flags incrementally
  // adjusting what we think is enabled/disabled, then at the end setting the
  // LLVM flags based on the final state.
  bool HonorINFs = true;
  bool HonorNaNs = true;
  // -fmath-errno is the default on some platforms, e.g. BSD-derived OSes.
  bool MathErrno = TC.IsMathErrnoDefault();
  bool AssociativeMath = false;
  bool ReciprocalMath = false;
  bool SignedZeros = true;
  bool TrappingMath = true;
  StringRef DenormalFPMath = "";
  StringRef FPContract = "";

  if (const Arg *A = Args.getLastArg(options::OPT_flimited_precision_EQ)) {
    CmdArgs.push_back("-mlimit-float-precision");
    CmdArgs.push_back(A->getValue());
  }

  for (const Arg *A : Args) {
    switch (A->getOption().getID()) {
    // If this isn't an FP option skip the claim below
    default: continue;

    // Options controlling individual features
    case options::OPT_fhonor_infinities:    HonorINFs = true;         break;
    case options::OPT_fno_honor_infinities: HonorINFs = false;        break;
    case options::OPT_fhonor_nans:          HonorNaNs = true;         break;
    case options::OPT_fno_honor_nans:       HonorNaNs = false;        break;
    case options::OPT_fmath_errno:          MathErrno = true;         break;
    case options::OPT_fno_math_errno:       MathErrno = false;        break;
    case options::OPT_fassociative_math:    AssociativeMath = true;   break;
    case options::OPT_fno_associative_math: AssociativeMath = false;  break;
    case options::OPT_freciprocal_math:     ReciprocalMath = true;    break;
    case options::OPT_fno_reciprocal_math:  ReciprocalMath = false;   break;
    case options::OPT_fsigned_zeros:        SignedZeros = true;       break;
    case options::OPT_fno_signed_zeros:     SignedZeros = false;      break;
    case options::OPT_ftrapping_math:       TrappingMath = true;      break;
    case options::OPT_fno_trapping_math:    TrappingMath = false;     break;

    case options::OPT_fdenormal_fp_math_EQ:
      DenormalFPMath = A->getValue();
      break;

    // Validate and pass through -fp-contract option.
    case options::OPT_ffp_contract: {
      StringRef Val = A->getValue();
      if (Val == "fast" || Val == "on" || Val == "off")
        FPContract = Val;
      else
        D.Diag(diag::err_drv_unsupported_option_argument)
            << A->getOption().getName() << Val;
      break;
    }

    case options::OPT_ffinite_math_only:
      HonorINFs = false;
      HonorNaNs = false;
      break;
    case options::OPT_fno_finite_math_only:
      HonorINFs = true;
      HonorNaNs = true;
      break;

    case options::OPT_funsafe_math_optimizations:
      AssociativeMath = true;
      ReciprocalMath = true;
      SignedZeros = false;
      TrappingMath = false;
      break;
    case options::OPT_fno_unsafe_math_optimizations:
      AssociativeMath = false;
      ReciprocalMath = false;
      SignedZeros = true;
      TrappingMath = true;
      // -fno_unsafe_math_optimizations restores default denormal handling
      DenormalFPMath = "";
      break;

    case options::OPT_Ofast:
      // If -Ofast is the optimization level, then -ffast-math should be enabled
      if (!OFastEnabled)
        continue;
      LLVM_FALLTHROUGH;
    case options::OPT_ffast_math:
      HonorINFs = false;
      HonorNaNs = false;
      MathErrno = false;
      AssociativeMath = true;
      ReciprocalMath = true;
      SignedZeros = false;
      TrappingMath = false;
      // If fast-math is set then set the fp-contract mode to fast.
      FPContract = "fast";
      break;
    case options::OPT_fno_fast_math:
      HonorINFs = true;
      HonorNaNs = true;
      // Turning on -ffast-math (with either flag) removes the need for
      // MathErrno. However, turning *off* -ffast-math merely restores the
      // toolchain default (which may be false).
      MathErrno = TC.IsMathErrnoDefault();
      AssociativeMath = false;
      ReciprocalMath = false;
      SignedZeros = true;
      TrappingMath = true;
      // -fno_fast_math restores default denormal and fpcontract handling
      DenormalFPMath = "";
      FPContract = "";
      break;
    }

    // If we handled this option claim it
    A->claim();
  }

  if (!HonorINFs)
    CmdArgs.push_back("-menable-no-infs");

  if (!HonorNaNs)
    CmdArgs.push_back("-menable-no-nans");

  if (MathErrno)
    CmdArgs.push_back("-fmath-errno");

  if (!MathErrno && AssociativeMath && ReciprocalMath && !SignedZeros &&
      !TrappingMath)
    CmdArgs.push_back("-menable-unsafe-fp-math");

  if (!SignedZeros)
    CmdArgs.push_back("-fno-signed-zeros");

  if (AssociativeMath && !SignedZeros && !TrappingMath)
    CmdArgs.push_back("-mreassociate");

  if (ReciprocalMath)
    CmdArgs.push_back("-freciprocal-math");

  if (!TrappingMath)
    CmdArgs.push_back("-fno-trapping-math");

  if (!DenormalFPMath.empty())
    CmdArgs.push_back(
        Args.MakeArgString("-fdenormal-fp-math=" + DenormalFPMath));

  if (!FPContract.empty())
    CmdArgs.push_back(Args.MakeArgString("-ffp-contract=" + FPContract));

  ParseMRecip(D, Args, CmdArgs);

  // -ffast-math enables the __FAST_MATH__ preprocessor macro, but check for the
  // individual features enabled by -ffast-math instead of the option itself as
  // that's consistent with gcc's behaviour.
  if (!HonorINFs && !HonorNaNs && !MathErrno && AssociativeMath &&
      ReciprocalMath && !SignedZeros && !TrappingMath)
    CmdArgs.push_back("-ffast-math");

  // Handle __FINITE_MATH_ONLY__ similarly.
  if (!HonorINFs && !HonorNaNs)
    CmdArgs.push_back("-ffinite-math-only");

  if (const Arg *A = Args.getLastArg(options::OPT_mfpmath_EQ)) {
    CmdArgs.push_back("-mfpmath");
    CmdArgs.push_back(A->getValue());
  }

  // Disable a codegen optimization for floating-point casts.
  if (Args.hasFlag(options::OPT_fno_strict_float_cast_overflow,
                   options::OPT_fstrict_float_cast_overflow, false))
    CmdArgs.push_back("-fno-strict-float-cast-overflow");
}

static void RenderAnalyzerOptions(const ArgList &Args, ArgStringList &CmdArgs,
                                  const llvm::Triple &Triple,
                                  const InputInfo &Input) {
  // Enable region store model by default.
  CmdArgs.push_back("-analyzer-store=region");

  // Treat blocks as analysis entry points.
  CmdArgs.push_back("-analyzer-opt-analyze-nested-blocks");

  // Add default argument set.
  if (!Args.hasArg(options::OPT__analyzer_no_default_checks)) {
    CmdArgs.push_back("-analyzer-checker=core");
    CmdArgs.push_back("-analyzer-checker=apiModeling");

    if (!Triple.isWindowsMSVCEnvironment()) {
      CmdArgs.push_back("-analyzer-checker=unix");
    } else {
      // Enable "unix" checkers that also work on Windows.
      CmdArgs.push_back("-analyzer-checker=unix.API");
      CmdArgs.push_back("-analyzer-checker=unix.Malloc");
      CmdArgs.push_back("-analyzer-checker=unix.MallocSizeof");
      CmdArgs.push_back("-analyzer-checker=unix.MismatchedDeallocator");
      CmdArgs.push_back("-analyzer-checker=unix.cstring.BadSizeArg");
      CmdArgs.push_back("-analyzer-checker=unix.cstring.NullArg");
    }

    // Disable some unix checkers for PS4.
    if (Triple.isPS4CPU()) {
      CmdArgs.push_back("-analyzer-disable-checker=unix.API");
      CmdArgs.push_back("-analyzer-disable-checker=unix.Vfork");
    }

    if (Triple.isOSDarwin())
      CmdArgs.push_back("-analyzer-checker=osx");

    CmdArgs.push_back("-analyzer-checker=deadcode");

    if (types::isCXX(Input.getType()))
      CmdArgs.push_back("-analyzer-checker=cplusplus");

    if (!Triple.isPS4CPU()) {
      CmdArgs.push_back("-analyzer-checker=security.insecureAPI.UncheckedReturn");
      CmdArgs.push_back("-analyzer-checker=security.insecureAPI.getpw");
      CmdArgs.push_back("-analyzer-checker=security.insecureAPI.gets");
      CmdArgs.push_back("-analyzer-checker=security.insecureAPI.mktemp");
      CmdArgs.push_back("-analyzer-checker=security.insecureAPI.mkstemp");
      CmdArgs.push_back("-analyzer-checker=security.insecureAPI.vfork");
    }

    // Default nullability checks.
    CmdArgs.push_back("-analyzer-checker=nullability.NullPassedToNonnull");
    CmdArgs.push_back("-analyzer-checker=nullability.NullReturnedFromNonnull");
  }

  // Set the output format. The default is plist, for (lame) historical reasons.
  CmdArgs.push_back("-analyzer-output");
  if (Arg *A = Args.getLastArg(options::OPT__analyzer_output))
    CmdArgs.push_back(A->getValue());
  else
    CmdArgs.push_back("plist");

  // Disable the presentation of standard compiler warnings when using
  // --analyze.  We only want to show static analyzer diagnostics or frontend
  // errors.
  CmdArgs.push_back("-w");

  // Add -Xanalyzer arguments when running as analyzer.
  Args.AddAllArgValues(CmdArgs, options::OPT_Xanalyzer);
}

static void RenderSSPOptions(const ToolChain &TC, const ArgList &Args,
                             ArgStringList &CmdArgs, bool KernelOrKext) {
  const llvm::Triple &EffectiveTriple = TC.getEffectiveTriple();

  // NVPTX doesn't support stack protectors; from the compiler's perspective, it
  // doesn't even have a stack!
  if (EffectiveTriple.isNVPTX())
    return;

  // -stack-protector=0 is default.
  unsigned StackProtectorLevel = 0;
  unsigned DefaultStackProtectorLevel =
      TC.GetDefaultStackProtectorLevel(KernelOrKext);

  if (Arg *A = Args.getLastArg(options::OPT_fno_stack_protector,
                               options::OPT_fstack_protector_all,
                               options::OPT_fstack_protector_strong,
                               options::OPT_fstack_protector)) {
    if (A->getOption().matches(options::OPT_fstack_protector))
      StackProtectorLevel =
          std::max<unsigned>(LangOptions::SSPOn, DefaultStackProtectorLevel);
    else if (A->getOption().matches(options::OPT_fstack_protector_strong))
      StackProtectorLevel = LangOptions::SSPStrong;
    else if (A->getOption().matches(options::OPT_fstack_protector_all))
      StackProtectorLevel = LangOptions::SSPReq;
  } else {
    StackProtectorLevel = DefaultStackProtectorLevel;
  }

  if (StackProtectorLevel) {
    CmdArgs.push_back("-stack-protector");
    CmdArgs.push_back(Args.MakeArgString(Twine(StackProtectorLevel)));
  }

  // --param ssp-buffer-size=
  for (const Arg *A : Args.filtered(options::OPT__param)) {
    StringRef Str(A->getValue());
    if (Str.startswith("ssp-buffer-size=")) {
      if (StackProtectorLevel) {
        CmdArgs.push_back("-stack-protector-buffer-size");
        // FIXME: Verify the argument is a valid integer.
        CmdArgs.push_back(Args.MakeArgString(Str.drop_front(16)));
      }
      A->claim();
    }
  }
}

static void RenderOpenCLOptions(const ArgList &Args, ArgStringList &CmdArgs) {
  const unsigned ForwardedArguments[] = {
      options::OPT_cl_opt_disable,
      options::OPT_cl_strict_aliasing,
      options::OPT_cl_single_precision_constant,
      options::OPT_cl_finite_math_only,
      options::OPT_cl_kernel_arg_info,
      options::OPT_cl_unsafe_math_optimizations,
      options::OPT_cl_fast_relaxed_math,
      options::OPT_cl_mad_enable,
      options::OPT_cl_no_signed_zeros,
      options::OPT_cl_denorms_are_zero,
      options::OPT_cl_fp32_correctly_rounded_divide_sqrt,
      options::OPT_cl_uniform_work_group_size
  };

  if (Arg *A = Args.getLastArg(options::OPT_cl_std_EQ)) {
    std::string CLStdStr = std::string("-cl-std=") + A->getValue();
    CmdArgs.push_back(Args.MakeArgString(CLStdStr));
  }

  for (const auto &Arg : ForwardedArguments)
    if (const auto *A = Args.getLastArg(Arg))
      CmdArgs.push_back(Args.MakeArgString(A->getOption().getPrefixedName()));
}

static void RenderARCMigrateToolOptions(const Driver &D, const ArgList &Args,
                                        ArgStringList &CmdArgs) {
  bool ARCMTEnabled = false;
  if (!Args.hasArg(options::OPT_fno_objc_arc, options::OPT_fobjc_arc)) {
    if (const Arg *A = Args.getLastArg(options::OPT_ccc_arcmt_check,
                                       options::OPT_ccc_arcmt_modify,
                                       options::OPT_ccc_arcmt_migrate)) {
      ARCMTEnabled = true;
      switch (A->getOption().getID()) {
      default: llvm_unreachable("missed a case");
      case options::OPT_ccc_arcmt_check:
        CmdArgs.push_back("-arcmt-check");
        break;
      case options::OPT_ccc_arcmt_modify:
        CmdArgs.push_back("-arcmt-modify");
        break;
      case options::OPT_ccc_arcmt_migrate:
        CmdArgs.push_back("-arcmt-migrate");
        CmdArgs.push_back("-mt-migrate-directory");
        CmdArgs.push_back(A->getValue());

        Args.AddLastArg(CmdArgs, options::OPT_arcmt_migrate_report_output);
        Args.AddLastArg(CmdArgs, options::OPT_arcmt_migrate_emit_arc_errors);
        break;
      }
    }
  } else {
    Args.ClaimAllArgs(options::OPT_ccc_arcmt_check);
    Args.ClaimAllArgs(options::OPT_ccc_arcmt_modify);
    Args.ClaimAllArgs(options::OPT_ccc_arcmt_migrate);
  }

  if (const Arg *A = Args.getLastArg(options::OPT_ccc_objcmt_migrate)) {
    if (ARCMTEnabled)
      D.Diag(diag::err_drv_argument_not_allowed_with)
          << A->getAsString(Args) << "-ccc-arcmt-migrate";

    CmdArgs.push_back("-mt-migrate-directory");
    CmdArgs.push_back(A->getValue());

    if (!Args.hasArg(options::OPT_objcmt_migrate_literals,
                     options::OPT_objcmt_migrate_subscripting,
                     options::OPT_objcmt_migrate_property)) {
      // None specified, means enable them all.
      CmdArgs.push_back("-objcmt-migrate-literals");
      CmdArgs.push_back("-objcmt-migrate-subscripting");
      CmdArgs.push_back("-objcmt-migrate-property");
    } else {
      Args.AddLastArg(CmdArgs, options::OPT_objcmt_migrate_literals);
      Args.AddLastArg(CmdArgs, options::OPT_objcmt_migrate_subscripting);
      Args.AddLastArg(CmdArgs, options::OPT_objcmt_migrate_property);
    }
  } else {
    Args.AddLastArg(CmdArgs, options::OPT_objcmt_migrate_literals);
    Args.AddLastArg(CmdArgs, options::OPT_objcmt_migrate_subscripting);
    Args.AddLastArg(CmdArgs, options::OPT_objcmt_migrate_property);
    Args.AddLastArg(CmdArgs, options::OPT_objcmt_migrate_all);
    Args.AddLastArg(CmdArgs, options::OPT_objcmt_migrate_readonly_property);
    Args.AddLastArg(CmdArgs, options::OPT_objcmt_migrate_readwrite_property);
    Args.AddLastArg(CmdArgs, options::OPT_objcmt_migrate_property_dot_syntax);
    Args.AddLastArg(CmdArgs, options::OPT_objcmt_migrate_annotation);
    Args.AddLastArg(CmdArgs, options::OPT_objcmt_migrate_instancetype);
    Args.AddLastArg(CmdArgs, options::OPT_objcmt_migrate_nsmacros);
    Args.AddLastArg(CmdArgs, options::OPT_objcmt_migrate_protocol_conformance);
    Args.AddLastArg(CmdArgs, options::OPT_objcmt_atomic_property);
    Args.AddLastArg(CmdArgs, options::OPT_objcmt_returns_innerpointer_property);
    Args.AddLastArg(CmdArgs, options::OPT_objcmt_ns_nonatomic_iosonly);
    Args.AddLastArg(CmdArgs, options::OPT_objcmt_migrate_designated_init);
    Args.AddLastArg(CmdArgs, options::OPT_objcmt_whitelist_dir_path);
  }
}

static void RenderBuiltinOptions(const ToolChain &TC, const llvm::Triple &T,
                                 const ArgList &Args, ArgStringList &CmdArgs) {
  // -fbuiltin is default unless -mkernel is used.
  bool UseBuiltins =
      Args.hasFlag(options::OPT_fbuiltin, options::OPT_fno_builtin,
                   !Args.hasArg(options::OPT_mkernel));
  if (!UseBuiltins)
    CmdArgs.push_back("-fno-builtin");

  // -ffreestanding implies -fno-builtin.
  if (Args.hasArg(options::OPT_ffreestanding))
    UseBuiltins = false;

  // Process the -fno-builtin-* options.
  for (const auto &Arg : Args) {
    const Option &O = Arg->getOption();
    if (!O.matches(options::OPT_fno_builtin_))
      continue;

    Arg->claim();

    // If -fno-builtin is specified, then there's no need to pass the option to
    // the frontend.
    if (!UseBuiltins)
      continue;

    StringRef FuncName = Arg->getValue();
    CmdArgs.push_back(Args.MakeArgString("-fno-builtin-" + FuncName));
  }

  // le32-specific flags:
  //  -fno-math-builtin: clang should not convert math builtins to intrinsics
  //                     by default.
  if (TC.getArch() == llvm::Triple::le32)
    CmdArgs.push_back("-fno-math-builtin");
}

void Driver::getDefaultModuleCachePath(SmallVectorImpl<char> &Result) {
  llvm::sys::path::system_temp_directory(/*erasedOnReboot=*/false, Result);
  llvm::sys::path::append(Result, "org.llvm.clang.");
  appendUserToPath(Result);
  llvm::sys::path::append(Result, "ModuleCache");
}

static void RenderModulesOptions(Compilation &C, const Driver &D,
                                 const ArgList &Args, const InputInfo &Input,
                                 const InputInfo &Output,
                                 ArgStringList &CmdArgs, bool &HaveModules) {
  // -fmodules enables the use of precompiled modules (off by default).
  // Users can pass -fno-cxx-modules to turn off modules support for
  // C++/Objective-C++ programs.
  bool HaveClangModules = false;
  if (Args.hasFlag(options::OPT_fmodules, options::OPT_fno_modules, false)) {
    bool AllowedInCXX = Args.hasFlag(options::OPT_fcxx_modules,
                                     options::OPT_fno_cxx_modules, true);
    if (AllowedInCXX || !types::isCXX(Input.getType())) {
      CmdArgs.push_back("-fmodules");
      HaveClangModules = true;
    }
  }

  HaveModules = HaveClangModules;
  if (Args.hasArg(options::OPT_fmodules_ts)) {
    CmdArgs.push_back("-fmodules-ts");
    HaveModules = true;
  }

  // -fmodule-maps enables implicit reading of module map files. By default,
  // this is enabled if we are using Clang's flavor of precompiled modules.
  if (Args.hasFlag(options::OPT_fimplicit_module_maps,
                   options::OPT_fno_implicit_module_maps, HaveClangModules))
    CmdArgs.push_back("-fimplicit-module-maps");

  // -fmodules-decluse checks that modules used are declared so (off by default)
  if (Args.hasFlag(options::OPT_fmodules_decluse,
                   options::OPT_fno_modules_decluse, false))
    CmdArgs.push_back("-fmodules-decluse");

  // -fmodules-strict-decluse is like -fmodule-decluse, but also checks that
  // all #included headers are part of modules.
  if (Args.hasFlag(options::OPT_fmodules_strict_decluse,
                   options::OPT_fno_modules_strict_decluse, false))
    CmdArgs.push_back("-fmodules-strict-decluse");

  // -fno-implicit-modules turns off implicitly compiling modules on demand.
  bool ImplicitModules = false;
  if (!Args.hasFlag(options::OPT_fimplicit_modules,
                    options::OPT_fno_implicit_modules, HaveClangModules)) {
    if (HaveModules)
      CmdArgs.push_back("-fno-implicit-modules");
  } else if (HaveModules) {
    ImplicitModules = true;
    // -fmodule-cache-path specifies where our implicitly-built module files
    // should be written.
    SmallString<128> Path;
    if (Arg *A = Args.getLastArg(options::OPT_fmodules_cache_path))
      Path = A->getValue();

    if (C.isForDiagnostics()) {
      // When generating crash reports, we want to emit the modules along with
      // the reproduction sources, so we ignore any provided module path.
      Path = Output.getFilename();
      llvm::sys::path::replace_extension(Path, ".cache");
      llvm::sys::path::append(Path, "modules");
    } else if (Path.empty()) {
      // No module path was provided: use the default.
      Driver::getDefaultModuleCachePath(Path);
    }

    const char Arg[] = "-fmodules-cache-path=";
    Path.insert(Path.begin(), Arg, Arg + strlen(Arg));
    CmdArgs.push_back(Args.MakeArgString(Path));
  }

  if (HaveModules) {
    // -fprebuilt-module-path specifies where to load the prebuilt module files.
    for (const Arg *A : Args.filtered(options::OPT_fprebuilt_module_path)) {
      CmdArgs.push_back(Args.MakeArgString(
          std::string("-fprebuilt-module-path=") + A->getValue()));
      A->claim();
    }
  }

  // -fmodule-name specifies the module that is currently being built (or
  // used for header checking by -fmodule-maps).
  Args.AddLastArg(CmdArgs, options::OPT_fmodule_name_EQ);

  // -fmodule-map-file can be used to specify files containing module
  // definitions.
  Args.AddAllArgs(CmdArgs, options::OPT_fmodule_map_file);

  // -fbuiltin-module-map can be used to load the clang
  // builtin headers modulemap file.
  if (Args.hasArg(options::OPT_fbuiltin_module_map)) {
    SmallString<128> BuiltinModuleMap(D.ResourceDir);
    llvm::sys::path::append(BuiltinModuleMap, "include");
    llvm::sys::path::append(BuiltinModuleMap, "module.modulemap");
    if (llvm::sys::fs::exists(BuiltinModuleMap))
      CmdArgs.push_back(
          Args.MakeArgString("-fmodule-map-file=" + BuiltinModuleMap));
  }

  // The -fmodule-file=<name>=<file> form specifies the mapping of module
  // names to precompiled module files (the module is loaded only if used).
  // The -fmodule-file=<file> form can be used to unconditionally load
  // precompiled module files (whether used or not).
  if (HaveModules)
    Args.AddAllArgs(CmdArgs, options::OPT_fmodule_file);
  else
    Args.ClaimAllArgs(options::OPT_fmodule_file);

  // When building modules and generating crashdumps, we need to dump a module
  // dependency VFS alongside the output.
  if (HaveClangModules && C.isForDiagnostics()) {
    SmallString<128> VFSDir(Output.getFilename());
    llvm::sys::path::replace_extension(VFSDir, ".cache");
    // Add the cache directory as a temp so the crash diagnostics pick it up.
    C.addTempFile(Args.MakeArgString(VFSDir));

    llvm::sys::path::append(VFSDir, "vfs");
    CmdArgs.push_back("-module-dependency-dir");
    CmdArgs.push_back(Args.MakeArgString(VFSDir));
  }

  if (HaveClangModules)
    Args.AddLastArg(CmdArgs, options::OPT_fmodules_user_build_path);

  // Pass through all -fmodules-ignore-macro arguments.
  Args.AddAllArgs(CmdArgs, options::OPT_fmodules_ignore_macro);
  Args.AddLastArg(CmdArgs, options::OPT_fmodules_prune_interval);
  Args.AddLastArg(CmdArgs, options::OPT_fmodules_prune_after);

  Args.AddLastArg(CmdArgs, options::OPT_fbuild_session_timestamp);

  if (Arg *A = Args.getLastArg(options::OPT_fbuild_session_file)) {
    if (Args.hasArg(options::OPT_fbuild_session_timestamp))
      D.Diag(diag::err_drv_argument_not_allowed_with)
          << A->getAsString(Args) << "-fbuild-session-timestamp";

    llvm::sys::fs::file_status Status;
    if (llvm::sys::fs::status(A->getValue(), Status))
      D.Diag(diag::err_drv_no_such_file) << A->getValue();
    CmdArgs.push_back(
        Args.MakeArgString("-fbuild-session-timestamp=" +
                           Twine((uint64_t)Status.getLastModificationTime()
                                     .time_since_epoch()
                                     .count())));
  }

  if (Args.getLastArg(options::OPT_fmodules_validate_once_per_build_session)) {
    if (!Args.getLastArg(options::OPT_fbuild_session_timestamp,
                         options::OPT_fbuild_session_file))
      D.Diag(diag::err_drv_modules_validate_once_requires_timestamp);

    Args.AddLastArg(CmdArgs,
                    options::OPT_fmodules_validate_once_per_build_session);
  }

  if (Args.hasFlag(options::OPT_fmodules_validate_system_headers,
                   options::OPT_fno_modules_validate_system_headers,
                   ImplicitModules))
    CmdArgs.push_back("-fmodules-validate-system-headers");

  Args.AddLastArg(CmdArgs, options::OPT_fmodules_disable_diagnostic_validation);
}

static void RenderCharacterOptions(const ArgList &Args, const llvm::Triple &T,
                                   ArgStringList &CmdArgs) {
  // -fsigned-char is default.
  if (const Arg *A = Args.getLastArg(options::OPT_fsigned_char,
                                     options::OPT_fno_signed_char,
                                     options::OPT_funsigned_char,
                                     options::OPT_fno_unsigned_char)) {
    if (A->getOption().matches(options::OPT_funsigned_char) ||
        A->getOption().matches(options::OPT_fno_signed_char)) {
      CmdArgs.push_back("-fno-signed-char");
    }
  } else if (!isSignedCharDefault(T)) {
    CmdArgs.push_back("-fno-signed-char");
  }

  if (Args.hasFlag(options::OPT_fchar8__t, options::OPT_fno_char8__t, false))
    CmdArgs.push_back("-fchar8_t");

  if (const Arg *A = Args.getLastArg(options::OPT_fshort_wchar,
                                     options::OPT_fno_short_wchar)) {
    if (A->getOption().matches(options::OPT_fshort_wchar)) {
      CmdArgs.push_back("-fwchar-type=short");
      CmdArgs.push_back("-fno-signed-wchar");
    } else {
      bool IsARM = T.isARM() || T.isThumb() || T.isAArch64();
      CmdArgs.push_back("-fwchar-type=int");
      if (IsARM && !(T.isOSWindows() || T.getOS() == llvm::Triple::NetBSD ||
                     T.getOS() == llvm::Triple::OpenBSD))
        CmdArgs.push_back("-fno-signed-wchar");
      else
        CmdArgs.push_back("-fsigned-wchar");
    }
  }
}

static void RenderObjCOptions(const ToolChain &TC, const Driver &D,
                              const llvm::Triple &T, const ArgList &Args,
                              ObjCRuntime &Runtime, bool InferCovariantReturns,
                              const InputInfo &Input, ArgStringList &CmdArgs) {
  const llvm::Triple::ArchType Arch = TC.getArch();

  // -fobjc-dispatch-method is only relevant with the nonfragile-abi, and legacy
  // is the default. Except for deployment target of 10.5, next runtime is
  // always legacy dispatch and -fno-objc-legacy-dispatch gets ignored silently.
  if (Runtime.isNonFragile()) {
    if (!Args.hasFlag(options::OPT_fobjc_legacy_dispatch,
                      options::OPT_fno_objc_legacy_dispatch,
                      Runtime.isLegacyDispatchDefaultForArch(Arch))) {
      if (TC.UseObjCMixedDispatch())
        CmdArgs.push_back("-fobjc-dispatch-method=mixed");
      else
        CmdArgs.push_back("-fobjc-dispatch-method=non-legacy");
    }
  }

  // When ObjectiveC legacy runtime is in effect on MacOSX, turn on the option
  // to do Array/Dictionary subscripting by default.
  if (Arch == llvm::Triple::x86 && T.isMacOSX() &&
      !T.isMacOSXVersionLT(10, 7) &&
      Runtime.getKind() == ObjCRuntime::FragileMacOSX && Runtime.isNeXTFamily())
    CmdArgs.push_back("-fobjc-subscripting-legacy-runtime");

  // Allow -fno-objc-arr to trump -fobjc-arr/-fobjc-arc.
  // NOTE: This logic is duplicated in ToolChains.cpp.
  if (isObjCAutoRefCount(Args)) {
    TC.CheckObjCARC();

    CmdArgs.push_back("-fobjc-arc");

    // FIXME: It seems like this entire block, and several around it should be
    // wrapped in isObjC, but for now we just use it here as this is where it
    // was being used previously.
    if (types::isCXX(Input.getType()) && types::isObjC(Input.getType())) {
      if (TC.GetCXXStdlibType(Args) == ToolChain::CST_Libcxx)
        CmdArgs.push_back("-fobjc-arc-cxxlib=libc++");
      else
        CmdArgs.push_back("-fobjc-arc-cxxlib=libstdc++");
    }

    // Allow the user to enable full exceptions code emission.
    // We default off for Objective-C, on for Objective-C++.
    if (Args.hasFlag(options::OPT_fobjc_arc_exceptions,
                     options::OPT_fno_objc_arc_exceptions,
                     /*default=*/types::isCXX(Input.getType())))
      CmdArgs.push_back("-fobjc-arc-exceptions");
  }

  // Silence warning for full exception code emission options when explicitly
  // set to use no ARC.
  if (Args.hasArg(options::OPT_fno_objc_arc)) {
    Args.ClaimAllArgs(options::OPT_fobjc_arc_exceptions);
    Args.ClaimAllArgs(options::OPT_fno_objc_arc_exceptions);
  }

  // -fobjc-infer-related-result-type is the default, except in the Objective-C
  // rewriter.
  if (InferCovariantReturns)
    CmdArgs.push_back("-fno-objc-infer-related-result-type");

  // Pass down -fobjc-weak or -fno-objc-weak if present.
  if (types::isObjC(Input.getType())) {
    auto WeakArg =
        Args.getLastArg(options::OPT_fobjc_weak, options::OPT_fno_objc_weak);
    if (!WeakArg) {
      // nothing to do
    } else if (!Runtime.allowsWeak()) {
      if (WeakArg->getOption().matches(options::OPT_fobjc_weak))
        D.Diag(diag::err_objc_weak_unsupported);
    } else {
      WeakArg->render(Args, CmdArgs);
    }
  }
}

static void RenderDiagnosticsOptions(const Driver &D, const ArgList &Args,
                                     ArgStringList &CmdArgs) {
  bool CaretDefault = true;
  bool ColumnDefault = true;

  if (const Arg *A = Args.getLastArg(options::OPT__SLASH_diagnostics_classic,
                                     options::OPT__SLASH_diagnostics_column,
                                     options::OPT__SLASH_diagnostics_caret)) {
    switch (A->getOption().getID()) {
    case options::OPT__SLASH_diagnostics_caret:
      CaretDefault = true;
      ColumnDefault = true;
      break;
    case options::OPT__SLASH_diagnostics_column:
      CaretDefault = false;
      ColumnDefault = true;
      break;
    case options::OPT__SLASH_diagnostics_classic:
      CaretDefault = false;
      ColumnDefault = false;
      break;
    }
  }

  // -fcaret-diagnostics is default.
  if (!Args.hasFlag(options::OPT_fcaret_diagnostics,
                    options::OPT_fno_caret_diagnostics, CaretDefault))
    CmdArgs.push_back("-fno-caret-diagnostics");

  // -fdiagnostics-fixit-info is default, only pass non-default.
  if (!Args.hasFlag(options::OPT_fdiagnostics_fixit_info,
                    options::OPT_fno_diagnostics_fixit_info))
    CmdArgs.push_back("-fno-diagnostics-fixit-info");

  // Enable -fdiagnostics-show-option by default.
  if (Args.hasFlag(options::OPT_fdiagnostics_show_option,
                   options::OPT_fno_diagnostics_show_option))
    CmdArgs.push_back("-fdiagnostics-show-option");

  if (const Arg *A =
          Args.getLastArg(options::OPT_fdiagnostics_show_category_EQ)) {
    CmdArgs.push_back("-fdiagnostics-show-category");
    CmdArgs.push_back(A->getValue());
  }

  if (Args.hasFlag(options::OPT_fdiagnostics_show_hotness,
                   options::OPT_fno_diagnostics_show_hotness, false))
    CmdArgs.push_back("-fdiagnostics-show-hotness");

  if (const Arg *A =
          Args.getLastArg(options::OPT_fdiagnostics_hotness_threshold_EQ)) {
    std::string Opt =
        std::string("-fdiagnostics-hotness-threshold=") + A->getValue();
    CmdArgs.push_back(Args.MakeArgString(Opt));
  }

  if (const Arg *A = Args.getLastArg(options::OPT_fdiagnostics_format_EQ)) {
    CmdArgs.push_back("-fdiagnostics-format");
    CmdArgs.push_back(A->getValue());
  }

  if (const Arg *A = Args.getLastArg(
          options::OPT_fdiagnostics_show_note_include_stack,
          options::OPT_fno_diagnostics_show_note_include_stack)) {
    const Option &O = A->getOption();
    if (O.matches(options::OPT_fdiagnostics_show_note_include_stack))
      CmdArgs.push_back("-fdiagnostics-show-note-include-stack");
    else
      CmdArgs.push_back("-fno-diagnostics-show-note-include-stack");
  }

  // Color diagnostics are parsed by the driver directly from argv and later
  // re-parsed to construct this job; claim any possible color diagnostic here
  // to avoid warn_drv_unused_argument and diagnose bad
  // OPT_fdiagnostics_color_EQ values.
  for (const Arg *A : Args) {
    const Option &O = A->getOption();
    if (!O.matches(options::OPT_fcolor_diagnostics) &&
        !O.matches(options::OPT_fdiagnostics_color) &&
        !O.matches(options::OPT_fno_color_diagnostics) &&
        !O.matches(options::OPT_fno_diagnostics_color) &&
        !O.matches(options::OPT_fdiagnostics_color_EQ))
      continue;

    if (O.matches(options::OPT_fdiagnostics_color_EQ)) {
      StringRef Value(A->getValue());
      if (Value != "always" && Value != "never" && Value != "auto")
        D.Diag(diag::err_drv_clang_unsupported)
            << ("-fdiagnostics-color=" + Value).str();
    }
    A->claim();
  }

  if (D.getDiags().getDiagnosticOptions().ShowColors)
    CmdArgs.push_back("-fcolor-diagnostics");

  if (Args.hasArg(options::OPT_fansi_escape_codes))
    CmdArgs.push_back("-fansi-escape-codes");

  if (!Args.hasFlag(options::OPT_fshow_source_location,
                    options::OPT_fno_show_source_location))
    CmdArgs.push_back("-fno-show-source-location");

  if (Args.hasArg(options::OPT_fdiagnostics_absolute_paths))
    CmdArgs.push_back("-fdiagnostics-absolute-paths");

  if (!Args.hasFlag(options::OPT_fshow_column, options::OPT_fno_show_column,
                    ColumnDefault))
    CmdArgs.push_back("-fno-show-column");

  if (!Args.hasFlag(options::OPT_fspell_checking,
                    options::OPT_fno_spell_checking))
    CmdArgs.push_back("-fno-spell-checking");
}

enum class DwarfFissionKind { None, Split, Single };

static DwarfFissionKind getDebugFissionKind(const Driver &D,
                                            const ArgList &Args, Arg *&Arg) {
  Arg =
      Args.getLastArg(options::OPT_gsplit_dwarf, options::OPT_gsplit_dwarf_EQ);
  if (!Arg)
    return DwarfFissionKind::None;

  if (Arg->getOption().matches(options::OPT_gsplit_dwarf))
    return DwarfFissionKind::Split;

  StringRef Value = Arg->getValue();
  if (Value == "split")
    return DwarfFissionKind::Split;
  if (Value == "single")
    return DwarfFissionKind::Single;

  D.Diag(diag::err_drv_unsupported_option_argument)
      << Arg->getOption().getName() << Arg->getValue();
  return DwarfFissionKind::None;
}

static void RenderDebugOptions(const ToolChain &TC, const Driver &D,
                               const llvm::Triple &T, const ArgList &Args,
                               bool EmitCodeView, bool IsWindowsMSVC,
                               bool IsHCCKernelPath, ArgStringList &CmdArgs,
                               codegenoptions::DebugInfoKind &DebugInfoKind,
                               DwarfFissionKind &DwarfFission) {
  if (Args.hasFlag(options::OPT_fdebug_info_for_profiling,
                   options::OPT_fno_debug_info_for_profiling, false) &&
      checkDebugInfoOption(
          Args.getLastArg(options::OPT_fdebug_info_for_profiling), Args, D, TC))
    CmdArgs.push_back("-fdebug-info-for-profiling");

  // The 'g' groups options involve a somewhat intricate sequence of decisions
  // about what to pass from the driver to the frontend, but by the time they
  // reach cc1 they've been factored into three well-defined orthogonal choices:
  //  * what level of debug info to generate
  //  * what dwarf version to write
  //  * what debugger tuning to use
  // This avoids having to monkey around further in cc1 other than to disable
  // codeview if not running in a Windows environment. Perhaps even that
  // decision should be made in the driver as well though.
  unsigned DWARFVersion = 0;
  llvm::DebuggerKind DebuggerTuning = TC.getDefaultDebuggerTuning();

  bool SplitDWARFInlining =
      Args.hasFlag(options::OPT_fsplit_dwarf_inlining,
                   options::OPT_fno_split_dwarf_inlining, true);

  Args.ClaimAllArgs(options::OPT_g_Group);

  Arg* SplitDWARFArg;
  DwarfFission = getDebugFissionKind(D, Args, SplitDWARFArg);

  if (DwarfFission != DwarfFissionKind::None &&
      !checkDebugInfoOption(SplitDWARFArg, Args, D, TC)) {
    DwarfFission = DwarfFissionKind::None;
    SplitDWARFInlining = false;
  }

  if (const Arg *A = Args.getLastArg(options::OPT_g_Group)) {
    if (checkDebugInfoOption(A, Args, D, TC)) {
      // If the last option explicitly specified a debug-info level, use it.
      if (A->getOption().matches(options::OPT_gN_Group)) {
        DebugInfoKind = DebugLevelToInfoKind(*A);
        // If you say "-gsplit-dwarf -gline-tables-only", -gsplit-dwarf loses.
        // But -gsplit-dwarf is not a g_group option, hence we have to check the
        // order explicitly. If -gsplit-dwarf wins, we fix DebugInfoKind later.
        // This gets a bit more complicated if you've disabled inline info in
        // the skeleton CUs (SplitDWARFInlining) - then there's value in
        // composing split-dwarf and line-tables-only, so let those compose
        // naturally in that case. And if you just turned off debug info,
        // (-gsplit-dwarf -g0) - do that.
        if (DwarfFission != DwarfFissionKind::None) {
          if (A->getIndex() > SplitDWARFArg->getIndex()) {
            if (DebugInfoKind == codegenoptions::NoDebugInfo ||
                DebugInfoKind == codegenoptions::DebugDirectivesOnly ||
                (DebugInfoKind == codegenoptions::DebugLineTablesOnly &&
                 SplitDWARFInlining))
              DwarfFission = DwarfFissionKind::None;
          } else if (SplitDWARFInlining)
            DebugInfoKind = codegenoptions::NoDebugInfo;
        }
      } else {
        // For any other 'g' option, use Limited.
        DebugInfoKind = codegenoptions::LimitedDebugInfo;
      }
    } else {
      DebugInfoKind = codegenoptions::LimitedDebugInfo;
    }
  }

  if (!IsHCCKernelPath ||
       DebugInfoKind == codegenoptions::DebugLineTablesOnly) {
  // If a debugger tuning argument appeared, remember it.
  if (const Arg *A =
          Args.getLastArg(options::OPT_gTune_Group, options::OPT_ggdbN_Group)) {
    if (checkDebugInfoOption(A, Args, D, TC)) {
      if (A->getOption().matches(options::OPT_glldb))
        DebuggerTuning = llvm::DebuggerKind::LLDB;
      else if (A->getOption().matches(options::OPT_gsce))
        DebuggerTuning = llvm::DebuggerKind::SCE;
      else
        DebuggerTuning = llvm::DebuggerKind::GDB;
    }
  }

  // If a -gdwarf argument appeared, remember it.
  if (const Arg *A =
          Args.getLastArg(options::OPT_gdwarf_2, options::OPT_gdwarf_3,
                          options::OPT_gdwarf_4, options::OPT_gdwarf_5))
    if (checkDebugInfoOption(A, Args, D, TC))
      DWARFVersion = DwarfVersionNum(A->getSpelling());

  // Forward -gcodeview. EmitCodeView might have been set by CL-compatibility
  // argument parsing.
  if (EmitCodeView) {
    if (const Arg *A = Args.getLastArg(options::OPT_gcodeview)) {
      EmitCodeView = checkDebugInfoOption(A, Args, D, TC);
      if (EmitCodeView) {
        // DWARFVersion remains at 0 if no explicit choice was made.
        CmdArgs.push_back("-gcodeview");
      }
    }
  }

  if (!EmitCodeView && DWARFVersion == 0 &&
      DebugInfoKind != codegenoptions::NoDebugInfo)
    DWARFVersion = TC.GetDefaultDwarfVersion();

  // -gline-directives-only supported only for the DWARF debug info.
  if (DWARFVersion == 0 && DebugInfoKind == codegenoptions::DebugDirectivesOnly)
    DebugInfoKind = codegenoptions::NoDebugInfo;

  // We ignore flag -gstrict-dwarf for now.
  // And we handle flag -grecord-gcc-switches later with DWARFDebugFlags.
  Args.ClaimAllArgs(options::OPT_g_flags_Group);

  // Column info is included by default for everything except SCE and
  // CodeView. Clang doesn't track end columns, just starting columns, which,
  // in theory, is fine for CodeView (and PDB).  In practice, however, the
  // Microsoft debuggers don't handle missing end columns well, so it's better
  // not to include any column info.
  if (const Arg *A = Args.getLastArg(options::OPT_gcolumn_info))
    (void)checkDebugInfoOption(A, Args, D, TC);
  if (Args.hasFlag(options::OPT_gcolumn_info, options::OPT_gno_column_info,
                   /*Default=*/!EmitCodeView &&
                       DebuggerTuning != llvm::DebuggerKind::SCE))
    CmdArgs.push_back("-dwarf-column-info");

  // FIXME: Move backend command line options to the module.
  // If -gline-tables-only or -gline-directives-only is the last option it wins.
  if (const Arg *A = Args.getLastArg(options::OPT_gmodules))
    if (checkDebugInfoOption(A, Args, D, TC)) {
      if (DebugInfoKind != codegenoptions::DebugLineTablesOnly &&
          DebugInfoKind != codegenoptions::DebugDirectivesOnly) {
        DebugInfoKind = codegenoptions::LimitedDebugInfo;
        CmdArgs.push_back("-dwarf-ext-refs");
        CmdArgs.push_back("-fmodule-format=obj");
      }
    }

  // -gsplit-dwarf should turn on -g and enable the backend dwarf
  // splitting and extraction.
  // FIXME: Currently only works on Linux and Fuchsia.
  if (T.isOSLinux() || T.isOSFuchsia()) {
    if (!SplitDWARFInlining)
      CmdArgs.push_back("-fno-split-dwarf-inlining");

    if (DwarfFission != DwarfFissionKind::None) {
      if (DebugInfoKind == codegenoptions::NoDebugInfo)
        DebugInfoKind = codegenoptions::LimitedDebugInfo;

      if (DwarfFission == DwarfFissionKind::Single)
        CmdArgs.push_back("-enable-split-dwarf=single");
      else
        CmdArgs.push_back("-enable-split-dwarf");
    }
  }

  // After we've dealt with all combinations of things that could
  // make DebugInfoKind be other than None or DebugLineTablesOnly,
  // figure out if we need to "upgrade" it to standalone debug info.
  // We parse these two '-f' options whether or not they will be used,
  // to claim them even if you wrote "-fstandalone-debug -gline-tables-only"
  bool NeedFullDebug = Args.hasFlag(options::OPT_fstandalone_debug,
                                    options::OPT_fno_standalone_debug,
                                    TC.GetDefaultStandaloneDebug());
  if (const Arg *A = Args.getLastArg(options::OPT_fstandalone_debug))
    (void)checkDebugInfoOption(A, Args, D, TC);
  if (DebugInfoKind == codegenoptions::LimitedDebugInfo && NeedFullDebug)
    DebugInfoKind = codegenoptions::FullDebugInfo;

  if (Args.hasFlag(options::OPT_gembed_source, options::OPT_gno_embed_source,
                   false)) {
    // Source embedding is a vendor extension to DWARF v5. By now we have
    // checked if a DWARF version was stated explicitly, and have otherwise
    // fallen back to the target default, so if this is still not at least 5
    // we emit an error.
    const Arg *A = Args.getLastArg(options::OPT_gembed_source);
    if (DWARFVersion < 5)
      D.Diag(diag::err_drv_argument_only_allowed_with)
          << A->getAsString(Args) << "-gdwarf-5";
    else if (checkDebugInfoOption(A, Args, D, TC))
      CmdArgs.push_back("-gembed-source");
  }

  RenderDebugEnablingArgs(Args, CmdArgs, DebugInfoKind, DWARFVersion,
                          DebuggerTuning);

  // -fdebug-macro turns on macro debug info generation.
  if (Args.hasFlag(options::OPT_fdebug_macro, options::OPT_fno_debug_macro,
                   false))
    if (checkDebugInfoOption(Args.getLastArg(options::OPT_fdebug_macro), Args,
                             D, TC))
      CmdArgs.push_back("-debug-info-macro");

  // -ggnu-pubnames turns on gnu style pubnames in the backend.
  const auto *PubnamesArg =
      Args.getLastArg(options::OPT_ggnu_pubnames, options::OPT_gno_gnu_pubnames,
                      options::OPT_gpubnames, options::OPT_gno_pubnames);
  if (DwarfFission != DwarfFissionKind::None ||
      DebuggerTuning == llvm::DebuggerKind::LLDB ||
      (PubnamesArg && checkDebugInfoOption(PubnamesArg, Args, D, TC)))
    if (!PubnamesArg ||
        (!PubnamesArg->getOption().matches(options::OPT_gno_gnu_pubnames) &&
         !PubnamesArg->getOption().matches(options::OPT_gno_pubnames)))
      CmdArgs.push_back(PubnamesArg && PubnamesArg->getOption().matches(
                                           options::OPT_gpubnames)
                            ? "-gpubnames"
                            : "-ggnu-pubnames");

  if (Args.hasFlag(options::OPT_fdebug_ranges_base_address,
                   options::OPT_fno_debug_ranges_base_address, false)) {
    CmdArgs.push_back("-fdebug-ranges-base-address");
  }

  // -gdwarf-aranges turns on the emission of the aranges section in the
  // backend.
  // Always enabled for SCE tuning.
  bool NeedAranges = DebuggerTuning == llvm::DebuggerKind::SCE;
  if (const Arg *A = Args.getLastArg(options::OPT_gdwarf_aranges))
    NeedAranges = checkDebugInfoOption(A, Args, D, TC) || NeedAranges;
  if (NeedAranges) {
    CmdArgs.push_back("-mllvm");
    CmdArgs.push_back("-generate-arange-section");
  }

  if (Args.hasFlag(options::OPT_fdebug_types_section,
                   options::OPT_fno_debug_types_section, false)) {
    if (!T.isOSBinFormatELF()) {
      D.Diag(diag::err_drv_unsupported_opt_for_target)
          << Args.getLastArg(options::OPT_fdebug_types_section)
                 ->getAsString(Args)
          << T.getTriple();
    } else if (checkDebugInfoOption(
                   Args.getLastArg(options::OPT_fdebug_types_section), Args, D,
                   TC)) {
      CmdArgs.push_back("-mllvm");
      CmdArgs.push_back("-generate-type-units");
    }
  }

  // Decide how to render forward declarations of template instantiations.
  // SCE wants full descriptions, others just get them in the name.
  if (DebuggerTuning == llvm::DebuggerKind::SCE)
    CmdArgs.push_back("-debug-forward-template-params");

  // Do we need to explicitly import anonymous namespaces into the parent
  // scope?
  if (DebuggerTuning == llvm::DebuggerKind::SCE)
    CmdArgs.push_back("-dwarf-explicit-import");

  } // if (!IsHCCKernelPath)

  RenderDebugInfoCompressionArgs(Args, CmdArgs, D, TC);
}

void Clang::ConstructJob(Compilation &C, const JobAction &JA,
                         const InputInfo &Output, const InputInfoList &Inputs,
                         const ArgList &Args, const char *LinkingOutput) const {
  const auto &TC = getToolChain();
  const llvm::Triple &RawTriple = TC.getTriple();
  const llvm::Triple &Triple = TC.getEffectiveTriple();
  const std::string &TripleStr = Triple.getTriple();

  bool KernelOrKext =
      Args.hasArg(options::OPT_mkernel, options::OPT_fapple_kext);
  const Driver &D = TC.getDriver();
  ArgStringList CmdArgs;

  // Check number of inputs for sanity. We need at least one input.
  assert(Inputs.size() >= 1 && "Must have at least one input.");
  // CUDA/HIP compilation may have multiple inputs (source file + results of
  // device-side compilations). OpenMP device jobs also take the host IR as a
  // second input. Module precompilation accepts a list of header files to
  // include as part of the module. All other jobs are expected to have exactly
  // one input.
  bool IsCuda = JA.isOffloading(Action::OFK_Cuda);
  bool IsHIP = JA.isOffloading(Action::OFK_HIP);
  bool IsOpenMPDevice = JA.isDeviceOffloading(Action::OFK_OpenMP);
  bool IsHeaderModulePrecompile = isa<HeaderModulePrecompileJobAction>(JA);

  // A header module compilation doesn't have a main input file, so invent a
  // fake one as a placeholder.
  const char *ModuleName = [&]{
    auto *ModuleNameArg = Args.getLastArg(options::OPT_fmodule_name_EQ);
    return ModuleNameArg ? ModuleNameArg->getValue() : "";
  }();
  InputInfo HeaderModuleInput(Inputs[0].getType(), ModuleName, ModuleName);

  const InputInfo &Input =
      IsHeaderModulePrecompile ? HeaderModuleInput : Inputs[0];

  InputInfoList ModuleHeaderInputs;
  const InputInfo *CudaDeviceInput = nullptr;
  const InputInfo *OpenMPDeviceInput = nullptr;
  for (const InputInfo &I : Inputs) {
    if (&I == &Input) {
      // This is the primary input.
    } else if (IsHeaderModulePrecompile &&
               types::getPrecompiledType(I.getType()) == types::TY_PCH) {
      types::ID Expected = HeaderModuleInput.getType();
      if (I.getType() != Expected) {
        D.Diag(diag::err_drv_module_header_wrong_kind)
            << I.getFilename() << types::getTypeName(I.getType())
            << types::getTypeName(Expected);
      }
      ModuleHeaderInputs.push_back(I);
    } else if ((IsCuda || IsHIP) && !CudaDeviceInput) {
      CudaDeviceInput = &I;
    } else if (IsOpenMPDevice && !OpenMPDeviceInput) {
      OpenMPDeviceInput = &I;
    } else {
      llvm_unreachable("unexpectedly given multiple inputs");
    }
  }

  const llvm::Triple *AuxTriple = IsCuda ? TC.getAuxTriple() : nullptr;
  bool IsWindowsGNU = RawTriple.isWindowsGNUEnvironment();
  bool IsWindowsCygnus = RawTriple.isWindowsCygwinEnvironment();
  bool IsWindowsMSVC = RawTriple.isWindowsMSVCEnvironment();
  bool IsIAMCU = RawTriple.isOSIAMCU();

  // Adjust IsWindowsXYZ for CUDA/HIP compilations.  Even when compiling in
  // device mode (i.e., getToolchain().getTriple() is NVPTX/AMDGCN, not
  // Windows), we need to pass Windows-specific flags to cc1.
  if (IsCuda || IsHIP) {
    IsWindowsMSVC |= AuxTriple && AuxTriple->isWindowsMSVCEnvironment();
    IsWindowsGNU |= AuxTriple && AuxTriple->isWindowsGNUEnvironment();
    IsWindowsCygnus |= AuxTriple && AuxTriple->isWindowsCygwinEnvironment();
  }

  // C++ is not supported for IAMCU.
  if (IsIAMCU && types::isCXX(Input.getType()))
    D.Diag(diag::err_drv_clang_unsupported) << "C++ for IAMCU";

  // Invoke ourselves in -cc1 mode.
  //
  // FIXME: Implement custom jobs for internal actions.
  CmdArgs.push_back("-cc1");

  // add HCC macros, based on compiler modes
  if (Args.hasArg(options::OPT_hc_mode)) {
    CmdArgs.push_back("-D__KALMAR_HC__=1");
    CmdArgs.push_back("-D__HCC_HC__=1");
  } else if (Args.hasArg(options::OPT_famp) ||
    Args.getLastArgValue(options::OPT_std_EQ).equals("c++amp")) {
    CmdArgs.push_back("-D__KALMAR_AMP__=1");
    CmdArgs.push_back("-D__HCC_AMP__=1");
  }

  // C++ AMP-specific
  if (JA.ContainsActions(Action::BackendJobClass, types::TY_PP_CXX_AMP) ||
      JA.ContainsActions(Action::PreprocessJobClass, types::TY_HC_KERNEL) ||
      JA.ContainsActions(Action::PreprocessJobClass, types::TY_CXX_AMP)) {
    // path to compile kernel codes on GPU
    CmdArgs.push_back("-famp-is-device");
    CmdArgs.push_back("-fno-builtin");
    CmdArgs.push_back("-fno-common");
    //CmdArgs.push_back("-m32"); // added below using -triple
    CmdArgs.push_back("-O2");
  } else if (JA.ContainsActions(Action::BackendJobClass, types::TY_PP_CXX_AMP_CPU) ||
             JA.ContainsActions(Action::PreprocessJobClass, types::TY_CXX_AMP_CPU)) {
    // path to compile kernel codes on CPU
    CmdArgs.push_back("-famp-is-device");
    CmdArgs.push_back("-famp-cpu");
  }

  // Add the "effective" target triple.
  CmdArgs.push_back("-triple");
  CmdArgs.push_back(Args.MakeArgString(TripleStr));

  if (const Arg *MJ = Args.getLastArg(options::OPT_MJ)) {
    DumpCompilationDatabase(C, MJ->getValue(), TripleStr, Output, Input, Args);
    Args.ClaimAllArgs(options::OPT_MJ);
  }

  if (IsCuda || IsHIP) {
    // We have to pass the triple of the host if compiling for a CUDA/HIP device
    // and vice-versa.
    std::string NormalizedTriple;
    if (JA.isDeviceOffloading(Action::OFK_Cuda) ||
        JA.isDeviceOffloading(Action::OFK_HIP))
      NormalizedTriple = C.getSingleOffloadToolChain<Action::OFK_Host>()
                             ->getTriple()
                             .normalize();
    else
      NormalizedTriple =
          (IsCuda ? C.getSingleOffloadToolChain<Action::OFK_Cuda>()
                  : C.getSingleOffloadToolChain<Action::OFK_HIP>())
              ->getTriple()
              .normalize();

    CmdArgs.push_back("-aux-triple");
    CmdArgs.push_back(Args.MakeArgString(NormalizedTriple));
  }

  // Make sure host triple is specified for HCC kernel compilation path
  bool IsHCCKernelPath = JA.ContainsActions(Action::BackendJobClass, types::TY_PP_CXX_AMP) ||
                         JA.ContainsActions(Action::BackendJobClass, types::TY_PP_CXX_AMP_CPU);
  if (IsHCCKernelPath) {
    // We have to pass the triple of the host if compiling for a HCC device
    std::string NormalizedTriple;
    NormalizedTriple = C.getSingleOffloadToolChain<Action::OFK_Host>()
                         ->getTriple()
                         .normalize();

    CmdArgs.push_back("-aux-triple");
    CmdArgs.push_back(Args.MakeArgString(NormalizedTriple));
  }

  if (IsOpenMPDevice) {
    // We have to pass the triple of the host if compiling for an OpenMP device.
    std::string NormalizedTriple =
        C.getSingleOffloadToolChain<Action::OFK_Host>()
            ->getTriple()
            .normalize();
    CmdArgs.push_back("-aux-triple");
    CmdArgs.push_back(Args.MakeArgString(NormalizedTriple));
  }

  if (Triple.isOSWindows() && (Triple.getArch() == llvm::Triple::arm ||
                               Triple.getArch() == llvm::Triple::thumb)) {
    unsigned Offset = Triple.getArch() == llvm::Triple::arm ? 4 : 6;
    unsigned Version;
    Triple.getArchName().substr(Offset).getAsInteger(10, Version);
    if (Version < 7)
      D.Diag(diag::err_target_unsupported_arch) << Triple.getArchName()
                                                << TripleStr;
  }

  // Push all default warning arguments that are specific to
  // the given target.  These come before user provided warning options
  // are provided.
  TC.addClangWarningOptions(CmdArgs);

  // Select the appropriate action.
  RewriteKind rewriteKind = RK_None;

  if (isa<AnalyzeJobAction>(JA)) {
    assert(JA.getType() == types::TY_Plist && "Invalid output type.");
    CmdArgs.push_back("-analyze");
  } else if (isa<MigrateJobAction>(JA)) {
    CmdArgs.push_back("-migrate");
  } else if (isa<PreprocessJobAction>(JA)) {
    if (Output.getType() == types::TY_Dependencies)
      CmdArgs.push_back("-Eonly");
    else {
      CmdArgs.push_back("-E");
      if (Args.hasArg(options::OPT_rewrite_objc) &&
          !Args.hasArg(options::OPT_g_Group))
        CmdArgs.push_back("-P");
    }
  } else if (isa<AssembleJobAction>(JA)) {
    CmdArgs.push_back("-emit-obj");

    CollectArgsForIntegratedAssembler(C, Args, CmdArgs, D);

    // Also ignore explicit -force_cpusubtype_ALL option.
    (void)Args.hasArg(options::OPT_force__cpusubtype__ALL);
  } else if (isa<PrecompileJobAction>(JA)) {
    // Use PCH if the user requested it.
    bool UsePCH = D.CCCUsePCH;

    if (JA.getType() == types::TY_Nothing)
      CmdArgs.push_back("-fsyntax-only");
    else if (JA.getType() == types::TY_ModuleFile)
      CmdArgs.push_back(IsHeaderModulePrecompile
                            ? "-emit-header-module"
                            : "-emit-module-interface");
    else if (UsePCH)
      CmdArgs.push_back("-emit-pch");
    else
      CmdArgs.push_back("-emit-pth");
  } else if (isa<VerifyPCHJobAction>(JA)) {
    CmdArgs.push_back("-verify-pch");
  } else {
    assert((isa<CompileJobAction>(JA) || isa<BackendJobAction>(JA)) &&
           "Invalid action for clang tool.");
    if (JA.getType() == types::TY_Nothing) {
      CmdArgs.push_back("-fsyntax-only");
    } else if (JA.getType() == types::TY_LLVM_IR ||
               JA.getType() == types::TY_LTO_IR) {
      CmdArgs.push_back("-emit-llvm");
    } else if (JA.getType() == types::TY_LLVM_BC ||
               JA.getType() == types::TY_LTO_BC) {
      CmdArgs.push_back("-emit-llvm-bc");
    } else if (JA.getType() == types::TY_PP_Asm) {
      CmdArgs.push_back("-S");
    } else if (JA.getType() == types::TY_AST) {
      CmdArgs.push_back("-emit-pch");
    } else if (JA.getType() == types::TY_ModuleFile) {
      CmdArgs.push_back("-module-file-info");
    } else if (JA.getType() == types::TY_RewrittenObjC) {
      CmdArgs.push_back("-rewrite-objc");
      rewriteKind = RK_NonFragile;
    } else if (JA.getType() == types::TY_RewrittenLegacyObjC) {
      CmdArgs.push_back("-rewrite-objc");
      rewriteKind = RK_Fragile;
    } else {
      assert(JA.getType() == types::TY_PP_Asm && "Unexpected output type!");
    }

    // Preserve use-list order by default when emitting bitcode, so that
    // loading the bitcode up in 'opt' or 'llc' and running passes gives the
    // same result as running passes here.  For LTO, we don't need to preserve
    // the use-list order, since serialization to bitcode is part of the flow.
    if (JA.getType() == types::TY_LLVM_BC)
      CmdArgs.push_back("-emit-llvm-uselists");

    // Device-side jobs do not support LTO.
    bool isDeviceOffloadAction = !(JA.isDeviceOffloading(Action::OFK_None) ||
                                   JA.isDeviceOffloading(Action::OFK_Host));

    if (D.isUsingLTO() && !isDeviceOffloadAction) {
      Args.AddLastArg(CmdArgs, options::OPT_flto, options::OPT_flto_EQ);

      // The Darwin and PS4 linkers currently use the legacy LTO API, which
      // does not support LTO unit features (CFI, whole program vtable opt)
      // under ThinLTO.
      if (!(RawTriple.isOSDarwin() || RawTriple.isPS4()) ||
          D.getLTOMode() == LTOK_Full)
        CmdArgs.push_back("-flto-unit");
    }
  }

  if (const Arg *A = Args.getLastArg(options::OPT_fthinlto_index_EQ)) {
    if (!types::isLLVMIR(Input.getType()))
      D.Diag(diag::err_drv_argument_only_allowed_with) << A->getAsString(Args)
                                                       << "-x ir";
    Args.AddLastArg(CmdArgs, options::OPT_fthinlto_index_EQ);
  }

  if (Args.getLastArg(options::OPT_save_temps_EQ))
    Args.AddLastArg(CmdArgs, options::OPT_save_temps_EQ);

  // Embed-bitcode option.
  // Only white-listed flags below are allowed to be embedded.
  if (C.getDriver().embedBitcodeInObject() && !C.getDriver().isUsingLTO() &&
      (isa<BackendJobAction>(JA) || isa<AssembleJobAction>(JA))) {
    // Add flags implied by -fembed-bitcode.
    Args.AddLastArg(CmdArgs, options::OPT_fembed_bitcode_EQ);
    // Disable all llvm IR level optimizations.
    CmdArgs.push_back("-disable-llvm-passes");

    // reject options that shouldn't be supported in bitcode
    // also reject kernel/kext
    static const constexpr unsigned kBitcodeOptionBlacklist[] = {
        options::OPT_mkernel,
        options::OPT_fapple_kext,
        options::OPT_ffunction_sections,
        options::OPT_fno_function_sections,
        options::OPT_fdata_sections,
        options::OPT_fno_data_sections,
        options::OPT_funique_section_names,
        options::OPT_fno_unique_section_names,
        options::OPT_mrestrict_it,
        options::OPT_mno_restrict_it,
        options::OPT_mstackrealign,
        options::OPT_mno_stackrealign,
        options::OPT_mstack_alignment,
        options::OPT_mcmodel_EQ,
        options::OPT_mlong_calls,
        options::OPT_mno_long_calls,
        options::OPT_ggnu_pubnames,
        options::OPT_gdwarf_aranges,
        options::OPT_fdebug_types_section,
        options::OPT_fno_debug_types_section,
        options::OPT_fdwarf_directory_asm,
        options::OPT_fno_dwarf_directory_asm,
        options::OPT_mrelax_all,
        options::OPT_mno_relax_all,
        options::OPT_ftrap_function_EQ,
        options::OPT_ffixed_r9,
        options::OPT_mfix_cortex_a53_835769,
        options::OPT_mno_fix_cortex_a53_835769,
        options::OPT_ffixed_x18,
        options::OPT_mglobal_merge,
        options::OPT_mno_global_merge,
        options::OPT_mred_zone,
        options::OPT_mno_red_zone,
        options::OPT_Wa_COMMA,
        options::OPT_Xassembler,
        options::OPT_mllvm,
    };
    for (const auto &A : Args)
      if (std::find(std::begin(kBitcodeOptionBlacklist),
                    std::end(kBitcodeOptionBlacklist),
                    A->getOption().getID()) !=
          std::end(kBitcodeOptionBlacklist))
        D.Diag(diag::err_drv_unsupported_embed_bitcode) << A->getSpelling();

    // Render the CodeGen options that need to be passed.
    if (!Args.hasFlag(options::OPT_foptimize_sibling_calls,
                      options::OPT_fno_optimize_sibling_calls))
      CmdArgs.push_back("-mdisable-tail-calls");

    RenderFloatingPointOptions(TC, D, isOptimizationLevelFast(Args), Args,
                               CmdArgs);

    // Render ABI arguments
    switch (TC.getArch()) {
    default: break;
    case llvm::Triple::arm:
    case llvm::Triple::armeb:
    case llvm::Triple::thumbeb:
      RenderARMABI(Triple, Args, CmdArgs);
      break;
    case llvm::Triple::aarch64:
    case llvm::Triple::aarch64_be:
      RenderAArch64ABI(Triple, Args, CmdArgs);
      break;
    }

    // Optimization level for CodeGen.
    if (const Arg *A = Args.getLastArg(options::OPT_O_Group)) {
      if (A->getOption().matches(options::OPT_O4)) {
        CmdArgs.push_back("-O3");
        D.Diag(diag::warn_O4_is_O3);
      } else {
        A->render(Args, CmdArgs);
      }
    }

    // Input/Output file.
    if (Output.getType() == types::TY_Dependencies) {
      // Handled with other dependency code.
    } else if (Output.isFilename()) {
      CmdArgs.push_back("-o");
      CmdArgs.push_back(Output.getFilename());
    } else {
      assert(Output.isNothing() && "Input output.");
    }

    for (const auto &II : Inputs) {
      addDashXForInput(Args, II, CmdArgs);
      if (II.isFilename())
        CmdArgs.push_back(II.getFilename());
      else
        II.getInputArg().renderAsInput(Args, CmdArgs);
    }

    C.addCommand(llvm::make_unique<Command>(JA, *this, D.getClangProgramPath(),
                                            CmdArgs, Inputs));
    return;
  }

  if (C.getDriver().embedBitcodeMarkerOnly() && !C.getDriver().isUsingLTO())
    CmdArgs.push_back("-fembed-bitcode=marker");

  // We normally speed up the clang process a bit by skipping destructors at
  // exit, but when we're generating diagnostics we can rely on some of the
  // cleanup.
  if (!C.isForDiagnostics())
    CmdArgs.push_back("-disable-free");

#ifdef NDEBUG
  const bool IsAssertBuild = false;
#else
  const bool IsAssertBuild = true;
#endif

  // Disable the verification pass in -asserts builds.
  if (!IsAssertBuild)
    CmdArgs.push_back("-disable-llvm-verifier");

  // Discard value names in assert builds unless otherwise specified.
  if (Args.hasFlag(options::OPT_fdiscard_value_names,
                   options::OPT_fno_discard_value_names, !IsAssertBuild))
      
    if (!Args.hasArg(options::OPT_hc_mode))
       CmdArgs.push_back("-discard-value-names");

  // Set the main file name, so that debug info works even with
  // -save-temps.
  CmdArgs.push_back("-main-file-name");
  CmdArgs.push_back(getBaseInputName(Args, Input));

  // Some flags which affect the language (via preprocessor
  // defines).
  if (Args.hasArg(options::OPT_static))
    CmdArgs.push_back("-static-define");

  if (Args.hasArg(options::OPT_municode))
    CmdArgs.push_back("-DUNICODE");

  if (isa<AnalyzeJobAction>(JA))
    RenderAnalyzerOptions(Args, CmdArgs, Triple, Input);

  CheckCodeGenerationOptions(D, Args);

  unsigned FunctionAlignment = ParseFunctionAlignment(TC, Args);
  assert(FunctionAlignment <= 31 && "function alignment will be truncated!");
  if (FunctionAlignment) {
    CmdArgs.push_back("-function-alignment");
    CmdArgs.push_back(Args.MakeArgString(std::to_string(FunctionAlignment)));
  }

  llvm::Reloc::Model RelocationModel;
  unsigned PICLevel;
  bool IsPIE;
  std::tie(RelocationModel, PICLevel, IsPIE) = ParsePICArgs(TC, Args);

  const char *RMName = RelocationModelName(RelocationModel);

  if ((RelocationModel == llvm::Reloc::ROPI ||
       RelocationModel == llvm::Reloc::ROPI_RWPI) &&
      types::isCXX(Input.getType()) &&
      !Args.hasArg(options::OPT_fallow_unsupported))
    D.Diag(diag::err_drv_ropi_incompatible_with_cxx);

  if (RMName) {
    CmdArgs.push_back("-mrelocation-model");
    CmdArgs.push_back(RMName);
  }
  if (PICLevel > 0) {
    CmdArgs.push_back("-pic-level");
    CmdArgs.push_back(PICLevel == 1 ? "1" : "2");
    if (IsPIE)
      CmdArgs.push_back("-pic-is-pie");
  }

  if (Arg *A = Args.getLastArg(options::OPT_meabi)) {
    CmdArgs.push_back("-meabi");
    CmdArgs.push_back(A->getValue());
  }

  CmdArgs.push_back("-mthread-model");
  if (Arg *A = Args.getLastArg(options::OPT_mthread_model)) {
    if (!TC.isThreadModelSupported(A->getValue()))
      D.Diag(diag::err_drv_invalid_thread_model_for_target)
          << A->getValue() << A->getAsString(Args);
    CmdArgs.push_back(A->getValue());
  }
  else
    CmdArgs.push_back(Args.MakeArgString(TC.getThreadModel()));

  Args.AddLastArg(CmdArgs, options::OPT_fveclib);

  if (Args.hasFlag(options::OPT_fmerge_all_constants,
                   options::OPT_fno_merge_all_constants, false))
    CmdArgs.push_back("-fmerge-all-constants");

  if (Args.hasFlag(options::OPT_fno_delete_null_pointer_checks,
                   options::OPT_fdelete_null_pointer_checks, false))
    CmdArgs.push_back("-fno-delete-null-pointer-checks");

  // LLVM Code Generator Options.

  if (Args.hasArg(options::OPT_frewrite_map_file) ||
      Args.hasArg(options::OPT_frewrite_map_file_EQ)) {
    for (const Arg *A : Args.filtered(options::OPT_frewrite_map_file,
                                      options::OPT_frewrite_map_file_EQ)) {
      StringRef Map = A->getValue();
      if (!llvm::sys::fs::exists(Map)) {
        D.Diag(diag::err_drv_no_such_file) << Map;
      } else {
        CmdArgs.push_back("-frewrite-map-file");
        CmdArgs.push_back(A->getValue());
        A->claim();
      }
    }
  }

  if (Arg *A = Args.getLastArg(options::OPT_Wframe_larger_than_EQ)) {
    StringRef v = A->getValue();
    CmdArgs.push_back("-mllvm");
    CmdArgs.push_back(Args.MakeArgString("-warn-stack-size=" + v));
    A->claim();
  }

  if (!Args.hasFlag(options::OPT_fjump_tables, options::OPT_fno_jump_tables,
                    true))
    CmdArgs.push_back("-fno-jump-tables");

  if (Args.hasFlag(options::OPT_fprofile_sample_accurate,
                   options::OPT_fno_profile_sample_accurate, false))
    CmdArgs.push_back("-fprofile-sample-accurate");

  if (!Args.hasFlag(options::OPT_fpreserve_as_comments,
                    options::OPT_fno_preserve_as_comments, true))
    CmdArgs.push_back("-fno-preserve-as-comments");

  if (Arg *A = Args.getLastArg(options::OPT_mregparm_EQ)) {
    CmdArgs.push_back("-mregparm");
    CmdArgs.push_back(A->getValue());
  }

  if (Arg *A = Args.getLastArg(options::OPT_fpcc_struct_return,
                               options::OPT_freg_struct_return)) {
    if (TC.getArch() != llvm::Triple::x86) {
      D.Diag(diag::err_drv_unsupported_opt_for_target)
          << A->getSpelling() << RawTriple.str();
    } else if (A->getOption().matches(options::OPT_fpcc_struct_return)) {
      CmdArgs.push_back("-fpcc-struct-return");
    } else {
      assert(A->getOption().matches(options::OPT_freg_struct_return));
      CmdArgs.push_back("-freg-struct-return");
    }
  }

  if (Args.hasFlag(options::OPT_mrtd, options::OPT_mno_rtd, false))
    CmdArgs.push_back("-fdefault-calling-conv=stdcall");

  if (shouldUseFramePointer(Args, RawTriple))
    CmdArgs.push_back("-mdisable-fp-elim");
  if (!Args.hasFlag(options::OPT_fzero_initialized_in_bss,
                    options::OPT_fno_zero_initialized_in_bss))
    CmdArgs.push_back("-mno-zero-initialized-in-bss");

  bool OFastEnabled = isOptimizationLevelFast(Args);
  // If -Ofast is the optimization level, then -fstrict-aliasing should be
  // enabled.  This alias option is being used to simplify the hasFlag logic.
  OptSpecifier StrictAliasingAliasOption =
      OFastEnabled ? options::OPT_Ofast : options::OPT_fstrict_aliasing;
  // We turn strict aliasing off by default if we're in CL mode, since MSVC
  // doesn't do any TBAA.
  bool TBAAOnByDefault = !D.IsCLMode();
  if (!Args.hasFlag(options::OPT_fstrict_aliasing, StrictAliasingAliasOption,
                    options::OPT_fno_strict_aliasing, TBAAOnByDefault))
    CmdArgs.push_back("-relaxed-aliasing");
  if (!Args.hasFlag(options::OPT_fstruct_path_tbaa,
                    options::OPT_fno_struct_path_tbaa))
    CmdArgs.push_back("-no-struct-path-tbaa");
  if (Args.hasFlag(options::OPT_fstrict_enums, options::OPT_fno_strict_enums,
                   false))
    CmdArgs.push_back("-fstrict-enums");
  if (!Args.hasFlag(options::OPT_fstrict_return, options::OPT_fno_strict_return,
                    true))
    CmdArgs.push_back("-fno-strict-return");
  if (Args.hasFlag(options::OPT_fallow_editor_placeholders,
                   options::OPT_fno_allow_editor_placeholders, false))
    CmdArgs.push_back("-fallow-editor-placeholders");
  if (Args.hasFlag(options::OPT_fstrict_vtable_pointers,
                   options::OPT_fno_strict_vtable_pointers,
                   false))
    CmdArgs.push_back("-fstrict-vtable-pointers");
  if (Args.hasFlag(options::OPT_fforce_emit_vtables,
                   options::OPT_fno_force_emit_vtables,
                   false))
    CmdArgs.push_back("-fforce-emit-vtables");
  if (!Args.hasFlag(options::OPT_foptimize_sibling_calls,
                    options::OPT_fno_optimize_sibling_calls))
    CmdArgs.push_back("-mdisable-tail-calls");
  if (Args.hasFlag(options::OPT_fno_escaping_block_tail_calls,
                   options::OPT_fescaping_block_tail_calls, false))
    CmdArgs.push_back("-fno-escaping-block-tail-calls");

  Args.AddLastArg(CmdArgs, options::OPT_ffine_grained_bitfield_accesses,
                  options::OPT_fno_fine_grained_bitfield_accesses);

  // Handle segmented stacks.
  if (Args.hasArg(options::OPT_fsplit_stack))
    CmdArgs.push_back("-split-stacks");

  RenderFloatingPointOptions(TC, D, OFastEnabled, Args, CmdArgs);

  // Decide whether to use verbose asm. Verbose assembly is the default on
  // toolchains which have the integrated assembler on by default.
  bool IsIntegratedAssemblerDefault = TC.IsIntegratedAssemblerDefault();
  if (Args.hasFlag(options::OPT_fverbose_asm, options::OPT_fno_verbose_asm,
                   IsIntegratedAssemblerDefault) ||
      Args.hasArg(options::OPT_dA))
    CmdArgs.push_back("-masm-verbose");

  if (!TC.useIntegratedAs())
    CmdArgs.push_back("-no-integrated-as");

  if (Args.hasArg(options::OPT_fdebug_pass_structure)) {
    CmdArgs.push_back("-mdebug-pass");
    CmdArgs.push_back("Structure");
  }
  if (Args.hasArg(options::OPT_fdebug_pass_arguments)) {
    CmdArgs.push_back("-mdebug-pass");
    CmdArgs.push_back("Arguments");
  }

  // Enable -mconstructor-aliases except on darwin, where we have to work around
  // a linker bug (see <rdar://problem/7651567>), and CUDA device code, where
  // aliases aren't supported.
  if (!RawTriple.isOSDarwin() && !RawTriple.isNVPTX())
    CmdArgs.push_back("-mconstructor-aliases");

  // Darwin's kernel doesn't support guard variables; just die if we
  // try to use them.
  if (KernelOrKext && RawTriple.isOSDarwin())
    CmdArgs.push_back("-fforbid-guard-variables");

  if (Args.hasFlag(options::OPT_mms_bitfields, options::OPT_mno_ms_bitfields,
                   false)) {
    CmdArgs.push_back("-mms-bitfields");
  }

  if (Args.hasFlag(options::OPT_mpie_copy_relocations,
                   options::OPT_mno_pie_copy_relocations,
                   false)) {
    CmdArgs.push_back("-mpie-copy-relocations");
  }

  if (Args.hasFlag(options::OPT_fno_plt, options::OPT_fplt, false)) {
    CmdArgs.push_back("-fno-plt");
  }

  // -fhosted is default.
  // TODO: Audit uses of KernelOrKext and see where it'd be more appropriate to
  // use Freestanding.
  bool Freestanding =
      Args.hasFlag(options::OPT_ffreestanding, options::OPT_fhosted, false) ||
      KernelOrKext;
  if (Freestanding)
    CmdArgs.push_back("-ffreestanding");

  // This is a coarse approximation of what llvm-gcc actually does, both
  // -fasynchronous-unwind-tables and -fnon-call-exceptions interact in more
  // complicated ways.
  bool AsynchronousUnwindTables =
      Args.hasFlag(options::OPT_fasynchronous_unwind_tables,
                   options::OPT_fno_asynchronous_unwind_tables,
                   (TC.IsUnwindTablesDefault(Args) ||
                    TC.getSanitizerArgs().needsUnwindTables()) &&
                       !Freestanding);
  if (Args.hasFlag(options::OPT_funwind_tables, options::OPT_fno_unwind_tables,
                   AsynchronousUnwindTables))
    CmdArgs.push_back("-munwind-tables");

  TC.addClangTargetOptions(Args, CmdArgs, JA.getOffloadingDeviceKind());

  // FIXME: Handle -mtune=.
  (void)Args.hasArg(options::OPT_mtune_EQ);

  if (Arg *A = Args.getLastArg(options::OPT_mcmodel_EQ)) {
    CmdArgs.push_back("-mcode-model");
    CmdArgs.push_back(A->getValue());
  }

  // Add the target cpu
  std::string CPU = getCPUName(Args, Triple, /*FromAs*/ false);
  if (!CPU.empty()) {
    CmdArgs.push_back("-target-cpu");
    CmdArgs.push_back(Args.MakeArgString(CPU));
  }

  RenderTargetOptions(Triple, Args, KernelOrKext, CmdArgs);

  // These two are potentially updated by AddClangCLArgs.
  codegenoptions::DebugInfoKind DebugInfoKind = codegenoptions::NoDebugInfo;
  bool EmitCodeView = false;

  // Add clang-cl arguments.
  types::ID InputType = Input.getType();
  if (D.IsCLMode())
    AddClangCLArgs(Args, InputType, CmdArgs, &DebugInfoKind, &EmitCodeView);
  else
    EmitCodeView = Args.hasArg(options::OPT_gcodeview);

<<<<<<< HEAD
  const Arg *SplitDWARFArg = nullptr;
  RenderDebugOptions(TC, D, RawTriple, Args, EmitCodeView,
                     IsWindowsMSVC, IsHCCKernelPath, CmdArgs, DebugInfoKind, SplitDWARFArg);
=======
  DwarfFissionKind DwarfFission;
  RenderDebugOptions(TC, D, RawTriple, Args, EmitCodeView, IsWindowsMSVC,
                     CmdArgs, DebugInfoKind, DwarfFission);
>>>>>>> 1697c8a6

  // Add the split debug info name to the command lines here so we
  // can propagate it to the backend.
  bool SplitDWARF = (DwarfFission != DwarfFissionKind::None) &&
                    (RawTriple.isOSLinux() || RawTriple.isOSFuchsia()) &&
                    (isa<AssembleJobAction>(JA) || isa<CompileJobAction>(JA) ||
                     isa<BackendJobAction>(JA));
  const char *SplitDWARFOut;
  if (SplitDWARF) {
    CmdArgs.push_back("-split-dwarf-file");
    SplitDWARFOut = SplitDebugName(Args, Input, Output);
    CmdArgs.push_back(SplitDWARFOut);
  }

  // Pass the linker version in use.
  if (Arg *A = Args.getLastArg(options::OPT_mlinker_version_EQ)) {
    CmdArgs.push_back("-target-linker-version");
    CmdArgs.push_back(A->getValue());
  }

  if (!shouldUseLeafFramePointer(Args, RawTriple))
    CmdArgs.push_back("-momit-leaf-frame-pointer");

  // Explicitly error on some things we know we don't support and can't just
  // ignore.
  if (!Args.hasArg(options::OPT_fallow_unsupported)) {
    Arg *Unsupported;
    if (types::isCXX(InputType) && RawTriple.isOSDarwin() &&
        TC.getArch() == llvm::Triple::x86) {
      if ((Unsupported = Args.getLastArg(options::OPT_fapple_kext)) ||
          (Unsupported = Args.getLastArg(options::OPT_mkernel)))
        D.Diag(diag::err_drv_clang_unsupported_opt_cxx_darwin_i386)
            << Unsupported->getOption().getName();
    }
    // The faltivec option has been superseded by the maltivec option.
    if ((Unsupported = Args.getLastArg(options::OPT_faltivec)))
      D.Diag(diag::err_drv_clang_unsupported_opt_faltivec)
          << Unsupported->getOption().getName()
          << "please use -maltivec and include altivec.h explicitly";
    if ((Unsupported = Args.getLastArg(options::OPT_fno_altivec)))
      D.Diag(diag::err_drv_clang_unsupported_opt_faltivec)
          << Unsupported->getOption().getName() << "please use -mno-altivec";
  }

  Args.AddAllArgs(CmdArgs, options::OPT_v);
  Args.AddLastArg(CmdArgs, options::OPT_H);
  if (D.CCPrintHeaders && !D.CCGenDiagnostics) {
    CmdArgs.push_back("-header-include-file");
    CmdArgs.push_back(D.CCPrintHeadersFilename ? D.CCPrintHeadersFilename
                                               : "-");
  }
  Args.AddLastArg(CmdArgs, options::OPT_P);
  Args.AddLastArg(CmdArgs, options::OPT_print_ivar_layout);

  if (D.CCLogDiagnostics && !D.CCGenDiagnostics) {
    CmdArgs.push_back("-diagnostic-log-file");
    CmdArgs.push_back(D.CCLogDiagnosticsFilename ? D.CCLogDiagnosticsFilename
                                                 : "-");
  }

  bool UseSeparateSections = isUseSeparateSections(Triple);

  if (Args.hasFlag(options::OPT_ffunction_sections,
                   options::OPT_fno_function_sections, UseSeparateSections)) {
    CmdArgs.push_back("-ffunction-sections");
  }

  if (Args.hasFlag(options::OPT_fdata_sections, options::OPT_fno_data_sections,
                   UseSeparateSections)) {
    CmdArgs.push_back("-fdata-sections");
  }

  if (!Args.hasFlag(options::OPT_funique_section_names,
                    options::OPT_fno_unique_section_names, true))
    CmdArgs.push_back("-fno-unique-section-names");

  if (auto *A = Args.getLastArg(
      options::OPT_finstrument_functions,
      options::OPT_finstrument_functions_after_inlining,
      options::OPT_finstrument_function_entry_bare))
    A->render(Args, CmdArgs);

  // NVPTX doesn't support PGO or coverage. There's no runtime support for
  // sampling, overhead of call arc collection is way too high and there's no
  // way to collect the output.
  if (!Triple.isNVPTX())
    addPGOAndCoverageFlags(C, D, Output, Args, CmdArgs);

  if (auto *ABICompatArg = Args.getLastArg(options::OPT_fclang_abi_compat_EQ))
    ABICompatArg->render(Args, CmdArgs);

  // Add runtime flag for PS4 when PGO, coverage, or sanitizers are enabled.
  if (RawTriple.isPS4CPU()) {
    PS4cpu::addProfileRTArgs(TC, Args, CmdArgs);
    PS4cpu::addSanitizerArgs(TC, CmdArgs);
  }

  // Pass options for controlling the default header search paths.
  if (Args.hasArg(options::OPT_nostdinc)) {
    CmdArgs.push_back("-nostdsysteminc");
    CmdArgs.push_back("-nobuiltininc");
  } else {
    if (Args.hasArg(options::OPT_nostdlibinc))
      CmdArgs.push_back("-nostdsysteminc");
    Args.AddLastArg(CmdArgs, options::OPT_nostdincxx);
    Args.AddLastArg(CmdArgs, options::OPT_nobuiltininc);
  }

  // Pass the path to compiler resource files.
  CmdArgs.push_back("-resource-dir");
  CmdArgs.push_back(D.ResourceDir.c_str());

  Args.AddLastArg(CmdArgs, options::OPT_working_directory);

  RenderARCMigrateToolOptions(D, Args, CmdArgs);

  // Add preprocessing options like -I, -D, etc. if we are using the
  // preprocessor.
  //
  // FIXME: Support -fpreprocessed
  if (types::getPreprocessedType(InputType) != types::TY_INVALID)
    AddPreprocessingOptions(C, JA, D, Args, CmdArgs, Output, Inputs);

  // Don't warn about "clang -c -DPIC -fPIC test.i" because libtool.m4 assumes
  // that "The compiler can only warn and ignore the option if not recognized".
  // When building with ccache, it will pass -D options to clang even on
  // preprocessed inputs and configure concludes that -fPIC is not supported.
  Args.ClaimAllArgs(options::OPT_D);

  // Manually translate -O4 to -O3; let clang reject others.
  if (Arg *A = Args.getLastArg(options::OPT_O_Group)) {
    if (A->getOption().matches(options::OPT_O4)) {
      CmdArgs.push_back("-O3");
      D.Diag(diag::warn_O4_is_O3);
    } else {
      // C++ AMP-specific
      if (JA.ContainsActions(Action::BackendJobClass, types::TY_PP_CXX_AMP)) {
        // ignore -O0 and -O1 for GPU compilation paths
        // because inliner would not be enabled and will cause compilation fail
        if (A->getOption().matches(options::OPT_O0)) {
          D.Diag(diag::warn_drv_O0_ignored_for_GPU);
        } else if (A->containsValue("1")) {
          D.Diag(diag::warn_drv_O1_ignored_for_GPU);
        } else {
          // let all other optimization levels pass
          A->render(Args, CmdArgs);
        }
      } else {
        // normal cases
        A->render(Args, CmdArgs);
      }
    }
  }

  // Warn about ignored options to clang.
  for (const Arg *A :
       Args.filtered(options::OPT_clang_ignored_gcc_optimization_f_Group)) {
    D.Diag(diag::warn_ignored_gcc_optimization) << A->getAsString(Args);
    A->claim();
  }

  for (const Arg *A :
       Args.filtered(options::OPT_clang_ignored_legacy_options_Group)) {
    D.Diag(diag::warn_ignored_clang_option) << A->getAsString(Args);
    A->claim();
  }

  claimNoWarnArgs(Args);

  Args.AddAllArgs(CmdArgs, options::OPT_R_Group);

  Args.AddAllArgs(CmdArgs, options::OPT_W_Group);
  if (Args.hasFlag(options::OPT_pedantic, options::OPT_no_pedantic, false))
    CmdArgs.push_back("-pedantic");
  Args.AddLastArg(CmdArgs, options::OPT_pedantic_errors);
  Args.AddLastArg(CmdArgs, options::OPT_w);

  // Fixed point flags
  if (Args.hasFlag(options::OPT_ffixed_point, options::OPT_fno_fixed_point,
                   /*Default=*/false))
    Args.AddLastArg(CmdArgs, options::OPT_ffixed_point);

  // Handle -{std, ansi, trigraphs} -- take the last of -{std, ansi}
  // (-ansi is equivalent to -std=c89 or -std=c++98).
  //
  // If a std is supplied, only add -trigraphs if it follows the
  // option.
  bool ImplyVCPPCXXVer = false;
  if (Arg *Std = Args.getLastArg(options::OPT_std_EQ, options::OPT_ansi)) {
    if (Std->getOption().matches(options::OPT_ansi))
      if (types::isCXX(InputType))
        CmdArgs.push_back("-std=c++98");
      else
        CmdArgs.push_back("-std=c89");
    else
      Std->render(Args, CmdArgs);

    // If -f(no-)trigraphs appears after the language standard flag, honor it.
    if (Arg *A = Args.getLastArg(options::OPT_std_EQ, options::OPT_ansi,
                                 options::OPT_ftrigraphs,
                                 options::OPT_fno_trigraphs))
      if (A != Std)
        A->render(Args, CmdArgs);
  } else {
    // Honor -std-default.
    //
    // FIXME: Clang doesn't correctly handle -std= when the input language
    // doesn't match. For the time being just ignore this for C++ inputs;
    // eventually we want to do all the standard defaulting here instead of
    // splitting it between the driver and clang -cc1.
    if (!types::isCXX(InputType))
      Args.AddAllArgsTranslated(CmdArgs, options::OPT_std_default_EQ, "-std=",
                                /*Joined=*/true);
    else if (IsWindowsMSVC)
      ImplyVCPPCXXVer = true;

    Args.AddLastArg(CmdArgs, options::OPT_ftrigraphs,
                    options::OPT_fno_trigraphs);
  }

  // GCC's behavior for -Wwrite-strings is a bit strange:
  //  * In C, this "warning flag" changes the types of string literals from
  //    'char[N]' to 'const char[N]', and thus triggers an unrelated warning
  //    for the discarded qualifier.
  //  * In C++, this is just a normal warning flag.
  //
  // Implementing this warning correctly in C is hard, so we follow GCC's
  // behavior for now. FIXME: Directly diagnose uses of a string literal as
  // a non-const char* in C, rather than using this crude hack.
  if (!types::isCXX(InputType)) {
    // FIXME: This should behave just like a warning flag, and thus should also
    // respect -Weverything, -Wno-everything, -Werror=write-strings, and so on.
    Arg *WriteStrings =
        Args.getLastArg(options::OPT_Wwrite_strings,
                        options::OPT_Wno_write_strings, options::OPT_w);
    if (WriteStrings &&
        WriteStrings->getOption().matches(options::OPT_Wwrite_strings))
      CmdArgs.push_back("-fconst-strings");
  }

  // GCC provides a macro definition '__DEPRECATED' when -Wdeprecated is active
  // during C++ compilation, which it is by default. GCC keeps this define even
  // in the presence of '-w', match this behavior bug-for-bug.
  if (types::isCXX(InputType) &&
      Args.hasFlag(options::OPT_Wdeprecated, options::OPT_Wno_deprecated,
                   true)) {
    CmdArgs.push_back("-fdeprecated-macro");
  }

  // Translate GCC's misnamer '-fasm' arguments to '-fgnu-keywords'.
  if (Arg *Asm = Args.getLastArg(options::OPT_fasm, options::OPT_fno_asm)) {
    if (Asm->getOption().matches(options::OPT_fasm))
      CmdArgs.push_back("-fgnu-keywords");
    else
      CmdArgs.push_back("-fno-gnu-keywords");
  }

  if (ShouldDisableDwarfDirectory(Args, TC))
    CmdArgs.push_back("-fno-dwarf-directory-asm");

  if (ShouldDisableAutolink(Args, TC))
    CmdArgs.push_back("-fno-autolink");

  // Add in -fdebug-compilation-dir if necessary.
  addDebugCompDirArg(Args, CmdArgs);

  addDebugPrefixMapArg(D, Args, CmdArgs);

  if (Arg *A = Args.getLastArg(options::OPT_ftemplate_depth_,
                               options::OPT_ftemplate_depth_EQ)) {
    CmdArgs.push_back("-ftemplate-depth");
    CmdArgs.push_back(A->getValue());
  }

  if (Arg *A = Args.getLastArg(options::OPT_foperator_arrow_depth_EQ)) {
    CmdArgs.push_back("-foperator-arrow-depth");
    CmdArgs.push_back(A->getValue());
  }

  if (Arg *A = Args.getLastArg(options::OPT_fconstexpr_depth_EQ)) {
    CmdArgs.push_back("-fconstexpr-depth");
    CmdArgs.push_back(A->getValue());
  }

  if (Arg *A = Args.getLastArg(options::OPT_fconstexpr_steps_EQ)) {
    CmdArgs.push_back("-fconstexpr-steps");
    CmdArgs.push_back(A->getValue());
  }

  if (Arg *A = Args.getLastArg(options::OPT_fbracket_depth_EQ)) {
    CmdArgs.push_back("-fbracket-depth");
    CmdArgs.push_back(A->getValue());
  }

  if (Arg *A = Args.getLastArg(options::OPT_Wlarge_by_value_copy_EQ,
                               options::OPT_Wlarge_by_value_copy_def)) {
    if (A->getNumValues()) {
      StringRef bytes = A->getValue();
      CmdArgs.push_back(Args.MakeArgString("-Wlarge-by-value-copy=" + bytes));
    } else
      CmdArgs.push_back("-Wlarge-by-value-copy=64"); // default value
  }

  if (Args.hasArg(options::OPT_relocatable_pch))
    CmdArgs.push_back("-relocatable-pch");

  if (const Arg *A = Args.getLastArg(options::OPT_fcf_runtime_abi_EQ)) {
    static const char *kCFABIs[] = {
      "standalone", "objc", "swift", "swift-5.0", "swift-4.2", "swift-4.1",
    };

    if (find(kCFABIs, StringRef(A->getValue())) == std::end(kCFABIs))
      D.Diag(diag::err_drv_invalid_cf_runtime_abi) << A->getValue();
    else
      A->render(Args, CmdArgs);
  }

  if (Arg *A = Args.getLastArg(options::OPT_fconstant_string_class_EQ)) {
    CmdArgs.push_back("-fconstant-string-class");
    CmdArgs.push_back(A->getValue());
  }

  if (Arg *A = Args.getLastArg(options::OPT_ftabstop_EQ)) {
    CmdArgs.push_back("-ftabstop");
    CmdArgs.push_back(A->getValue());
  }

  if (Args.hasFlag(options::OPT_fstack_size_section,
                   options::OPT_fno_stack_size_section, RawTriple.isPS4()))
    CmdArgs.push_back("-fstack-size-section");

  CmdArgs.push_back("-ferror-limit");
  if (Arg *A = Args.getLastArg(options::OPT_ferror_limit_EQ))
    CmdArgs.push_back(A->getValue());
  else
    CmdArgs.push_back("19");

  if (Arg *A = Args.getLastArg(options::OPT_fmacro_backtrace_limit_EQ)) {
    CmdArgs.push_back("-fmacro-backtrace-limit");
    CmdArgs.push_back(A->getValue());
  }

  if (Arg *A = Args.getLastArg(options::OPT_ftemplate_backtrace_limit_EQ)) {
    CmdArgs.push_back("-ftemplate-backtrace-limit");
    CmdArgs.push_back(A->getValue());
  }

  if (Arg *A = Args.getLastArg(options::OPT_fconstexpr_backtrace_limit_EQ)) {
    CmdArgs.push_back("-fconstexpr-backtrace-limit");
    CmdArgs.push_back(A->getValue());
  }

  if (Arg *A = Args.getLastArg(options::OPT_fspell_checking_limit_EQ)) {
    CmdArgs.push_back("-fspell-checking-limit");
    CmdArgs.push_back(A->getValue());
  }

  // Pass -fmessage-length=.
  CmdArgs.push_back("-fmessage-length");
  if (Arg *A = Args.getLastArg(options::OPT_fmessage_length_EQ)) {
    CmdArgs.push_back(A->getValue());
  } else {
    // If -fmessage-length=N was not specified, determine whether this is a
    // terminal and, if so, implicitly define -fmessage-length appropriately.
    unsigned N = llvm::sys::Process::StandardErrColumns();
    CmdArgs.push_back(Args.MakeArgString(Twine(N)));
  }

  // -fvisibility= and -fvisibility-ms-compat are of a piece.
  if (const Arg *A = Args.getLastArg(options::OPT_fvisibility_EQ,
                                     options::OPT_fvisibility_ms_compat)) {
    if (A->getOption().matches(options::OPT_fvisibility_EQ)) {
      CmdArgs.push_back("-fvisibility");
      CmdArgs.push_back(A->getValue());
    } else {
      assert(A->getOption().matches(options::OPT_fvisibility_ms_compat));
      CmdArgs.push_back("-fvisibility");
      CmdArgs.push_back("hidden");
      CmdArgs.push_back("-ftype-visibility");
      CmdArgs.push_back("default");
    }
  }

  Args.AddLastArg(CmdArgs, options::OPT_fvisibility_inlines_hidden);

  Args.AddLastArg(CmdArgs, options::OPT_ftlsmodel_EQ);

  // Forward -f (flag) options which we can pass directly.
  Args.AddLastArg(CmdArgs, options::OPT_femit_all_decls);
  Args.AddLastArg(CmdArgs, options::OPT_fheinous_gnu_extensions);
  Args.AddLastArg(CmdArgs, options::OPT_fdigraphs, options::OPT_fno_digraphs);
  Args.AddLastArg(CmdArgs, options::OPT_fno_operator_names);
  Args.AddLastArg(CmdArgs, options::OPT_femulated_tls,
                  options::OPT_fno_emulated_tls);
  Args.AddLastArg(CmdArgs, options::OPT_fkeep_static_consts);

  // AltiVec-like language extensions aren't relevant for assembling.
  if (!isa<PreprocessJobAction>(JA) || Output.getType() != types::TY_PP_Asm)
    Args.AddLastArg(CmdArgs, options::OPT_fzvector);

  Args.AddLastArg(CmdArgs, options::OPT_fdiagnostics_show_template_tree);
  Args.AddLastArg(CmdArgs, options::OPT_fno_elide_type);

  // Forward flags for OpenMP. We don't do this if the current action is an
  // device offloading action other than OpenMP.
  if (Args.hasFlag(options::OPT_fopenmp, options::OPT_fopenmp_EQ,
                   options::OPT_fno_openmp, false) &&
      (JA.isDeviceOffloading(Action::OFK_None) ||
       JA.isDeviceOffloading(Action::OFK_OpenMP))) {
    switch (D.getOpenMPRuntime(Args)) {
    case Driver::OMPRT_OMP:
    case Driver::OMPRT_IOMP5:
      // Clang can generate useful OpenMP code for these two runtime libraries.
      CmdArgs.push_back("-fopenmp");

      // If no option regarding the use of TLS in OpenMP codegeneration is
      // given, decide a default based on the target. Otherwise rely on the
      // options and pass the right information to the frontend.
      if (!Args.hasFlag(options::OPT_fopenmp_use_tls,
                        options::OPT_fnoopenmp_use_tls, /*Default=*/true))
        CmdArgs.push_back("-fnoopenmp-use-tls");
      Args.AddLastArg(CmdArgs, options::OPT_fopenmp_simd,
                      options::OPT_fno_openmp_simd);
      Args.AddAllArgs(CmdArgs, options::OPT_fopenmp_version_EQ);
      Args.AddAllArgs(CmdArgs, options::OPT_fopenmp_cuda_number_of_sm_EQ);
      Args.AddAllArgs(CmdArgs, options::OPT_fopenmp_cuda_blocks_per_sm_EQ);

      // When in OpenMP offloading mode with NVPTX target, forward
      // cuda-mode flag
      if (Args.hasFlag(options::OPT_fopenmp_cuda_mode,
                       options::OPT_fno_openmp_cuda_mode, /*Default=*/false))
        CmdArgs.push_back("-fopenmp-cuda-mode");

      // When in OpenMP offloading mode with NVPTX target, check if full runtime
      // is required.
      if (Args.hasFlag(options::OPT_fopenmp_cuda_force_full_runtime,
                       options::OPT_fno_openmp_cuda_force_full_runtime,
                       /*Default=*/false))
        CmdArgs.push_back("-fopenmp-cuda-force-full-runtime");
      break;
    default:
      // By default, if Clang doesn't know how to generate useful OpenMP code
      // for a specific runtime library, we just don't pass the '-fopenmp' flag
      // down to the actual compilation.
      // FIXME: It would be better to have a mode which *only* omits IR
      // generation based on the OpenMP support so that we get consistent
      // semantic analysis, etc.
      break;
    }
  } else {
    Args.AddLastArg(CmdArgs, options::OPT_fopenmp_simd,
                    options::OPT_fno_openmp_simd);
    Args.AddAllArgs(CmdArgs, options::OPT_fopenmp_version_EQ);
  }

  const SanitizerArgs &Sanitize = TC.getSanitizerArgs();
  Sanitize.addArgs(TC, Args, CmdArgs, InputType);

  const XRayArgs &XRay = TC.getXRayArgs();
  XRay.addArgs(TC, Args, CmdArgs, InputType);

  if (TC.SupportsProfiling())
    Args.AddLastArg(CmdArgs, options::OPT_pg);

  if (TC.SupportsProfiling())
    Args.AddLastArg(CmdArgs, options::OPT_mfentry);

  // -flax-vector-conversions is default.
  if (!Args.hasFlag(options::OPT_flax_vector_conversions,
                    options::OPT_fno_lax_vector_conversions))
    CmdArgs.push_back("-fno-lax-vector-conversions");

  if (Args.getLastArg(options::OPT_fapple_kext) ||
      (Args.hasArg(options::OPT_mkernel) && types::isCXX(InputType)))
    CmdArgs.push_back("-fapple-kext");

  Args.AddLastArg(CmdArgs, options::OPT_fobjc_sender_dependent_dispatch);
  Args.AddLastArg(CmdArgs, options::OPT_fdiagnostics_print_source_range_info);
  Args.AddLastArg(CmdArgs, options::OPT_fdiagnostics_parseable_fixits);
  Args.AddLastArg(CmdArgs, options::OPT_ftime_report);
  Args.AddLastArg(CmdArgs, options::OPT_ftrapv);

  if (Arg *A = Args.getLastArg(options::OPT_ftrapv_handler_EQ)) {
    CmdArgs.push_back("-ftrapv-handler");
    CmdArgs.push_back(A->getValue());
  }

  Args.AddLastArg(CmdArgs, options::OPT_ftrap_function_EQ);

  // -fno-strict-overflow implies -fwrapv if it isn't disabled, but
  // -fstrict-overflow won't turn off an explicitly enabled -fwrapv.
  if (Arg *A = Args.getLastArg(options::OPT_fwrapv, options::OPT_fno_wrapv)) {
    if (A->getOption().matches(options::OPT_fwrapv))
      CmdArgs.push_back("-fwrapv");
  } else if (Arg *A = Args.getLastArg(options::OPT_fstrict_overflow,
                                      options::OPT_fno_strict_overflow)) {
    if (A->getOption().matches(options::OPT_fno_strict_overflow))
      CmdArgs.push_back("-fwrapv");
  }

  if (Arg *A = Args.getLastArg(options::OPT_freroll_loops,
                               options::OPT_fno_reroll_loops))
    if (A->getOption().matches(options::OPT_freroll_loops))
      CmdArgs.push_back("-freroll-loops");

  Args.AddLastArg(CmdArgs, options::OPT_fwritable_strings);
  Args.AddLastArg(CmdArgs, options::OPT_funroll_loops,
                  options::OPT_fno_unroll_loops);

  Args.AddLastArg(CmdArgs, options::OPT_pthread);

  Args.AddLastArg(CmdArgs, options::OPT_mspeculative_load_hardening,
                  options::OPT_mno_speculative_load_hardening);

  RenderSSPOptions(TC, Args, CmdArgs, KernelOrKext);

  // Translate -mstackrealign
  if (Args.hasFlag(options::OPT_mstackrealign, options::OPT_mno_stackrealign,
                   false))
    CmdArgs.push_back(Args.MakeArgString("-mstackrealign"));

  if (Args.hasArg(options::OPT_mstack_alignment)) {
    StringRef alignment = Args.getLastArgValue(options::OPT_mstack_alignment);
    CmdArgs.push_back(Args.MakeArgString("-mstack-alignment=" + alignment));
  }

  if (Args.hasArg(options::OPT_mstack_probe_size)) {
    StringRef Size = Args.getLastArgValue(options::OPT_mstack_probe_size);

    if (!Size.empty())
      CmdArgs.push_back(Args.MakeArgString("-mstack-probe-size=" + Size));
    else
      CmdArgs.push_back("-mstack-probe-size=0");
  }

  if (!Args.hasFlag(options::OPT_mstack_arg_probe,
                    options::OPT_mno_stack_arg_probe, true))
    CmdArgs.push_back(Args.MakeArgString("-mno-stack-arg-probe"));

  if (Arg *A = Args.getLastArg(options::OPT_mrestrict_it,
                               options::OPT_mno_restrict_it)) {
    if (A->getOption().matches(options::OPT_mrestrict_it)) {
      CmdArgs.push_back("-mllvm");
      CmdArgs.push_back("-arm-restrict-it");
    } else {
      CmdArgs.push_back("-mllvm");
      CmdArgs.push_back("-arm-no-restrict-it");
    }
  } else if (Triple.isOSWindows() &&
             (Triple.getArch() == llvm::Triple::arm ||
              Triple.getArch() == llvm::Triple::thumb)) {
    // Windows on ARM expects restricted IT blocks
    CmdArgs.push_back("-mllvm");
    CmdArgs.push_back("-arm-restrict-it");
  }

  // Forward -cl options to -cc1
  RenderOpenCLOptions(Args, CmdArgs);

  if (Arg *A = Args.getLastArg(options::OPT_fcf_protection_EQ)) {
    CmdArgs.push_back(
        Args.MakeArgString(Twine("-fcf-protection=") + A->getValue()));
  }

  // Forward -f options with positive and negative forms; we translate
  // these by hand.
  if (Arg *A = getLastProfileSampleUseArg(Args)) {
    StringRef fname = A->getValue();
    if (!llvm::sys::fs::exists(fname))
      D.Diag(diag::err_drv_no_such_file) << fname;
    else
      A->render(Args, CmdArgs);
  }
  Args.AddLastArg(CmdArgs, options::OPT_fprofile_remapping_file_EQ);

  RenderBuiltinOptions(TC, RawTriple, Args, CmdArgs);

  if (!Args.hasFlag(options::OPT_fassume_sane_operator_new,
                    options::OPT_fno_assume_sane_operator_new))
    CmdArgs.push_back("-fno-assume-sane-operator-new");

  // -fblocks=0 is default.
  if (Args.hasFlag(options::OPT_fblocks, options::OPT_fno_blocks,
                   TC.IsBlocksDefault()) ||
      (Args.hasArg(options::OPT_fgnu_runtime) &&
       Args.hasArg(options::OPT_fobjc_nonfragile_abi) &&
       !Args.hasArg(options::OPT_fno_blocks))) {
    CmdArgs.push_back("-fblocks");

    if (!Args.hasArg(options::OPT_fgnu_runtime) && !TC.hasBlocksRuntime())
      CmdArgs.push_back("-fblocks-runtime-optional");
  }

  // -fencode-extended-block-signature=1 is default.
  if (TC.IsEncodeExtendedBlockSignatureDefault())
    CmdArgs.push_back("-fencode-extended-block-signature");

  if (Args.hasFlag(options::OPT_fcoroutines_ts, options::OPT_fno_coroutines_ts,
                   false) &&
      types::isCXX(InputType)) {
    CmdArgs.push_back("-fcoroutines-ts");
  }

  Args.AddLastArg(CmdArgs, options::OPT_fdouble_square_bracket_attributes,
                  options::OPT_fno_double_square_bracket_attributes);

  bool HaveModules = false;
  RenderModulesOptions(C, D, Args, Input, Output, CmdArgs, HaveModules);

  // -faccess-control is default.
  if (Args.hasFlag(options::OPT_fno_access_control,
                   options::OPT_faccess_control, false))
    CmdArgs.push_back("-fno-access-control");

  // -felide-constructors is the default.
  if (Args.hasFlag(options::OPT_fno_elide_constructors,
                   options::OPT_felide_constructors, false))
    CmdArgs.push_back("-fno-elide-constructors");

  ToolChain::RTTIMode RTTIMode = TC.getRTTIMode();

  if (KernelOrKext || (types::isCXX(InputType) &&
                       (RTTIMode == ToolChain::RM_Disabled)))
    CmdArgs.push_back("-fno-rtti");

  // -fshort-enums=0 is default for all architectures except Hexagon.
  if (Args.hasFlag(options::OPT_fshort_enums, options::OPT_fno_short_enums,
                   TC.getArch() == llvm::Triple::hexagon))
    CmdArgs.push_back("-fshort-enums");

  RenderCharacterOptions(Args, AuxTriple ? *AuxTriple : RawTriple, CmdArgs);

  // -fuse-cxa-atexit is default.
  if (!Args.hasFlag(
          options::OPT_fuse_cxa_atexit, options::OPT_fno_use_cxa_atexit,
          !RawTriple.isOSWindows() &&
              RawTriple.getOS() != llvm::Triple::Solaris &&
              TC.getArch() != llvm::Triple::xcore &&
              ((RawTriple.getVendor() != llvm::Triple::MipsTechnologies) ||
               RawTriple.hasEnvironment())) ||
      KernelOrKext)
    CmdArgs.push_back("-fno-use-cxa-atexit");

  if (Args.hasFlag(options::OPT_fregister_global_dtors_with_atexit,
                   options::OPT_fno_register_global_dtors_with_atexit,
                   RawTriple.isOSDarwin() && !KernelOrKext))
    CmdArgs.push_back("-fregister-global-dtors-with-atexit");

  // -fms-extensions=0 is default.
  if (Args.hasFlag(options::OPT_fms_extensions, options::OPT_fno_ms_extensions,
                   IsWindowsMSVC))
    CmdArgs.push_back("-fms-extensions");

  // -fno-use-line-directives is default.
  if (Args.hasFlag(options::OPT_fuse_line_directives,
                   options::OPT_fno_use_line_directives, false))
    CmdArgs.push_back("-fuse-line-directives");

  // -fms-compatibility=0 is default.
  if (Args.hasFlag(options::OPT_fms_compatibility,
                   options::OPT_fno_ms_compatibility,
                   (IsWindowsMSVC &&
                    Args.hasFlag(options::OPT_fms_extensions,
                                 options::OPT_fno_ms_extensions, true))))
    CmdArgs.push_back("-fms-compatibility");

  VersionTuple MSVT = TC.computeMSVCVersion(&D, Args);
  if (!MSVT.empty())
    CmdArgs.push_back(
        Args.MakeArgString("-fms-compatibility-version=" + MSVT.getAsString()));

  bool IsMSVC2015Compatible = MSVT.getMajor() >= 19;
  if (ImplyVCPPCXXVer) {
    StringRef LanguageStandard;
    if (const Arg *StdArg = Args.getLastArg(options::OPT__SLASH_std)) {
      LanguageStandard = llvm::StringSwitch<StringRef>(StdArg->getValue())
                             .Case("c++14", "-std=c++14")
                             .Case("c++17", "-std=c++17")
                             .Case("c++latest", "-std=c++2a")
                             .Default("");
      if (LanguageStandard.empty())
        D.Diag(clang::diag::warn_drv_unused_argument)
            << StdArg->getAsString(Args);
    }

    if (LanguageStandard.empty()) {
      if (IsMSVC2015Compatible)
        LanguageStandard = "-std=c++14";
      else
        LanguageStandard = "-std=c++11";
    }

    CmdArgs.push_back(LanguageStandard.data());
  }

  // -fno-borland-extensions is default.
  if (Args.hasFlag(options::OPT_fborland_extensions,
                   options::OPT_fno_borland_extensions, false))
    CmdArgs.push_back("-fborland-extensions");

  // -fno-declspec is default, except for PS4.
  if (Args.hasFlag(options::OPT_fdeclspec, options::OPT_fno_declspec,
                   RawTriple.isPS4()))
    CmdArgs.push_back("-fdeclspec");
  else if (Args.hasArg(options::OPT_fno_declspec))
    CmdArgs.push_back("-fno-declspec"); // Explicitly disabling __declspec.

  // -fthreadsafe-static is default, except for MSVC compatibility versions less
  // than 19.
  if (!Args.hasFlag(options::OPT_fthreadsafe_statics,
                    options::OPT_fno_threadsafe_statics,
                    !IsWindowsMSVC || IsMSVC2015Compatible))
    CmdArgs.push_back("-fno-threadsafe-statics");

  // -fno-delayed-template-parsing is default, except when targeting MSVC.
  // Many old Windows SDK versions require this to parse.
  // FIXME: MSVC introduced /Zc:twoPhase- to disable this behavior in their
  // compiler. We should be able to disable this by default at some point.
  if (Args.hasFlag(options::OPT_fdelayed_template_parsing,
                   options::OPT_fno_delayed_template_parsing, IsWindowsMSVC))
    CmdArgs.push_back("-fdelayed-template-parsing");

  // -fgnu-keywords default varies depending on language; only pass if
  // specified.
  if (Arg *A = Args.getLastArg(options::OPT_fgnu_keywords,
                               options::OPT_fno_gnu_keywords))
    A->render(Args, CmdArgs);

  if (Args.hasFlag(options::OPT_fgnu89_inline, options::OPT_fno_gnu89_inline,
                   false))
    CmdArgs.push_back("-fgnu89-inline");

  if (Args.hasArg(options::OPT_fno_inline))
    CmdArgs.push_back("-fno-inline");

  if (Arg* InlineArg = Args.getLastArg(options::OPT_finline_functions,
                                       options::OPT_finline_hint_functions,
                                       options::OPT_fno_inline_functions))
    InlineArg->render(Args, CmdArgs);

  Args.AddLastArg(CmdArgs, options::OPT_fexperimental_new_pass_manager,
                  options::OPT_fno_experimental_new_pass_manager);

  ObjCRuntime Runtime = AddObjCRuntimeArgs(Args, CmdArgs, rewriteKind);
  RenderObjCOptions(TC, D, RawTriple, Args, Runtime, rewriteKind != RK_None,
                    Input, CmdArgs);

  if (Args.hasFlag(options::OPT_fapplication_extension,
                   options::OPT_fno_application_extension, false))
    CmdArgs.push_back("-fapplication-extension");

  // Handle GCC-style exception args.
  if (!C.getDriver().IsCLMode())
    addExceptionArgs(Args, InputType, TC, KernelOrKext, Runtime, CmdArgs);

  // Handle exception personalities
  Arg *A = Args.getLastArg(options::OPT_fsjlj_exceptions,
                           options::OPT_fseh_exceptions,
                           options::OPT_fdwarf_exceptions);
  if (A) {
    const Option &Opt = A->getOption();
    if (Opt.matches(options::OPT_fsjlj_exceptions))
      CmdArgs.push_back("-fsjlj-exceptions");
    if (Opt.matches(options::OPT_fseh_exceptions))
      CmdArgs.push_back("-fseh-exceptions");
    if (Opt.matches(options::OPT_fdwarf_exceptions))
      CmdArgs.push_back("-fdwarf-exceptions");
  } else {
    switch (TC.GetExceptionModel(Args)) {
    default:
      break;
    case llvm::ExceptionHandling::DwarfCFI:
      CmdArgs.push_back("-fdwarf-exceptions");
      break;
    case llvm::ExceptionHandling::SjLj:
      CmdArgs.push_back("-fsjlj-exceptions");
      break;
    case llvm::ExceptionHandling::WinEH:
      CmdArgs.push_back("-fseh-exceptions");
      break;
    }
  }

  // C++ "sane" operator new.
  if (!Args.hasFlag(options::OPT_fassume_sane_operator_new,
                    options::OPT_fno_assume_sane_operator_new))
    CmdArgs.push_back("-fno-assume-sane-operator-new");

  // -frelaxed-template-template-args is off by default, as it is a severe
  // breaking change until a corresponding change to template partial ordering
  // is provided.
  if (Args.hasFlag(options::OPT_frelaxed_template_template_args,
                   options::OPT_fno_relaxed_template_template_args, false))
    CmdArgs.push_back("-frelaxed-template-template-args");

  // -fsized-deallocation is off by default, as it is an ABI-breaking change for
  // most platforms.
  if (Args.hasFlag(options::OPT_fsized_deallocation,
                   options::OPT_fno_sized_deallocation, false))
    CmdArgs.push_back("-fsized-deallocation");

  // -faligned-allocation is on by default in C++17 onwards and otherwise off
  // by default.
  if (Arg *A = Args.getLastArg(options::OPT_faligned_allocation,
                               options::OPT_fno_aligned_allocation,
                               options::OPT_faligned_new_EQ)) {
    if (A->getOption().matches(options::OPT_fno_aligned_allocation))
      CmdArgs.push_back("-fno-aligned-allocation");
    else
      CmdArgs.push_back("-faligned-allocation");
  }

  // The default new alignment can be specified using a dedicated option or via
  // a GCC-compatible option that also turns on aligned allocation.
  if (Arg *A = Args.getLastArg(options::OPT_fnew_alignment_EQ,
                               options::OPT_faligned_new_EQ))
    CmdArgs.push_back(
        Args.MakeArgString(Twine("-fnew-alignment=") + A->getValue()));

  // -fconstant-cfstrings is default, and may be subject to argument translation
  // on Darwin.
  if (!Args.hasFlag(options::OPT_fconstant_cfstrings,
                    options::OPT_fno_constant_cfstrings) ||
      !Args.hasFlag(options::OPT_mconstant_cfstrings,
                    options::OPT_mno_constant_cfstrings))
    CmdArgs.push_back("-fno-constant-cfstrings");

  // -fno-pascal-strings is default, only pass non-default.
  if (Args.hasFlag(options::OPT_fpascal_strings,
                   options::OPT_fno_pascal_strings, false))
    CmdArgs.push_back("-fpascal-strings");

  // Honor -fpack-struct= and -fpack-struct, if given. Note that
  // -fno-pack-struct doesn't apply to -fpack-struct=.
  if (Arg *A = Args.getLastArg(options::OPT_fpack_struct_EQ)) {
    std::string PackStructStr = "-fpack-struct=";
    PackStructStr += A->getValue();
    CmdArgs.push_back(Args.MakeArgString(PackStructStr));
  } else if (Args.hasFlag(options::OPT_fpack_struct,
                          options::OPT_fno_pack_struct, false)) {
    CmdArgs.push_back("-fpack-struct=1");
  }

  // Handle -fmax-type-align=N and -fno-type-align
  bool SkipMaxTypeAlign = Args.hasArg(options::OPT_fno_max_type_align);
  if (Arg *A = Args.getLastArg(options::OPT_fmax_type_align_EQ)) {
    if (!SkipMaxTypeAlign) {
      std::string MaxTypeAlignStr = "-fmax-type-align=";
      MaxTypeAlignStr += A->getValue();
      CmdArgs.push_back(Args.MakeArgString(MaxTypeAlignStr));
    }
  } else if (RawTriple.isOSDarwin()) {
    if (!SkipMaxTypeAlign) {
      std::string MaxTypeAlignStr = "-fmax-type-align=16";
      CmdArgs.push_back(Args.MakeArgString(MaxTypeAlignStr));
    }
  }

  if (!Args.hasFlag(options::OPT_Qy, options::OPT_Qn, true))
    CmdArgs.push_back("-Qn");

  // -fcommon is the default unless compiling kernel code or the target says so
  bool NoCommonDefault = KernelOrKext || isNoCommonDefault(RawTriple);
  if (!Args.hasFlag(options::OPT_fcommon, options::OPT_fno_common,
                    !NoCommonDefault))
    CmdArgs.push_back("-fno-common");

  // -fsigned-bitfields is default, and clang doesn't yet support
  // -funsigned-bitfields.
  if (!Args.hasFlag(options::OPT_fsigned_bitfields,
                    options::OPT_funsigned_bitfields))
    D.Diag(diag::warn_drv_clang_unsupported)
        << Args.getLastArg(options::OPT_funsigned_bitfields)->getAsString(Args);

  // -fsigned-bitfields is default, and clang doesn't support -fno-for-scope.
  if (!Args.hasFlag(options::OPT_ffor_scope, options::OPT_fno_for_scope))
    D.Diag(diag::err_drv_clang_unsupported)
        << Args.getLastArg(options::OPT_fno_for_scope)->getAsString(Args);

  // -finput_charset=UTF-8 is default. Reject others
  if (Arg *inputCharset = Args.getLastArg(options::OPT_finput_charset_EQ)) {
    StringRef value = inputCharset->getValue();
    if (!value.equals_lower("utf-8"))
      D.Diag(diag::err_drv_invalid_value) << inputCharset->getAsString(Args)
                                          << value;
  }

  // -fexec_charset=UTF-8 is default. Reject others
  if (Arg *execCharset = Args.getLastArg(options::OPT_fexec_charset_EQ)) {
    StringRef value = execCharset->getValue();
    if (!value.equals_lower("utf-8"))
      D.Diag(diag::err_drv_invalid_value) << execCharset->getAsString(Args)
                                          << value;
  }

  RenderDiagnosticsOptions(D, Args, CmdArgs);

  // -fno-asm-blocks is default.
  if (Args.hasFlag(options::OPT_fasm_blocks, options::OPT_fno_asm_blocks,
                   false))
    CmdArgs.push_back("-fasm-blocks");

  // -fgnu-inline-asm is default.
  if (!Args.hasFlag(options::OPT_fgnu_inline_asm,
                    options::OPT_fno_gnu_inline_asm, true))
    CmdArgs.push_back("-fno-gnu-inline-asm");

  // Turn off vectorization support for GPU kernels for now
  if (!IsHCCKernelPath) {

  // Enable vectorization per default according to the optimization level
  // selected. For optimization levels that want vectorization we use the alias
  // option to simplify the hasFlag logic.
  bool EnableVec = shouldEnableVectorizerAtOLevel(Args, false);
  OptSpecifier VectorizeAliasOption =
      EnableVec ? options::OPT_O_Group : options::OPT_fvectorize;
  if (Args.hasFlag(options::OPT_fvectorize, VectorizeAliasOption,
                   options::OPT_fno_vectorize, EnableVec))
    CmdArgs.push_back("-vectorize-loops");

  } // if (!IsHCCKernelPath)

  // -fslp-vectorize is enabled based on the optimization level selected.
  bool EnableSLPVec = shouldEnableVectorizerAtOLevel(Args, true) && !IsHCCKernelPath;
  OptSpecifier SLPVectAliasOption =
      EnableSLPVec ? options::OPT_O_Group : options::OPT_fslp_vectorize;
  if (Args.hasFlag(options::OPT_fslp_vectorize, SLPVectAliasOption,
                   options::OPT_fno_slp_vectorize, EnableSLPVec))
    CmdArgs.push_back("-vectorize-slp");

  ParseMPreferVectorWidth(D, Args, CmdArgs);

  if (Arg *A = Args.getLastArg(options::OPT_fshow_overloads_EQ))
    A->render(Args, CmdArgs);

  if (Arg *A = Args.getLastArg(
          options::OPT_fsanitize_undefined_strip_path_components_EQ))
    A->render(Args, CmdArgs);

  // -fdollars-in-identifiers default varies depending on platform and
  // language; only pass if specified.
  if (Arg *A = Args.getLastArg(options::OPT_fdollars_in_identifiers,
                               options::OPT_fno_dollars_in_identifiers)) {
    if (A->getOption().matches(options::OPT_fdollars_in_identifiers))
      CmdArgs.push_back("-fdollars-in-identifiers");
    else
      CmdArgs.push_back("-fno-dollars-in-identifiers");
  }

  // -funit-at-a-time is default, and we don't support -fno-unit-at-a-time for
  // practical purposes.
  if (Arg *A = Args.getLastArg(options::OPT_funit_at_a_time,
                               options::OPT_fno_unit_at_a_time)) {
    if (A->getOption().matches(options::OPT_fno_unit_at_a_time))
      D.Diag(diag::warn_drv_clang_unsupported) << A->getAsString(Args);
  }

  if (Args.hasFlag(options::OPT_fapple_pragma_pack,
                   options::OPT_fno_apple_pragma_pack, false))
    CmdArgs.push_back("-fapple-pragma-pack");

  if (Args.hasFlag(options::OPT_fsave_optimization_record,
                   options::OPT_foptimization_record_file_EQ,
                   options::OPT_fno_save_optimization_record, false)) {
    CmdArgs.push_back("-opt-record-file");

    const Arg *A = Args.getLastArg(options::OPT_foptimization_record_file_EQ);
    if (A) {
      CmdArgs.push_back(A->getValue());
    } else {
      SmallString<128> F;

      if (Args.hasArg(options::OPT_c) || Args.hasArg(options::OPT_S)) {
        if (Arg *FinalOutput = Args.getLastArg(options::OPT_o))
          F = FinalOutput->getValue();
      }

      if (F.empty()) {
        // Use the input filename.
        F = llvm::sys::path::stem(Input.getBaseInput());

        // If we're compiling for an offload architecture (i.e. a CUDA device),
        // we need to make the file name for the device compilation different
        // from the host compilation.
        if (!JA.isDeviceOffloading(Action::OFK_None) &&
            !JA.isDeviceOffloading(Action::OFK_Host)) {
          llvm::sys::path::replace_extension(F, "");
          F += Action::GetOffloadingFileNamePrefix(JA.getOffloadingDeviceKind(),
                                                   Triple.normalize());
          F += "-";
          F += JA.getOffloadingArch();
        }
      }

      llvm::sys::path::replace_extension(F, "opt.yaml");
      CmdArgs.push_back(Args.MakeArgString(F));
    }
  }

  bool RewriteImports = Args.hasFlag(options::OPT_frewrite_imports,
                                     options::OPT_fno_rewrite_imports, false);
  if (RewriteImports)
    CmdArgs.push_back("-frewrite-imports");

  // Enable rewrite includes if the user's asked for it or if we're generating
  // diagnostics.
  // TODO: Once -module-dependency-dir works with -frewrite-includes it'd be
  // nice to enable this when doing a crashdump for modules as well.
  if (Args.hasFlag(options::OPT_frewrite_includes,
                   options::OPT_fno_rewrite_includes, false) ||
      (C.isForDiagnostics() && (RewriteImports || !HaveModules)))
    CmdArgs.push_back("-frewrite-includes");

  // Only allow -traditional or -traditional-cpp outside in preprocessing modes.
  if (Arg *A = Args.getLastArg(options::OPT_traditional,
                               options::OPT_traditional_cpp)) {
    if (isa<PreprocessJobAction>(JA))
      CmdArgs.push_back("-traditional-cpp");
    else
      D.Diag(diag::err_drv_clang_unsupported) << A->getAsString(Args);
  }

  Args.AddLastArg(CmdArgs, options::OPT_dM);
  Args.AddLastArg(CmdArgs, options::OPT_dD);

  // Handle serialized diagnostics.
  if (Arg *A = Args.getLastArg(options::OPT__serialize_diags)) {
    CmdArgs.push_back("-serialize-diagnostic-file");
    CmdArgs.push_back(Args.MakeArgString(A->getValue()));
  }

  if (Args.hasArg(options::OPT_fretain_comments_from_system_headers))
    CmdArgs.push_back("-fretain-comments-from-system-headers");

  // Forward -fcomment-block-commands to -cc1.
  Args.AddAllArgs(CmdArgs, options::OPT_fcomment_block_commands);
  // Forward -fparse-all-comments to -cc1.
  Args.AddAllArgs(CmdArgs, options::OPT_fparse_all_comments);

  // Turn -fplugin=name.so into -load name.so
  for (const Arg *A : Args.filtered(options::OPT_fplugin_EQ)) {
    CmdArgs.push_back("-load");
    CmdArgs.push_back(A->getValue());
    A->claim();
  }

  // Setup statistics file output.
  SmallString<128> StatsFile = getStatsFileName(Args, Output, Input, D);
  if (!StatsFile.empty())
    CmdArgs.push_back(Args.MakeArgString(Twine("-stats-file=") + StatsFile));

  // Forward -Xclang arguments to -cc1, and -mllvm arguments to the LLVM option
  // parser.
  // -finclude-default-header flag is for preprocessor,
  // do not pass it to other cc1 commands when save-temps is enabled
  if (C.getDriver().isSaveTempsEnabled() &&
      !isa<PreprocessJobAction>(JA)) {
    for (auto Arg : Args.filtered(options::OPT_Xclang)) {
      Arg->claim();
      if (StringRef(Arg->getValue()) != "-finclude-default-header")
        CmdArgs.push_back(Arg->getValue());
    }
  }
  else {
    Args.AddAllArgValues(CmdArgs, options::OPT_Xclang);
  }
  for (const Arg *A : Args.filtered(options::OPT_mllvm)) {
    A->claim();

    // We translate this by hand to the -cc1 argument, since nightly test uses
    // it and developers have been trained to spell it with -mllvm. Both
    // spellings are now deprecated and should be removed.
    if (StringRef(A->getValue(0)) == "-disable-llvm-optzns") {
      CmdArgs.push_back("-disable-llvm-optzns");
    } else {
      A->render(Args, CmdArgs);
    }
  }

  // With -save-temps, we want to save the unoptimized bitcode output from the
  // CompileJobAction, use -disable-llvm-passes to get pristine IR generated
  // by the frontend.
  // When -fembed-bitcode is enabled, optimized bitcode is emitted because it
  // has slightly different breakdown between stages.
  // FIXME: -fembed-bitcode -save-temps will save optimized bitcode instead of
  // pristine IR generated by the frontend. Ideally, a new compile action should
  // be added so both IR can be captured.
  if (C.getDriver().isSaveTempsEnabled() &&
      !(C.getDriver().embedBitcodeInObject() && !C.getDriver().isUsingLTO()) &&
      isa<CompileJobAction>(JA))
    CmdArgs.push_back("-disable-llvm-passes");

  if (Output.getType() == types::TY_Dependencies) {
    // Handled with other dependency code.
  } else if (Output.isFilename() &&
             (JA.ContainsActions(Action::PreprocessJobClass, types::TY_HC_KERNEL) ||
              JA.ContainsActions(Action::PreprocessJobClass, types::TY_CXX_AMP) ||
              JA.ContainsActions(Action::PreprocessJobClass, types::TY_CXX_AMP_CPU))) {
    CmdArgs.push_back("-o");
    SmallString<128> KernelPreprocessFile(Output.getFilename());
    if (JA.ContainsActions(Action::PreprocessJobClass, types::TY_CXX_AMP_CPU)) {
      llvm::sys::path::replace_extension(KernelPreprocessFile, ".amp_cpu.i");
    } else {
      llvm::sys::path::replace_extension(KernelPreprocessFile, ".gpu.i");
    }
    CmdArgs.push_back(Args.MakeArgString(KernelPreprocessFile));
  } else if (Output.isFilename()) {
    CmdArgs.push_back("-o");
    CmdArgs.push_back(Output.getFilename());
  } else {
    assert(Output.isNothing() && "Invalid output.");
  }

  addDashXForInput(Args, Input, CmdArgs);

  ArrayRef<InputInfo> FrontendInputs = Input;
  if (IsHeaderModulePrecompile)
    FrontendInputs = ModuleHeaderInputs;
  else if (Input.isNothing())
    FrontendInputs = {};

  for (const InputInfo &Input : FrontendInputs) {
    if (Input.isFilename())
      CmdArgs.push_back(Input.getFilename());
    else
      Input.getInputArg().renderAsInput(Args, CmdArgs);
  }

  Args.AddAllArgs(CmdArgs, options::OPT_undef);

  const char *Exec = D.getClangProgramPath();

  // Optionally embed the -cc1 level arguments into the debug info, for build
  // analysis.
  // Also record command line arguments into the debug info if
  // -grecord-gcc-switches options is set on.
  // By default, -gno-record-gcc-switches is set on and no recording.
  if (TC.UseDwarfDebugFlags() ||
      Args.hasFlag(options::OPT_grecord_gcc_switches,
                   options::OPT_gno_record_gcc_switches, false)) {
    ArgStringList OriginalArgs;
    for (const auto &Arg : Args)
      Arg->render(Args, OriginalArgs);

    SmallString<256> Flags;
    Flags += Exec;
    for (const char *OriginalArg : OriginalArgs) {
      SmallString<128> EscapedArg;
      EscapeSpacesAndBackslashes(OriginalArg, EscapedArg);
      Flags += " ";
      Flags += EscapedArg;
    }
    CmdArgs.push_back("-dwarf-debug-flags");
    CmdArgs.push_back(Args.MakeArgString(Flags));
  }

  // Host-side cuda compilation receives all device-side outputs in a single
  // fatbin as Inputs[1]. Include the binary with -fcuda-include-gpubinary.
  if ((IsCuda || IsHIP) && CudaDeviceInput) {
      CmdArgs.push_back("-fcuda-include-gpubinary");
      CmdArgs.push_back(CudaDeviceInput->getFilename());
      if (Args.hasFlag(options::OPT_fgpu_rdc, options::OPT_fno_gpu_rdc, false))
        CmdArgs.push_back("-fgpu-rdc");
  }

  if (IsCuda) {
    if (Args.hasFlag(options::OPT_fcuda_short_ptr,
                     options::OPT_fno_cuda_short_ptr, false))
      CmdArgs.push_back("-fcuda-short-ptr");
  }

  if (Args.hasArg(options::OPT_hc_mode) ||
    Args.hasArg(options::OPT_famp) ||
    Args.getLastArgValue(options::OPT_std_EQ).equals("c++amp")) {

    // Generate *relocatable* code by default for HCC
    // In reality, HCC doesn't support relocatible code at the moment.
    // What it really cares about is -fno-gpu-rdc, which instructs
    // HCC to generate non-relocatable code.  This is a hint for HCC
    // to enable early finalization because kernels don't contain calls 
    // to functions defined in another module.
    if (Args.hasFlag(options::OPT_fgpu_rdc, options::OPT_fno_gpu_rdc, true))
      CmdArgs.push_back("-fgpu-rdc");
  }

  // OpenMP offloading device jobs take the argument -fopenmp-host-ir-file-path
  // to specify the result of the compile phase on the host, so the meaningful
  // device declarations can be identified. Also, -fopenmp-is-device is passed
  // along to tell the frontend that it is generating code for a device, so that
  // only the relevant declarations are emitted.
  if (IsOpenMPDevice) {
    CmdArgs.push_back("-fopenmp-is-device");
    if (OpenMPDeviceInput) {
      CmdArgs.push_back("-fopenmp-host-ir-file-path");
      CmdArgs.push_back(Args.MakeArgString(OpenMPDeviceInput->getFilename()));
    }
  }

  // For all the host OpenMP offloading compile jobs we need to pass the targets
  // information using -fopenmp-targets= option.
  if (JA.isHostOffloading(Action::OFK_OpenMP)) {
    SmallString<128> TargetInfo("-fopenmp-targets=");

    Arg *Tgts = Args.getLastArg(options::OPT_fopenmp_targets_EQ);
    assert(Tgts && Tgts->getNumValues() &&
           "OpenMP offloading has to have targets specified.");
    for (unsigned i = 0; i < Tgts->getNumValues(); ++i) {
      if (i)
        TargetInfo += ',';
      // We need to get the string from the triple because it may be not exactly
      // the same as the one we get directly from the arguments.
      llvm::Triple T(Tgts->getValue(i));
      TargetInfo += T.getTriple();
    }
    CmdArgs.push_back(Args.MakeArgString(TargetInfo.str()));
  }

  bool WholeProgramVTables =
      Args.hasFlag(options::OPT_fwhole_program_vtables,
                   options::OPT_fno_whole_program_vtables, false);
  if (WholeProgramVTables) {
    if (!D.isUsingLTO())
      D.Diag(diag::err_drv_argument_only_allowed_with)
          << "-fwhole-program-vtables"
          << "-flto";
    CmdArgs.push_back("-fwhole-program-vtables");
  }

  // C++ AMP-specific
  if (JA.ContainsActions(Action::BackendJobClass, types::TY_PP_CXX_AMP) ||
      JA.ContainsActions(Action::BackendJobClass, types::TY_PP_CXX_AMP_CPU) ||
      JA.ContainsActions(Action::BackendJobClass, types::TY_PP_HC_HOST)) {
    CmdArgs.push_back("-emit-llvm-bc");
  }

  if (Arg *A = Args.getLastArg(options::OPT_fexperimental_isel,
                               options::OPT_fno_experimental_isel)) {
    CmdArgs.push_back("-mllvm");
    if (A->getOption().matches(options::OPT_fexperimental_isel)) {
      CmdArgs.push_back("-global-isel=1");

      // GISel is on by default on AArch64 -O0, so don't bother adding
      // the fallback remarks for it. Other combinations will add a warning of
      // some kind.
      bool IsArchSupported = Triple.getArch() == llvm::Triple::aarch64;
      bool IsOptLevelSupported = false;

      Arg *A = Args.getLastArg(options::OPT_O_Group);
      if (Triple.getArch() == llvm::Triple::aarch64) {
        if (!A || A->getOption().matches(options::OPT_O0))
          IsOptLevelSupported = true;
      }
      if (!IsArchSupported || !IsOptLevelSupported) {
        CmdArgs.push_back("-mllvm");
        CmdArgs.push_back("-global-isel-abort=2");

        if (!IsArchSupported)
          D.Diag(diag::warn_drv_experimental_isel_incomplete) << Triple.getArchName();
        else
          D.Diag(diag::warn_drv_experimental_isel_incomplete_opt);
      }
    } else {
      CmdArgs.push_back("-global-isel=0");
    }
  }

  if (Arg *A = Args.getLastArg(options::OPT_fforce_enable_int128,
                               options::OPT_fno_force_enable_int128)) {
    if (A->getOption().matches(options::OPT_fforce_enable_int128))
      CmdArgs.push_back("-fforce-enable-int128");
  }

  if (Args.hasFlag(options::OPT_fcomplete_member_pointers,
                   options::OPT_fno_complete_member_pointers, false))
    CmdArgs.push_back("-fcomplete-member-pointers");

  if (!Args.hasFlag(options::OPT_fcxx_static_destructors,
                    options::OPT_fno_cxx_static_destructors, true))
    CmdArgs.push_back("-fno-c++-static-destructors");

  if (Arg *A = Args.getLastArg(options::OPT_moutline,
                               options::OPT_mno_outline)) {
    if (A->getOption().matches(options::OPT_moutline)) {
      // We only support -moutline in AArch64 right now. If we're not compiling
      // for AArch64, emit a warning and ignore the flag. Otherwise, add the
      // proper mllvm flags.
      if (Triple.getArch() != llvm::Triple::aarch64) {
        D.Diag(diag::warn_drv_moutline_unsupported_opt) << Triple.getArchName();
      } else {
          CmdArgs.push_back("-mllvm");
          CmdArgs.push_back("-enable-machine-outliner");
      }
    } else {
      // Disable all outlining behaviour.
      CmdArgs.push_back("-mllvm");
      CmdArgs.push_back("-enable-machine-outliner=never");
    }
  }

  if (Args.hasFlag(options::OPT_faddrsig, options::OPT_fno_addrsig,
                   (TC.getTriple().isOSBinFormatELF() ||
                    TC.getTriple().isOSBinFormatCOFF()) &&
                       TC.useIntegratedAs()))
    CmdArgs.push_back("-faddrsig");

  // Finally add the compile command to the compilation.
  if (Args.hasArg(options::OPT__SLASH_fallback) &&
      Output.getType() == types::TY_Object &&
      (InputType == types::TY_C || InputType == types::TY_CXX)) {
    auto CLCommand =
        getCLFallback()->GetCommand(C, JA, Output, Inputs, Args, LinkingOutput);
    C.addCommand(llvm::make_unique<FallbackCommand>(
        JA, *this, Exec, CmdArgs, Inputs, std::move(CLCommand)));
  } else if (Args.hasArg(options::OPT__SLASH_fallback) &&
             isa<PrecompileJobAction>(JA)) {
    // In /fallback builds, run the main compilation even if the pch generation
    // fails, so that the main compilation's fallback to cl.exe runs.
    C.addCommand(llvm::make_unique<ForceSuccessCommand>(JA, *this, Exec,
                                                        CmdArgs, Inputs));
  } else {
    C.addCommand(llvm::make_unique<Command>(JA, *this, Exec, CmdArgs, Inputs));
  }

  // Make the compile command echo its inputs for /showFilenames.
  if (Output.getType() == types::TY_Object &&
      Args.hasFlag(options::OPT__SLASH_showFilenames,
                   options::OPT__SLASH_showFilenames_, false)) {
    C.getJobs().getJobs().back()->setPrintInputFilenames(true);
  }

  if (Arg *A = Args.getLastArg(options::OPT_pg))
    if (!shouldUseFramePointer(Args, Triple))
      D.Diag(diag::err_drv_argument_not_allowed_with) << "-fomit-frame-pointer"
                                                      << A->getAsString(Args);

  // Claim some arguments which clang supports automatically.

  // -fpch-preprocess is used with gcc to add a special marker in the output to
  // include the PCH file. Clang's PTH solution is completely transparent, so we
  // do not need to deal with it at all.
  Args.ClaimAllArgs(options::OPT_fpch_preprocess);

  // Claim some arguments which clang doesn't support, but we don't
  // care to warn the user about.
  Args.ClaimAllArgs(options::OPT_clang_ignored_f_Group);
  Args.ClaimAllArgs(options::OPT_clang_ignored_m_Group);

  // Disable warnings for clang -E -emit-llvm foo.c
  Args.ClaimAllArgs(options::OPT_emit_llvm);
}

Clang::Clang(const ToolChain &TC)
    // CAUTION! The first constructor argument ("clang") is not arbitrary,
    // as it is for other tools. Some operations on a Tool actually test
    // whether that tool is Clang based on the Tool's Name as a string.
    : Tool("clang", "clang frontend", TC, RF_Full) {}

Clang::~Clang() {}

/// Add options related to the Objective-C runtime/ABI.
///
/// Returns true if the runtime is non-fragile.
ObjCRuntime Clang::AddObjCRuntimeArgs(const ArgList &args,
                                      ArgStringList &cmdArgs,
                                      RewriteKind rewriteKind) const {
  // Look for the controlling runtime option.
  Arg *runtimeArg =
      args.getLastArg(options::OPT_fnext_runtime, options::OPT_fgnu_runtime,
                      options::OPT_fobjc_runtime_EQ);

  // Just forward -fobjc-runtime= to the frontend.  This supercedes
  // options about fragility.
  if (runtimeArg &&
      runtimeArg->getOption().matches(options::OPT_fobjc_runtime_EQ)) {
    ObjCRuntime runtime;
    StringRef value = runtimeArg->getValue();
    if (runtime.tryParse(value)) {
      getToolChain().getDriver().Diag(diag::err_drv_unknown_objc_runtime)
          << value;
    }
    if ((runtime.getKind() == ObjCRuntime::GNUstep) &&
        (runtime.getVersion() >= VersionTuple(2, 0)))
      if (!getToolChain().getTriple().isOSBinFormatELF() &&
          !getToolChain().getTriple().isOSBinFormatCOFF()) {
        getToolChain().getDriver().Diag(
            diag::err_drv_gnustep_objc_runtime_incompatible_binary)
          << runtime.getVersion().getMajor();
      }

    runtimeArg->render(args, cmdArgs);
    return runtime;
  }

  // Otherwise, we'll need the ABI "version".  Version numbers are
  // slightly confusing for historical reasons:
  //   1 - Traditional "fragile" ABI
  //   2 - Non-fragile ABI, version 1
  //   3 - Non-fragile ABI, version 2
  unsigned objcABIVersion = 1;
  // If -fobjc-abi-version= is present, use that to set the version.
  if (Arg *abiArg = args.getLastArg(options::OPT_fobjc_abi_version_EQ)) {
    StringRef value = abiArg->getValue();
    if (value == "1")
      objcABIVersion = 1;
    else if (value == "2")
      objcABIVersion = 2;
    else if (value == "3")
      objcABIVersion = 3;
    else
      getToolChain().getDriver().Diag(diag::err_drv_clang_unsupported) << value;
  } else {
    // Otherwise, determine if we are using the non-fragile ABI.
    bool nonFragileABIIsDefault =
        (rewriteKind == RK_NonFragile ||
         (rewriteKind == RK_None &&
          getToolChain().IsObjCNonFragileABIDefault()));
    if (args.hasFlag(options::OPT_fobjc_nonfragile_abi,
                     options::OPT_fno_objc_nonfragile_abi,
                     nonFragileABIIsDefault)) {
// Determine the non-fragile ABI version to use.
#ifdef DISABLE_DEFAULT_NONFRAGILEABI_TWO
      unsigned nonFragileABIVersion = 1;
#else
      unsigned nonFragileABIVersion = 2;
#endif

      if (Arg *abiArg =
              args.getLastArg(options::OPT_fobjc_nonfragile_abi_version_EQ)) {
        StringRef value = abiArg->getValue();
        if (value == "1")
          nonFragileABIVersion = 1;
        else if (value == "2")
          nonFragileABIVersion = 2;
        else
          getToolChain().getDriver().Diag(diag::err_drv_clang_unsupported)
              << value;
      }

      objcABIVersion = 1 + nonFragileABIVersion;
    } else {
      objcABIVersion = 1;
    }
  }

  // We don't actually care about the ABI version other than whether
  // it's non-fragile.
  bool isNonFragile = objcABIVersion != 1;

  // If we have no runtime argument, ask the toolchain for its default runtime.
  // However, the rewriter only really supports the Mac runtime, so assume that.
  ObjCRuntime runtime;
  if (!runtimeArg) {
    switch (rewriteKind) {
    case RK_None:
      runtime = getToolChain().getDefaultObjCRuntime(isNonFragile);
      break;
    case RK_Fragile:
      runtime = ObjCRuntime(ObjCRuntime::FragileMacOSX, VersionTuple());
      break;
    case RK_NonFragile:
      runtime = ObjCRuntime(ObjCRuntime::MacOSX, VersionTuple());
      break;
    }

    // -fnext-runtime
  } else if (runtimeArg->getOption().matches(options::OPT_fnext_runtime)) {
    // On Darwin, make this use the default behavior for the toolchain.
    if (getToolChain().getTriple().isOSDarwin()) {
      runtime = getToolChain().getDefaultObjCRuntime(isNonFragile);

      // Otherwise, build for a generic macosx port.
    } else {
      runtime = ObjCRuntime(ObjCRuntime::MacOSX, VersionTuple());
    }

    // -fgnu-runtime
  } else {
    assert(runtimeArg->getOption().matches(options::OPT_fgnu_runtime));
    // Legacy behaviour is to target the gnustep runtime if we are in
    // non-fragile mode or the GCC runtime in fragile mode.
    if (isNonFragile)
      runtime = ObjCRuntime(ObjCRuntime::GNUstep, VersionTuple(2, 0));
    else
      runtime = ObjCRuntime(ObjCRuntime::GCC, VersionTuple());
  }

  cmdArgs.push_back(
      args.MakeArgString("-fobjc-runtime=" + runtime.getAsString()));
  return runtime;
}

static bool maybeConsumeDash(const std::string &EH, size_t &I) {
  bool HaveDash = (I + 1 < EH.size() && EH[I + 1] == '-');
  I += HaveDash;
  return !HaveDash;
}

namespace {
struct EHFlags {
  bool Synch = false;
  bool Asynch = false;
  bool NoUnwindC = false;
};
} // end anonymous namespace

/// /EH controls whether to run destructor cleanups when exceptions are
/// thrown.  There are three modifiers:
/// - s: Cleanup after "synchronous" exceptions, aka C++ exceptions.
/// - a: Cleanup after "asynchronous" exceptions, aka structured exceptions.
///      The 'a' modifier is unimplemented and fundamentally hard in LLVM IR.
/// - c: Assume that extern "C" functions are implicitly nounwind.
/// The default is /EHs-c-, meaning cleanups are disabled.
static EHFlags parseClangCLEHFlags(const Driver &D, const ArgList &Args) {
  EHFlags EH;

  std::vector<std::string> EHArgs =
      Args.getAllArgValues(options::OPT__SLASH_EH);
  for (auto EHVal : EHArgs) {
    for (size_t I = 0, E = EHVal.size(); I != E; ++I) {
      switch (EHVal[I]) {
      case 'a':
        EH.Asynch = maybeConsumeDash(EHVal, I);
        if (EH.Asynch)
          EH.Synch = false;
        continue;
      case 'c':
        EH.NoUnwindC = maybeConsumeDash(EHVal, I);
        continue;
      case 's':
        EH.Synch = maybeConsumeDash(EHVal, I);
        if (EH.Synch)
          EH.Asynch = false;
        continue;
      default:
        break;
      }
      D.Diag(clang::diag::err_drv_invalid_value) << "/EH" << EHVal;
      break;
    }
  }
  // The /GX, /GX- flags are only processed if there are not /EH flags.
  // The default is that /GX is not specified.
  if (EHArgs.empty() &&
      Args.hasFlag(options::OPT__SLASH_GX, options::OPT__SLASH_GX_,
                   /*default=*/false)) {
    EH.Synch = true;
    EH.NoUnwindC = true;
  }

  return EH;
}

void Clang::AddClangCLArgs(const ArgList &Args, types::ID InputType,
                           ArgStringList &CmdArgs,
                           codegenoptions::DebugInfoKind *DebugInfoKind,
                           bool *EmitCodeView) const {
  unsigned RTOptionID = options::OPT__SLASH_MT;

  if (Args.hasArg(options::OPT__SLASH_LDd))
    // The /LDd option implies /MTd. The dependent lib part can be overridden,
    // but defining _DEBUG is sticky.
    RTOptionID = options::OPT__SLASH_MTd;

  if (Arg *A = Args.getLastArg(options::OPT__SLASH_M_Group))
    RTOptionID = A->getOption().getID();

  StringRef FlagForCRT;
  switch (RTOptionID) {
  case options::OPT__SLASH_MD:
    if (Args.hasArg(options::OPT__SLASH_LDd))
      CmdArgs.push_back("-D_DEBUG");
    CmdArgs.push_back("-D_MT");
    CmdArgs.push_back("-D_DLL");
    FlagForCRT = "--dependent-lib=msvcrt";
    break;
  case options::OPT__SLASH_MDd:
    CmdArgs.push_back("-D_DEBUG");
    CmdArgs.push_back("-D_MT");
    CmdArgs.push_back("-D_DLL");
    FlagForCRT = "--dependent-lib=msvcrtd";
    break;
  case options::OPT__SLASH_MT:
    if (Args.hasArg(options::OPT__SLASH_LDd))
      CmdArgs.push_back("-D_DEBUG");
    CmdArgs.push_back("-D_MT");
    CmdArgs.push_back("-flto-visibility-public-std");
    FlagForCRT = "--dependent-lib=libcmt";
    break;
  case options::OPT__SLASH_MTd:
    CmdArgs.push_back("-D_DEBUG");
    CmdArgs.push_back("-D_MT");
    CmdArgs.push_back("-flto-visibility-public-std");
    FlagForCRT = "--dependent-lib=libcmtd";
    break;
  default:
    llvm_unreachable("Unexpected option ID.");
  }

  if (Args.hasArg(options::OPT__SLASH_Zl)) {
    CmdArgs.push_back("-D_VC_NODEFAULTLIB");
  } else {
    CmdArgs.push_back(FlagForCRT.data());

    // This provides POSIX compatibility (maps 'open' to '_open'), which most
    // users want.  The /Za flag to cl.exe turns this off, but it's not
    // implemented in clang.
    CmdArgs.push_back("--dependent-lib=oldnames");
  }

  if (Arg *A = Args.getLastArg(options::OPT_show_includes))
    A->render(Args, CmdArgs);

  // This controls whether or not we emit RTTI data for polymorphic types.
  if (Args.hasFlag(options::OPT__SLASH_GR_, options::OPT__SLASH_GR,
                   /*default=*/false))
    CmdArgs.push_back("-fno-rtti-data");

  // This controls whether or not we emit stack-protector instrumentation.
  // In MSVC, Buffer Security Check (/GS) is on by default.
  if (Args.hasFlag(options::OPT__SLASH_GS, options::OPT__SLASH_GS_,
                   /*default=*/true)) {
    CmdArgs.push_back("-stack-protector");
    CmdArgs.push_back(Args.MakeArgString(Twine(LangOptions::SSPStrong)));
  }

  // Emit CodeView if -Z7, -Zd, or -gline-tables-only are present.
  if (Arg *DebugInfoArg =
          Args.getLastArg(options::OPT__SLASH_Z7, options::OPT__SLASH_Zd,
                          options::OPT_gline_tables_only)) {
    *EmitCodeView = true;
    if (DebugInfoArg->getOption().matches(options::OPT__SLASH_Z7))
      *DebugInfoKind = codegenoptions::LimitedDebugInfo;
    else
      *DebugInfoKind = codegenoptions::DebugLineTablesOnly;
    CmdArgs.push_back("-gcodeview");
  } else {
    *EmitCodeView = false;
  }

  const Driver &D = getToolChain().getDriver();
  EHFlags EH = parseClangCLEHFlags(D, Args);
  if (EH.Synch || EH.Asynch) {
    if (types::isCXX(InputType))
      CmdArgs.push_back("-fcxx-exceptions");
    CmdArgs.push_back("-fexceptions");
  }
  if (types::isCXX(InputType) && EH.Synch && EH.NoUnwindC)
    CmdArgs.push_back("-fexternc-nounwind");

  // /EP should expand to -E -P.
  if (Args.hasArg(options::OPT__SLASH_EP)) {
    CmdArgs.push_back("-E");
    CmdArgs.push_back("-P");
  }

  unsigned VolatileOptionID;
  if (getToolChain().getArch() == llvm::Triple::x86_64 ||
      getToolChain().getArch() == llvm::Triple::x86)
    VolatileOptionID = options::OPT__SLASH_volatile_ms;
  else
    VolatileOptionID = options::OPT__SLASH_volatile_iso;

  if (Arg *A = Args.getLastArg(options::OPT__SLASH_volatile_Group))
    VolatileOptionID = A->getOption().getID();

  if (VolatileOptionID == options::OPT__SLASH_volatile_ms)
    CmdArgs.push_back("-fms-volatile");

 if (Args.hasFlag(options::OPT__SLASH_Zc_dllexportInlines_,
                  options::OPT__SLASH_Zc_dllexportInlines,
                  false)) {
   if (Args.hasArg(options::OPT__SLASH_fallback)) {
     D.Diag(clang::diag::err_drv_dllexport_inlines_and_fallback);
   } else {
    CmdArgs.push_back("-fno-dllexport-inlines");
   }
 }

  Arg *MostGeneralArg = Args.getLastArg(options::OPT__SLASH_vmg);
  Arg *BestCaseArg = Args.getLastArg(options::OPT__SLASH_vmb);
  if (MostGeneralArg && BestCaseArg)
    D.Diag(clang::diag::err_drv_argument_not_allowed_with)
        << MostGeneralArg->getAsString(Args) << BestCaseArg->getAsString(Args);

  if (MostGeneralArg) {
    Arg *SingleArg = Args.getLastArg(options::OPT__SLASH_vms);
    Arg *MultipleArg = Args.getLastArg(options::OPT__SLASH_vmm);
    Arg *VirtualArg = Args.getLastArg(options::OPT__SLASH_vmv);

    Arg *FirstConflict = SingleArg ? SingleArg : MultipleArg;
    Arg *SecondConflict = VirtualArg ? VirtualArg : MultipleArg;
    if (FirstConflict && SecondConflict && FirstConflict != SecondConflict)
      D.Diag(clang::diag::err_drv_argument_not_allowed_with)
          << FirstConflict->getAsString(Args)
          << SecondConflict->getAsString(Args);

    if (SingleArg)
      CmdArgs.push_back("-fms-memptr-rep=single");
    else if (MultipleArg)
      CmdArgs.push_back("-fms-memptr-rep=multiple");
    else
      CmdArgs.push_back("-fms-memptr-rep=virtual");
  }

  // Parse the default calling convention options.
  if (Arg *CCArg =
          Args.getLastArg(options::OPT__SLASH_Gd, options::OPT__SLASH_Gr,
                          options::OPT__SLASH_Gz, options::OPT__SLASH_Gv,
                          options::OPT__SLASH_Gregcall)) {
    unsigned DCCOptId = CCArg->getOption().getID();
    const char *DCCFlag = nullptr;
    bool ArchSupported = true;
    llvm::Triple::ArchType Arch = getToolChain().getArch();
    switch (DCCOptId) {
    case options::OPT__SLASH_Gd:
      DCCFlag = "-fdefault-calling-conv=cdecl";
      break;
    case options::OPT__SLASH_Gr:
      ArchSupported = Arch == llvm::Triple::x86;
      DCCFlag = "-fdefault-calling-conv=fastcall";
      break;
    case options::OPT__SLASH_Gz:
      ArchSupported = Arch == llvm::Triple::x86;
      DCCFlag = "-fdefault-calling-conv=stdcall";
      break;
    case options::OPT__SLASH_Gv:
      ArchSupported = Arch == llvm::Triple::x86 || Arch == llvm::Triple::x86_64;
      DCCFlag = "-fdefault-calling-conv=vectorcall";
      break;
    case options::OPT__SLASH_Gregcall:
      ArchSupported = Arch == llvm::Triple::x86 || Arch == llvm::Triple::x86_64;
      DCCFlag = "-fdefault-calling-conv=regcall";
      break;
    }

    // MSVC doesn't warn if /Gr or /Gz is used on x64, so we don't either.
    if (ArchSupported && DCCFlag)
      CmdArgs.push_back(DCCFlag);
  }

  if (Arg *A = Args.getLastArg(options::OPT_vtordisp_mode_EQ))
    A->render(Args, CmdArgs);

  if (!Args.hasArg(options::OPT_fdiagnostics_format_EQ)) {
    CmdArgs.push_back("-fdiagnostics-format");
    if (Args.hasArg(options::OPT__SLASH_fallback))
      CmdArgs.push_back("msvc-fallback");
    else
      CmdArgs.push_back("msvc");
  }

  if (Arg *A = Args.getLastArg(options::OPT__SLASH_guard)) {
    SmallVector<StringRef, 1> SplitArgs;
    StringRef(A->getValue()).split(SplitArgs, ",");
    bool Instrument = false;
    bool NoChecks = false;
    for (StringRef Arg : SplitArgs) {
      if (Arg.equals_lower("cf"))
        Instrument = true;
      else if (Arg.equals_lower("cf-"))
        Instrument = false;
      else if (Arg.equals_lower("nochecks"))
        NoChecks = true;
      else if (Arg.equals_lower("nochecks-"))
        NoChecks = false;
      else
        D.Diag(diag::err_drv_invalid_value) << A->getSpelling() << Arg;
    }
    // Currently there's no support emitting CFG instrumentation; the flag only
    // emits the table of address-taken functions.
    if (Instrument || NoChecks)
      CmdArgs.push_back("-cfguard");
  }
}

visualstudio::Compiler *Clang::getCLFallback() const {
  if (!CLFallback)
    CLFallback.reset(new visualstudio::Compiler(getToolChain()));
  return CLFallback.get();
}


const char *Clang::getBaseInputName(const ArgList &Args,
                                    const InputInfo &Input) {
  return Args.MakeArgString(llvm::sys::path::filename(Input.getBaseInput()));
}

const char *Clang::getBaseInputStem(const ArgList &Args,
                                    const InputInfoList &Inputs) {
  const char *Str = getBaseInputName(Args, Inputs[0]);

  if (const char *End = strrchr(Str, '.'))
    return Args.MakeArgString(std::string(Str, End));

  return Str;
}

const char *Clang::getDependencyFileName(const ArgList &Args,
                                         const InputInfoList &Inputs) {
  // FIXME: Think about this more.
  std::string Res;

  if (Arg *OutputOpt = Args.getLastArg(options::OPT_o)) {
    std::string Str(OutputOpt->getValue());
    Res = Str.substr(0, Str.rfind('.'));
  } else {
    Res = getBaseInputStem(Args, Inputs);
  }
  return Args.MakeArgString(Res + ".d");
}

// Begin ClangAs

void ClangAs::AddMIPSTargetArgs(const ArgList &Args,
                                ArgStringList &CmdArgs) const {
  StringRef CPUName;
  StringRef ABIName;
  const llvm::Triple &Triple = getToolChain().getTriple();
  mips::getMipsCPUAndABI(Args, Triple, CPUName, ABIName);

  CmdArgs.push_back("-target-abi");
  CmdArgs.push_back(ABIName.data());
}

void ClangAs::AddX86TargetArgs(const ArgList &Args,
                               ArgStringList &CmdArgs) const {
  if (Arg *A = Args.getLastArg(options::OPT_masm_EQ)) {
    StringRef Value = A->getValue();
    if (Value == "intel" || Value == "att") {
      CmdArgs.push_back("-mllvm");
      CmdArgs.push_back(Args.MakeArgString("-x86-asm-syntax=" + Value));
    } else {
      getToolChain().getDriver().Diag(diag::err_drv_unsupported_option_argument)
          << A->getOption().getName() << Value;
    }
  }
}

void ClangAs::ConstructJob(Compilation &C, const JobAction &JA,
                           const InputInfo &Output, const InputInfoList &Inputs,
                           const ArgList &Args,
                           const char *LinkingOutput) const {
  ArgStringList CmdArgs;

  assert(Inputs.size() == 1 && "Unexpected number of inputs.");
  const InputInfo &Input = Inputs[0];

  const llvm::Triple &Triple = getToolChain().getEffectiveTriple();
  const std::string &TripleStr = Triple.getTriple();
  const auto &D = getToolChain().getDriver();

  // Don't warn about "clang -w -c foo.s"
  Args.ClaimAllArgs(options::OPT_w);
  // and "clang -emit-llvm -c foo.s"
  Args.ClaimAllArgs(options::OPT_emit_llvm);

  claimNoWarnArgs(Args);

  // Invoke ourselves in -cc1as mode.
  //
  // FIXME: Implement custom jobs for internal actions.
  CmdArgs.push_back("-cc1as");

  // Add the "effective" target triple.
  CmdArgs.push_back("-triple");
  CmdArgs.push_back(Args.MakeArgString(TripleStr));

  // Set the output mode, we currently only expect to be used as a real
  // assembler.
  CmdArgs.push_back("-filetype");
  CmdArgs.push_back("obj");

  // Set the main file name, so that debug info works even with
  // -save-temps or preprocessed assembly.
  CmdArgs.push_back("-main-file-name");
  CmdArgs.push_back(Clang::getBaseInputName(Args, Input));

  // Add the target cpu
  std::string CPU = getCPUName(Args, Triple, /*FromAs*/ true);
  if (!CPU.empty()) {
    CmdArgs.push_back("-target-cpu");
    CmdArgs.push_back(Args.MakeArgString(CPU));
  }

  // Add the target features
  getTargetFeatures(getToolChain(), Triple, Args, CmdArgs, true);

  // Ignore explicit -force_cpusubtype_ALL option.
  (void)Args.hasArg(options::OPT_force__cpusubtype__ALL);

  // Pass along any -I options so we get proper .include search paths.
  Args.AddAllArgs(CmdArgs, options::OPT_I_Group);

  // Determine the original source input.
  const Action *SourceAction = &JA;
  while (SourceAction->getKind() != Action::InputClass) {
    assert(!SourceAction->getInputs().empty() && "unexpected root action!");
    SourceAction = SourceAction->getInputs()[0];
  }

  // Forward -g and handle debug info related flags, assuming we are dealing
  // with an actual assembly file.
  bool WantDebug = false;
  unsigned DwarfVersion = 0;
  Args.ClaimAllArgs(options::OPT_g_Group);
  if (Arg *A = Args.getLastArg(options::OPT_g_Group)) {
    WantDebug = !A->getOption().matches(options::OPT_g0) &&
                !A->getOption().matches(options::OPT_ggdb0);
    if (WantDebug)
      DwarfVersion = DwarfVersionNum(A->getSpelling());
  }
  if (DwarfVersion == 0)
    DwarfVersion = getToolChain().GetDefaultDwarfVersion();

  codegenoptions::DebugInfoKind DebugInfoKind = codegenoptions::NoDebugInfo;

  if (SourceAction->getType() == types::TY_Asm ||
      SourceAction->getType() == types::TY_PP_Asm) {
    // You might think that it would be ok to set DebugInfoKind outside of
    // the guard for source type, however there is a test which asserts
    // that some assembler invocation receives no -debug-info-kind,
    // and it's not clear whether that test is just overly restrictive.
    DebugInfoKind = (WantDebug ? codegenoptions::LimitedDebugInfo
                               : codegenoptions::NoDebugInfo);
    // Add the -fdebug-compilation-dir flag if needed.
    addDebugCompDirArg(Args, CmdArgs);

    addDebugPrefixMapArg(getToolChain().getDriver(), Args, CmdArgs);

    // Set the AT_producer to the clang version when using the integrated
    // assembler on assembly source files.
    CmdArgs.push_back("-dwarf-debug-producer");
    CmdArgs.push_back(Args.MakeArgString(getClangFullVersion()));

    // And pass along -I options
    Args.AddAllArgs(CmdArgs, options::OPT_I);
  }
  RenderDebugEnablingArgs(Args, CmdArgs, DebugInfoKind, DwarfVersion,
                          llvm::DebuggerKind::Default);
  RenderDebugInfoCompressionArgs(Args, CmdArgs, D, getToolChain());


  // Handle -fPIC et al -- the relocation-model affects the assembler
  // for some targets.
  llvm::Reloc::Model RelocationModel;
  unsigned PICLevel;
  bool IsPIE;
  std::tie(RelocationModel, PICLevel, IsPIE) =
      ParsePICArgs(getToolChain(), Args);

  const char *RMName = RelocationModelName(RelocationModel);
  if (RMName) {
    CmdArgs.push_back("-mrelocation-model");
    CmdArgs.push_back(RMName);
  }

  // Optionally embed the -cc1as level arguments into the debug info, for build
  // analysis.
  if (getToolChain().UseDwarfDebugFlags()) {
    ArgStringList OriginalArgs;
    for (const auto &Arg : Args)
      Arg->render(Args, OriginalArgs);

    SmallString<256> Flags;
    const char *Exec = getToolChain().getDriver().getClangProgramPath();
    Flags += Exec;
    for (const char *OriginalArg : OriginalArgs) {
      SmallString<128> EscapedArg;
      EscapeSpacesAndBackslashes(OriginalArg, EscapedArg);
      Flags += " ";
      Flags += EscapedArg;
    }
    CmdArgs.push_back("-dwarf-debug-flags");
    CmdArgs.push_back(Args.MakeArgString(Flags));
  }

  // FIXME: Add -static support, once we have it.

  // Add target specific flags.
  switch (getToolChain().getArch()) {
  default:
    break;

  case llvm::Triple::mips:
  case llvm::Triple::mipsel:
  case llvm::Triple::mips64:
  case llvm::Triple::mips64el:
    AddMIPSTargetArgs(Args, CmdArgs);
    break;

  case llvm::Triple::x86:
  case llvm::Triple::x86_64:
    AddX86TargetArgs(Args, CmdArgs);
    break;

  case llvm::Triple::arm:
  case llvm::Triple::armeb:
  case llvm::Triple::thumb:
  case llvm::Triple::thumbeb:
    // This isn't in AddARMTargetArgs because we want to do this for assembly
    // only, not C/C++.
    if (Args.hasFlag(options::OPT_mdefault_build_attributes,
                     options::OPT_mno_default_build_attributes, true)) {
        CmdArgs.push_back("-mllvm");
        CmdArgs.push_back("-arm-add-build-attributes");
    }
    break;
  }

  // Consume all the warning flags. Usually this would be handled more
  // gracefully by -cc1 (warning about unknown warning flags, etc) but -cc1as
  // doesn't handle that so rather than warning about unused flags that are
  // actually used, we'll lie by omission instead.
  // FIXME: Stop lying and consume only the appropriate driver flags
  Args.ClaimAllArgs(options::OPT_W_Group);

  CollectArgsForIntegratedAssembler(C, Args, CmdArgs,
                                    getToolChain().getDriver());

  Args.AddAllArgs(CmdArgs, options::OPT_mllvm);

  assert(Output.isFilename() && "Unexpected lipo output.");
  CmdArgs.push_back("-o");
  CmdArgs.push_back(Output.getFilename());

  const llvm::Triple &T = getToolChain().getTriple();
  Arg *A;
  if ((getDebugFissionKind(D, Args, A) == DwarfFissionKind::Split) &&
      (T.isOSLinux() || T.isOSFuchsia())) {
    CmdArgs.push_back("-split-dwarf-file");
    CmdArgs.push_back(SplitDebugName(Args, Input, Output));
  }

  assert(Input.isFilename() && "Invalid input.");
  CmdArgs.push_back(Input.getFilename());

  const char *Exec = getToolChain().getDriver().getClangProgramPath();
  C.addCommand(llvm::make_unique<Command>(JA, *this, Exec, CmdArgs, Inputs));
}

// Begin OffloadBundler

void OffloadBundler::ConstructJob(Compilation &C, const JobAction &JA,
                                  const InputInfo &Output,
                                  const InputInfoList &Inputs,
                                  const llvm::opt::ArgList &TCArgs,
                                  const char *LinkingOutput) const {
  // The version with only one output is expected to refer to a bundling job.
  assert(isa<OffloadBundlingJobAction>(JA) && "Expecting bundling job!");

  // The bundling command looks like this:
  // clang-offload-bundler -type=bc
  //   -targets=host-triple,openmp-triple1,openmp-triple2
  //   -outputs=input_file
  //   -inputs=unbundle_file_host,unbundle_file_tgt1,unbundle_file_tgt2"

  ArgStringList CmdArgs;

  // Get the type.
  CmdArgs.push_back(TCArgs.MakeArgString(
      Twine("-type=") + types::getTypeTempSuffix(Output.getType())));

  assert(JA.getInputs().size() == Inputs.size() &&
         "Not have inputs for all dependence actions??");

  // Get the targets.
  SmallString<128> Triples;
  Triples += "-targets=";
  for (unsigned I = 0; I < Inputs.size(); ++I) {
    if (I)
      Triples += ',';

    // Find ToolChain for this input.
    Action::OffloadKind CurKind = Action::OFK_Host;
    const ToolChain *CurTC = &getToolChain();
    const Action *CurDep = JA.getInputs()[I];

    if (const auto *OA = dyn_cast<OffloadAction>(CurDep)) {
      CurTC = nullptr;
      OA->doOnEachDependence([&](Action *A, const ToolChain *TC, const char *) {
        assert(CurTC == nullptr && "Expected one dependence!");
        CurKind = A->getOffloadingDeviceKind();
        CurTC = TC;
      });
    }
    Triples += Action::GetOffloadKindName(CurKind);
    Triples += '-';
    Triples += CurTC->getTriple().normalize();
    if (CurKind == Action::OFK_HIP && CurDep->getOffloadingArch()) {
      Triples += '-';
      Triples += CurDep->getOffloadingArch();
    }
  }
  CmdArgs.push_back(TCArgs.MakeArgString(Triples));

  // Get bundled file command.
  CmdArgs.push_back(
      TCArgs.MakeArgString(Twine("-outputs=") + Output.getFilename()));

  // Get unbundled files command.
  SmallString<128> UB;
  UB += "-inputs=";
  for (unsigned I = 0; I < Inputs.size(); ++I) {
    if (I)
      UB += ',';

    // Find ToolChain for this input.
    const ToolChain *CurTC = &getToolChain();
    if (const auto *OA = dyn_cast<OffloadAction>(JA.getInputs()[I])) {
      CurTC = nullptr;
      OA->doOnEachDependence([&](Action *, const ToolChain *TC, const char *) {
        assert(CurTC == nullptr && "Expected one dependence!");
        CurTC = TC;
      });
    }
    UB += CurTC->getInputFilename(Inputs[I]);
  }
  CmdArgs.push_back(TCArgs.MakeArgString(UB));

  // All the inputs are encoded as commands.
  C.addCommand(llvm::make_unique<Command>(
      JA, *this,
      TCArgs.MakeArgString(getToolChain().GetProgramPath(getShortName())),
      CmdArgs, None));
}

void OffloadBundler::ConstructJobMultipleOutputs(
    Compilation &C, const JobAction &JA, const InputInfoList &Outputs,
    const InputInfoList &Inputs, const llvm::opt::ArgList &TCArgs,
    const char *LinkingOutput) const {
  // The version with multiple outputs is expected to refer to a unbundling job.
  auto &UA = cast<OffloadUnbundlingJobAction>(JA);

  // The unbundling command looks like this:
  // clang-offload-bundler -type=bc
  //   -targets=host-triple,openmp-triple1,openmp-triple2
  //   -inputs=input_file
  //   -outputs=unbundle_file_host,unbundle_file_tgt1,unbundle_file_tgt2"
  //   -unbundle

  ArgStringList CmdArgs;

  assert(Inputs.size() == 1 && "Expecting to unbundle a single file!");
  InputInfo Input = Inputs.front();

  // Get the type.
  CmdArgs.push_back(TCArgs.MakeArgString(
      Twine("-type=") + types::getTypeTempSuffix(Input.getType())));

  // Get the targets.
  SmallString<128> Triples;
  Triples += "-targets=";
  auto DepInfo = UA.getDependentActionsInfo();
  for (unsigned I = 0; I < DepInfo.size(); ++I) {
    if (I)
      Triples += ',';

    auto &Dep = DepInfo[I];
    Triples += Action::GetOffloadKindName(Dep.DependentOffloadKind);
    Triples += '-';
    Triples += Dep.DependentToolChain->getTriple().normalize();
    if (Dep.DependentOffloadKind == Action::OFK_HIP &&
        !Dep.DependentBoundArch.empty()) {
      Triples += '-';
      Triples += Dep.DependentBoundArch;
    }
  }

  CmdArgs.push_back(TCArgs.MakeArgString(Triples));

  // Get bundled file command.
  CmdArgs.push_back(
      TCArgs.MakeArgString(Twine("-inputs=") + Input.getFilename()));

  // Get unbundled files command.
  SmallString<128> UB;
  UB += "-outputs=";
  for (unsigned I = 0; I < Outputs.size(); ++I) {
    if (I)
      UB += ',';
    UB += DepInfo[I].DependentToolChain->getInputFilename(Outputs[I]);
  }
  CmdArgs.push_back(TCArgs.MakeArgString(UB));
  CmdArgs.push_back("-unbundle");

  // All the inputs are encoded as commands.
  C.addCommand(llvm::make_unique<Command>(
      JA, *this,
      TCArgs.MakeArgString(getToolChain().GetProgramPath(getShortName())),
      CmdArgs, None));
}<|MERGE_RESOLUTION|>--- conflicted
+++ resolved
@@ -3973,15 +3973,9 @@
   else
     EmitCodeView = Args.hasArg(options::OPT_gcodeview);
 
-<<<<<<< HEAD
-  const Arg *SplitDWARFArg = nullptr;
-  RenderDebugOptions(TC, D, RawTriple, Args, EmitCodeView,
-                     IsWindowsMSVC, IsHCCKernelPath, CmdArgs, DebugInfoKind, SplitDWARFArg);
-=======
   DwarfFissionKind DwarfFission;
-  RenderDebugOptions(TC, D, RawTriple, Args, EmitCodeView, IsWindowsMSVC,
+  RenderDebugOptions(TC, D, RawTriple, Args, EmitCodeView, IsWindowsMSVC, IsHCCKernelPath,
                      CmdArgs, DebugInfoKind, DwarfFission);
->>>>>>> 1697c8a6
 
   // Add the split debug info name to the command lines here so we
   // can propagate it to the backend.
