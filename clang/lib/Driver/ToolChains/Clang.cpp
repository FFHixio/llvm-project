--- conflicted
+++ resolved
@@ -4069,7 +4069,6 @@
     CmdArgs.push_back(Args.MakeArgString(NormalizedTriple));
   }
 
-<<<<<<< HEAD
   // Make sure host triple is specified for HCC kernel compilation path
   bool IsHCCKernelPath = JA.ContainsActions(Action::BackendJobClass, types::TY_PP_CXX_AMP) ||
                          JA.ContainsActions(Action::BackendJobClass, types::TY_PP_CXX_AMP_CPU);
@@ -4083,10 +4082,9 @@
     CmdArgs.push_back("-aux-triple");
     CmdArgs.push_back(Args.MakeArgString(NormalizedTriple));
   }
-=======
+
   if (Args.hasFlag(options::OPT_fsycl, options::OPT_fno_sycl, false))
     CmdArgs.push_back("-fsycl-is-device");
->>>>>>> f3671017
 
   if (IsOpenMPDevice) {
     // We have to pass the triple of the host if compiling for an OpenMP device.
