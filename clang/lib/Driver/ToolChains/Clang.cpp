--- conflicted
+++ resolved
@@ -4393,12 +4393,6 @@
 
   // Discard value names in assert builds unless otherwise specified.
   if (Args.hasFlag(options::OPT_fdiscard_value_names,
-<<<<<<< HEAD
-                   options::OPT_fno_discard_value_names, !IsAssertBuild))
-      
-    if (!Args.hasArg(options::OPT_hc_mode))
-       CmdArgs.push_back("-discard-value-names");
-=======
                    options::OPT_fno_discard_value_names, !IsAssertBuild)) {
     if (Args.hasArg(options::OPT_fdiscard_value_names) &&
         (std::any_of(Inputs.begin(), Inputs.end(),
@@ -4407,9 +4401,9 @@
                      }))) {
       D.Diag(diag::warn_ignoring_fdiscard_for_bitcode);
     }
-    CmdArgs.push_back("-discard-value-names");
-  }
->>>>>>> 7a27ed06
+    if (!Args.hasArg(options::OPT_hc_mode))
+      CmdArgs.push_back("-discard-value-names");
+  }
 
   // Set the main file name, so that debug info works even with
   // -save-temps.
