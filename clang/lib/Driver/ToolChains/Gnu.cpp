--- conflicted
+++ resolved
@@ -342,8 +342,6 @@
       !Args.hasArg(options::OPT_static_pie);
 }
 
-<<<<<<< HEAD
-
 void tools::gnutools::Linker::ConstructLinkerJob(Compilation &C,
                                     const JobAction &JA,
                                     const InputInfo &Output,
@@ -353,19 +351,6 @@
                                     ArgStringList &CmdArgs) const {
   const toolchains::Linux &ToolChain =
       static_cast<const toolchains::Linux &>(getToolChain());
-=======
-void tools::gnutools::Linker::ConstructJob(Compilation &C, const JobAction &JA,
-                                           const InputInfo &Output,
-                                           const InputInfoList &Inputs,
-                                           const ArgList &Args,
-                                           const char *LinkingOutput) const {
-  // FIXME: The Linker class constructor takes a ToolChain and not a
-  // Generic_ELF, so the static_cast might return a reference to a invalid
-  // instance (see PR45061). Ideally, the Linker constructor needs to take a
-  // Generic_ELF instead.
-  const toolchains::Generic_ELF &ToolChain =
-      static_cast<const toolchains::Generic_ELF &>(getToolChain());
->>>>>>> bd56fa5c
   const Driver &D = ToolChain.getDriver();
 
   const llvm::Triple &Triple = getToolChain().getEffectiveTriple();
