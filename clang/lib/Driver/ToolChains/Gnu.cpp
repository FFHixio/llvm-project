--- conflicted
+++ resolved
@@ -637,7 +637,6 @@
                      *this);
 }
 
-<<<<<<< HEAD
 void tools::gnutools::Linker::ConstructJob(Compilation &C,
                                     const JobAction &JA,
                                     const InputInfo &Output,
@@ -661,19 +660,15 @@
     this->ConstructLinkerJob(C, JA, Output, Inputs, Args, LinkingOutput, CmdArgs);
 
     const char *Exec = Args.MakeArgString(getToolChain().GetProgramPath("clamp-link"));
-    C.addCommand(llvm::make_unique<Command>(JA, *this, Exec, CmdArgs, Inputs));
+    C.addCommand(std::make_unique<Command>(JA, *this, Exec, CmdArgs, Inputs));
   } else {
     ArgStringList CmdArgs;
 
     ConstructLinkerJob(C, JA, Output, Inputs, Args, LinkingOutput, CmdArgs);
 
     const char *Exec = Args.MakeArgString(getToolChain().GetLinkerPath());
-    C.addCommand(llvm::make_unique<Command>(JA, *this, Exec, CmdArgs, Inputs));
-  }
-=======
-  const char *Exec = Args.MakeArgString(ToolChain.GetLinkerPath());
-  C.addCommand(std::make_unique<Command>(JA, *this, Exec, CmdArgs, Inputs));
->>>>>>> 01394687
+    C.addCommand(std::make_unique<Command>(JA, *this, Exec, CmdArgs, Inputs));
+  }
 }
 
 void tools::gnutools::Assembler::ConstructJob(Compilation &C,
