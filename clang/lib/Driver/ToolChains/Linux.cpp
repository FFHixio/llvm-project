//===--- Linux.h - Linux ToolChain Implementations --------------*- C++ -*-===//
//
// Part of the LLVM Project, under the Apache License v2.0 with LLVM Exceptions.
// See https://llvm.org/LICENSE.txt for license information.
// SPDX-License-Identifier: Apache-2.0 WITH LLVM-exception
//
//===----------------------------------------------------------------------===//

#include "Linux.h"
#include "Arch/ARM.h"
#include "Arch/Mips.h"
#include "Arch/PPC.h"
#include "Arch/RISCV.h"
#include "CommonArgs.h"
#include "clang/Config/config.h"
#include "clang/Driver/Distro.h"
#include "clang/Driver/Driver.h"
#include "clang/Driver/Options.h"
#include "clang/Driver/SanitizerArgs.h"
#include "llvm/Option/ArgList.h"
#include "llvm/ProfileData/InstrProf.h"
#include "llvm/Support/Path.h"
#include "llvm/Support/ScopedPrinter.h"
#include "llvm/Support/VirtualFileSystem.h"
#include <system_error>

using namespace clang::driver;
using namespace clang::driver::toolchains;
using namespace clang;
using namespace llvm::opt;

using tools::addPathIfExists;

/// Get our best guess at the multiarch triple for a target.
///
/// Debian-based systems are starting to use a multiarch setup where they use
/// a target-triple directory in the library and header search paths.
/// Unfortunately, this triple does not align with the vanilla target triple,
/// so we provide a rough mapping here.
std::string Linux::getMultiarchTriple(const Driver &D,
                                      const llvm::Triple &TargetTriple,
                                      StringRef SysRoot) const {
  llvm::Triple::EnvironmentType TargetEnvironment =
      TargetTriple.getEnvironment();
  bool IsAndroid = TargetTriple.isAndroid();
  bool IsMipsR6 = TargetTriple.getSubArch() == llvm::Triple::MipsSubArch_r6;
  bool IsMipsN32Abi = TargetTriple.getEnvironment() == llvm::Triple::GNUABIN32;

  // For most architectures, just use whatever we have rather than trying to be
  // clever.
  switch (TargetTriple.getArch()) {
  default:
    break;

  // We use the existence of '/lib/<triple>' as a directory to detect some
  // common linux triples that don't quite match the Clang triple for both
  // 32-bit and 64-bit targets. Multiarch fixes its install triples to these
  // regardless of what the actual target triple is.
  case llvm::Triple::arm:
  case llvm::Triple::thumb:
    if (IsAndroid) {
      return "arm-linux-androideabi";
    } else if (TargetEnvironment == llvm::Triple::GNUEABIHF) {
      if (D.getVFS().exists(SysRoot + "/lib/arm-linux-gnueabihf"))
        return "arm-linux-gnueabihf";
    } else {
      if (D.getVFS().exists(SysRoot + "/lib/arm-linux-gnueabi"))
        return "arm-linux-gnueabi";
    }
    break;
  case llvm::Triple::armeb:
  case llvm::Triple::thumbeb:
    if (TargetEnvironment == llvm::Triple::GNUEABIHF) {
      if (D.getVFS().exists(SysRoot + "/lib/armeb-linux-gnueabihf"))
        return "armeb-linux-gnueabihf";
    } else {
      if (D.getVFS().exists(SysRoot + "/lib/armeb-linux-gnueabi"))
        return "armeb-linux-gnueabi";
    }
    break;
  case llvm::Triple::x86:
    if (IsAndroid)
      return "i686-linux-android";
    if (D.getVFS().exists(SysRoot + "/lib/i386-linux-gnu"))
      return "i386-linux-gnu";
    break;
  case llvm::Triple::x86_64:
    if (IsAndroid)
      return "x86_64-linux-android";
    // We don't want this for x32, otherwise it will match x86_64 libs
    if (TargetEnvironment != llvm::Triple::GNUX32 &&
        D.getVFS().exists(SysRoot + "/lib/x86_64-linux-gnu"))
      return "x86_64-linux-gnu";
    break;
  case llvm::Triple::aarch64:
    if (IsAndroid)
      return "aarch64-linux-android";
    if (D.getVFS().exists(SysRoot + "/lib/aarch64-linux-gnu"))
      return "aarch64-linux-gnu";
    break;
  case llvm::Triple::aarch64_be:
    if (D.getVFS().exists(SysRoot + "/lib/aarch64_be-linux-gnu"))
      return "aarch64_be-linux-gnu";
    break;

  case llvm::Triple::m68k:
    if (D.getVFS().exists(SysRoot + "/lib/m68k-linux-gnu"))
      return "m68k-linux-gnu";
    break;

  case llvm::Triple::mips: {
    std::string MT = IsMipsR6 ? "mipsisa32r6-linux-gnu" : "mips-linux-gnu";
    if (D.getVFS().exists(SysRoot + "/lib/" + MT))
      return MT;
    break;
  }
  case llvm::Triple::mipsel: {
    if (IsAndroid)
      return "mipsel-linux-android";
    std::string MT = IsMipsR6 ? "mipsisa32r6el-linux-gnu" : "mipsel-linux-gnu";
    if (D.getVFS().exists(SysRoot + "/lib/" + MT))
      return MT;
    break;
  }
  case llvm::Triple::mips64: {
    std::string MT = std::string(IsMipsR6 ? "mipsisa64r6" : "mips64") +
                     "-linux-" + (IsMipsN32Abi ? "gnuabin32" : "gnuabi64");
    if (D.getVFS().exists(SysRoot + "/lib/" + MT))
      return MT;
    if (D.getVFS().exists(SysRoot + "/lib/mips64-linux-gnu"))
      return "mips64-linux-gnu";
    break;
  }
  case llvm::Triple::mips64el: {
    if (IsAndroid)
      return "mips64el-linux-android";
    std::string MT = std::string(IsMipsR6 ? "mipsisa64r6el" : "mips64el") +
                     "-linux-" + (IsMipsN32Abi ? "gnuabin32" : "gnuabi64");
    if (D.getVFS().exists(SysRoot + "/lib/" + MT))
      return MT;
    if (D.getVFS().exists(SysRoot + "/lib/mips64el-linux-gnu"))
      return "mips64el-linux-gnu";
    break;
  }
  case llvm::Triple::ppc:
    if (D.getVFS().exists(SysRoot + "/lib/powerpc-linux-gnuspe"))
      return "powerpc-linux-gnuspe";
    if (D.getVFS().exists(SysRoot + "/lib/powerpc-linux-gnu"))
      return "powerpc-linux-gnu";
    break;
  case llvm::Triple::ppcle:
    if (D.getVFS().exists(SysRoot + "/lib/powerpcle-linux-gnu"))
      return "powerpcle-linux-gnu";
    break;
  case llvm::Triple::ppc64:
    if (D.getVFS().exists(SysRoot + "/lib/powerpc64-linux-gnu"))
      return "powerpc64-linux-gnu";
    break;
  case llvm::Triple::ppc64le:
    if (D.getVFS().exists(SysRoot + "/lib/powerpc64le-linux-gnu"))
      return "powerpc64le-linux-gnu";
    break;
  case llvm::Triple::sparc:
    if (D.getVFS().exists(SysRoot + "/lib/sparc-linux-gnu"))
      return "sparc-linux-gnu";
    break;
  case llvm::Triple::sparcv9:
    if (D.getVFS().exists(SysRoot + "/lib/sparc64-linux-gnu"))
      return "sparc64-linux-gnu";
    break;
  case llvm::Triple::systemz:
    if (D.getVFS().exists(SysRoot + "/lib/s390x-linux-gnu"))
      return "s390x-linux-gnu";
    break;
  }
  return TargetTriple.str();
}

static StringRef getOSLibDir(const llvm::Triple &Triple, const ArgList &Args) {
  if (Triple.isMIPS()) {
    if (Triple.isAndroid()) {
      StringRef CPUName;
      StringRef ABIName;
      tools::mips::getMipsCPUAndABI(Args, Triple, CPUName, ABIName);
      if (CPUName == "mips32r6")
        return "libr6";
      if (CPUName == "mips32r2")
        return "libr2";
    }
    // lib32 directory has a special meaning on MIPS targets.
    // It contains N32 ABI binaries. Use this folder if produce
    // code for N32 ABI only.
    if (tools::mips::hasMipsAbiArg(Args, "n32"))
      return "lib32";
    return Triple.isArch32Bit() ? "lib" : "lib64";
  }

  // It happens that only x86, PPC and SPARC use the 'lib32' variant of
  // oslibdir, and using that variant while targeting other architectures causes
  // problems because the libraries are laid out in shared system roots that
  // can't cope with a 'lib32' library search path being considered. So we only
  // enable them when we know we may need it.
  //
  // FIXME: This is a bit of a hack. We should really unify this code for
  // reasoning about oslibdir spellings with the lib dir spellings in the
  // GCCInstallationDetector, but that is a more significant refactoring.
  if (Triple.getArch() == llvm::Triple::x86 || Triple.isPPC32() ||
      Triple.getArch() == llvm::Triple::sparc)
    return "lib32";

  if (Triple.getArch() == llvm::Triple::x86_64 &&
      Triple.getEnvironment() == llvm::Triple::GNUX32)
    return "libx32";

  if (Triple.getArch() == llvm::Triple::riscv32)
    return "lib32";

  return Triple.isArch32Bit() ? "lib" : "lib64";
}

Linux::Linux(const Driver &D, const llvm::Triple &Triple, const ArgList &Args)
    : Generic_ELF(D, Triple, Args) {
  GCCInstallation.init(Triple, Args);
  Multilibs = GCCInstallation.getMultilibs();
  SelectedMultilib = GCCInstallation.getMultilib();
  llvm::Triple::ArchType Arch = Triple.getArch();
  std::string SysRoot = computeSysRoot();
  ToolChain::path_list &PPaths = getProgramPaths();

  Generic_GCC::PushPPaths(PPaths);

  Distro Distro(D.getVFS(), Triple);

  if (Distro.IsAlpineLinux() || Triple.isAndroid()) {
    ExtraOpts.push_back("-z");
    ExtraOpts.push_back("now");
  }

  if (Distro.IsOpenSUSE() || Distro.IsUbuntu() || Distro.IsAlpineLinux() ||
      Triple.isAndroid()) {
    ExtraOpts.push_back("-z");
    ExtraOpts.push_back("relro");
  }

  // Android ARM/AArch64 use max-page-size=4096 to reduce VMA usage. Note, lld
  // from 11 onwards default max-page-size to 65536 for both ARM and AArch64.
  if ((Triple.isARM() || Triple.isAArch64()) && Triple.isAndroid()) {
    ExtraOpts.push_back("-z");
    ExtraOpts.push_back("max-page-size=4096");
  }

  if (GCCInstallation.getParentLibPath().find("opt/rh/devtoolset") !=
      StringRef::npos)
    // With devtoolset on RHEL, we want to add a bin directory that is relative
    // to the detected gcc install, because if we are using devtoolset gcc then
    // we want to use other tools from devtoolset (e.g. ld) instead of the
    // standard system tools.
    PPaths.push_back(Twine(GCCInstallation.getParentLibPath() +
                     "/../bin").str());

  if (Arch == llvm::Triple::arm || Arch == llvm::Triple::thumb)
    ExtraOpts.push_back("-X");

  const bool IsAndroid = Triple.isAndroid();
  const bool IsMips = Triple.isMIPS();
  const bool IsHexagon = Arch == llvm::Triple::hexagon;
  const bool IsRISCV = Triple.isRISCV();

  if (IsMips && !SysRoot.empty())
    ExtraOpts.push_back("--sysroot=" + SysRoot);

  // Do not use 'gnu' hash style for Mips targets because .gnu.hash
  // and the MIPS ABI require .dynsym to be sorted in different ways.
  // .gnu.hash needs symbols to be grouped by hash code whereas the MIPS
  // ABI requires a mapping between the GOT and the symbol table.
  // Android loader does not support .gnu.hash until API 23.
  // Hexagon linker/loader does not support .gnu.hash
  if (!IsMips && !IsHexagon) {
    if (Distro.IsRedhat() || Distro.IsOpenSUSE() || Distro.IsAlpineLinux() ||
        (Distro.IsUbuntu() && Distro >= Distro::UbuntuMaverick) ||
        (IsAndroid && !Triple.isAndroidVersionLT(23)))
      ExtraOpts.push_back("--hash-style=gnu");

    if (Distro.IsDebian() || Distro.IsOpenSUSE() ||
        Distro == Distro::UbuntuLucid || Distro == Distro::UbuntuJaunty ||
        Distro == Distro::UbuntuKarmic ||
        (IsAndroid && Triple.isAndroidVersionLT(23)))
      ExtraOpts.push_back("--hash-style=both");
  }

#ifdef ENABLE_LINKER_BUILD_ID
  ExtraOpts.push_back("--build-id");
#endif

  if (IsAndroid || Distro.IsOpenSUSE())
    ExtraOpts.push_back("--enable-new-dtags");

  // The selection of paths to try here is designed to match the patterns which
  // the GCC driver itself uses, as this is part of the GCC-compatible driver.
  // This was determined by running GCC in a fake filesystem, creating all
  // possible permutations of these directories, and seeing which ones it added
  // to the link paths.
  path_list &Paths = getFilePaths();

  const std::string OSLibDir = std::string(getOSLibDir(Triple, Args));
  const std::string MultiarchTriple = getMultiarchTriple(D, Triple, SysRoot);

  Generic_GCC::AddMultilibPaths(D, SysRoot, OSLibDir, MultiarchTriple, Paths);

  addPathIfExists(D, SysRoot + "/lib/" + MultiarchTriple, Paths);
  addPathIfExists(D, SysRoot + "/lib/../" + OSLibDir, Paths);

  if (IsAndroid) {
    // Android sysroots contain a library directory for each supported OS
    // version as well as some unversioned libraries in the usual multiarch
    // directory.
    unsigned Major;
    unsigned Minor;
    unsigned Micro;
    Triple.getEnvironmentVersion(Major, Minor, Micro);
    addPathIfExists(D,
                    SysRoot + "/usr/lib/" + MultiarchTriple + "/" +
                        llvm::to_string(Major),
                    Paths);
  }

  addPathIfExists(D, SysRoot + "/usr/lib/" + MultiarchTriple, Paths);
  // 64-bit OpenEmbedded sysroots may not have a /usr/lib dir. So they cannot
  // find /usr/lib64 as it is referenced as /usr/lib/../lib64. So we handle
  // this here.
  if (Triple.getVendor() == llvm::Triple::OpenEmbedded &&
      Triple.isArch64Bit())
    addPathIfExists(D, SysRoot + "/usr/" + OSLibDir, Paths);
  else
    addPathIfExists(D, SysRoot + "/usr/lib/../" + OSLibDir, Paths);
  if (IsRISCV) {
    StringRef ABIName = tools::riscv::getRISCVABI(Args, Triple);
    addPathIfExists(D, SysRoot + "/" + OSLibDir + "/" + ABIName, Paths);
    addPathIfExists(D, SysRoot + "/usr/" + OSLibDir + "/" + ABIName, Paths);
  }

  Generic_GCC::AddMultiarchPaths(D, SysRoot, OSLibDir, Paths);

  // Similar to the logic for GCC above, if we are currently running Clang
  // inside of the requested system root, add its parent library path to those
  // searched.
  // FIXME: It's not clear whether we should use the driver's installed
  // directory ('Dir' below) or the ResourceDir.
  if (StringRef(D.Dir).startswith(SysRoot))
    addPathIfExists(D, D.Dir + "/../lib", Paths);

  addPathIfExists(D, SysRoot + "/lib", Paths);
  addPathIfExists(D, SysRoot + "/usr/lib", Paths);
}

ToolChain::RuntimeLibType Linux::GetDefaultRuntimeLibType() const {
  if (getTriple().isAndroid())
    return ToolChain::RLT_CompilerRT;
  return Generic_ELF::GetDefaultRuntimeLibType();
}

ToolChain::CXXStdlibType Linux::GetDefaultCXXStdlibType() const {
  if (getTriple().isAndroid())
    return ToolChain::CST_Libcxx;
  return ToolChain::CST_Libstdcxx;
}

bool Linux::HasNativeLLVMSupport() const { return true; }

Tool *Linux::buildLinker() const { return new tools::gnutools::Linker(*this); }

Tool *Linux::buildStaticLibTool() const {
  return new tools::gnutools::StaticLibTool(*this);
}

Tool *Linux::buildAssembler() const {
  return new tools::gnutools::Assembler(*this);
}

std::string Linux::computeSysRoot() const {
  if (!getDriver().SysRoot.empty())
    return getDriver().SysRoot;

  if (getTriple().isAndroid()) {
    // Android toolchains typically include a sysroot at ../sysroot relative to
    // the clang binary.
    const StringRef ClangDir = getDriver().getInstalledDir();
    std::string AndroidSysRootPath = (ClangDir + "/../sysroot").str();
    if (getVFS().exists(AndroidSysRootPath))
      return AndroidSysRootPath;
  }

  if (!GCCInstallation.isValid() || !getTriple().isMIPS())
    return std::string();

  // Standalone MIPS toolchains use different names for sysroot folder
  // and put it into different places. Here we try to check some known
  // variants.

  const StringRef InstallDir = GCCInstallation.getInstallPath();
  const StringRef TripleStr = GCCInstallation.getTriple().str();
  const Multilib &Multilib = GCCInstallation.getMultilib();

  std::string Path =
      (InstallDir + "/../../../../" + TripleStr + "/libc" + Multilib.osSuffix())
          .str();

  if (getVFS().exists(Path))
    return Path;

  Path = (InstallDir + "/../../../../sysroot" + Multilib.osSuffix()).str();

  if (getVFS().exists(Path))
    return Path;

  return std::string();
}

std::string Linux::getDynamicLinker(const ArgList &Args) const {
  const llvm::Triple::ArchType Arch = getArch();
  const llvm::Triple &Triple = getTriple();

  const Distro Distro(getDriver().getVFS(), Triple);

  if (Triple.isAndroid())
    return Triple.isArch64Bit() ? "/system/bin/linker64" : "/system/bin/linker";

  if (Triple.isMusl()) {
    std::string ArchName;
    bool IsArm = false;

    switch (Arch) {
    case llvm::Triple::arm:
    case llvm::Triple::thumb:
      ArchName = "arm";
      IsArm = true;
      break;
    case llvm::Triple::armeb:
    case llvm::Triple::thumbeb:
      ArchName = "armeb";
      IsArm = true;
      break;
    default:
      ArchName = Triple.getArchName().str();
    }
    if (IsArm &&
        (Triple.getEnvironment() == llvm::Triple::MuslEABIHF ||
         tools::arm::getARMFloatABI(*this, Args) == tools::arm::FloatABI::Hard))
      ArchName += "hf";

    return "/lib/ld-musl-" + ArchName + ".so.1";
  }

  std::string LibDir;
  std::string Loader;

  switch (Arch) {
  default:
    llvm_unreachable("unsupported architecture");

  case llvm::Triple::aarch64:
    LibDir = "lib";
    Loader = "ld-linux-aarch64.so.1";
    break;
  case llvm::Triple::aarch64_be:
    LibDir = "lib";
    Loader = "ld-linux-aarch64_be.so.1";
    break;
  case llvm::Triple::arm:
  case llvm::Triple::thumb:
  case llvm::Triple::armeb:
  case llvm::Triple::thumbeb: {
    const bool HF =
        Triple.getEnvironment() == llvm::Triple::GNUEABIHF ||
        tools::arm::getARMFloatABI(*this, Args) == tools::arm::FloatABI::Hard;

    LibDir = "lib";
    Loader = HF ? "ld-linux-armhf.so.3" : "ld-linux.so.3";
    break;
  }
  case llvm::Triple::m68k:
    LibDir = "lib";
    Loader = "ld.so.1";
    break;
  case llvm::Triple::mips:
  case llvm::Triple::mipsel:
  case llvm::Triple::mips64:
  case llvm::Triple::mips64el: {
    bool IsNaN2008 = tools::mips::isNaN2008(Args, Triple);

    LibDir = "lib" + tools::mips::getMipsABILibSuffix(Args, Triple);

    if (tools::mips::isUCLibc(Args))
      Loader = IsNaN2008 ? "ld-uClibc-mipsn8.so.0" : "ld-uClibc.so.0";
    else if (!Triple.hasEnvironment() &&
             Triple.getVendor() == llvm::Triple::VendorType::MipsTechnologies)
      Loader =
          Triple.isLittleEndian() ? "ld-musl-mipsel.so.1" : "ld-musl-mips.so.1";
    else
      Loader = IsNaN2008 ? "ld-linux-mipsn8.so.1" : "ld.so.1";

    break;
  }
  case llvm::Triple::ppc:
    LibDir = "lib";
    Loader = "ld.so.1";
    break;
  case llvm::Triple::ppcle:
    LibDir = "lib";
    Loader = "ld.so.1";
    break;
  case llvm::Triple::ppc64:
    LibDir = "lib64";
    Loader =
        (tools::ppc::hasPPCAbiArg(Args, "elfv2")) ? "ld64.so.2" : "ld64.so.1";
    break;
  case llvm::Triple::ppc64le:
    LibDir = "lib64";
    Loader =
        (tools::ppc::hasPPCAbiArg(Args, "elfv1")) ? "ld64.so.1" : "ld64.so.2";
    break;
  case llvm::Triple::riscv32: {
    StringRef ABIName = tools::riscv::getRISCVABI(Args, Triple);
    LibDir = "lib";
    Loader = ("ld-linux-riscv32-" + ABIName + ".so.1").str();
    break;
  }
  case llvm::Triple::riscv64: {
    StringRef ABIName = tools::riscv::getRISCVABI(Args, Triple);
    LibDir = "lib";
    Loader = ("ld-linux-riscv64-" + ABIName + ".so.1").str();
    break;
  }
  case llvm::Triple::sparc:
  case llvm::Triple::sparcel:
    LibDir = "lib";
    Loader = "ld-linux.so.2";
    break;
  case llvm::Triple::sparcv9:
    LibDir = "lib64";
    Loader = "ld-linux.so.2";
    break;
  case llvm::Triple::systemz:
    LibDir = "lib";
    Loader = "ld64.so.1";
    break;
  case llvm::Triple::x86:
    LibDir = "lib";
    Loader = "ld-linux.so.2";
    break;
  case llvm::Triple::x86_64: {
    bool X32 = Triple.getEnvironment() == llvm::Triple::GNUX32;

    LibDir = X32 ? "libx32" : "lib64";
    Loader = X32 ? "ld-linux-x32.so.2" : "ld-linux-x86-64.so.2";
    break;
  }
  case llvm::Triple::ve:
    return "/opt/nec/ve/lib/ld-linux-ve.so.1";
  }

  if (Distro == Distro::Exherbo &&
      (Triple.getVendor() == llvm::Triple::UnknownVendor ||
       Triple.getVendor() == llvm::Triple::PC))
    return "/usr/" + Triple.str() + "/lib/" + Loader;
  return "/" + LibDir + "/" + Loader;
}

void Linux::AddClangSystemIncludeArgs(const ArgList &DriverArgs,
                                      ArgStringList &CC1Args) const {
  const Driver &D = getDriver();
  std::string SysRoot = computeSysRoot();

  if (DriverArgs.hasArg(clang::driver::options::OPT_nostdinc))
    return;

<<<<<<< HEAD
  if (DriverArgs.hasArg(clang::driver::options::OPT_fopenmp)) {
    // Look for system files in our compiler AOMP/include dir first
    addSystemInclude(DriverArgs, CC1Args,
                     DriverArgs.MakeArgString(D.Dir + "/../include"));
  }

  if (!DriverArgs.hasArg(options::OPT_nostdlibinc))
=======
  if (!DriverArgs.hasArg(options::OPT_nostdlibinc)) {
    // LOCAL_INCLUDE_DIR
>>>>>>> d39d5269
    addSystemInclude(DriverArgs, CC1Args, SysRoot + "/usr/local/include");
    // TOOL_INCLUDE_DIR
    AddMultilibIncludeArgs(DriverArgs, CC1Args);
  }

  // Note: in gcc, GCC_INCLUDE_DIR (private headers) precedes LOCAL_INCLUDE_DIR.
  SmallString<128> ResourceDirInclude(D.ResourceDir);
  llvm::sys::path::append(ResourceDirInclude, "include");
  if (!DriverArgs.hasArg(options::OPT_nobuiltininc) &&
      (!getTriple().isMusl() || DriverArgs.hasArg(options::OPT_nostdlibinc)))
    addSystemInclude(DriverArgs, CC1Args, ResourceDirInclude);

  if (DriverArgs.hasArg(options::OPT_nostdlibinc))
    return;

  // Check for configure-time C include directories.
  StringRef CIncludeDirs(C_INCLUDE_DIRS);
  if (CIncludeDirs != "") {
    SmallVector<StringRef, 5> dirs;
    CIncludeDirs.split(dirs, ":");
    for (StringRef dir : dirs) {
      StringRef Prefix =
          llvm::sys::path::is_absolute(dir) ? "" : StringRef(SysRoot);
      addExternCSystemInclude(DriverArgs, CC1Args, Prefix + dir);
    }
    return;
  }

  // On Android and Debian, add /usr/include/$triple if exists.
  std::string MultiarchIncludeDir = getMultiarchTriple(D, getTriple(), SysRoot);
  if (!MultiarchIncludeDir.empty() &&
      D.getVFS().exists(SysRoot + "/usr/include/" + MultiarchIncludeDir))
    addExternCSystemInclude(DriverArgs, CC1Args, SysRoot + "/usr/include/" + MultiarchIncludeDir);

  if (getTriple().getOS() == llvm::Triple::RTEMS)
    return;

  // Add an include of '/include' directly. This isn't provided by default by
  // system GCCs, but is often used with cross-compiling GCCs, and harmless to
  // add even when Clang is acting as-if it were a system compiler.
  addExternCSystemInclude(DriverArgs, CC1Args, SysRoot + "/include");

  addExternCSystemInclude(DriverArgs, CC1Args, SysRoot + "/usr/include");

  if (!DriverArgs.hasArg(options::OPT_nobuiltininc) && getTriple().isMusl())
    addSystemInclude(DriverArgs, CC1Args, ResourceDirInclude);
}

/// Convert path list to Fortran frontend argument
static void AddFlangSysIncludeArg(const ArgList &DriverArgs,
                                  ArgStringList &Flang1args,
                                  ToolChain::path_list IncludePathList) {
  std::string ArgValue; // Path argument value

  // Make up argument value consisting of paths separated by colons
  bool first = true;
  for (auto P : IncludePathList) {
    if (first) {
      first = false;
    } else {
      ArgValue += ":";
    }
    ArgValue += P;
  }

  // Add the argument
  Flang1args.push_back("-stdinc");
  Flang1args.push_back(DriverArgs.MakeArgString(ArgValue));
}

static std::string DetectLibcxxIncludePath(llvm::vfs::FileSystem &vfs,
                                           StringRef base) {
  std::error_code EC;
  int MaxVersion = 0;
  std::string MaxVersionString = "";
  for (llvm::vfs::directory_iterator LI = vfs.dir_begin(base, EC), LE;
       !EC && LI != LE; LI = LI.increment(EC)) {
    StringRef VersionText = llvm::sys::path::filename(LI->path());
    int Version;
    if (VersionText[0] == 'v' &&
        !VersionText.slice(1, StringRef::npos).getAsInteger(10, Version)) {
      if (Version > MaxVersion) {
        MaxVersion = Version;
        MaxVersionString = std::string(VersionText);
      }
    }
  }
  return MaxVersion ? (base + "/" + MaxVersionString).str() : "";
}

void Linux::AddFlangSystemIncludeArgs(const ArgList &DriverArgs,
                                      ArgStringList &Flang1args) const {
  path_list IncludePathList;
  const Driver &D = getDriver();
  std::string SysRoot = computeSysRoot();

  if (DriverArgs.hasArg(options::OPT_nostdinc))
    return;

  {
    SmallString<128> P(D.InstalledDir);
    llvm::sys::path::append(P, "../include");
    IncludePathList.push_back(DriverArgs.MakeArgString(P.str()));
  }

  if (!DriverArgs.hasArg(options::OPT_nostdlibinc))
    IncludePathList.push_back(SysRoot + "/usr/local/include");

  if (!DriverArgs.hasArg(options::OPT_nobuiltininc)) {
    SmallString<128> P(D.ResourceDir);
    llvm::sys::path::append(P, "include");
    IncludePathList.push_back(DriverArgs.MakeArgString(P.str()));
  }

  if (DriverArgs.hasArg(options::OPT_nostdlibinc)) {
    AddFlangSysIncludeArg(DriverArgs, Flang1args, IncludePathList);
    return;
  }

  // Check for configure-time C include directories.
  StringRef CIncludeDirs(C_INCLUDE_DIRS);
  if (CIncludeDirs != "") {
    SmallVector<StringRef, 5> dirs;
    CIncludeDirs.split(dirs, ":");
    for (StringRef dir : dirs) {
      StringRef Prefix =
          llvm::sys::path::is_absolute(dir) ? StringRef(SysRoot) : "";
      IncludePathList.push_back(Prefix.str() + dir.str());
    }
    AddFlangSysIncludeArg(DriverArgs, Flang1args, IncludePathList);
    return;
  }

  // Lacking those, try to detect the correct set of system includes for the
  // target triple.

  // Add include directories specific to the selected multilib set and multilib.
  if (GCCInstallation.isValid()) {
    const auto &Callback = Multilibs.includeDirsCallback();
    if (Callback) {
      for (const auto &Path : Callback(GCCInstallation.getMultilib()))
        addExternCSystemIncludeIfExists(
            DriverArgs, Flang1args, GCCInstallation.getInstallPath() + Path);
    }
  }

  // Implement generic Debian multiarch support.
  const StringRef X86_64MultiarchIncludeDirs[] = {
      "/usr/include/x86_64-linux-gnu",

      // FIXME: These are older forms of multiarch. It's not clear that they're
      // in use in any released version of Debian, so we should consider
      // removing them.
      "/usr/include/i686-linux-gnu/64", "/usr/include/i486-linux-gnu/64"};
  const StringRef X86MultiarchIncludeDirs[] = {
      "/usr/include/i386-linux-gnu",

      // FIXME: These are older forms of multiarch. It's not clear that they're
      // in use in any released version of Debian, so we should consider
      // removing them.
      "/usr/include/x86_64-linux-gnu/32", "/usr/include/i686-linux-gnu",
      "/usr/include/i486-linux-gnu"};
  const StringRef AArch64MultiarchIncludeDirs[] = {
      "/usr/include/aarch64-linux-gnu"};
  const StringRef ARMMultiarchIncludeDirs[] = {
      "/usr/include/arm-linux-gnueabi"};
  const StringRef ARMHFMultiarchIncludeDirs[] = {
      "/usr/include/arm-linux-gnueabihf"};
  const StringRef MIPSMultiarchIncludeDirs[] = {"/usr/include/mips-linux-gnu"};
  const StringRef MIPSELMultiarchIncludeDirs[] = {
      "/usr/include/mipsel-linux-gnu"};
  const StringRef MIPS64MultiarchIncludeDirs[] = {
      "/usr/include/mips64-linux-gnu", "/usr/include/mips64-linux-gnuabi64"};
  const StringRef MIPS64ELMultiarchIncludeDirs[] = {
      "/usr/include/mips64el-linux-gnu",
      "/usr/include/mips64el-linux-gnuabi64"};
  const StringRef PPCMultiarchIncludeDirs[] = {
      "/usr/include/powerpc-linux-gnu"};
  const StringRef PPC64MultiarchIncludeDirs[] = {
      "/usr/include/powerpc64-linux-gnu"};
  const StringRef PPC64LEMultiarchIncludeDirs[] = {
      "/usr/include/powerpc64le-linux-gnu"};
  const StringRef SparcMultiarchIncludeDirs[] = {
      "/usr/include/sparc-linux-gnu"};
  const StringRef Sparc64MultiarchIncludeDirs[] = {
      "/usr/include/sparc64-linux-gnu"};
  ArrayRef<StringRef> MultiarchIncludeDirs;
  switch (getTriple().getArch()) {
  case llvm::Triple::x86_64:
    MultiarchIncludeDirs = X86_64MultiarchIncludeDirs;
    break;
  case llvm::Triple::x86:
    MultiarchIncludeDirs = X86MultiarchIncludeDirs;
    break;
  case llvm::Triple::aarch64:
  case llvm::Triple::aarch64_be:
    MultiarchIncludeDirs = AArch64MultiarchIncludeDirs;
    break;
  case llvm::Triple::arm:
    if (getTriple().getEnvironment() == llvm::Triple::GNUEABIHF)
      MultiarchIncludeDirs = ARMHFMultiarchIncludeDirs;
    else
      MultiarchIncludeDirs = ARMMultiarchIncludeDirs;
    break;
  case llvm::Triple::mips:
    MultiarchIncludeDirs = MIPSMultiarchIncludeDirs;
    break;
  case llvm::Triple::mipsel:
    MultiarchIncludeDirs = MIPSELMultiarchIncludeDirs;
    break;
  case llvm::Triple::mips64:
    MultiarchIncludeDirs = MIPS64MultiarchIncludeDirs;
    break;
  case llvm::Triple::mips64el:
    MultiarchIncludeDirs = MIPS64ELMultiarchIncludeDirs;
    break;
  case llvm::Triple::ppc:
    MultiarchIncludeDirs = PPCMultiarchIncludeDirs;
    break;
  case llvm::Triple::ppc64:
    MultiarchIncludeDirs = PPC64MultiarchIncludeDirs;
    break;
  case llvm::Triple::ppc64le:
    MultiarchIncludeDirs = PPC64LEMultiarchIncludeDirs;
    break;
  case llvm::Triple::sparc:
    MultiarchIncludeDirs = SparcMultiarchIncludeDirs;
    break;
  case llvm::Triple::sparcv9:
    MultiarchIncludeDirs = Sparc64MultiarchIncludeDirs;
    break;
  default:
    break;
  }
  for (StringRef Dir : MultiarchIncludeDirs) {
    if (llvm::sys::fs::exists(SysRoot + Dir)) {
      IncludePathList.push_back(SysRoot + Dir.str());
      break;
    }
  }

  if (getTriple().getOS() == llvm::Triple::RTEMS) {
    AddFlangSysIncludeArg(DriverArgs, Flang1args, IncludePathList);
    return;
  }

  // Add an include of '/include' directly. This isn't provided by default by
  // system GCCs, but is often used with cross-compiling GCCs, and harmless to
  // add even when Clang is acting as-if it were a system compiler.
  IncludePathList.push_back(SysRoot + "/include");

  IncludePathList.push_back(SysRoot + "/usr/include");

  AddFlangSysIncludeArg(DriverArgs, Flang1args, IncludePathList);
}

void Linux::addLibCxxIncludePaths(const llvm::opt::ArgList &DriverArgs,
                                  llvm::opt::ArgStringList &CC1Args) const {
  const std::string& SysRoot = computeSysRoot();
  const std::string LibCXXIncludePathCandidates[] = {
      DetectLibcxxIncludePath(getVFS(), getDriver().Dir + "/../include/c++"),
      // If this is a development, non-installed, clang, libcxx will
      // not be found at ../include/c++ but it likely to be found at
      // one of the following two locations:
      DetectLibcxxIncludePath(getVFS(), SysRoot + "/usr/local/include/c++"),
      DetectLibcxxIncludePath(getVFS(), SysRoot + "/usr/include/c++") };
  for (const auto &IncludePath : LibCXXIncludePathCandidates) {
    if (IncludePath.empty() || !getVFS().exists(IncludePath))
      continue;
    // Use the first candidate that exists.
    addSystemInclude(DriverArgs, CC1Args, IncludePath);
    return;
  }
}


void Linux::addLibStdCxxIncludePaths(const llvm::opt::ArgList &DriverArgs,
                                     llvm::opt::ArgStringList &CC1Args) const {
  // Try generic GCC detection first.
  if (Generic_GCC::addGCCLibStdCxxIncludePaths(DriverArgs, CC1Args))
    return;

  // We need a detected GCC installation on Linux to provide libstdc++'s
  // headers in odd Linuxish places.
  if (!GCCInstallation.isValid())
    return;

  StringRef LibDir = GCCInstallation.getParentLibPath();
  StringRef TripleStr = GCCInstallation.getTriple().str();
  const Multilib &Multilib = GCCInstallation.getMultilib();
  const GCCVersion &Version = GCCInstallation.getVersion();

  const std::string LibStdCXXIncludePathCandidates[] = {
      // Android standalone toolchain has C++ headers in yet another place.
      LibDir.str() + "/../" + TripleStr.str() + "/include/c++/" + Version.Text,
      // Freescale SDK C++ headers are directly in <sysroot>/usr/include/c++,
      // without a subdirectory corresponding to the gcc version.
      LibDir.str() + "/../include/c++",
      // Cray's gcc installation puts headers under "g++" without a
      // version suffix.
      LibDir.str() + "/../include/g++",
  };

  for (const auto &IncludePath : LibStdCXXIncludePathCandidates) {
    if (addLibStdCXXIncludePaths(IncludePath, TripleStr,
                                 Multilib.includeSuffix(), DriverArgs, CC1Args))
      break;
  }
}

void Linux::AddCudaIncludeArgs(const ArgList &DriverArgs,
                               ArgStringList &CC1Args) const {
  CudaInstallation.AddCudaIncludeArgs(DriverArgs, CC1Args);
}

void Linux::AddHIPIncludeArgs(const ArgList &DriverArgs,
                              ArgStringList &CC1Args) const {
  RocmInstallation.AddHIPIncludeArgs(DriverArgs, CC1Args);
}

void Linux::AddIAMCUIncludeArgs(const ArgList &DriverArgs,
                                ArgStringList &CC1Args) const {
  if (GCCInstallation.isValid()) {
    CC1Args.push_back("-isystem");
    CC1Args.push_back(DriverArgs.MakeArgString(
        GCCInstallation.getParentLibPath() + "/../" +
        GCCInstallation.getTriple().str() + "/include"));
  }
}

bool Linux::isPIEDefault() const {
  return (getTriple().isAndroid() && !getTriple().isAndroidVersionLT(16)) ||
          getTriple().isMusl() || getSanitizerArgs().requiresPIE();
}

bool Linux::IsAArch64OutlineAtomicsDefault(const ArgList &Args) const {
  // Outline atomics for AArch64 are supported by compiler-rt
  // and libgcc since 9.3.1
  assert(getTriple().isAArch64() && "expected AArch64 target!");
  ToolChain::RuntimeLibType RtLib = GetRuntimeLibType(Args);
  if (RtLib == ToolChain::RLT_CompilerRT)
    return true;
  assert(RtLib == ToolChain::RLT_Libgcc && "unexpected runtime library type!");
  if (GCCInstallation.getVersion().isOlderThan(9, 3, 1))
    return false;
  return true;
}

bool Linux::isNoExecStackDefault() const {
    return getTriple().isAndroid();
}

bool Linux::IsMathErrnoDefault() const {
  if (getTriple().isAndroid())
    return false;
  return Generic_ELF::IsMathErrnoDefault();
}

SanitizerMask Linux::getSupportedSanitizers() const {
  const bool IsX86 = getTriple().getArch() == llvm::Triple::x86;
  const bool IsX86_64 = getTriple().getArch() == llvm::Triple::x86_64;
  const bool IsMIPS = getTriple().isMIPS32();
  const bool IsMIPS64 = getTriple().isMIPS64();
  const bool IsPowerPC64 = getTriple().getArch() == llvm::Triple::ppc64 ||
                           getTriple().getArch() == llvm::Triple::ppc64le;
  const bool IsAArch64 = getTriple().getArch() == llvm::Triple::aarch64 ||
                         getTriple().getArch() == llvm::Triple::aarch64_be;
  const bool IsArmArch = getTriple().getArch() == llvm::Triple::arm ||
                         getTriple().getArch() == llvm::Triple::thumb ||
                         getTriple().getArch() == llvm::Triple::armeb ||
                         getTriple().getArch() == llvm::Triple::thumbeb;
  const bool IsRISCV64 = getTriple().getArch() == llvm::Triple::riscv64;
  const bool IsSystemZ = getTriple().getArch() == llvm::Triple::systemz;
  SanitizerMask Res = ToolChain::getSupportedSanitizers();
  Res |= SanitizerKind::Address;
  Res |= SanitizerKind::PointerCompare;
  Res |= SanitizerKind::PointerSubtract;
  Res |= SanitizerKind::Fuzzer;
  Res |= SanitizerKind::FuzzerNoLink;
  Res |= SanitizerKind::KernelAddress;
  Res |= SanitizerKind::Memory;
  Res |= SanitizerKind::Vptr;
  Res |= SanitizerKind::SafeStack;
  if (IsX86_64 || IsMIPS64 || IsAArch64)
    Res |= SanitizerKind::DataFlow;
  if (IsX86_64 || IsMIPS64 || IsAArch64 || IsX86 || IsArmArch || IsPowerPC64 ||
      IsRISCV64 || IsSystemZ)
    Res |= SanitizerKind::Leak;
  if (IsX86_64 || IsMIPS64 || IsAArch64 || IsPowerPC64)
    Res |= SanitizerKind::Thread;
  if (IsX86_64)
    Res |= SanitizerKind::KernelMemory;
  if (IsX86 || IsX86_64)
    Res |= SanitizerKind::Function;
  if (IsX86_64 || IsMIPS64 || IsAArch64 || IsX86 || IsMIPS || IsArmArch ||
      IsPowerPC64)
    Res |= SanitizerKind::Scudo;
  if (IsX86_64 || IsAArch64) {
    Res |= SanitizerKind::HWAddress;
    Res |= SanitizerKind::KernelHWAddress;
  }
  return Res;
}

void Linux::addProfileRTLibs(const llvm::opt::ArgList &Args,
                             llvm::opt::ArgStringList &CmdArgs) const {
  // Add linker option -u__llvm_profile_runtime to cause runtime
  // initialization module to be linked in.
  if (needsProfileRT(Args))
    CmdArgs.push_back(Args.MakeArgString(
        Twine("-u", llvm::getInstrProfRuntimeHookVarName())));
  ToolChain::addProfileRTLibs(Args, CmdArgs);
}

llvm::DenormalMode
Linux::getDefaultDenormalModeForType(const llvm::opt::ArgList &DriverArgs,
                                     const JobAction &JA,
                                     const llvm::fltSemantics *FPType) const {
  switch (getTriple().getArch()) {
  case llvm::Triple::x86:
  case llvm::Triple::x86_64: {
    std::string Unused;
    // DAZ and FTZ are turned on in crtfastmath.o
    if (!DriverArgs.hasArg(options::OPT_nostdlib, options::OPT_nostartfiles) &&
        isFastMathRuntimeAvailable(DriverArgs, Unused))
      return llvm::DenormalMode::getPreserveSign();
    return llvm::DenormalMode::getIEEE();
  }
  default:
    return llvm::DenormalMode::getIEEE();
  }
}

void Linux::addExtraOpts(llvm::opt::ArgStringList &CmdArgs) const {
  for (const auto &Opt : ExtraOpts)
    CmdArgs.push_back(Opt.c_str());
}<|MERGE_RESOLUTION|>--- conflicted
+++ resolved
@@ -574,18 +574,14 @@
   if (DriverArgs.hasArg(clang::driver::options::OPT_nostdinc))
     return;
 
-<<<<<<< HEAD
   if (DriverArgs.hasArg(clang::driver::options::OPT_fopenmp)) {
     // Look for system files in our compiler AOMP/include dir first
     addSystemInclude(DriverArgs, CC1Args,
                      DriverArgs.MakeArgString(D.Dir + "/../include"));
   }
 
-  if (!DriverArgs.hasArg(options::OPT_nostdlibinc))
-=======
   if (!DriverArgs.hasArg(options::OPT_nostdlibinc)) {
     // LOCAL_INCLUDE_DIR
->>>>>>> d39d5269
     addSystemInclude(DriverArgs, CC1Args, SysRoot + "/usr/local/include");
     // TOOL_INCLUDE_DIR
     AddMultilibIncludeArgs(DriverArgs, CC1Args);
