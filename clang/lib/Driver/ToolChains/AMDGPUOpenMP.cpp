//===- AMDGPUOpenMP.cpp - AMDGPUOpenMP ToolChain Implementation -*- C++ -*-===//
//
// Part of the LLVM Project, under the Apache License v2.0 with LLVM Exceptions.
// See https://llvm.org/LICENSE.txt for license information.
// SPDX-License-Identifier: Apache-2.0 WITH LLVM-exception
//
//===----------------------------------------------------------------------===//

#include "AMDGPUOpenMP.h"
#include "AMDGPU.h"
#include "CommonArgs.h"
#include "ToolChains/ROCm.h"
#include "clang/Basic/DiagnosticDriver.h"
#include "clang/Driver/Compilation.h"
#include "clang/Driver/Driver.h"
#include "clang/Driver/DriverDiagnostic.h"
#include "clang/Driver/InputInfo.h"
#include "clang/Driver/Options.h"
#include "llvm/ADT/STLExtras.h"
#include "llvm/Support/FileSystem.h"
#include "llvm/Support/FormatAdapters.h"
#include "llvm/Support/FormatVariadic.h"
#include "llvm/Support/Path.h"
#include "llvm/Support/Process.h"
#include "llvm/Support/TargetParser.h"

using namespace clang::driver;
using namespace clang::driver::toolchains;
using namespace clang::driver::tools;
using namespace clang;
using namespace llvm::opt;

#if defined(_WIN32) || defined(_WIN64)
#define NULL_FILE "nul"
#else
#define NULL_FILE "/dev/null"
#endif

namespace {

static void addBCLib(const Driver &D, const ArgList &Args,
                     ArgStringList &CmdArgs, ArgStringList LibraryPaths,
                     StringRef BCName, bool postClangLink) {
  StringRef FullName;
  for (std::string LibraryPath : LibraryPaths) {
    SmallString<128> Path(LibraryPath);
    llvm::sys::path::append(Path, BCName);
    FullName = Path;
    if (llvm::sys::fs::exists(FullName)) {
      if (postClangLink)
        CmdArgs.push_back("-mlink-builtin-bitcode");
      CmdArgs.push_back(Args.MakeArgString(FullName));
      return;
    }
  }
  D.Diag(diag::err_drv_no_such_file) << BCName;
}

static const char *getOutputFileName(Compilation &C, StringRef Base,
                                     const char *Postfix,
                                     const char *Extension) {
  const char *OutputFileName;
  if (C.getDriver().isSaveTempsEnabled()) {
    OutputFileName =
        C.getArgs().MakeArgString(Base.str() + Postfix + "." + Extension);
  } else {
    std::string TmpName =
        C.getDriver().GetTemporaryPath(Base.str() + Postfix, Extension);
    OutputFileName = C.addTempFile(C.getArgs().MakeArgString(TmpName));
  }
  return OutputFileName;
}

static void addLLCOptArg(const llvm::opt::ArgList &Args,
                         llvm::opt::ArgStringList &CmdArgs,
			 bool IsLlc = false) {
  if (Arg *A = Args.getLastArg(options::OPT_O_Group)) {
    StringRef OOpt = "0";
    if (A->getOption().matches(options::OPT_O4) ||
        A->getOption().matches(options::OPT_Ofast))
      OOpt = "3";
    else if (A->getOption().matches(options::OPT_O0))
      OOpt = "0";
    else if (A->getOption().matches(options::OPT_O)) {
      // Clang and opt support -Os/-Oz; llc only supports -O0, -O1, -O2 and -O3
      // so we map -Os/-Oz to -O2.
      // Only clang supports -Og, and maps it to -O1.
      // We map anything else to -O2.
      OOpt = llvm::StringSwitch<const char *>(A->getValue())
                 .Case("1", "1")
                 .Case("2", "2")
                 .Case("3", "3")
                 .Case("s", IsLlc ? "2" : "s")
                 .Case("z", IsLlc ? "2" : "z")
                 .Case("g", "1")
                 .Default("0");
    }
    CmdArgs.push_back(Args.MakeArgString("-O" + OOpt));
  }
}

static bool checkSystemForAMDGPU(const ArgList &Args, const AMDGPUToolChain &TC,
                                 std::string &GPUArch) {
  if (auto Err = TC.getSystemGPUArch(Args, GPUArch)) {
    std::string ErrMsg =
        llvm::formatv("{0}", llvm::fmt_consume(std::move(Err)));
    TC.getDriver().Diag(diag::err_drv_undetermined_amdgpu_arch) << ErrMsg;
    return false;
  }

  return true;
}
} // namespace

<<<<<<< HEAD
// OpenMP needs a custom link tool to build select statement
const char *AMDGCN::OpenMPLinker::constructOmpExtraCmds(
    Compilation &C, const JobAction &JA, const InputInfoList &Inputs,
    const ArgList &Args, StringRef SubArchName,
    StringRef OutputFilePrefix) const {
=======
const char *AMDGCN::OpenMPLinker::constructLLVMLinkCommand(
    const toolchains::AMDGPUOpenMPToolChain &AMDGPUOpenMPTC, Compilation &C,
    const JobAction &JA, const InputInfoList &Inputs, const ArgList &Args,
    StringRef SubArchName, StringRef OutputFilePrefix) const {
  ArgStringList CmdArgs;
>>>>>>> 2cc1198e

  std::string TmpName;
  TmpName = C.getDriver().isSaveTempsEnabled()
                ? OutputFilePrefix.str() + "-select.bc"
                : C.getDriver().GetTemporaryPath(
                      OutputFilePrefix.str() + "-select", "bc");
  const char *OutputFileName =
      C.addTempFile(C.getArgs().MakeArgString(TmpName));
  ArgStringList CmdArgs;
  // CmdArgs.push_back("-v");
  llvm::SmallVector<std::string, 10> BCLibs;
  for (const auto &II : Inputs) {
    if (II.isFilename())
      CmdArgs.push_back(II.getFilename());
<<<<<<< HEAD
  }

  ArgStringList LibraryPaths;

  // If device debugging turned on, get bc files from lib-debug dir
  std::string lib_debug_path = FindDebugInLibraryPath();
  if (!lib_debug_path.empty()) {
    LibraryPaths.push_back(Args.MakeArgString(lib_debug_path + "/libdevice"));
    LibraryPaths.push_back(Args.MakeArgString(lib_debug_path));
  }

  addDirectoryList(Args, LibraryPaths, "", "HIP_DEVICE_LIB_PATH");

  // Add compiler path libdevice last as lowest priority search
  LibraryPaths.push_back(
      Args.MakeArgString(C.getDriver().Dir + "/../amdgcn/bitcode"));
  LibraryPaths.push_back(
      Args.MakeArgString(C.getDriver().Dir + "/../../amdgcn/bitcode"));
  LibraryPaths.push_back(
      Args.MakeArgString(C.getDriver().Dir + "/../lib/libdevice"));
  LibraryPaths.push_back(Args.MakeArgString(C.getDriver().Dir + "/../lib"));
  LibraryPaths.push_back(
      Args.MakeArgString(C.getDriver().Dir + "/../../lib/libdevice"));
  LibraryPaths.push_back(Args.MakeArgString(C.getDriver().Dir + "/../../lib"));

  // Add bitcode library in --hip-device-lib.
  for (auto Lib : Args.getAllArgValues(options::OPT_hip_device_lib_EQ)) {
    BCLibs.push_back(Args.MakeArgString(Lib));
  }

  // Add libm for Fortran.
  if (C.getDriver().IsFlangMode()) {
    BCLibs.push_back(Args.MakeArgString("libm-amdgcn-" + SubArchName + ".bc"));
    if (Args.hasArg(options::OPT_cl_finite_math_only))
      BCLibs.push_back(Args.MakeArgString("oclc_finite_only_on.bc"));
    else
      BCLibs.push_back(Args.MakeArgString("oclc_finite_only_off.bc"));
  }

  llvm::StringRef WaveFrontSizeBC;
  std::string GFXVersion = SubArchName.drop_front(3).str();
  if (stoi(GFXVersion) < 1000)
    WaveFrontSizeBC = "oclc_wavefrontsize64_on.bc";
  else
    WaveFrontSizeBC = "oclc_wavefrontsize64_off.bc";

  // FIXME: remove double link of hip aompextras, ockl, and WaveFrontSizeBC
  if (Args.hasArg(options::OPT_cuda_device_only))
    BCLibs.append(
        {Args.MakeArgString("libomptarget-amdgcn-" + SubArchName + ".bc"),
         "hip.bc", "ockl.bc",
         std::string(WaveFrontSizeBC)});
  else {
    BCLibs.append(
        {Args.MakeArgString("libomptarget-amdgcn-" + SubArchName + ".bc"),
         Args.MakeArgString("libaompextras-amdgcn-" + SubArchName + ".bc"),
         "hip.bc", "ockl.bc",
         Args.MakeArgString("libbc-hostrpc-amdgcn.a"),
         std::string(WaveFrontSizeBC)});
  }

  if (Args.hasFlag(options::OPT_fgpu_sanitize,
                   options::OPT_fno_gpu_sanitize, false)) {
    BCLibs.push_back("asanrtl.bc");
  }

  for (auto Lib : BCLibs)
    addBCLib(C.getDriver(), Args, CmdArgs, LibraryPaths, Lib,
             /* PostClang Link? */ false);

  // This will find .a and .bc files that match naming convention.
  AddStaticDeviceLibs(C, *this, JA, Inputs, Args, CmdArgs, "amdgcn",
                      SubArchName,
                      /* bitcode SDL?*/ true,
                      /* PostClang Link? */ false);

  // Get the environment variable ROCM_SELECT_ARGS and add to select-link.
  Optional<std::string> OptEnv = llvm::sys::Process::GetEnv("ROCM_SELECT_ARGS");
  if (OptEnv.hasValue()) {
    SmallVector<StringRef, 8> Envs;
    SplitString(OptEnv.getValue(), Envs);
    for (StringRef Env : Envs)
      CmdArgs.push_back(Args.MakeArgString(Env.trim()));
  }

  CmdArgs.push_back("-o");
  CmdArgs.push_back(OutputFileName);
  C.addCommand(std::make_unique<Command>(
      JA, *this, ResponseFileSupport::AtFileCurCP(),
      Args.MakeArgString(C.getDriver().Dir + "/clang-build-select-link"),
      CmdArgs, Inputs, InputInfo(&JA, Args.MakeArgString(OutputFileName))));

  return OutputFileName;
}

const char *AMDGCN::OpenMPLinker::constructLLVMLinkCommand(
    Compilation &C, const JobAction &JA, const InputInfoList &Inputs,
    const ArgList &Args, StringRef SubArchName,
    StringRef OutputFilePrefix) const {
  ArgStringList CmdArgs;

  bool DoOverride = JA.getOffloadingDeviceKind() == Action::OFK_OpenMP;
  StringRef overrideInputsFile =
      DoOverride
          ? constructOmpExtraCmds(C, JA, Inputs, Args, SubArchName,
			          OutputFilePrefix)
          : "";

  // Add the input bc's created by compile step.
  if (overrideInputsFile.empty()) {
    for (const auto &II : Inputs)
      if (II.isFilename())
        CmdArgs.push_back(II.getFilename());
  } else
    CmdArgs.push_back(Args.MakeArgString(overrideInputsFile));

  // for OpenMP, we already did this in clang-build-select-link
  if (JA.getOffloadingDeviceKind() != Action::OFK_OpenMP)
    AddStaticDeviceLibs(C, *this, JA, Inputs, Args, CmdArgs, "amdgcn",
                        SubArchName,
                        /* bitcode SDL?*/ true,
                        /* PostClang Link? */ false);

  // Get the environment variable ROCM_LINK_ARGS and add to llvm-link.
  Optional<std::string> OptEnv = llvm::sys::Process::GetEnv("ROCM_LINK_ARGS");
  if (OptEnv.hasValue()) {
    SmallVector<StringRef, 8> Envs;
    SplitString(OptEnv.getValue(), Envs);
    for (StringRef Env : Envs)
      CmdArgs.push_back(Args.MakeArgString(Env.trim()));
=======

  if (Args.hasArg(options::OPT_l)) {
    auto Lm = Args.getAllArgValues(options::OPT_l);
    bool HasLibm = false;
    for (auto &Lib : Lm) {
      if (Lib == "m") {
        HasLibm = true;
        break;
      }
    }

    if (HasLibm) {
      SmallVector<std::string, 12> BCLibs =
          AMDGPUOpenMPTC.getCommonDeviceLibNames(Args, SubArchName.str());
      llvm::for_each(BCLibs, [&](StringRef BCFile) {
        CmdArgs.push_back(Args.MakeArgString(BCFile));
      });
    }
>>>>>>> 2cc1198e
  }

  // Add an intermediate output file.
  CmdArgs.push_back("-o");
  auto OutputFileName = getOutputFileName(C, OutputFilePrefix, "-linked", "bc");
  CmdArgs.push_back(OutputFileName);
  const char *Exec =
      Args.MakeArgString(getToolChain().GetProgramPath("llvm-link"));
  C.addCommand(std::make_unique<Command>(
      JA, *this, ResponseFileSupport::AtFileCurCP(), Exec, CmdArgs, Inputs,
      InputInfo(&JA, Args.MakeArgString(OutputFileName))));
  return OutputFileName;
}

const char *AMDGCN::OpenMPLinker::constructOptCommand(
    Compilation &C, const JobAction &JA, const InputInfoList &Inputs,
    const llvm::opt::ArgList &Args, llvm::StringRef SubArchName,
    llvm::StringRef OutputFilePrefix, const char *InputFileName) const {
  // Construct opt command.
  ArgStringList OptArgs;
  // The input to opt is the output from llvm-link.
  OptArgs.push_back(InputFileName);
  // Pass optimization arg to opt.
  addLLCOptArg(Args, OptArgs);
  OptArgs.push_back("-mtriple=amdgcn-amd-amdhsa");
  OptArgs.push_back(Args.MakeArgString("-mcpu=" + SubArchName));

  // Optimization bug in amdgpu backend, this sweeps under rug
  if (!Args.getLastArg(options::OPT_O0)) {
    OptArgs.push_back("-O0");
  }
  // Get the environment variable ROCM_OPT_ARGS and add to opt.
  Optional<std::string> OptEnv = llvm::sys::Process::GetEnv("ROCM_OPT_ARGS");
  if (OptEnv.hasValue()) {
    SmallVector<StringRef, 8> Envs;
    SplitString(OptEnv.getValue(), Envs);
    for (StringRef Env : Envs)
      OptArgs.push_back(Args.MakeArgString(Env.trim()));
  }

  for (const Arg *A : Args.filtered(options::OPT_mllvm)) {
    OptArgs.push_back(A->getValue(0));
  }

  OptArgs.push_back("-o");
  auto OutputFileName =
      getOutputFileName(C, OutputFilePrefix, "-optimized", "bc");
  OptArgs.push_back(OutputFileName);
  const char *OptExec =
      Args.MakeArgString(getToolChain().GetProgramPath("opt"));
  C.addCommand(std::make_unique<Command>(
      JA, *this, ResponseFileSupport::AtFileCurCP(), OptExec, OptArgs, Inputs,
      InputInfo(&JA, Args.MakeArgString(OutputFileName))));
  return OutputFileName;
}

const char *AMDGCN::OpenMPLinker::constructLlcCommand(
    Compilation &C, const JobAction &JA, const InputInfoList &Inputs,
    const llvm::opt::ArgList &Args, llvm::StringRef SubArchName,
    llvm::StringRef OutputFilePrefix, const char *InputFileName,
    bool OutputIsAsm) const {
  // Construct llc command.
  ArgStringList LlcArgs;
  // The input to llc is the output from opt.
  LlcArgs.push_back(InputFileName);
  // Pass optimization arg to llc.
  addLLCOptArg(Args, LlcArgs, /*IsLlc=*/true);
  LlcArgs.push_back("-mtriple=amdgcn-amd-amdhsa");
  LlcArgs.push_back(Args.MakeArgString("-mcpu=" + SubArchName));
  LlcArgs.push_back(
      Args.MakeArgString(Twine("-filetype=") + (OutputIsAsm ? "asm" : "obj")));

  // Add the object code version. Example: -mcode-object-version=3
  unsigned ObjCodeVer =
    reinterpret_cast<const AMDGPUToolChain &>(getToolChain())
	  .GetCodeObjectVersion();
  LlcArgs.push_back(
    Args.MakeArgString(Twine("--amdhsa-code-object-version=") +
	               Twine(ObjCodeVer)));

  // Get the environment variable ROCM_LLC_ARGS and add to llc.
  Optional<std::string> OptEnv = llvm::sys::Process::GetEnv("ROCM_LLC_ARGS");
  if (OptEnv.hasValue()) {
    SmallVector<StringRef, 8> Envs;
    SplitString(OptEnv.getValue(), Envs);
    for (StringRef Env : Envs)
      LlcArgs.push_back(Args.MakeArgString(Env.trim()));
  }

  // Extract all the -m options
  std::vector<llvm::StringRef> Features;
  handleTargetFeaturesGroup(
    Args, Features, options::OPT_m_amdgpu_Features_Group);

  // Add features to mattr such as xnack
  std::string MAttrString = "-mattr=";
  for(auto OneFeature : Features) {
    MAttrString.append(Args.MakeArgString(OneFeature));
    if (OneFeature != Features.back())
      MAttrString.append(",");
  }
  if(!Features.empty())
    LlcArgs.push_back(Args.MakeArgString(MAttrString));

  for (const Arg *A : Args.filtered(options::OPT_mllvm)) {
    LlcArgs.push_back(A->getValue(0));
  }

  // Add output filename
  LlcArgs.push_back("-o");
  const char *LlcOutputFile =
      getOutputFileName(C, OutputFilePrefix, "", OutputIsAsm ? "s" : "o");
  LlcArgs.push_back(LlcOutputFile);
  const char *Llc = Args.MakeArgString(getToolChain().GetProgramPath("llc"));
  C.addCommand(std::make_unique<Command>(
      JA, *this, ResponseFileSupport::AtFileCurCP(), Llc, LlcArgs, Inputs,
      InputInfo(&JA, Args.MakeArgString(LlcOutputFile))));
  return LlcOutputFile;
}

void AMDGCN::OpenMPLinker::constructLldCommand(
    Compilation &C, const JobAction &JA, const InputInfoList &Inputs,
    const InputInfo &Output, const llvm::opt::ArgList &Args,
    const char *InputFileName) const {
  // Construct lld command.
  // The output from ld.lld is an HSA code object file.
  ArgStringList LldArgs{"-flavor",    "gnu", "--no-undefined",
                        "-shared",    "-o",  Output.getFilename(),
                        InputFileName};

  // Get the environment variable ROCM_LLD_ARGS and add to lld.
  Optional<std::string> OptEnv = llvm::sys::Process::GetEnv("ROCM_LLD_ARGS");
  if (OptEnv.hasValue()) {
    SmallVector<StringRef, 8> Envs;
    SplitString(OptEnv.getValue(), Envs);
    for (StringRef Env : Envs)
      LldArgs.push_back(Args.MakeArgString(Env.trim()));
  }

  const char *Lld = Args.MakeArgString(getToolChain().GetProgramPath("lld"));
  C.addCommand(std::make_unique<Command>(
      JA, *this, ResponseFileSupport::AtFileCurCP(), Lld, LldArgs, Inputs,
      InputInfo(&JA, Args.MakeArgString(Output.getFilename()))));
}

// For amdgcn the inputs of the linker job are device bitcode and output is
// object file. It calls llvm-link, opt, llc, then lld steps.
void AMDGCN::OpenMPLinker::ConstructJob(Compilation &C, const JobAction &JA,
                                   const InputInfo &Output,
                                   const InputInfoList &Inputs,
                                   const ArgList &Args,
                                   const char *LinkingOutput) const {

  if (JA.getType() == types::TY_HIP_FATBIN)
    return constructHIPFatbinCommand(C, JA, Output.getFilename(), Inputs, Args, *this);
  const ToolChain &TC = getToolChain();
  assert(getToolChain().getTriple().isAMDGCN() && "Unsupported target");

  const toolchains::AMDGPUOpenMPToolChain &AMDGPUOpenMPTC =
      static_cast<const toolchains::AMDGPUOpenMPToolChain &>(TC);

  std::string GPUArch = Args.getLastArgValue(options::OPT_march_EQ).str();
  if (GPUArch.empty()) {
    if (!checkSystemForAMDGPU(Args, AMDGPUOpenMPTC, GPUArch))
      return;
  }

  // Prefix for temporary file name.
  std::string Prefix;
  for (const auto &II : Inputs)
    if (II.isFilename())
      Prefix = llvm::sys::path::stem(II.getFilename()).str() + "-" + GPUArch;
  assert(Prefix.length() && "no linker inputs are files ");

  // Each command outputs different files.
<<<<<<< HEAD
  const char *LLVMLinkCommand =
      constructLLVMLinkCommand( C, JA, Inputs, Args,  GPUArch.c_str(), Prefix);
  const char *OptCommand = constructOptCommand(C, JA, Inputs, Args,
		                               GPUArch.c_str(),
                                               Prefix, LLVMLinkCommand);
=======
  const char *LLVMLinkCommand = constructLLVMLinkCommand(
      AMDGPUOpenMPTC, C, JA, Inputs, Args, GPUArch, Prefix);

  // Produce readable assembly if save-temps is enabled.
>>>>>>> 2cc1198e
  if (C.getDriver().isSaveTempsEnabled())
    constructLlcCommand(C, JA, Inputs, Args, GPUArch.c_str(), Prefix, OptCommand,
                        /*OutputIsAsm=*/true);
  const char *LlcCommand =
      constructLlcCommand(C, JA, Inputs, Args, GPUArch.c_str(), Prefix,
		          OptCommand);
  constructLldCommand(C, JA, Inputs, Output, Args, LlcCommand);
}

AMDGPUOpenMPToolChain::AMDGPUOpenMPToolChain(const Driver &D, const llvm::Triple &Triple,
                             const ToolChain &HostTC, const ArgList &Args,
                             const Action::OffloadKind OK)
    : ROCMToolChain(D, Triple, Args), HostTC(HostTC), OK(OK) {
  // Lookup binaries into the driver directory, this is used to
  // discover the clang-offload-bundler executable.
  getProgramPaths().push_back(getDriver().Dir);
}

void AMDGPUOpenMPToolChain::addClangTargetOptions(
    const llvm::opt::ArgList &DriverArgs, llvm::opt::ArgStringList &CC1Args,
    Action::OffloadKind DeviceOffloadingKind) const {
  HostTC.addClangTargetOptions(DriverArgs, CC1Args, DeviceOffloadingKind);
  std::string GPUArch = DriverArgs.getLastArgValue(options::OPT_march_EQ).str();
  if (GPUArch.empty()) {
    if (!checkSystemForAMDGPU(DriverArgs, *this, GPUArch))
      return;
  }
  assert((DeviceOffloadingKind == Action::OFK_HIP ||
          DeviceOffloadingKind == Action::OFK_OpenMP) &&
         "Only HIP offloading kinds are supported for GPUs.");
  auto Kind = llvm::AMDGPU::parseArchAMDGCN(GPUArch);
  const StringRef CanonArch = llvm::AMDGPU::getArchNameAMDGCN(Kind);

  CC1Args.push_back("-target-cpu");
  CC1Args.push_back(DriverArgs.MakeArgStringRef(GPUArch));
  CC1Args.push_back("-fcuda-is-device");

  if (DriverArgs.hasFlag(options::OPT_fcuda_approx_transcendentals,
                         options::OPT_fno_cuda_approx_transcendentals, false))
    CC1Args.push_back("-fcuda-approx-transcendentals");

  if (DriverArgs.hasFlag(options::OPT_fgpu_rdc, options::OPT_fno_gpu_rdc,
                         false))
    CC1Args.push_back("-fgpu-rdc");

  if (DriverArgs.hasArg(options::OPT_S) && DriverArgs.hasArg(options::OPT_emit_llvm))
    CC1Args.push_back("-S");

  StringRef MaxThreadsPerBlock =
    DriverArgs.getLastArgValue(options::OPT_gpu_max_threads_per_block_EQ);
  if (!MaxThreadsPerBlock.empty()) {
    std::string ArgStr =
      std::string("--gpu-max-threads-per-block=") + MaxThreadsPerBlock.str();
    CC1Args.push_back(DriverArgs.MakeArgStringRef(ArgStr));
  }

  if (DriverArgs.hasFlag(options::OPT_fgpu_allow_device_init,
                         options::OPT_fno_gpu_allow_device_init, false))
    CC1Args.push_back("-fgpu-allow-device-init");

  CC1Args.push_back("-fcuda-allow-variadic-functions");

  // Default to "hidden" visibility, as object level linking will not be
  // supported for the foreseeable future.
  if (!DriverArgs.hasArg(options::OPT_fvisibility_EQ,
                         options::OPT_fvisibility_ms_compat) &&
      DeviceOffloadingKind != Action::OFK_OpenMP) {
    CC1Args.append({"-fvisibility", "hidden"});
    CC1Args.push_back("-fapply-global-visibility-to-externs");
  }

  if (DriverArgs.hasArg(options::OPT_nogpulib))
    return;
  ArgStringList LibraryPaths;

  // Find in --hip-device-lib-path and HIP_LIBRARY_PATH.
  for (auto Path :
       RocmInstallation.getRocmDeviceLibPathArg())
    LibraryPaths.push_back(DriverArgs.MakeArgString(Path));

<<<<<<< HEAD
  addDirectoryList(DriverArgs, LibraryPaths, "", "HIP_DEVICE_LIB_PATH");

  // Maintain compatability with --hip-device-lib.
  auto BCLibs = DriverArgs.getAllArgValues(options::OPT_hip_device_lib_EQ);
  if (!BCLibs.empty()) {
    for (auto Lib : BCLibs)
      addBCLib(getDriver(), DriverArgs, CC1Args, LibraryPaths, Lib,
               /* PostClang Link? */ true);

  } else {
    if (!RocmInstallation.hasDeviceLibrary()) {
      getDriver().Diag(diag::err_drv_no_rocm_device_lib) << 0;
      return;
    }

    // If device debugging turned on, add specially built bc files
    std::string lib_debug_path = FindDebugInLibraryPath();
    if (!lib_debug_path.empty()) {
      LibraryPaths.push_back(
          DriverArgs.MakeArgString(lib_debug_path + "/libdevice"));
      LibraryPaths.push_back(DriverArgs.MakeArgString(lib_debug_path));
    }

    // Add compiler path libdevice last as lowest priority search
    LibraryPaths.push_back(
        DriverArgs.MakeArgString(getDriver().Dir + "/../amdgcn/bitcode"));
    LibraryPaths.push_back(
        DriverArgs.MakeArgString(getDriver().Dir + "/../../amdgcn/bitcode"));
    LibraryPaths.push_back(
        DriverArgs.MakeArgString(getDriver().Dir + "/../lib/libdevice"));
    LibraryPaths.push_back(
        DriverArgs.MakeArgString(getDriver().Dir + "/../lib"));
    LibraryPaths.push_back(
        DriverArgs.MakeArgString(getDriver().Dir + "/../../lib/libdevice"));
    LibraryPaths.push_back(
	DriverArgs.MakeArgString(getDriver().Dir + "/../../lib"));

    std::string LibDeviceFile = RocmInstallation.getLibDeviceFile(CanonArch);
    if (LibDeviceFile.empty()) {
      getDriver().Diag(diag::err_drv_no_rocm_device_lib) << 1 << GPUArch;
      return;
    }

    // If --hip-device-lib is not set, add the default bitcode libraries.
    // TODO: There are way too many flags that change this. Do we need to check
    // them all?
    bool DAZ = DriverArgs.hasFlag(options::OPT_fcuda_flush_denormals_to_zero,
                                  options::OPT_fno_cuda_flush_denormals_to_zero,
                                  getDefaultDenormsAreZeroForTarget(Kind));
    // TODO: Check standard C++ flags?
    bool FiniteOnly = false;
    bool UnsafeMathOpt = false;
    bool FastRelaxedMath = false;
    bool CorrectSqrt = true;
    bool Wave64 = isWave64(DriverArgs, Kind);

    // Add the HIP specific bitcode library.
    llvm::SmallVector<std::string, 12> BCLibs;
    BCLibs.push_back(RocmInstallation.getHIPPath().str());

    // Add the generic set of libraries.
    BCLibs.append(RocmInstallation.getCommonBitcodeLibs(
        DriverArgs, LibDeviceFile, Wave64, DAZ, FiniteOnly, UnsafeMathOpt,
        FastRelaxedMath, CorrectSqrt));

    llvm::for_each(BCLibs, [&](StringRef BCFile) {
      CC1Args.push_back("-mlink-builtin-bitcode");
      CC1Args.push_back(DriverArgs.MakeArgString(BCFile));
    });
  }

  if (!DriverArgs.hasArg(options::OPT_l))
    return;

  auto Lm = DriverArgs.getAllArgValues(options::OPT_l);
  bool HasLibm = false;
  for (auto &Lib : Lm) {
    if (Lib == "m") {
      HasLibm = true;
      break;
    }
  }

  if (HasLibm) {
    SmallVector<std::string, 12> BCLibs =
        getCommonDeviceLibNames(DriverArgs, GPUArch);
    llvm::for_each(BCLibs, [&](StringRef BCFile) {
      CC1Args.push_back("-mlink-builtin-bitcode");
      CC1Args.push_back(DriverArgs.MakeArgString(BCFile));
    });
  }
=======
  addOpenMPDeviceRTL(getDriver(), DriverArgs, CC1Args, BitcodeSuffix,
                     getTriple());
>>>>>>> 2cc1198e
}

llvm::opt::DerivedArgList *AMDGPUOpenMPToolChain::TranslateArgs(
    const llvm::opt::DerivedArgList &Args, StringRef BoundArch,
    Action::OffloadKind DeviceOffloadKind) const {

  DerivedArgList *DAL =
      HostTC.TranslateArgs(Args, BoundArch, DeviceOffloadKind);
  if (!DAL)
    DAL = new DerivedArgList(Args.getBaseArgs());

  const OptTable &Opts = getDriver().getOpts();

  if (DeviceOffloadKind != Action::OFK_OpenMP) {
    for (Arg *A : Args) {
      DAL->append(A);
    }
  }

  if (!BoundArch.empty()) {
    DAL->eraseArg(options::OPT_march_EQ);
    DAL->AddJoinedArg(nullptr, Opts.getOption(options::OPT_march_EQ),
                      BoundArch);
  }

  return DAL;
}

Tool *AMDGPUOpenMPToolChain::buildLinker() const {
  assert(getTriple().isAMDGCN());
  return new tools::AMDGCN::OpenMPLinker(*this);
}

void AMDGPUOpenMPToolChain::addClangWarningOptions(
    ArgStringList &CC1Args) const {
  HostTC.addClangWarningOptions(CC1Args);
}

ToolChain::CXXStdlibType
AMDGPUOpenMPToolChain::GetCXXStdlibType(const ArgList &Args) const {
  return HostTC.GetCXXStdlibType(Args);
}

void AMDGPUOpenMPToolChain::AddClangSystemIncludeArgs(const ArgList &DriverArgs,
                                              ArgStringList &CC1Args) const {
  const Driver &D = HostTC.getDriver();
  CC1Args.push_back("-internal-isystem");
  CC1Args.push_back(DriverArgs.MakeArgString(D.Dir + "/../include"));
  CC1Args.push_back("-internal-isystem");
  CC1Args.push_back(DriverArgs.MakeArgString(D.Dir + "/../../include"));

  HostTC.AddClangSystemIncludeArgs(DriverArgs, CC1Args);

  CC1Args.push_back("-internal-isystem");
  SmallString<128> P(HostTC.getDriver().ResourceDir);
  llvm::sys::path::append(P, "include/cuda_wrappers");
  CC1Args.push_back(DriverArgs.MakeArgString(P));
}

/// Convert path list to Fortran frontend argument
static void AddFlangSysIncludeArg(const ArgList &DriverArgs,
                                  ArgStringList &Flang1args,
                                  ToolChain::path_list IncludePathList) {
  std::string ArgValue; // Path argument value

  // Make up argument value consisting of paths separated by colons
  bool first = true;
  for (auto P : IncludePathList) {
    if (first) {
      first = false;
    } else {
      ArgValue += ":";
    }
    ArgValue += P;
  }

  // Add the argument
  Flang1args.push_back("-stdinc");
  Flang1args.push_back(DriverArgs.MakeArgString(ArgValue));
}

/// Currently only adding include dir from install directory
void AMDGPUOpenMPToolChain::AddFlangSystemIncludeArgs(const ArgList &DriverArgs,
                                            ArgStringList &Flang1args) const {
  path_list IncludePathList;
  const Driver &D = getDriver();

  if (DriverArgs.hasArg(options::OPT_nostdinc))
    return;

  {
    SmallString<128> P(D.InstalledDir);
    llvm::sys::path::append(P, "../include");
    IncludePathList.push_back(DriverArgs.MakeArgString(P.str()));
  }

  AddFlangSysIncludeArg(DriverArgs, Flang1args, IncludePathList);
  return;
}


void AMDGPUOpenMPToolChain::AddClangCXXStdlibIncludeArgs(const ArgList &Args,
                                                 ArgStringList &CC1Args) const {
  HostTC.AddClangCXXStdlibIncludeArgs(Args, CC1Args);
}

void AMDGPUOpenMPToolChain::AddIAMCUIncludeArgs(const ArgList &Args,
                                                ArgStringList &CC1Args) const {
  HostTC.AddIAMCUIncludeArgs(Args, CC1Args);
}

SanitizerMask AMDGPUOpenMPToolChain::getSupportedSanitizers() const {
  // The AMDGPUOpenMPToolChain only supports sanitizers in the sense that it
  // allows sanitizer arguments on the command line if they are supported by the
  // host toolchain. The AMDGPUOpenMPToolChain will actually ignore any command
  // line arguments for any of these "supported" sanitizers. That means that no
  // sanitization of device code is actually supported at this time.
  //
  // This behavior is necessary because the host and device toolchains
  // invocations often share the command line, so the device toolchain must
  // tolerate flags meant only for the host toolchain.
  return HostTC.getSupportedSanitizers();
}

VersionTuple
AMDGPUOpenMPToolChain::computeMSVCVersion(const Driver *D,
                                          const ArgList &Args) const {
  return HostTC.computeMSVCVersion(D, Args);
}<|MERGE_RESOLUTION|>--- conflicted
+++ resolved
@@ -112,19 +112,12 @@
 }
 } // namespace
 
-<<<<<<< HEAD
 // OpenMP needs a custom link tool to build select statement
 const char *AMDGCN::OpenMPLinker::constructOmpExtraCmds(
     Compilation &C, const JobAction &JA, const InputInfoList &Inputs,
     const ArgList &Args, StringRef SubArchName,
     StringRef OutputFilePrefix) const {
-=======
-const char *AMDGCN::OpenMPLinker::constructLLVMLinkCommand(
-    const toolchains::AMDGPUOpenMPToolChain &AMDGPUOpenMPTC, Compilation &C,
-    const JobAction &JA, const InputInfoList &Inputs, const ArgList &Args,
-    StringRef SubArchName, StringRef OutputFilePrefix) const {
   ArgStringList CmdArgs;
->>>>>>> 2cc1198e
 
   std::string TmpName;
   TmpName = C.getDriver().isSaveTempsEnabled()
@@ -133,13 +126,11 @@
                       OutputFilePrefix.str() + "-select", "bc");
   const char *OutputFileName =
       C.addTempFile(C.getArgs().MakeArgString(TmpName));
-  ArgStringList CmdArgs;
   // CmdArgs.push_back("-v");
   llvm::SmallVector<std::string, 10> BCLibs;
   for (const auto &II : Inputs) {
     if (II.isFilename())
       CmdArgs.push_back(II.getFilename());
-<<<<<<< HEAD
   }
 
   ArgStringList LibraryPaths;
@@ -236,8 +227,9 @@
 }
 
 const char *AMDGCN::OpenMPLinker::constructLLVMLinkCommand(
-    Compilation &C, const JobAction &JA, const InputInfoList &Inputs,
-    const ArgList &Args, StringRef SubArchName,
+  const toolchains::AMDGPUOpenMPToolChain &AMDGPUOpenMPTC, Compilation &C,
+  const JobAction &JA, const InputInfoList &Inputs,
+  const llvm::opt::ArgList &Args, llvm::StringRef SubArchName,
     StringRef OutputFilePrefix) const {
   ArgStringList CmdArgs;
 
@@ -270,7 +262,7 @@
     SplitString(OptEnv.getValue(), Envs);
     for (StringRef Env : Envs)
       CmdArgs.push_back(Args.MakeArgString(Env.trim()));
-=======
+  }
 
   if (Args.hasArg(options::OPT_l)) {
     auto Lm = Args.getAllArgValues(options::OPT_l);
@@ -289,7 +281,6 @@
         CmdArgs.push_back(Args.MakeArgString(BCFile));
       });
     }
->>>>>>> 2cc1198e
   }
 
   // Add an intermediate output file.
@@ -465,18 +456,12 @@
   assert(Prefix.length() && "no linker inputs are files ");
 
   // Each command outputs different files.
-<<<<<<< HEAD
   const char *LLVMLinkCommand =
-      constructLLVMLinkCommand( C, JA, Inputs, Args,  GPUArch.c_str(), Prefix);
+      constructLLVMLinkCommand(AMDGPUOpenMPTC, C, JA, Inputs, Args,  GPUArch.c_str(), Prefix);
   const char *OptCommand = constructOptCommand(C, JA, Inputs, Args,
 		                               GPUArch.c_str(),
                                                Prefix, LLVMLinkCommand);
-=======
-  const char *LLVMLinkCommand = constructLLVMLinkCommand(
-      AMDGPUOpenMPTC, C, JA, Inputs, Args, GPUArch, Prefix);
-
   // Produce readable assembly if save-temps is enabled.
->>>>>>> 2cc1198e
   if (C.getDriver().isSaveTempsEnabled())
     constructLlcCommand(C, JA, Inputs, Args, GPUArch.c_str(), Prefix, OptCommand,
                         /*OutputIsAsm=*/true);
@@ -557,7 +542,6 @@
        RocmInstallation.getRocmDeviceLibPathArg())
     LibraryPaths.push_back(DriverArgs.MakeArgString(Path));
 
-<<<<<<< HEAD
   addDirectoryList(DriverArgs, LibraryPaths, "", "HIP_DEVICE_LIB_PATH");
 
   // Maintain compatability with --hip-device-lib.
@@ -649,10 +633,9 @@
       CC1Args.push_back(DriverArgs.MakeArgString(BCFile));
     });
   }
-=======
-  addOpenMPDeviceRTL(getDriver(), DriverArgs, CC1Args, BitcodeSuffix,
-                     getTriple());
->>>>>>> 2cc1198e
+  // Fixme: do we need this?
+  //addOpenMPDeviceRTL(getDriver(), DriverArgs, CC1Args, BitcodeSuffix,
+  //                   getTriple());
 }
 
 llvm::opt::DerivedArgList *AMDGPUOpenMPToolChain::TranslateArgs(
