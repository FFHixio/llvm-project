--- conflicted
+++ resolved
@@ -45,11 +45,8 @@
   ToolChains/Fuchsia.cpp
   ToolChains/Gnu.cpp
   ToolChains/Haiku.cpp
-<<<<<<< HEAD
   ToolChains/Hcc.cpp
-=======
   ToolChains/HIP.cpp
->>>>>>> 5b6de2be
   ToolChains/Hexagon.cpp
   ToolChains/Linux.cpp
   ToolChains/MipsLinux.cpp
