--- conflicted
+++ resolved
@@ -3965,7 +3965,6 @@
     CmdArgs.push_back(Args.MakeArgString(NormalizedTriple));
   }
 
-<<<<<<< HEAD
   // Make sure host triple is specified for HCC kernel compilation path
   if (IsHCCKernelPath) {
     // We have to pass the triple of the host if compiling for a HCC device
@@ -3978,15 +3977,10 @@
     CmdArgs.push_back(Args.MakeArgString(NormalizedTriple));
   }
 
-  if (Triple.isOSWindows() && (Triple.getArch() == llvm::Triple::arm ||
-                               Triple.getArch() == llvm::Triple::thumb)) {
-    unsigned Offset = Triple.getArch() == llvm::Triple::arm ? 4 : 6;
-=======
   if (EffectiveTriple.isOSWindows() &&
       (EffectiveTriple.getArch() == llvm::Triple::arm ||
        EffectiveTriple.getArch() == llvm::Triple::thumb)) {
     unsigned Offset = EffectiveTriple.getArch() == llvm::Triple::arm ? 4 : 6;
->>>>>>> 389cff24
     unsigned Version;
     EffectiveTriple.getArchName().substr(Offset).getAsInteger(10, Version);
     if (Version < 7)
