--- conflicted
+++ resolved
@@ -3952,15 +3952,11 @@
       TC = llvm::make_unique<toolchains::Solaris>(*this, Target, Args);
       break;
     case llvm::Triple::AMDHSA:
-<<<<<<< HEAD
       if (Target.getEnvironment() == llvm::Triple::HCC) {
-        TC = new toolchains::HCCToolChain(*this, Target, Args);
+        TC = llvm::make_unique<toolchains::HCCToolChain>(*this, Target, Args);
       } else {
-        TC = new toolchains::AMDGPUToolChain(*this, Target, Args);
+        TC = llvm::make_unique<toolchains::AMDGPUToolChain>(*this, Target, Args);
       }
-=======
-      TC = llvm::make_unique<toolchains::AMDGPUToolChain>(*this, Target, Args);
->>>>>>> be11a2ae
       break;
     case llvm::Triple::Win32:
       switch (Target.getEnvironment()) {
