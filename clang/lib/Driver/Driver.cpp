//===--- Driver.cpp - Clang GCC Compatible Driver -------------------------===//
//
// Part of the LLVM Project, under the Apache License v2.0 with LLVM Exceptions.
// See https://llvm.org/LICENSE.txt for license information.
// SPDX-License-Identifier: Apache-2.0 WITH LLVM-exception
//
//===----------------------------------------------------------------------===//

#include "clang/Driver/Driver.h"
#include "InputInfo.h"
#include "ToolChains/AIX.h"
#include "ToolChains/AMDGPU.h"
#include "ToolChains/AMDGPUOpenMP.h"
#include "ToolChains/AVR.h"
#include "ToolChains/Ananas.h"
#include "ToolChains/BareMetal.h"
#include "ToolChains/Clang.h"
#include "ToolChains/CloudABI.h"
#include "ToolChains/Contiki.h"
#include "ToolChains/CrossWindows.h"
#include "ToolChains/Cuda.h"
#include "ToolChains/Darwin.h"
#include "ToolChains/DragonFly.h"
#include "ToolChains/FreeBSD.h"
#include "ToolChains/Fuchsia.h"
#include "ToolChains/Gnu.h"
#include "ToolChains/HIP.h"
#include "ToolChains/Haiku.h"
#include "ToolChains/Hexagon.h"
#include "ToolChains/Hurd.h"
#include "ToolChains/Lanai.h"
#include "ToolChains/Linux.h"
#include "ToolChains/MSP430.h"
#include "ToolChains/MSVC.h"
#include "ToolChains/MinGW.h"
#include "ToolChains/Minix.h"
#include "ToolChains/MipsLinux.h"
#include "ToolChains/Myriad.h"
#include "ToolChains/NaCl.h"
#include "ToolChains/NetBSD.h"
#include "ToolChains/OpenBSD.h"
#include "ToolChains/PPCLinux.h"
#include "ToolChains/PS4CPU.h"
#include "ToolChains/RISCVToolchain.h"
#include "ToolChains/Solaris.h"
#include "ToolChains/TCE.h"
#include "ToolChains/VEToolchain.h"
#include "ToolChains/WebAssembly.h"
#include "ToolChains/XCore.h"
#include "ToolChains/ZOS.h"
#include "clang/Basic/TargetID.h"
#include "clang/Basic/Version.h"
#include "clang/Config/config.h"
#include "clang/Driver/Action.h"
#include "clang/Driver/Compilation.h"
#include "clang/Driver/DriverDiagnostic.h"
#include "clang/Driver/Job.h"
#include "clang/Driver/Options.h"
#include "clang/Driver/OptionUtils.h"
#include "clang/Driver/SanitizerArgs.h"
#include "clang/Driver/Tool.h"
#include "clang/Driver/ToolChain.h"
#include "clang/Driver/Util.h"
#include "llvm/ADT/ArrayRef.h"
#include "llvm/ADT/STLExtras.h"
#include "llvm/ADT/SmallSet.h"
#include "llvm/ADT/StringExtras.h"
#include "llvm/ADT/StringSet.h"
#include "llvm/ADT/StringSwitch.h"
#include "llvm/Config/llvm-config.h"
#include "llvm/Option/Arg.h"
#include "llvm/Option/ArgList.h"
#include "llvm/Option/OptSpecifier.h"
#include "llvm/Option/OptTable.h"
#include "llvm/Option/Option.h"
#include "llvm/Support/CommandLine.h"
#include "llvm/Support/ErrorHandling.h"
#include "llvm/Support/ExitCodes.h"
#include "llvm/Support/FileSystem.h"
#include "llvm/Support/FormatVariadic.h"
#include "llvm/Support/Host.h"
#include "llvm/Support/MD5.h"
#include "llvm/Support/Path.h"
#include "llvm/Support/PrettyStackTrace.h"
#include "llvm/Support/Process.h"
#include "llvm/Support/Program.h"
#include "llvm/Support/StringSaver.h"
#include "llvm/Support/TargetRegistry.h"
#include "llvm/Support/VirtualFileSystem.h"
#include "llvm/Support/raw_ostream.h"
#include <map>
#include <memory>
#include <utility>
#if LLVM_ON_UNIX
#include <unistd.h> // getpid
#endif

using namespace clang::driver;
using namespace clang;
using namespace llvm::opt;

static llvm::Triple getHIPOffloadTargetTriple() {
  static const llvm::Triple T("amdgcn-amd-amdhsa");
  return T;
}

// static
std::string Driver::GetResourcesPath(StringRef BinaryPath,
                                     StringRef CustomResourceDir) {
  // Since the resource directory is embedded in the module hash, it's important
  // that all places that need it call this function, so that they get the
  // exact same string ("a/../b/" and "b/" get different hashes, for example).

  // Dir is bin/ or lib/, depending on where BinaryPath is.
  std::string Dir = std::string(llvm::sys::path::parent_path(BinaryPath));

  SmallString<128> P(Dir);
  if (CustomResourceDir != "") {
    llvm::sys::path::append(P, CustomResourceDir);
  } else {
    // On Windows, libclang.dll is in bin/.
    // On non-Windows, libclang.so/.dylib is in lib/.
    // With a static-library build of libclang, LibClangPath will contain the
    // path of the embedding binary, which for LLVM binaries will be in bin/.
    // ../lib gets us to lib/ in both cases.
    P = llvm::sys::path::parent_path(Dir);
    llvm::sys::path::append(P, Twine("lib") + CLANG_LIBDIR_SUFFIX, "clang",
                            CLANG_VERSION_STRING);
  }

  return std::string(P.str());
}

Driver::Driver(StringRef ClangExecutable, StringRef TargetTriple,
               DiagnosticsEngine &Diags, std::string Title,
               IntrusiveRefCntPtr<llvm::vfs::FileSystem> VFS)
    : Diags(Diags), VFS(std::move(VFS)), Mode(GCCMode),
      SaveTemps(SaveTempsNone), BitcodeEmbed(EmbedNone), LTOMode(LTOK_None),
      ClangExecutable(ClangExecutable), SysRoot(DEFAULT_SYSROOT),
      DriverTitle(Title), CCPrintStatReportFilename(nullptr),
      CCPrintOptionsFilename(nullptr), CCPrintHeadersFilename(nullptr),
      CCLogDiagnosticsFilename(nullptr), CCCPrintBindings(false),
      CCPrintOptions(false), CCPrintHeaders(false), CCLogDiagnostics(false),
      CCGenDiagnostics(false), CCPrintProcessStats(false),
      TargetTriple(TargetTriple), CCCGenericGCCName(""), Saver(Alloc),
      CheckInputsExist(true), GenReproducer(false),
      SuppressMissingInputWarning(false), NumParallelJobs(1) {
  // Provide a sane fallback if no VFS is specified.
  if (!this->VFS)
    this->VFS = llvm::vfs::getRealFileSystem();

  Name = std::string(llvm::sys::path::filename(ClangExecutable));
  Dir = std::string(llvm::sys::path::parent_path(ClangExecutable));
  InstalledDir = Dir; // Provide a sensible default installed dir.

  if ((!SysRoot.empty()) && llvm::sys::path::is_relative(SysRoot)) {
    // Prepend InstalledDir if SysRoot is relative
    SmallString<128> P(InstalledDir);
    llvm::sys::path::append(P, SysRoot);
    SysRoot = std::string(P);
  }

#if defined(CLANG_CONFIG_FILE_SYSTEM_DIR)
  SystemConfigDir = CLANG_CONFIG_FILE_SYSTEM_DIR;
#endif
#if defined(CLANG_CONFIG_FILE_USER_DIR)
  UserConfigDir = CLANG_CONFIG_FILE_USER_DIR;
#endif

  // Compute the path to the resource directory.
  ResourceDir = GetResourcesPath(ClangExecutable, CLANG_RESOURCE_DIR);
}

void Driver::ParseDriverMode(StringRef ProgramName,
                             ArrayRef<const char *> Args) {
  if (ClangNameParts.isEmpty())
    ClangNameParts = ToolChain::getTargetAndModeFromProgramName(ProgramName);
  setDriverModeFromOption(ClangNameParts.DriverMode);

  for (const char *ArgPtr : Args) {
    // Ignore nullptrs, they are the response file's EOL markers.
    if (ArgPtr == nullptr)
      continue;
    const StringRef Arg = ArgPtr;
    setDriverModeFromOption(Arg);
  }
}

void Driver::setDriverModeFromOption(StringRef Opt) {
  const std::string OptName =
      getOpts().getOption(options::OPT_driver_mode).getPrefixedName();
  if (!Opt.startswith(OptName))
    return;
  StringRef Value = Opt.drop_front(OptName.size());

  if (auto M = llvm::StringSwitch<llvm::Optional<DriverMode>>(Value)
                   .Case("gcc", GCCMode)
                   .Case("g++", GXXMode)
                   .Case("cpp", CPPMode)
                   .Case("cl", CLMode)
                   .Case("flang", FlangMode)
                   .Default(None))
    Mode = *M;
  else
    Diag(diag::err_drv_unsupported_option_argument) << OptName << Value;
}

InputArgList Driver::ParseArgStrings(ArrayRef<const char *> ArgStrings,
                                     bool IsClCompatMode,
                                     bool &ContainsError) {
  llvm::PrettyStackTraceString CrashInfo("Command line argument parsing");
  ContainsError = false;

  unsigned IncludedFlagsBitmask;
  unsigned ExcludedFlagsBitmask;
  std::tie(IncludedFlagsBitmask, ExcludedFlagsBitmask) =
      getIncludeExcludeOptionFlagMasks(IsClCompatMode);

  // Make sure that Flang-only options don't pollute the Clang output
  // TODO: Make sure that Clang-only options don't pollute Flang output
  if (!IsFlangMode())
    ExcludedFlagsBitmask |= options::FlangOnlyOption;

  unsigned MissingArgIndex, MissingArgCount;
  InputArgList Args =
      getOpts().ParseArgs(ArgStrings, MissingArgIndex, MissingArgCount,
                          IncludedFlagsBitmask, ExcludedFlagsBitmask);

  // Check for missing argument error.
  if (MissingArgCount) {
    Diag(diag::err_drv_missing_argument)
        << Args.getArgString(MissingArgIndex) << MissingArgCount;
    ContainsError |=
        Diags.getDiagnosticLevel(diag::err_drv_missing_argument,
                                 SourceLocation()) > DiagnosticsEngine::Warning;
  }

  // Check for unsupported options.
  for (const Arg *A : Args) {
    if (A->getOption().hasFlag(options::Unsupported)) {
      unsigned DiagID;
      auto ArgString = A->getAsString(Args);
      std::string Nearest;
      if (getOpts().findNearest(
            ArgString, Nearest, IncludedFlagsBitmask,
            ExcludedFlagsBitmask | options::Unsupported) > 1) {
        DiagID = diag::err_drv_unsupported_opt;
        Diag(DiagID) << ArgString;
      } else {
        DiagID = diag::err_drv_unsupported_opt_with_suggestion;
        Diag(DiagID) << ArgString << Nearest;
      }
      ContainsError |= Diags.getDiagnosticLevel(DiagID, SourceLocation()) >
                       DiagnosticsEngine::Warning;
      continue;
    }

    // Warn about -mcpu= without an argument.
    if (A->getOption().matches(options::OPT_mcpu_EQ) && A->containsValue("")) {
      Diag(diag::warn_drv_empty_joined_argument) << A->getAsString(Args);
      ContainsError |= Diags.getDiagnosticLevel(
                           diag::warn_drv_empty_joined_argument,
                           SourceLocation()) > DiagnosticsEngine::Warning;
    }
  }

  for (const Arg *A : Args.filtered(options::OPT_UNKNOWN)) {
    unsigned DiagID;
    auto ArgString = A->getAsString(Args);
    std::string Nearest;
    if (getOpts().findNearest(
          ArgString, Nearest, IncludedFlagsBitmask, ExcludedFlagsBitmask) > 1) {
      DiagID = IsCLMode() ? diag::warn_drv_unknown_argument_clang_cl
                          : diag::err_drv_unknown_argument;
      Diags.Report(DiagID) << ArgString;
    } else {
      DiagID = IsCLMode()
                   ? diag::warn_drv_unknown_argument_clang_cl_with_suggestion
                   : diag::err_drv_unknown_argument_with_suggestion;
      Diags.Report(DiagID) << ArgString << Nearest;
    }
    ContainsError |= Diags.getDiagnosticLevel(DiagID, SourceLocation()) >
                     DiagnosticsEngine::Warning;
  }

  return Args;
}

// Determine which compilation mode we are in. We look for options which
// affect the phase, starting with the earliest phases, and record which
// option we used to determine the final phase.
phases::ID Driver::getFinalPhase(const DerivedArgList &DAL,
                                 Arg **FinalPhaseArg) const {
  Arg *PhaseArg = nullptr;
  phases::ID FinalPhase;

  // -{E,EP,P,M,MM} only run the preprocessor.
  if (CCCIsCPP() || (PhaseArg = DAL.getLastArg(options::OPT_E)) ||
      (PhaseArg = DAL.getLastArg(options::OPT__SLASH_EP)) ||
      (PhaseArg = DAL.getLastArg(options::OPT_M, options::OPT_MM)) ||
      (PhaseArg = DAL.getLastArg(options::OPT__SLASH_P))) {
    if (IsFlangMode() && (DAL.getLastArg(options::OPT_E)))
      FinalPhase = phases::FortranFrontend;
    else
      FinalPhase = phases::Preprocess;

    // -fsyntax-only stops Fortran compilation after FortranFrontend
  } else if (IsFlangMode() &&
             (PhaseArg = DAL.getLastArg(options::OPT_fsyntax_only))) {
    FinalPhase = phases::FortranFrontend;

    // --precompile only runs up to precompilation.
  } else if ((PhaseArg = DAL.getLastArg(options::OPT__precompile))) {
    FinalPhase = phases::Precompile;

  // -{fsyntax-only,-analyze,emit-ast} only run up to the compiler.
  } else if ((PhaseArg = DAL.getLastArg(options::OPT_fsyntax_only)) ||
             (PhaseArg = DAL.getLastArg(options::OPT_print_supported_cpus)) ||
             (PhaseArg = DAL.getLastArg(options::OPT_module_file_info)) ||
             (PhaseArg = DAL.getLastArg(options::OPT_verify_pch)) ||
             (PhaseArg = DAL.getLastArg(options::OPT_rewrite_objc)) ||
             (PhaseArg = DAL.getLastArg(options::OPT_rewrite_legacy_objc)) ||
             (PhaseArg = DAL.getLastArg(options::OPT__migrate)) ||
             (PhaseArg = DAL.getLastArg(options::OPT__analyze)) ||
             (PhaseArg = DAL.getLastArg(options::OPT_emit_ast))) {
    FinalPhase = phases::Compile;

  // -S only runs up to the backend.
  } else if ((PhaseArg = DAL.getLastArg(options::OPT_S))) {
    FinalPhase = phases::Backend;

  // -c compilation only runs up to the assembler.
  } else if ((PhaseArg = DAL.getLastArg(options::OPT_c))) {
    FinalPhase = phases::Assemble;

  // Otherwise do everything.
  } else
    FinalPhase = phases::Link;

  if (FinalPhaseArg)
    *FinalPhaseArg = PhaseArg;

  return FinalPhase;
}

static Arg *MakeInputArg(DerivedArgList &Args, const OptTable &Opts,
                         StringRef Value, bool Claim = true) {
  Arg *A = new Arg(Opts.getOption(options::OPT_INPUT), Value,
                   Args.getBaseArgs().MakeIndex(Value), Value.data());
  Args.AddSynthesizedArg(A);
  if (Claim)
    A->claim();
  return A;
}

DerivedArgList *Driver::TranslateInputArgs(const InputArgList &Args) const {
  const llvm::opt::OptTable &Opts = getOpts();
  DerivedArgList *DAL = new DerivedArgList(Args);

  bool HasNostdlib = Args.hasArg(options::OPT_nostdlib);
  bool HasNostdlibxx = Args.hasArg(options::OPT_nostdlibxx);
  bool HasNodefaultlib = Args.hasArg(options::OPT_nodefaultlibs);
  for (Arg *A : Args) {
    // Unfortunately, we have to parse some forwarding options (-Xassembler,
    // -Xlinker, -Xpreprocessor) because we either integrate their functionality
    // (assembler and preprocessor), or bypass a previous driver ('collect2').

    // Rewrite linker options, to replace --no-demangle with a custom internal
    // option.
    if ((A->getOption().matches(options::OPT_Wl_COMMA) ||
         A->getOption().matches(options::OPT_Xlinker)) &&
        A->containsValue("--no-demangle")) {
      // Add the rewritten no-demangle argument.
      DAL->AddFlagArg(A, Opts.getOption(options::OPT_Z_Xlinker__no_demangle));

      // Add the remaining values as Xlinker arguments.
      for (StringRef Val : A->getValues())
        if (Val != "--no-demangle")
          DAL->AddSeparateArg(A, Opts.getOption(options::OPT_Xlinker), Val);

      continue;
    }

    // Rewrite preprocessor options, to replace -Wp,-MD,FOO which is used by
    // some build systems. We don't try to be complete here because we don't
    // care to encourage this usage model.
    if (A->getOption().matches(options::OPT_Wp_COMMA) &&
        (A->getValue(0) == StringRef("-MD") ||
         A->getValue(0) == StringRef("-MMD"))) {
      // Rewrite to -MD/-MMD along with -MF.
      if (A->getValue(0) == StringRef("-MD"))
        DAL->AddFlagArg(A, Opts.getOption(options::OPT_MD));
      else
        DAL->AddFlagArg(A, Opts.getOption(options::OPT_MMD));
      if (A->getNumValues() == 2)
        DAL->AddSeparateArg(A, Opts.getOption(options::OPT_MF), A->getValue(1));
      continue;
    }

    // Rewrite reserved library names.
    if (A->getOption().matches(options::OPT_l)) {
      StringRef Value = A->getValue();

      // Rewrite unless -nostdlib is present.
      if (!HasNostdlib && !HasNodefaultlib && !HasNostdlibxx &&
          Value == "stdc++") {
        DAL->AddFlagArg(A, Opts.getOption(options::OPT_Z_reserved_lib_stdcxx));
        continue;
      }

      // Rewrite unconditionally.
      if (Value == "cc_kext") {
        DAL->AddFlagArg(A, Opts.getOption(options::OPT_Z_reserved_lib_cckext));
        continue;
      }
    }

    // Pick up inputs via the -- option.
    if (A->getOption().matches(options::OPT__DASH_DASH)) {
      A->claim();
      for (StringRef Val : A->getValues())
        DAL->append(MakeInputArg(*DAL, Opts, Val, false));
      continue;
    }

    DAL->append(A);
  }

  // Enforce -static if -miamcu is present.
  if (Args.hasFlag(options::OPT_miamcu, options::OPT_mno_iamcu, false))
    DAL->AddFlagArg(0, Opts.getOption(options::OPT_static));

// Add a default value of -mlinker-version=, if one was given and the user
// didn't specify one.
#if defined(HOST_LINK_VERSION)
  if (!Args.hasArg(options::OPT_mlinker_version_EQ) &&
      strlen(HOST_LINK_VERSION) > 0) {
    DAL->AddJoinedArg(0, Opts.getOption(options::OPT_mlinker_version_EQ),
                      HOST_LINK_VERSION);
    DAL->getLastArg(options::OPT_mlinker_version_EQ)->claim();
  }
#endif

  return DAL;
}

/// Compute target triple from args.
///
/// This routine provides the logic to compute a target triple from various
/// args passed to the driver and the default triple string.
static llvm::Triple computeTargetTriple(const Driver &D,
                                        StringRef TargetTriple,
                                        const ArgList &Args,
                                        StringRef DarwinArchName = "") {
  // FIXME: Already done in Compilation *Driver::BuildCompilation
  if (const Arg *A = Args.getLastArg(options::OPT_target))
    TargetTriple = A->getValue();

  llvm::Triple Target(llvm::Triple::normalize(TargetTriple));

  // GNU/Hurd's triples should have been -hurd-gnu*, but were historically made
  // -gnu* only, and we can not change this, so we have to detect that case as
  // being the Hurd OS.
  if (TargetTriple.find("-unknown-gnu") != StringRef::npos ||
      TargetTriple.find("-pc-gnu") != StringRef::npos)
    Target.setOSName("hurd");

  // Handle Apple-specific options available here.
  if (Target.isOSBinFormatMachO()) {
    // If an explicit Darwin arch name is given, that trumps all.
    if (!DarwinArchName.empty()) {
      tools::darwin::setTripleTypeForMachOArchName(Target, DarwinArchName);
      return Target;
    }

    // Handle the Darwin '-arch' flag.
    if (Arg *A = Args.getLastArg(options::OPT_arch)) {
      StringRef ArchName = A->getValue();
      tools::darwin::setTripleTypeForMachOArchName(Target, ArchName);
    }
  }

  // Handle pseudo-target flags '-mlittle-endian'/'-EL' and
  // '-mbig-endian'/'-EB'.
  if (Arg *A = Args.getLastArg(options::OPT_mlittle_endian,
                               options::OPT_mbig_endian)) {
    if (A->getOption().matches(options::OPT_mlittle_endian)) {
      llvm::Triple LE = Target.getLittleEndianArchVariant();
      if (LE.getArch() != llvm::Triple::UnknownArch)
        Target = std::move(LE);
    } else {
      llvm::Triple BE = Target.getBigEndianArchVariant();
      if (BE.getArch() != llvm::Triple::UnknownArch)
        Target = std::move(BE);
    }
  }

  // Skip further flag support on OSes which don't support '-m32' or '-m64'.
  if (Target.getArch() == llvm::Triple::tce ||
      Target.getOS() == llvm::Triple::Minix)
    return Target;

  // On AIX, the env OBJECT_MODE may affect the resulting arch variant.
  if (Target.isOSAIX()) {
    if (Optional<std::string> ObjectModeValue =
            llvm::sys::Process::GetEnv("OBJECT_MODE")) {
      StringRef ObjectMode = *ObjectModeValue;
      llvm::Triple::ArchType AT = llvm::Triple::UnknownArch;

      if (ObjectMode.equals("64")) {
        AT = Target.get64BitArchVariant().getArch();
      } else if (ObjectMode.equals("32")) {
        AT = Target.get32BitArchVariant().getArch();
      } else {
        D.Diag(diag::err_drv_invalid_object_mode) << ObjectMode;
      }

      if (AT != llvm::Triple::UnknownArch && AT != Target.getArch())
        Target.setArch(AT);
    }
  }

  // Handle pseudo-target flags '-m64', '-mx32', '-m32' and '-m16'.
  Arg *A = Args.getLastArg(options::OPT_m64, options::OPT_mx32,
                           options::OPT_m32, options::OPT_m16);
  if (A) {
    llvm::Triple::ArchType AT = llvm::Triple::UnknownArch;

    if (A->getOption().matches(options::OPT_m64)) {
      AT = Target.get64BitArchVariant().getArch();
      if (Target.getEnvironment() == llvm::Triple::GNUX32)
        Target.setEnvironment(llvm::Triple::GNU);
    } else if (A->getOption().matches(options::OPT_mx32) &&
               Target.get64BitArchVariant().getArch() == llvm::Triple::x86_64) {
      AT = llvm::Triple::x86_64;
      Target.setEnvironment(llvm::Triple::GNUX32);
    } else if (A->getOption().matches(options::OPT_m32)) {
      AT = Target.get32BitArchVariant().getArch();
      if (Target.getEnvironment() == llvm::Triple::GNUX32)
        Target.setEnvironment(llvm::Triple::GNU);
    } else if (A->getOption().matches(options::OPT_m16) &&
               Target.get32BitArchVariant().getArch() == llvm::Triple::x86) {
      AT = llvm::Triple::x86;
      Target.setEnvironment(llvm::Triple::CODE16);
    }

    if (AT != llvm::Triple::UnknownArch && AT != Target.getArch())
      Target.setArch(AT);
  }

  // Handle -miamcu flag.
  if (Args.hasFlag(options::OPT_miamcu, options::OPT_mno_iamcu, false)) {
    if (Target.get32BitArchVariant().getArch() != llvm::Triple::x86)
      D.Diag(diag::err_drv_unsupported_opt_for_target) << "-miamcu"
                                                       << Target.str();

    if (A && !A->getOption().matches(options::OPT_m32))
      D.Diag(diag::err_drv_argument_not_allowed_with)
          << "-miamcu" << A->getBaseArg().getAsString(Args);

    Target.setArch(llvm::Triple::x86);
    Target.setArchName("i586");
    Target.setEnvironment(llvm::Triple::UnknownEnvironment);
    Target.setEnvironmentName("");
    Target.setOS(llvm::Triple::ELFIAMCU);
    Target.setVendor(llvm::Triple::UnknownVendor);
    Target.setVendorName("intel");
  }

  // If target is MIPS adjust the target triple
  // accordingly to provided ABI name.
  A = Args.getLastArg(options::OPT_mabi_EQ);
  if (A && Target.isMIPS()) {
    StringRef ABIName = A->getValue();
    if (ABIName == "32") {
      Target = Target.get32BitArchVariant();
      if (Target.getEnvironment() == llvm::Triple::GNUABI64 ||
          Target.getEnvironment() == llvm::Triple::GNUABIN32)
        Target.setEnvironment(llvm::Triple::GNU);
    } else if (ABIName == "n32") {
      Target = Target.get64BitArchVariant();
      if (Target.getEnvironment() == llvm::Triple::GNU ||
          Target.getEnvironment() == llvm::Triple::GNUABI64)
        Target.setEnvironment(llvm::Triple::GNUABIN32);
    } else if (ABIName == "64") {
      Target = Target.get64BitArchVariant();
      if (Target.getEnvironment() == llvm::Triple::GNU ||
          Target.getEnvironment() == llvm::Triple::GNUABIN32)
        Target.setEnvironment(llvm::Triple::GNUABI64);
    }
  }

  // If target is RISC-V adjust the target triple according to
  // provided architecture name
  A = Args.getLastArg(options::OPT_march_EQ);
  if (A && Target.isRISCV()) {
    StringRef ArchName = A->getValue();
    if (ArchName.startswith_lower("rv32"))
      Target.setArch(llvm::Triple::riscv32);
    else if (ArchName.startswith_lower("rv64"))
      Target.setArch(llvm::Triple::riscv64);
  }

  return Target;
}

// Parse the LTO options and record the type of LTO compilation
// based on which -f(no-)?lto(=.*)? option occurs last.
void Driver::setLTOMode(const llvm::opt::ArgList &Args) {
  LTOMode = LTOK_None;
  if (!Args.hasFlag(options::OPT_flto, options::OPT_flto_EQ,
                    options::OPT_fno_lto, false))
    return;

  StringRef LTOName("full");

  const Arg *A = Args.getLastArg(options::OPT_flto_EQ);
  if (A)
    LTOName = A->getValue();

  LTOMode = llvm::StringSwitch<LTOKind>(LTOName)
                .Case("full", LTOK_Full)
                .Case("thin", LTOK_Thin)
                .Default(LTOK_Unknown);

  if (LTOMode == LTOK_Unknown) {
    assert(A);
    Diag(diag::err_drv_unsupported_option_argument) << A->getOption().getName()
                                                    << A->getValue();
  }
}

/// Compute the desired OpenMP runtime from the flags provided.
Driver::OpenMPRuntimeKind Driver::getOpenMPRuntime(const ArgList &Args) const {
  StringRef RuntimeName(CLANG_DEFAULT_OPENMP_RUNTIME);

  const Arg *A = Args.getLastArg(options::OPT_fopenmp_EQ);
  if (A)
    RuntimeName = A->getValue();

  auto RT = llvm::StringSwitch<OpenMPRuntimeKind>(RuntimeName)
                .Case("libomp", OMPRT_OMP)
                .Case("libgomp", OMPRT_GOMP)
                .Case("libiomp5", OMPRT_IOMP5)
                .Default(OMPRT_Unknown);

  if (RT == OMPRT_Unknown) {
    if (A)
      Diag(diag::err_drv_unsupported_option_argument)
          << A->getOption().getName() << A->getValue();
    else
      // FIXME: We could use a nicer diagnostic here.
      Diag(diag::err_drv_unsupported_opt) << "-fopenmp";
  }

  return RT;
}

void Driver::CreateOffloadingDeviceToolChains(Compilation &C,
                                              InputList &Inputs) {

  //
  // CUDA/HIP
  //
  // We need to generate a CUDA/HIP toolchain if any of the inputs has a CUDA
  // or HIP type. However, mixed CUDA/HIP compilation is not supported.
  bool IsCuda =
      llvm::any_of(Inputs, [](std::pair<types::ID, const llvm::opt::Arg *> &I) {
        return types::isCuda(I.first);
      });
  bool IsHIP =
      llvm::any_of(Inputs,
                   [](std::pair<types::ID, const llvm::opt::Arg *> &I) {
                     return types::isHIP(I.first);
                   }) ||
      C.getInputArgs().hasArg(options::OPT_hip_link);
  if (IsCuda && IsHIP) {
    Diag(clang::diag::err_drv_mix_cuda_hip);
    return;
  }
  if (IsCuda) {
    const ToolChain *HostTC = C.getSingleOffloadToolChain<Action::OFK_Host>();
    const llvm::Triple &HostTriple = HostTC->getTriple();
    StringRef DeviceTripleStr;
    auto OFK = Action::OFK_Cuda;
    DeviceTripleStr =
        HostTriple.isArch64Bit() ? "nvptx64-nvidia-cuda" : "nvptx-nvidia-cuda";
    llvm::Triple CudaTriple(DeviceTripleStr);
    // Use the CUDA and host triples as the key into the ToolChains map,
    // because the device toolchain we create depends on both.
    auto &CudaTC = ToolChains[CudaTriple.str() + "/" + HostTriple.str()];
    if (!CudaTC) {
      CudaTC = std::make_unique<toolchains::CudaToolChain>(
          *this, CudaTriple, *HostTC, C.getInputArgs(), OFK);
    }
    C.addOffloadDeviceToolChain(CudaTC.get(), OFK);
  } else if (IsHIP) {
    const ToolChain *HostTC = C.getSingleOffloadToolChain<Action::OFK_Host>();
    const llvm::Triple &HostTriple = HostTC->getTriple();
    auto OFK = Action::OFK_HIP;
    llvm::Triple HIPTriple = getHIPOffloadTargetTriple();
    // Use the HIP and host triples as the key into the ToolChains map,
    // because the device toolchain we create depends on both.
    auto &HIPTC = ToolChains[HIPTriple.str() + "/" + HostTriple.str()];
    if (!HIPTC) {
      HIPTC = std::make_unique<toolchains::HIPToolChain>(
          *this, HIPTriple, *HostTC, C.getInputArgs());
    }
    C.addOffloadDeviceToolChain(HIPTC.get(), OFK);
  }

  //
  // OpenMP
  //
  // We need to generate an OpenMP toolchain if the user specified targets with
  // the -fopenmp-targets option.
  if (Arg *OpenMPTargets =
          C.getInputArgs().getLastArg(options::OPT_fopenmp_targets_EQ)) {
    bool is_host_offloading =
        (OpenMPTargets->getNumValues() == 1) &&
        StringRef(OpenMPTargets->getValue())
            .startswith_lower(C.getSingleOffloadToolChain<Action::OFK_Host>()
                                  ->getTriple()
                                  .getArchName());
    if (!is_host_offloading) {
      // Ensure at least one -Xopenm-target exists with a gpu -march
      if (Arg *XOpenMPTargets =
              C.getInputArgs().getLastArg(options::OPT_Xopenmp_target_EQ)) {
        bool has_valid_march = false;
        for (auto *V : XOpenMPTargets->getValues())
          if (StringRef(V).startswith("-march="))
            has_valid_march = true;
        if (!has_valid_march) {
          Diag(diag::err_drv_missing_Xopenmptarget_or_march);
          return;
        }
      } else {
        Diag(diag::err_drv_missing_Xopenmptarget_or_march);
        return;
      }
    }
    if (OpenMPTargets->getNumValues()) {
      // We expect that -fopenmp-targets is always used in conjunction with the
      // option -fopenmp specifying a valid runtime with offloading support,
      // i.e. libomp or libiomp.
      bool HasValidOpenMPRuntime = C.getInputArgs().hasFlag(
          options::OPT_fopenmp, options::OPT_fopenmp_EQ,
          options::OPT_fno_openmp, false);
      if (HasValidOpenMPRuntime) {
        OpenMPRuntimeKind OpenMPKind = getOpenMPRuntime(C.getInputArgs());
        HasValidOpenMPRuntime =
            OpenMPKind == OMPRT_OMP || OpenMPKind == OMPRT_IOMP5;
      }

      if (HasValidOpenMPRuntime) {
        llvm::StringMap<const char *> FoundNormalizedTriples;
        for (const char *Val : OpenMPTargets->getValues()) {
          llvm::Triple TT(Val);
          std::string NormalizedName = TT.normalize();

          // Make sure we don't have a duplicate triple.
          auto Duplicate = FoundNormalizedTriples.find(NormalizedName);
          if (Duplicate != FoundNormalizedTriples.end()) {
            Diag(clang::diag::warn_drv_omp_offload_target_duplicate)
                << Val << Duplicate->second;
            continue;
          }

          // Store the current triple so that we can check for duplicates in the
          // following iterations.
          FoundNormalizedTriples[NormalizedName] = Val;

          // If the specified target is invalid, emit a diagnostic.
          if (TT.getArch() == llvm::Triple::UnknownArch)
            Diag(clang::diag::err_drv_invalid_omp_target) << Val;
          else {
            const ToolChain *TC;
            // Device toolchains have to be selected differently. They pair host
            // and device in their implementation.
            if (TT.isNVPTX() || TT.isAMDGCN()) {
              const ToolChain *HostTC =
                  C.getSingleOffloadToolChain<Action::OFK_Host>();
              assert(HostTC && "Host toolchain should be always defined.");
              auto &DeviceTC =
                  ToolChains[TT.str() + "/" + HostTC->getTriple().normalize()];
              if (!DeviceTC) {
                if (TT.isNVPTX())
                  DeviceTC = std::make_unique<toolchains::CudaToolChain>(
                      *this, TT, *HostTC, C.getInputArgs(), Action::OFK_OpenMP);
                else if (TT.isAMDGCN())
                  DeviceTC =
                      std::make_unique<toolchains::AMDGPUOpenMPToolChain>(
                          *this, TT, *HostTC, C.getInputArgs(), Action::OFK_OpenMP);
                else
                  assert(DeviceTC && "Device toolchain not defined.");
              }

              TC = DeviceTC.get();
            } else {
              TC = &getToolChain(C.getInputArgs(), TT);
            }
            C.addOffloadDeviceToolChain(TC, Action::OFK_OpenMP);
          }
        }
      } else
        Diag(clang::diag::err_drv_expecting_fopenmp_with_fopenmp_targets);
    } else
      Diag(clang::diag::warn_drv_empty_joined_argument)
          << OpenMPTargets->getAsString(C.getInputArgs());
  }

  //
  // TODO: Add support for other offloading programming models here.
  //
}

/// Looks the given directories for the specified file.
///
/// \param[out] FilePath File path, if the file was found.
/// \param[in]  Dirs Directories used for the search.
/// \param[in]  FileName Name of the file to search for.
/// \return True if file was found.
///
/// Looks for file specified by FileName sequentially in directories specified
/// by Dirs.
///
static bool searchForFile(SmallVectorImpl<char> &FilePath,
                          ArrayRef<StringRef> Dirs, StringRef FileName) {
  SmallString<128> WPath;
  for (const StringRef &Dir : Dirs) {
    if (Dir.empty())
      continue;
    WPath.clear();
    llvm::sys::path::append(WPath, Dir, FileName);
    llvm::sys::path::native(WPath);
    if (llvm::sys::fs::is_regular_file(WPath)) {
      FilePath = std::move(WPath);
      return true;
    }
  }
  return false;
}

bool Driver::readConfigFile(StringRef FileName) {
  // Try reading the given file.
  SmallVector<const char *, 32> NewCfgArgs;
  if (!llvm::cl::readConfigFile(FileName, Saver, NewCfgArgs)) {
    Diag(diag::err_drv_cannot_read_config_file) << FileName;
    return true;
  }

  // Read options from config file.
  llvm::SmallString<128> CfgFileName(FileName);
  llvm::sys::path::native(CfgFileName);
  ConfigFile = std::string(CfgFileName);
  bool ContainErrors;
  CfgOptions = std::make_unique<InputArgList>(
      ParseArgStrings(NewCfgArgs, IsCLMode(), ContainErrors));
  if (ContainErrors) {
    CfgOptions.reset();
    return true;
  }

  if (CfgOptions->hasArg(options::OPT_config)) {
    CfgOptions.reset();
    Diag(diag::err_drv_nested_config_file);
    return true;
  }

  // Claim all arguments that come from a configuration file so that the driver
  // does not warn on any that is unused.
  for (Arg *A : *CfgOptions)
    A->claim();
  return false;
}

bool Driver::loadConfigFile() {
  std::string CfgFileName;
  bool FileSpecifiedExplicitly = false;

  // Process options that change search path for config files.
  if (CLOptions) {
    if (CLOptions->hasArg(options::OPT_config_system_dir_EQ)) {
      SmallString<128> CfgDir;
      CfgDir.append(
          CLOptions->getLastArgValue(options::OPT_config_system_dir_EQ));
      if (!CfgDir.empty()) {
        if (llvm::sys::fs::make_absolute(CfgDir).value() != 0)
          SystemConfigDir.clear();
        else
          SystemConfigDir = std::string(CfgDir.begin(), CfgDir.end());
      }
    }
    if (CLOptions->hasArg(options::OPT_config_user_dir_EQ)) {
      SmallString<128> CfgDir;
      CfgDir.append(
          CLOptions->getLastArgValue(options::OPT_config_user_dir_EQ));
      if (!CfgDir.empty()) {
        if (llvm::sys::fs::make_absolute(CfgDir).value() != 0)
          UserConfigDir.clear();
        else
          UserConfigDir = std::string(CfgDir.begin(), CfgDir.end());
      }
    }
  }

  // First try to find config file specified in command line.
  if (CLOptions) {
    std::vector<std::string> ConfigFiles =
        CLOptions->getAllArgValues(options::OPT_config);
    if (ConfigFiles.size() > 1) {
      if (!std::all_of(ConfigFiles.begin(), ConfigFiles.end(),
                       [ConfigFiles](const std::string &s) {
                         return s == ConfigFiles[0];
                       })) {
        Diag(diag::err_drv_duplicate_config);
        return true;
      }
    }

    if (!ConfigFiles.empty()) {
      CfgFileName = ConfigFiles.front();
      assert(!CfgFileName.empty());

      // If argument contains directory separator, treat it as a path to
      // configuration file.
      if (llvm::sys::path::has_parent_path(CfgFileName)) {
        SmallString<128> CfgFilePath;
        if (llvm::sys::path::is_relative(CfgFileName))
          llvm::sys::fs::current_path(CfgFilePath);
        llvm::sys::path::append(CfgFilePath, CfgFileName);
        if (!llvm::sys::fs::is_regular_file(CfgFilePath)) {
          Diag(diag::err_drv_config_file_not_exist) << CfgFilePath;
          return true;
        }
        return readConfigFile(CfgFilePath);
      }

      FileSpecifiedExplicitly = true;
    }
  }

  // If config file is not specified explicitly, try to deduce configuration
  // from executable name. For instance, an executable 'armv7l-clang' will
  // search for config file 'armv7l-clang.cfg'.
  if (CfgFileName.empty() && !ClangNameParts.TargetPrefix.empty())
    CfgFileName = ClangNameParts.TargetPrefix + '-' + ClangNameParts.ModeSuffix;

  if (CfgFileName.empty())
    return false;

  // Determine architecture part of the file name, if it is present.
  StringRef CfgFileArch = CfgFileName;
  size_t ArchPrefixLen = CfgFileArch.find('-');
  if (ArchPrefixLen == StringRef::npos)
    ArchPrefixLen = CfgFileArch.size();
  llvm::Triple CfgTriple;
  CfgFileArch = CfgFileArch.take_front(ArchPrefixLen);
  CfgTriple = llvm::Triple(llvm::Triple::normalize(CfgFileArch));
  if (CfgTriple.getArch() == llvm::Triple::ArchType::UnknownArch)
    ArchPrefixLen = 0;

  if (!StringRef(CfgFileName).endswith(".cfg"))
    CfgFileName += ".cfg";

  // If config file starts with architecture name and command line options
  // redefine architecture (with options like -m32 -LE etc), try finding new
  // config file with that architecture.
  SmallString<128> FixedConfigFile;
  size_t FixedArchPrefixLen = 0;
  if (ArchPrefixLen) {
    // Get architecture name from config file name like 'i386.cfg' or
    // 'armv7l-clang.cfg'.
    // Check if command line options changes effective triple.
    llvm::Triple EffectiveTriple = computeTargetTriple(*this,
                                             CfgTriple.getTriple(), *CLOptions);
    if (CfgTriple.getArch() != EffectiveTriple.getArch()) {
      FixedConfigFile = EffectiveTriple.getArchName();
      FixedArchPrefixLen = FixedConfigFile.size();
      // Append the rest of original file name so that file name transforms
      // like: i386-clang.cfg -> x86_64-clang.cfg.
      if (ArchPrefixLen < CfgFileName.size())
        FixedConfigFile += CfgFileName.substr(ArchPrefixLen);
    }
  }

  // Prepare list of directories where config file is searched for.
  StringRef CfgFileSearchDirs[] = {UserConfigDir, SystemConfigDir, Dir};

  // Try to find config file. First try file with corrected architecture.
  llvm::SmallString<128> CfgFilePath;
  if (!FixedConfigFile.empty()) {
    if (searchForFile(CfgFilePath, CfgFileSearchDirs, FixedConfigFile))
      return readConfigFile(CfgFilePath);
    // If 'x86_64-clang.cfg' was not found, try 'x86_64.cfg'.
    FixedConfigFile.resize(FixedArchPrefixLen);
    FixedConfigFile.append(".cfg");
    if (searchForFile(CfgFilePath, CfgFileSearchDirs, FixedConfigFile))
      return readConfigFile(CfgFilePath);
  }

  // Then try original file name.
  if (searchForFile(CfgFilePath, CfgFileSearchDirs, CfgFileName))
    return readConfigFile(CfgFilePath);

  // Finally try removing driver mode part: 'x86_64-clang.cfg' -> 'x86_64.cfg'.
  if (!ClangNameParts.ModeSuffix.empty() &&
      !ClangNameParts.TargetPrefix.empty()) {
    CfgFileName.assign(ClangNameParts.TargetPrefix);
    CfgFileName.append(".cfg");
    if (searchForFile(CfgFilePath, CfgFileSearchDirs, CfgFileName))
      return readConfigFile(CfgFilePath);
  }

  // Report error but only if config file was specified explicitly, by option
  // --config. If it was deduced from executable name, it is not an error.
  if (FileSpecifiedExplicitly) {
    Diag(diag::err_drv_config_file_not_found) << CfgFileName;
    for (const StringRef &SearchDir : CfgFileSearchDirs)
      if (!SearchDir.empty())
        Diag(diag::note_drv_config_file_searched_in) << SearchDir;
    return true;
  }

  return false;
}

Compilation *Driver::BuildCompilation(ArrayRef<const char *> ArgList) {
  llvm::PrettyStackTraceString CrashInfo("Compilation construction");

  // FIXME: Handle environment options which affect driver behavior, somewhere
  // (client?). GCC_EXEC_PREFIX, LPATH, CC_PRINT_OPTIONS.

  // We look for the driver mode option early, because the mode can affect
  // how other options are parsed.
  ParseDriverMode(ClangExecutable, ArgList.slice(1));

  // FIXME: What are we going to do with -V and -b?

  // Arguments specified in command line.
  bool ContainsError;
  CLOptions = std::make_unique<InputArgList>(
      ParseArgStrings(ArgList.slice(1), IsCLMode(), ContainsError));

  // Try parsing configuration file.
  if (!ContainsError)
    ContainsError = loadConfigFile();
  bool HasConfigFile = !ContainsError && (CfgOptions.get() != nullptr);

  // All arguments, from both config file and command line.
  InputArgList Args = std::move(HasConfigFile ? std::move(*CfgOptions)
                                              : std::move(*CLOptions));

  // The args for config files or /clang: flags belong to different InputArgList
  // objects than Args. This copies an Arg from one of those other InputArgLists
  // to the ownership of Args.
  auto appendOneArg = [&Args](const Arg *Opt, const Arg *BaseArg) {
    unsigned Index = Args.MakeIndex(Opt->getSpelling());
    Arg *Copy = new llvm::opt::Arg(Opt->getOption(), Args.getArgString(Index),
                                   Index, BaseArg);
    Copy->getValues() = Opt->getValues();
    if (Opt->isClaimed())
      Copy->claim();
    Copy->setOwnsValues(Opt->getOwnsValues());
    Opt->setOwnsValues(false);
    Args.append(Copy);
  };

  if (HasConfigFile)
    for (auto *Opt : *CLOptions) {
      if (Opt->getOption().matches(options::OPT_config))
        continue;
      const Arg *BaseArg = &Opt->getBaseArg();
      if (BaseArg == Opt)
        BaseArg = nullptr;
      appendOneArg(Opt, BaseArg);
    }

  // In CL mode, look for any pass-through arguments
  if (IsCLMode() && !ContainsError) {
    SmallVector<const char *, 16> CLModePassThroughArgList;
    for (const auto *A : Args.filtered(options::OPT__SLASH_clang)) {
      A->claim();
      CLModePassThroughArgList.push_back(A->getValue());
    }

    if (!CLModePassThroughArgList.empty()) {
      // Parse any pass through args using default clang processing rather
      // than clang-cl processing.
      auto CLModePassThroughOptions = std::make_unique<InputArgList>(
          ParseArgStrings(CLModePassThroughArgList, false, ContainsError));

      if (!ContainsError)
        for (auto *Opt : *CLModePassThroughOptions) {
          appendOneArg(Opt, nullptr);
        }
    }
  }

  // Check for working directory option before accessing any files
  if (Arg *WD = Args.getLastArg(options::OPT_working_directory))
    if (VFS->setCurrentWorkingDirectory(WD->getValue()))
      Diag(diag::err_drv_unable_to_set_working_directory) << WD->getValue();

  // FIXME: This stuff needs to go into the Compilation, not the driver.
  bool CCCPrintPhases;

  // Silence driver warnings if requested
  Diags.setIgnoreAllWarnings(Args.hasArg(options::OPT_w));

  // -no-canonical-prefixes is used very early in main.
  Args.ClaimAllArgs(options::OPT_no_canonical_prefixes);

  // f(no-)integated-cc1 is also used very early in main.
  Args.ClaimAllArgs(options::OPT_fintegrated_cc1);
  Args.ClaimAllArgs(options::OPT_fno_integrated_cc1);

  // Ignore -pipe.
  Args.ClaimAllArgs(options::OPT_pipe);

  // Extract -ccc args.
  //
  // FIXME: We need to figure out where this behavior should live. Most of it
  // should be outside in the client; the parts that aren't should have proper
  // options, either by introducing new ones or by overloading gcc ones like -V
  // or -b.
  CCCPrintPhases = Args.hasArg(options::OPT_ccc_print_phases);
  CCCPrintBindings = Args.hasArg(options::OPT_ccc_print_bindings);
  if (const Arg *A = Args.getLastArg(options::OPT_ccc_gcc_name))
    CCCGenericGCCName = A->getValue();
  GenReproducer = Args.hasFlag(options::OPT_gen_reproducer,
                               options::OPT_fno_crash_diagnostics,
                               !!::getenv("FORCE_CLANG_DIAGNOSTICS_CRASH"));

  // Process -fproc-stat-report options.
  if (const Arg *A = Args.getLastArg(options::OPT_fproc_stat_report_EQ)) {
    CCPrintProcessStats = true;
    CCPrintStatReportFilename = A->getValue();
  }
  if (Args.hasArg(options::OPT_fproc_stat_report))
    CCPrintProcessStats = true;

  // FIXME: TargetTriple is used by the target-prefixed calls to as/ld
  // and getToolChain is const.
  if (IsCLMode()) {
    // clang-cl targets MSVC-style Win32.
    llvm::Triple T(TargetTriple);
    T.setOS(llvm::Triple::Win32);
    T.setVendor(llvm::Triple::PC);
    T.setEnvironment(llvm::Triple::MSVC);
    T.setObjectFormat(llvm::Triple::COFF);
    TargetTriple = T.str();
  }
  if (const Arg *A = Args.getLastArg(options::OPT_target))
    TargetTriple = A->getValue();
  if (const Arg *A = Args.getLastArg(options::OPT_ccc_install_dir))
    Dir = InstalledDir = A->getValue();
  for (const Arg *A : Args.filtered(options::OPT_B)) {
    A->claim();
    PrefixDirs.push_back(A->getValue(0));
  }
  if (Optional<std::string> CompilerPathValue =
          llvm::sys::Process::GetEnv("COMPILER_PATH")) {
    StringRef CompilerPath = *CompilerPathValue;
    while (!CompilerPath.empty()) {
      std::pair<StringRef, StringRef> Split =
          CompilerPath.split(llvm::sys::EnvPathSeparator);
      PrefixDirs.push_back(std::string(Split.first));
      CompilerPath = Split.second;
    }
  }
  if (const Arg *A = Args.getLastArg(options::OPT__sysroot_EQ))
    SysRoot = A->getValue();
  if (const Arg *A = Args.getLastArg(options::OPT__dyld_prefix_EQ))
    DyldPrefix = A->getValue();

  if (const Arg *A = Args.getLastArg(options::OPT_resource_dir))
    ResourceDir = A->getValue();

  if (const Arg *A = Args.getLastArg(options::OPT_save_temps_EQ)) {
    SaveTemps = llvm::StringSwitch<SaveTempsMode>(A->getValue())
                    .Case("cwd", SaveTempsCwd)
                    .Case("obj", SaveTempsObj)
                    .Default(SaveTempsCwd);
  }

  setLTOMode(Args);

  // Process -fembed-bitcode= flags.
  if (Arg *A = Args.getLastArg(options::OPT_fembed_bitcode_EQ)) {
    StringRef Name = A->getValue();
    unsigned Model = llvm::StringSwitch<unsigned>(Name)
        .Case("off", EmbedNone)
        .Case("all", EmbedBitcode)
        .Case("bitcode", EmbedBitcode)
        .Case("marker", EmbedMarker)
        .Default(~0U);
    if (Model == ~0U) {
      Diags.Report(diag::err_drv_invalid_value) << A->getAsString(Args)
                                                << Name;
    } else
      BitcodeEmbed = static_cast<BitcodeEmbedMode>(Model);
  }

  // Force -parallel-jobs=1 when verbose is set to avoid corrupted output
  if (Args.hasArg(options::OPT_v))
    setNumberOfParallelJobs(1);
  else
    setNumberOfParallelJobs(
        getLastArgIntValue(Args, options::OPT_parallel_jobs_EQ, 1, Diags));

  std::unique_ptr<llvm::opt::InputArgList> UArgs =
      std::make_unique<InputArgList>(std::move(Args));

  // Perform the default argument translations.
  DerivedArgList *TranslatedArgs = TranslateInputArgs(*UArgs);

  // Owned by the host.
  const ToolChain &TC = getToolChain(
      *UArgs, computeTargetTriple(*this, TargetTriple, *UArgs));

  // The compilation takes ownership of Args.
  Compilation *C = new Compilation(*this, TC, UArgs.release(), TranslatedArgs,
                                   ContainsError);

  if (!HandleImmediateArgs(*C))
    return C;

  // Construct the list of inputs.
  InputList Inputs;
  BuildInputs(C->getDefaultToolChain(), *TranslatedArgs, Inputs);

  // Populate the tool chains for the offloading devices, if any.
  CreateOffloadingDeviceToolChains(*C, Inputs);

  // Construct the list of abstract actions to perform for this compilation. On
  // MachO targets this uses the driver-driver and universal actions.
  if (TC.getTriple().isOSBinFormatMachO())
    BuildUniversalActions(*C, C->getDefaultToolChain(), Inputs);
  else
    BuildActions(*C, C->getArgs(), Inputs, C->getActions());

  if (CCCPrintPhases) {
    PrintActions(*C);
    return C;
  }

  BuildJobs(*C);

  return C;
}

static void printArgList(raw_ostream &OS, const llvm::opt::ArgList &Args) {
  llvm::opt::ArgStringList ASL;
  for (const auto *A : Args)
    A->render(Args, ASL);

  for (auto I = ASL.begin(), E = ASL.end(); I != E; ++I) {
    if (I != ASL.begin())
      OS << ' ';
    llvm::sys::printArg(OS, *I, true);
  }
  OS << '\n';
}

bool Driver::getCrashDiagnosticFile(StringRef ReproCrashFilename,
                                    SmallString<128> &CrashDiagDir) {
  using namespace llvm::sys;
  assert(llvm::Triple(llvm::sys::getProcessTriple()).isOSDarwin() &&
         "Only knows about .crash files on Darwin");

  // The .crash file can be found on at ~/Library/Logs/DiagnosticReports/
  // (or /Library/Logs/DiagnosticReports for root) and has the filename pattern
  // clang-<VERSION>_<YYYY-MM-DD-HHMMSS>_<hostname>.crash.
  path::home_directory(CrashDiagDir);
  if (CrashDiagDir.startswith("/var/root"))
    CrashDiagDir = "/";
  path::append(CrashDiagDir, "Library/Logs/DiagnosticReports");
  int PID =
#if LLVM_ON_UNIX
      getpid();
#else
      0;
#endif
  std::error_code EC;
  fs::file_status FileStatus;
  TimePoint<> LastAccessTime;
  SmallString<128> CrashFilePath;
  // Lookup the .crash files and get the one generated by a subprocess spawned
  // by this driver invocation.
  for (fs::directory_iterator File(CrashDiagDir, EC), FileEnd;
       File != FileEnd && !EC; File.increment(EC)) {
    StringRef FileName = path::filename(File->path());
    if (!FileName.startswith(Name))
      continue;
    if (fs::status(File->path(), FileStatus))
      continue;
    llvm::ErrorOr<std::unique_ptr<llvm::MemoryBuffer>> CrashFile =
        llvm::MemoryBuffer::getFile(File->path());
    if (!CrashFile)
      continue;
    // The first line should start with "Process:", otherwise this isn't a real
    // .crash file.
    StringRef Data = CrashFile.get()->getBuffer();
    if (!Data.startswith("Process:"))
      continue;
    // Parse parent process pid line, e.g: "Parent Process: clang-4.0 [79141]"
    size_t ParentProcPos = Data.find("Parent Process:");
    if (ParentProcPos == StringRef::npos)
      continue;
    size_t LineEnd = Data.find_first_of("\n", ParentProcPos);
    if (LineEnd == StringRef::npos)
      continue;
    StringRef ParentProcess = Data.slice(ParentProcPos+15, LineEnd).trim();
    int OpenBracket = -1, CloseBracket = -1;
    for (size_t i = 0, e = ParentProcess.size(); i < e; ++i) {
      if (ParentProcess[i] == '[')
        OpenBracket = i;
      if (ParentProcess[i] == ']')
        CloseBracket = i;
    }
    // Extract the parent process PID from the .crash file and check whether
    // it matches this driver invocation pid.
    int CrashPID;
    if (OpenBracket < 0 || CloseBracket < 0 ||
        ParentProcess.slice(OpenBracket + 1, CloseBracket)
            .getAsInteger(10, CrashPID) || CrashPID != PID) {
      continue;
    }

    // Found a .crash file matching the driver pid. To avoid getting an older
    // and misleading crash file, continue looking for the most recent.
    // FIXME: the driver can dispatch multiple cc1 invocations, leading to
    // multiple crashes poiting to the same parent process. Since the driver
    // does not collect pid information for the dispatched invocation there's
    // currently no way to distinguish among them.
    const auto FileAccessTime = FileStatus.getLastModificationTime();
    if (FileAccessTime > LastAccessTime) {
      CrashFilePath.assign(File->path());
      LastAccessTime = FileAccessTime;
    }
  }

  // If found, copy it over to the location of other reproducer files.
  if (!CrashFilePath.empty()) {
    EC = fs::copy_file(CrashFilePath, ReproCrashFilename);
    if (EC)
      return false;
    return true;
  }

  return false;
}

// When clang crashes, produce diagnostic information including the fully
// preprocessed source file(s).  Request that the developer attach the
// diagnostic information to a bug report.
void Driver::generateCompilationDiagnostics(
    Compilation &C, const Command &FailingCommand,
    StringRef AdditionalInformation, CompilationDiagnosticReport *Report) {
  if (C.getArgs().hasArg(options::OPT_fno_crash_diagnostics))
    return;

  // Don't try to generate diagnostics for link or dsymutil jobs.
  if (FailingCommand.getCreator().isLinkJob() ||
      FailingCommand.getCreator().isDsymutilJob())
    return;

  // Print the version of the compiler.
  PrintVersion(C, llvm::errs());

  // Suppress driver output and emit preprocessor output to temp file.
  Mode = CPPMode;
  CCGenDiagnostics = true;

  // Save the original job command(s).
  Command Cmd = FailingCommand;

  // Keep track of whether we produce any errors while trying to produce
  // preprocessed sources.
  DiagnosticErrorTrap Trap(Diags);

  // Suppress tool output.
  C.initCompilationForDiagnostics();

  // Construct the list of inputs.
  InputList Inputs;
  BuildInputs(C.getDefaultToolChain(), C.getArgs(), Inputs);

  for (InputList::iterator it = Inputs.begin(), ie = Inputs.end(); it != ie;) {
    bool IgnoreInput = false;

    // Ignore input from stdin or any inputs that cannot be preprocessed.
    // Check type first as not all linker inputs have a value.
    if (types::getPreprocessedType(it->first) == types::TY_INVALID) {
      IgnoreInput = true;
    } else if (!strcmp(it->second->getValue(), "-")) {
      Diag(clang::diag::note_drv_command_failed_diag_msg)
          << "Error generating preprocessed source(s) - "
             "ignoring input from stdin.";
      IgnoreInput = true;
    }

    if (IgnoreInput) {
      it = Inputs.erase(it);
      ie = Inputs.end();
    } else {
      ++it;
    }
  }

  if (Inputs.empty()) {
    Diag(clang::diag::note_drv_command_failed_diag_msg)
        << "Error generating preprocessed source(s) - "
           "no preprocessable inputs.";
    return;
  }

  // Don't attempt to generate preprocessed files if multiple -arch options are
  // used, unless they're all duplicates.
  llvm::StringSet<> ArchNames;
  for (const Arg *A : C.getArgs()) {
    if (A->getOption().matches(options::OPT_arch)) {
      StringRef ArchName = A->getValue();
      ArchNames.insert(ArchName);
    }
  }
  if (ArchNames.size() > 1) {
    Diag(clang::diag::note_drv_command_failed_diag_msg)
        << "Error generating preprocessed source(s) - cannot generate "
           "preprocessed source with multiple -arch options.";
    return;
  }

  // Construct the list of abstract actions to perform for this compilation. On
  // Darwin OSes this uses the driver-driver and builds universal actions.
  const ToolChain &TC = C.getDefaultToolChain();
  if (TC.getTriple().isOSBinFormatMachO())
    BuildUniversalActions(C, TC, Inputs);
  else
    BuildActions(C, C.getArgs(), Inputs, C.getActions());

  BuildJobs(C);

  // If there were errors building the compilation, quit now.
  if (Trap.hasErrorOccurred()) {
    Diag(clang::diag::note_drv_command_failed_diag_msg)
        << "Error generating preprocessed source(s).";
    return;
  }

  // Generate preprocessed output.
  SmallVector<std::pair<int, const Command *>, 4> FailingCommands;
  C.ExecuteJobs(C.getJobs(), FailingCommands);

  // If any of the preprocessing commands failed, clean up and exit.
  if (!FailingCommands.empty()) {
    Diag(clang::diag::note_drv_command_failed_diag_msg)
        << "Error generating preprocessed source(s).";
    return;
  }

  const ArgStringList &TempFiles = C.getTempFiles();
  if (TempFiles.empty()) {
    Diag(clang::diag::note_drv_command_failed_diag_msg)
        << "Error generating preprocessed source(s).";
    return;
  }

  Diag(clang::diag::note_drv_command_failed_diag_msg)
      << "\n********************\n\n"
         "PLEASE ATTACH THE FOLLOWING FILES TO THE BUG REPORT:\n"
         "Preprocessed source(s) and associated run script(s) are located at:";

  SmallString<128> VFS;
  SmallString<128> ReproCrashFilename;
  for (const char *TempFile : TempFiles) {
    Diag(clang::diag::note_drv_command_failed_diag_msg) << TempFile;
    if (Report)
      Report->TemporaryFiles.push_back(TempFile);
    if (ReproCrashFilename.empty()) {
      ReproCrashFilename = TempFile;
      llvm::sys::path::replace_extension(ReproCrashFilename, ".crash");
    }
    if (StringRef(TempFile).endswith(".cache")) {
      // In some cases (modules) we'll dump extra data to help with reproducing
      // the crash into a directory next to the output.
      VFS = llvm::sys::path::filename(TempFile);
      llvm::sys::path::append(VFS, "vfs", "vfs.yaml");
    }
  }

  // Assume associated files are based off of the first temporary file.
  CrashReportInfo CrashInfo(TempFiles[0], VFS);

  llvm::SmallString<128> Script(CrashInfo.Filename);
  llvm::sys::path::replace_extension(Script, "sh");
  std::error_code EC;
  llvm::raw_fd_ostream ScriptOS(Script, EC, llvm::sys::fs::CD_CreateNew,
                                llvm::sys::fs::FA_Write,
                                llvm::sys::fs::OF_Text);
  if (EC) {
    Diag(clang::diag::note_drv_command_failed_diag_msg)
        << "Error generating run script: " << Script << " " << EC.message();
  } else {
    ScriptOS << "# Crash reproducer for " << getClangFullVersion() << "\n"
             << "# Driver args: ";
    printArgList(ScriptOS, C.getInputArgs());
    ScriptOS << "# Original command: ";
    Cmd.Print(ScriptOS, "\n", /*Quote=*/true);
    Cmd.Print(ScriptOS, "\n", /*Quote=*/true, &CrashInfo);
    if (!AdditionalInformation.empty())
      ScriptOS << "\n# Additional information: " << AdditionalInformation
               << "\n";
    if (Report)
      Report->TemporaryFiles.push_back(std::string(Script.str()));
    Diag(clang::diag::note_drv_command_failed_diag_msg) << Script;
  }

  // On darwin, provide information about the .crash diagnostic report.
  if (llvm::Triple(llvm::sys::getProcessTriple()).isOSDarwin()) {
    SmallString<128> CrashDiagDir;
    if (getCrashDiagnosticFile(ReproCrashFilename, CrashDiagDir)) {
      Diag(clang::diag::note_drv_command_failed_diag_msg)
          << ReproCrashFilename.str();
    } else { // Suggest a directory for the user to look for .crash files.
      llvm::sys::path::append(CrashDiagDir, Name);
      CrashDiagDir += "_<YYYY-MM-DD-HHMMSS>_<hostname>.crash";
      Diag(clang::diag::note_drv_command_failed_diag_msg)
          << "Crash backtrace is located in";
      Diag(clang::diag::note_drv_command_failed_diag_msg)
          << CrashDiagDir.str();
      Diag(clang::diag::note_drv_command_failed_diag_msg)
          << "(choose the .crash file that corresponds to your crash)";
    }
  }

  for (const auto &A : C.getArgs().filtered(options::OPT_frewrite_map_file_EQ))
    Diag(clang::diag::note_drv_command_failed_diag_msg) << A->getValue();

  Diag(clang::diag::note_drv_command_failed_diag_msg)
      << "\n\n********************";
}

void Driver::setUpResponseFiles(Compilation &C, Command &Cmd) {
  // Since commandLineFitsWithinSystemLimits() may underestimate system's
  // capacity if the tool does not support response files, there is a chance/
  // that things will just work without a response file, so we silently just
  // skip it.
  if (Cmd.getResponseFileSupport().ResponseKind ==
          ResponseFileSupport::RF_None ||
      llvm::sys::commandLineFitsWithinSystemLimits(Cmd.getExecutable(),
                                                   Cmd.getArguments()))
    return;

  std::string TmpName = GetTemporaryPath("response", "txt");
  Cmd.setResponseFile(C.addTempFile(C.getArgs().MakeArgString(TmpName)));
}

int Driver::ExecuteCompilation(
    Compilation &C,
    SmallVectorImpl<std::pair<int, const Command *>> &FailingCommands) {
  // Just print if -### was present.
  if (C.getArgs().hasArg(options::OPT__HASH_HASH_HASH)) {
    C.getJobs().Print(llvm::errs(), "\n", true);
    return 0;
  }

  // If there were errors building the compilation, quit now.
  if (Diags.hasErrorOccurred())
    return 1;

  // Set up response file names for each command, if necessary
  for (auto &Job : C.getJobs())
    setUpResponseFiles(C, Job);

  C.ExecuteJobs(C.getJobs(), FailingCommands);

  // If the command succeeded, we are done.
  if (FailingCommands.empty())
    return 0;

  // Otherwise, remove result files and print extra information about abnormal
  // failures.
  int Res = 0;
  for (const auto &CmdPair : FailingCommands) {
    int CommandRes = CmdPair.first;
    const Command *FailingCommand = CmdPair.second;

    // Remove result files if we're not saving temps.
    if (!isSaveTempsEnabled()) {
      const JobAction *JA = cast<JobAction>(&FailingCommand->getSource());
      C.CleanupFileMap(C.getResultFiles(), JA, true);

      // Failure result files are valid unless we crashed.
      if (CommandRes < 0)
        C.CleanupFileMap(C.getFailureResultFiles(), JA, true);
    }

#if LLVM_ON_UNIX
    // llvm/lib/Support/Unix/Signals.inc will exit with a special return code
    // for SIGPIPE. Do not print diagnostics for this case.
    if (CommandRes == EX_IOERR) {
      Res = CommandRes;
      continue;
    }
#endif

    // Print extra information about abnormal failures, if possible.
    //
    // This is ad-hoc, but we don't want to be excessively noisy. If the result
    // status was 1, assume the command failed normally. In particular, if it
    // was the compiler then assume it gave a reasonable error code. Failures
    // in other tools are less common, and they generally have worse
    // diagnostics, so always print the diagnostic there.
    const Tool &FailingTool = FailingCommand->getCreator();

    if (!FailingCommand->getCreator().hasGoodDiagnostics() || CommandRes != 1) {
      // FIXME: See FIXME above regarding result code interpretation.
      if (CommandRes < 0)
        Diag(clang::diag::err_drv_command_signalled)
            << FailingTool.getShortName();
      else
        Diag(clang::diag::err_drv_command_failed)
            << FailingTool.getShortName() << CommandRes;
    }
  }
  return Res;
}

void Driver::PrintHelp(bool ShowHidden) const {
  unsigned IncludedFlagsBitmask;
  unsigned ExcludedFlagsBitmask;
  std::tie(IncludedFlagsBitmask, ExcludedFlagsBitmask) =
      getIncludeExcludeOptionFlagMasks(IsCLMode());

  ExcludedFlagsBitmask |= options::NoDriverOption;
  if (!ShowHidden)
    ExcludedFlagsBitmask |= HelpHidden;

  if (IsFlangMode())
    IncludedFlagsBitmask |= options::FlangOption;
  else
    ExcludedFlagsBitmask |= options::FlangOnlyOption;

  std::string Usage = llvm::formatv("{0} [options] file...", Name).str();
  getOpts().PrintHelp(llvm::outs(), Usage.c_str(), DriverTitle.c_str(),
                      IncludedFlagsBitmask, ExcludedFlagsBitmask,
                      /*ShowAllAliases=*/false);
}

void Driver::PrintVersion(const Compilation &C, raw_ostream &OS) const {
  if (IsFlangMode()) {
    OS << getClangToolFullVersion("flang-new") << '\n';
  } else {
    // FIXME: The following handlers should use a callback mechanism, we don't
    // know what the client would like to do.
    OS << getClangFullVersion() << '\n';
  }
  const ToolChain &TC = C.getDefaultToolChain();
  OS << "Target: " << TC.getTripleString() << '\n';

  // Print the threading model.
  if (Arg *A = C.getArgs().getLastArg(options::OPT_mthread_model)) {
    // Don't print if the ToolChain would have barfed on it already
    if (TC.isThreadModelSupported(A->getValue()))
      OS << "Thread model: " << A->getValue();
  } else
    OS << "Thread model: " << TC.getThreadModel();
  OS << '\n';

  // Print out the install directory.
  OS << "InstalledDir: " << InstalledDir << '\n';

  // If configuration file was used, print its path.
  if (!ConfigFile.empty())
    OS << "Configuration file: " << ConfigFile << '\n';
}

/// PrintDiagnosticCategories - Implement the --print-diagnostic-categories
/// option.
static void PrintDiagnosticCategories(raw_ostream &OS) {
  // Skip the empty category.
  for (unsigned i = 1, max = DiagnosticIDs::getNumberOfCategories(); i != max;
       ++i)
    OS << i << ',' << DiagnosticIDs::getCategoryNameFromID(i) << '\n';
}

void Driver::HandleAutocompletions(StringRef PassedFlags) const {
  if (PassedFlags == "")
    return;
  // Print out all options that start with a given argument. This is used for
  // shell autocompletion.
  std::vector<std::string> SuggestedCompletions;
  std::vector<std::string> Flags;

  unsigned int DisableFlags =
      options::NoDriverOption | options::Unsupported | options::Ignored;

  // Make sure that Flang-only options don't pollute the Clang output
  // TODO: Make sure that Clang-only options don't pollute Flang output
  if (!IsFlangMode())
    DisableFlags |= options::FlangOnlyOption;

  // Distinguish "--autocomplete=-someflag" and "--autocomplete=-someflag,"
  // because the latter indicates that the user put space before pushing tab
  // which should end up in a file completion.
  const bool HasSpace = PassedFlags.endswith(",");

  // Parse PassedFlags by "," as all the command-line flags are passed to this
  // function separated by ","
  StringRef TargetFlags = PassedFlags;
  while (TargetFlags != "") {
    StringRef CurFlag;
    std::tie(CurFlag, TargetFlags) = TargetFlags.split(",");
    Flags.push_back(std::string(CurFlag));
  }

  // We want to show cc1-only options only when clang is invoked with -cc1 or
  // -Xclang.
  if (llvm::is_contained(Flags, "-Xclang") || llvm::is_contained(Flags, "-cc1"))
    DisableFlags &= ~options::NoDriverOption;

  const llvm::opt::OptTable &Opts = getOpts();
  StringRef Cur;
  Cur = Flags.at(Flags.size() - 1);
  StringRef Prev;
  if (Flags.size() >= 2) {
    Prev = Flags.at(Flags.size() - 2);
    SuggestedCompletions = Opts.suggestValueCompletions(Prev, Cur);
  }

  if (SuggestedCompletions.empty())
    SuggestedCompletions = Opts.suggestValueCompletions(Cur, "");

  // If Flags were empty, it means the user typed `clang [tab]` where we should
  // list all possible flags. If there was no value completion and the user
  // pressed tab after a space, we should fall back to a file completion.
  // We're printing a newline to be consistent with what we print at the end of
  // this function.
  if (SuggestedCompletions.empty() && HasSpace && !Flags.empty()) {
    llvm::outs() << '\n';
    return;
  }

  // When flag ends with '=' and there was no value completion, return empty
  // string and fall back to the file autocompletion.
  if (SuggestedCompletions.empty() && !Cur.endswith("=")) {
    // If the flag is in the form of "--autocomplete=-foo",
    // we were requested to print out all option names that start with "-foo".
    // For example, "--autocomplete=-fsyn" is expanded to "-fsyntax-only".
    SuggestedCompletions = Opts.findByPrefix(Cur, DisableFlags);

    // We have to query the -W flags manually as they're not in the OptTable.
    // TODO: Find a good way to add them to OptTable instead and them remove
    // this code.
    for (StringRef S : DiagnosticIDs::getDiagnosticFlags())
      if (S.startswith(Cur))
        SuggestedCompletions.push_back(std::string(S));
  }

  // Sort the autocomplete candidates so that shells print them out in a
  // deterministic order. We could sort in any way, but we chose
  // case-insensitive sorting for consistency with the -help option
  // which prints out options in the case-insensitive alphabetical order.
  llvm::sort(SuggestedCompletions, [](StringRef A, StringRef B) {
    if (int X = A.compare_lower(B))
      return X < 0;
    return A.compare(B) > 0;
  });

  llvm::outs() << llvm::join(SuggestedCompletions, "\n") << '\n';
}

bool Driver::HandleImmediateArgs(const Compilation &C) {
  // The order these options are handled in gcc is all over the place, but we
  // don't expect inconsistencies w.r.t. that to matter in practice.

  if (C.getArgs().hasArg(options::OPT_dumpmachine)) {
    llvm::outs() << C.getDefaultToolChain().getTripleString() << '\n';
    return false;
  }

  if (C.getArgs().hasArg(options::OPT_dumpversion)) {
    // Since -dumpversion is only implemented for pedantic GCC compatibility, we
    // return an answer which matches our definition of __VERSION__.
    llvm::outs() << CLANG_VERSION_STRING << "\n";
    return false;
  }

  if (C.getArgs().hasArg(options::OPT__print_diagnostic_categories)) {
    PrintDiagnosticCategories(llvm::outs());
    return false;
  }

  if (C.getArgs().hasArg(options::OPT_help) ||
      C.getArgs().hasArg(options::OPT__help_hidden)) {
    PrintHelp(C.getArgs().hasArg(options::OPT__help_hidden));
    return false;
  }

  if (C.getArgs().hasArg(options::OPT__version)) {
    // Follow gcc behavior and use stdout for --version and stderr for -v.
    PrintVersion(C, llvm::outs());
    return false;
  }

  if (C.getArgs().hasArg(options::OPT_v) ||
      C.getArgs().hasArg(options::OPT__HASH_HASH_HASH) ||
      C.getArgs().hasArg(options::OPT_print_supported_cpus)) {
    PrintVersion(C, llvm::errs());
    SuppressMissingInputWarning = true;
  }

  if (C.getArgs().hasArg(options::OPT_v)) {
    if (!SystemConfigDir.empty())
      llvm::errs() << "System configuration file directory: "
                   << SystemConfigDir << "\n";
    if (!UserConfigDir.empty())
      llvm::errs() << "User configuration file directory: "
                   << UserConfigDir << "\n";
  }

  const ToolChain &TC = C.getDefaultToolChain();

  if (C.getArgs().hasArg(options::OPT_v))
    TC.printVerboseInfo(llvm::errs());

  if (C.getArgs().hasArg(options::OPT_print_resource_dir)) {
    llvm::outs() << ResourceDir << '\n';
    return false;
  }

  if (C.getArgs().hasArg(options::OPT_print_search_dirs)) {
    llvm::outs() << "programs: =";
    bool separator = false;
    // Print -B and COMPILER_PATH.
    for (const std::string &Path : PrefixDirs) {
      if (separator)
        llvm::outs() << llvm::sys::EnvPathSeparator;
      llvm::outs() << Path;
      separator = true;
    }
    for (const std::string &Path : TC.getProgramPaths()) {
      if (separator)
        llvm::outs() << llvm::sys::EnvPathSeparator;
      llvm::outs() << Path;
      separator = true;
    }
    llvm::outs() << "\n";
    llvm::outs() << "libraries: =" << ResourceDir;

    StringRef sysroot = C.getSysRoot();

    for (const std::string &Path : TC.getFilePaths()) {
      // Always print a separator. ResourceDir was the first item shown.
      llvm::outs() << llvm::sys::EnvPathSeparator;
      // Interpretation of leading '=' is needed only for NetBSD.
      if (Path[0] == '=')
        llvm::outs() << sysroot << Path.substr(1);
      else
        llvm::outs() << Path;
    }
    llvm::outs() << "\n";
    return false;
  }

  // FIXME: The following handlers should use a callback mechanism, we don't
  // know what the client would like to do.
  if (Arg *A = C.getArgs().getLastArg(options::OPT_print_file_name_EQ)) {
    llvm::outs() << GetFilePath(A->getValue(), TC) << "\n";
    return false;
  }

  if (Arg *A = C.getArgs().getLastArg(options::OPT_print_prog_name_EQ)) {
    StringRef ProgName = A->getValue();

    // Null program name cannot have a path.
    if (! ProgName.empty())
      llvm::outs() << GetProgramPath(ProgName, TC);

    llvm::outs() << "\n";
    return false;
  }

  if (Arg *A = C.getArgs().getLastArg(options::OPT_autocomplete)) {
    StringRef PassedFlags = A->getValue();
    HandleAutocompletions(PassedFlags);
    return false;
  }

  if (C.getArgs().hasArg(options::OPT_print_libgcc_file_name)) {
    ToolChain::RuntimeLibType RLT = TC.GetRuntimeLibType(C.getArgs());
    const llvm::Triple Triple(TC.ComputeEffectiveClangTriple(C.getArgs()));
    RegisterEffectiveTriple TripleRAII(TC, Triple);
    switch (RLT) {
    case ToolChain::RLT_CompilerRT:
      llvm::outs() << TC.getCompilerRT(C.getArgs(), "builtins") << "\n";
      break;
    case ToolChain::RLT_Libgcc:
      llvm::outs() << GetFilePath("libgcc.a", TC) << "\n";
      break;
    }
    return false;
  }

  if (C.getArgs().hasArg(options::OPT_print_multi_lib)) {
    for (const Multilib &Multilib : TC.getMultilibs())
      llvm::outs() << Multilib << "\n";
    return false;
  }

  if (C.getArgs().hasArg(options::OPT_print_multi_directory)) {
    const Multilib &Multilib = TC.getMultilib();
    if (Multilib.gccSuffix().empty())
      llvm::outs() << ".\n";
    else {
      StringRef Suffix(Multilib.gccSuffix());
      assert(Suffix.front() == '/');
      llvm::outs() << Suffix.substr(1) << "\n";
    }
    return false;
  }

  if (C.getArgs().hasArg(options::OPT_print_target_triple)) {
    llvm::outs() << TC.getTripleString() << "\n";
    return false;
  }

  if (C.getArgs().hasArg(options::OPT_print_effective_triple)) {
    const llvm::Triple Triple(TC.ComputeEffectiveClangTriple(C.getArgs()));
    llvm::outs() << Triple.getTriple() << "\n";
    return false;
  }

  if (C.getArgs().hasArg(options::OPT_print_targets)) {
    llvm::TargetRegistry::printRegisteredTargetsForVersion(llvm::outs());
    return false;
  }

  return true;
}

enum {
  TopLevelAction = 0,
  HeadSibAction = 1,
  OtherSibAction = 2,
};

// Display an action graph human-readably.  Action A is the "sink" node
// and latest-occuring action. Traversal is in pre-order, visiting the
// inputs to each action before printing the action itself.
static unsigned PrintActions1(const Compilation &C, Action *A,
                              std::map<Action *, unsigned> &Ids,
                              Twine Indent = {}, int Kind = TopLevelAction) {
  if (Ids.count(A)) // A was already visited.
    return Ids[A];

  std::string str;
  llvm::raw_string_ostream os(str);

  auto getSibIndent = [](int K) -> Twine {
    return (K == HeadSibAction) ? "   " : (K == OtherSibAction) ? "|  " : "";
  };

  Twine SibIndent = Indent + getSibIndent(Kind);
  int SibKind = HeadSibAction;
  os << Action::getClassName(A->getKind()) << ", ";
  if (InputAction *IA = dyn_cast<InputAction>(A)) {
    os << "\"" << IA->getInputArg().getValue() << "\"";
  } else if (BindArchAction *BIA = dyn_cast<BindArchAction>(A)) {
    os << '"' << BIA->getArchName() << '"' << ", {"
       << PrintActions1(C, *BIA->input_begin(), Ids, SibIndent, SibKind) << "}";
  } else if (OffloadAction *OA = dyn_cast<OffloadAction>(A)) {
    bool IsFirst = true;
    OA->doOnEachDependence(
        [&](Action *A, const ToolChain *TC, const char *BoundArch) {
          assert(TC && "Unknown host toolchain");
          // E.g. for two CUDA device dependences whose bound arch is sm_20 and
          // sm_35 this will generate:
          // "cuda-device" (nvptx64-nvidia-cuda:sm_20) {#ID}, "cuda-device"
          // (nvptx64-nvidia-cuda:sm_35) {#ID}
          if (!IsFirst)
            os << ", ";
          os << '"';
          os << A->getOffloadingKindPrefix();
          os << " (";
          os << TC->getTriple().normalize();
          if (BoundArch)
            os << ":" << BoundArch;
          os << ")";
          os << '"';
          os << " {" << PrintActions1(C, A, Ids, SibIndent, SibKind) << "}";
          IsFirst = false;
          SibKind = OtherSibAction;
        });
  } else {
    const ActionList *AL = &A->getInputs();

    if (AL->size()) {
      const char *Prefix = "{";
      for (Action *PreRequisite : *AL) {
        os << Prefix << PrintActions1(C, PreRequisite, Ids, SibIndent, SibKind);
        Prefix = ", ";
        SibKind = OtherSibAction;
      }
      os << "}";
    } else
      os << "{}";
  }

  // Append offload info for all options other than the offloading action
  // itself (e.g. (cuda-device, sm_20) or (cuda-host)).
  std::string offload_str;
  llvm::raw_string_ostream offload_os(offload_str);
  if (!isa<OffloadAction>(A)) {
    auto S = A->getOffloadingKindPrefix();
    if (!S.empty()) {
      offload_os << ", (" << S;
      if (A->getOffloadingArch())
        offload_os << ", " << A->getOffloadingArch();
      offload_os << ")";
    }
  }

  auto getSelfIndent = [](int K) -> Twine {
    return (K == HeadSibAction) ? "+- " : (K == OtherSibAction) ? "|- " : "";
  };

  unsigned Id = Ids.size();
  Ids[A] = Id;
  llvm::errs() << Indent + getSelfIndent(Kind) << Id << ": " << os.str() << ", "
               << types::getTypeName(A->getType()) << offload_os.str() << "\n";

  return Id;
}

// Print the action graphs in a compilation C.
// For example "clang -c file1.c file2.c" is composed of two subgraphs.
void Driver::PrintActions(const Compilation &C) const {
  std::map<Action *, unsigned> Ids;
  for (Action *A : C.getActions())
    PrintActions1(C, A, Ids);
}

/// Check whether the given input tree contains any compilation or
/// assembly actions.
static bool ContainsCompileOrAssembleAction(const Action *A) {
  if (isa<CompileJobAction>(A) || isa<BackendJobAction>(A) ||
      isa<AssembleJobAction>(A))
    return true;

  for (const Action *Input : A->inputs())
    if (ContainsCompileOrAssembleAction(Input))
      return true;

  return false;
}

void Driver::BuildUniversalActions(Compilation &C, const ToolChain &TC,
                                   const InputList &BAInputs) const {
  DerivedArgList &Args = C.getArgs();
  ActionList &Actions = C.getActions();
  llvm::PrettyStackTraceString CrashInfo("Building universal build actions");
  // Collect the list of architectures. Duplicates are allowed, but should only
  // be handled once (in the order seen).
  llvm::StringSet<> ArchNames;
  SmallVector<const char *, 4> Archs;
  for (Arg *A : Args) {
    if (A->getOption().matches(options::OPT_arch)) {
      // Validate the option here; we don't save the type here because its
      // particular spelling may participate in other driver choices.
      llvm::Triple::ArchType Arch =
          tools::darwin::getArchTypeForMachOArchName(A->getValue());
      if (Arch == llvm::Triple::UnknownArch) {
        Diag(clang::diag::err_drv_invalid_arch_name) << A->getAsString(Args);
        continue;
      }

      A->claim();
      if (ArchNames.insert(A->getValue()).second)
        Archs.push_back(A->getValue());
    }
  }

  // When there is no explicit arch for this platform, make sure we still bind
  // the architecture (to the default) so that -Xarch_ is handled correctly.
  if (!Archs.size())
    Archs.push_back(Args.MakeArgString(TC.getDefaultUniversalArchName()));

  ActionList SingleActions;
  BuildActions(C, Args, BAInputs, SingleActions);

  // Add in arch bindings for every top level action, as well as lipo and
  // dsymutil steps if needed.
  for (Action* Act : SingleActions) {
    // Make sure we can lipo this kind of output. If not (and it is an actual
    // output) then we disallow, since we can't create an output file with the
    // right name without overwriting it. We could remove this oddity by just
    // changing the output names to include the arch, which would also fix
    // -save-temps. Compatibility wins for now.

    if (Archs.size() > 1 && !types::canLipoType(Act->getType()))
      Diag(clang::diag::err_drv_invalid_output_with_multiple_archs)
          << types::getTypeName(Act->getType());

    ActionList Inputs;
    for (unsigned i = 0, e = Archs.size(); i != e; ++i)
      Inputs.push_back(C.MakeAction<BindArchAction>(Act, Archs[i]));

    // Lipo if necessary, we do it this way because we need to set the arch flag
    // so that -Xarch_ gets overwritten.
    if (Inputs.size() == 1 || Act->getType() == types::TY_Nothing)
      Actions.append(Inputs.begin(), Inputs.end());
    else
      Actions.push_back(C.MakeAction<LipoJobAction>(Inputs, Act->getType()));

    // Handle debug info queries.
    Arg *A = Args.getLastArg(options::OPT_g_Group);
    bool enablesDebugInfo = A && !A->getOption().matches(options::OPT_g0) &&
                            !A->getOption().matches(options::OPT_gstabs);
    if ((enablesDebugInfo || willEmitRemarks(Args)) &&
        ContainsCompileOrAssembleAction(Actions.back())) {

      // Add a 'dsymutil' step if necessary, when debug info is enabled and we
      // have a compile input. We need to run 'dsymutil' ourselves in such cases
      // because the debug info will refer to a temporary object file which
      // will be removed at the end of the compilation process.
      if (Act->getType() == types::TY_Image) {
        ActionList Inputs;
        Inputs.push_back(Actions.back());
        Actions.pop_back();
        Actions.push_back(
            C.MakeAction<DsymutilJobAction>(Inputs, types::TY_dSYM));
      }

      // Verify the debug info output.
      if (Args.hasArg(options::OPT_verify_debug_info)) {
        Action* LastAction = Actions.back();
        Actions.pop_back();
        Actions.push_back(C.MakeAction<VerifyDebugInfoJobAction>(
            LastAction, types::TY_Nothing));
      }
    }
  }
}

bool Driver::DiagnoseInputExistence(const DerivedArgList &Args, StringRef Value,
                                    types::ID Ty, bool TypoCorrect) const {
  if (!getCheckInputsExist())
    return true;

  // stdin always exists.
  if (Value == "-")
    return true;

  if (getVFS().exists(Value))
    return true;

  if (IsCLMode()) {
    if (!llvm::sys::path::is_absolute(Twine(Value)) &&
        llvm::sys::Process::FindInEnvPath("LIB", Value, ';'))
      return true;

    if (Args.hasArg(options::OPT__SLASH_link) && Ty == types::TY_Object) {
      // Arguments to the /link flag might cause the linker to search for object
      // and library files in paths we don't know about. Don't error in such
      // cases.
      return true;
    }
  }

  if (TypoCorrect) {
    // Check if the filename is a typo for an option flag. OptTable thinks
    // that all args that are not known options and that start with / are
    // filenames, but e.g. `/diagnostic:caret` is more likely a typo for
    // the option `/diagnostics:caret` than a reference to a file in the root
    // directory.
    unsigned IncludedFlagsBitmask;
    unsigned ExcludedFlagsBitmask;
    std::tie(IncludedFlagsBitmask, ExcludedFlagsBitmask) =
        getIncludeExcludeOptionFlagMasks(IsCLMode());
    std::string Nearest;
    if (getOpts().findNearest(Value, Nearest, IncludedFlagsBitmask,
                              ExcludedFlagsBitmask) <= 1) {
      Diag(clang::diag::err_drv_no_such_file_with_suggestion)
          << Value << Nearest;
      return false;
    }
  }

  Diag(clang::diag::err_drv_no_such_file) << Value;
  return false;
}

// Construct a the list of inputs and their types.
void Driver::BuildInputs(const ToolChain &TC, DerivedArgList &Args,
                         InputList &Inputs) const {
  const llvm::opt::OptTable &Opts = getOpts();
  // Track the current user specified (-x) input. We also explicitly track the
  // argument used to set the type; we only want to claim the type when we
  // actually use it, so we warn about unused -x arguments.
  types::ID InputType = types::TY_Nothing;
  Arg *InputTypeArg = nullptr;

  // The last /TC or /TP option sets the input type to C or C++ globally.
  if (Arg *TCTP = Args.getLastArgNoClaim(options::OPT__SLASH_TC,
                                         options::OPT__SLASH_TP)) {
    InputTypeArg = TCTP;
    InputType = TCTP->getOption().matches(options::OPT__SLASH_TC)
                    ? types::TY_C
                    : types::TY_CXX;

    Arg *Previous = nullptr;
    bool ShowNote = false;
    for (Arg *A :
         Args.filtered(options::OPT__SLASH_TC, options::OPT__SLASH_TP)) {
      if (Previous) {
        Diag(clang::diag::warn_drv_overriding_flag_option)
          << Previous->getSpelling() << A->getSpelling();
        ShowNote = true;
      }
      Previous = A;
    }
    if (ShowNote)
      Diag(clang::diag::note_drv_t_option_is_global);

    // No driver mode exposes -x and /TC or /TP; we don't support mixing them.
    assert(!Args.hasArg(options::OPT_x) && "-x and /TC or /TP is not allowed");
  }

  for (Arg *A : Args) {
    if (A->getOption().getKind() == Option::InputClass) {
      const char *Value = A->getValue();
      types::ID Ty = types::TY_INVALID;

      // Infer the input type if necessary.
      if (InputType == types::TY_Nothing) {
        // If there was an explicit arg for this, claim it.
        if (InputTypeArg)
          InputTypeArg->claim();

        // stdin must be handled specially.
        if (memcmp(Value, "-", 2) == 0) {
          if (IsFlangMode()) {
            Ty = types::TY_Fortran;
          } else {
            // If running with -E, treat as a C input (this changes the
            // builtin macros, for example). This may be overridden by -ObjC
            // below.
            //
            // Otherwise emit an error but still use a valid type to avoid
            // spurious errors (e.g., no inputs).
            if (!Args.hasArgNoClaim(options::OPT_E) && !CCCIsCPP())
              Diag(IsCLMode() ? clang::diag::err_drv_unknown_stdin_type_clang_cl
                              : clang::diag::err_drv_unknown_stdin_type);
            Ty = types::TY_C;
          }
        } else {
          // Otherwise lookup by extension.
          // Fallback is C if invoked as C preprocessor, C++ if invoked with
          // clang-cl /E, or Object otherwise.
          // We use a host hook here because Darwin at least has its own
          // idea of what .s is.
          if (const char *Ext = strrchr(Value, '.'))
            Ty = TC.LookupTypeForExtension(Ext + 1);

          if (Ty == types::TY_INVALID) {
            if (CCCIsCPP())
              Ty = types::TY_C;
            else if (IsCLMode() && Args.hasArgNoClaim(options::OPT_E))
              Ty = types::TY_CXX;
            else
              Ty = types::TY_Object;
          }

          // If the driver is invoked as C++ compiler (like clang++ or c++) it
          // should autodetect some input files as C++ for g++ compatibility.
          if (CCCIsCXX()) {
            types::ID OldTy = Ty;
            Ty = types::lookupCXXTypeForCType(Ty);

            if (Ty != OldTy)
              Diag(clang::diag::warn_drv_treating_input_as_cxx)
                  << getTypeName(OldTy) << getTypeName(Ty);
          }

          // If running with -fthinlto-index=, extensions that normally identify
          // native object files actually identify LLVM bitcode files.
          if (Args.hasArgNoClaim(options::OPT_fthinlto_index_EQ) &&
              Ty == types::TY_Object)
            Ty = types::TY_LLVM_BC;
        }

        // -ObjC and -ObjC++ override the default language, but only for "source
        // files". We just treat everything that isn't a linker input as a
        // source file.
        //
        // FIXME: Clean this up if we move the phase sequence into the type.
        if (Ty != types::TY_Object) {
          if (Args.hasArg(options::OPT_ObjC))
            Ty = types::TY_ObjC;
          else if (Args.hasArg(options::OPT_ObjCXX))
            Ty = types::TY_ObjCXX;
        }
      } else {
        assert(InputTypeArg && "InputType set w/o InputTypeArg");
        if (!InputTypeArg->getOption().matches(options::OPT_x)) {
          // If emulating cl.exe, make sure that /TC and /TP don't affect input
          // object files.
          const char *Ext = strrchr(Value, '.');
          if (Ext && TC.LookupTypeForExtension(Ext + 1) == types::TY_Object)
            Ty = types::TY_Object;
        }
        if (Ty == types::TY_INVALID) {
          Ty = InputType;
          InputTypeArg->claim();
        }
      }

      if (DiagnoseInputExistence(Args, Value, Ty, /*TypoCorrect=*/true))
        Inputs.push_back(std::make_pair(Ty, A));

    } else if (A->getOption().matches(options::OPT__SLASH_Tc)) {
      StringRef Value = A->getValue();
      if (DiagnoseInputExistence(Args, Value, types::TY_C,
                                 /*TypoCorrect=*/false)) {
        Arg *InputArg = MakeInputArg(Args, Opts, A->getValue());
        Inputs.push_back(std::make_pair(types::TY_C, InputArg));
      }
      A->claim();
    } else if (A->getOption().matches(options::OPT__SLASH_Tp)) {
      StringRef Value = A->getValue();
      if (DiagnoseInputExistence(Args, Value, types::TY_CXX,
                                 /*TypoCorrect=*/false)) {
        Arg *InputArg = MakeInputArg(Args, Opts, A->getValue());
        Inputs.push_back(std::make_pair(types::TY_CXX, InputArg));
      }
      A->claim();
    } else if (A->getOption().hasFlag(options::LinkerInput)) {
      // Just treat as object type, we could make a special type for this if
      // necessary.
      Inputs.push_back(std::make_pair(types::TY_Object, A));

    } else if (A->getOption().matches(options::OPT_x)) {
      InputTypeArg = A;
      InputType = types::lookupTypeForTypeSpecifier(A->getValue());
      A->claim();

      // Follow gcc behavior and treat as linker input for invalid -x
      // options. Its not clear why we shouldn't just revert to unknown; but
      // this isn't very important, we might as well be bug compatible.
      if (!InputType) {
        Diag(clang::diag::err_drv_unknown_language) << A->getValue();
        InputType = types::TY_Object;
      }
    } else if (A->getOption().getID() == options::OPT_U) {
      assert(A->getNumValues() == 1 && "The /U option has one value.");
      StringRef Val = A->getValue(0);
      if (Val.find_first_of("/\\") != StringRef::npos) {
        // Warn about e.g. "/Users/me/myfile.c".
        Diag(diag::warn_slash_u_filename) << Val;
        Diag(diag::note_use_dashdash);
      }
    }
  }
  if (CCCIsCPP() && Inputs.empty()) {
    // If called as standalone preprocessor, stdin is processed
    // if no other input is present.
    Arg *A = MakeInputArg(Args, Opts, "-");
    Inputs.push_back(std::make_pair(types::TY_C, A));
  }
}

namespace {
/// Provides a convenient interface for different programming models to generate
/// the required device actions.
class OffloadingActionBuilder final {
  /// Flag used to trace errors in the builder.
  bool IsValid = false;

  /// The compilation that is using this builder.
  Compilation &C;

  /// Map between an input argument and the offload kinds used to process it.
  std::map<const Arg *, unsigned> InputArgToOffloadKindMap;

  /// Builder interface. It doesn't build anything or keep any state.
  class DeviceActionBuilder {
  public:
    typedef const llvm::SmallVectorImpl<phases::ID> PhasesTy;

    enum ActionBuilderReturnCode {
      // The builder acted successfully on the current action.
      ABRT_Success,
      // The builder didn't have to act on the current action.
      ABRT_Inactive,
      // The builder was successful and requested the host action to not be
      // generated.
      ABRT_Ignore_Host,
    };

  protected:
    /// Compilation associated with this builder.
    Compilation &C;

    /// Tool chains associated with this builder. The same programming
    /// model may have associated one or more tool chains.
    SmallVector<const ToolChain *, 2> ToolChains;

    /// The derived arguments associated with this builder.
    DerivedArgList &Args;

    /// The inputs associated with this builder.
    const Driver::InputList &Inputs;

    /// The associated offload kind.
    Action::OffloadKind AssociatedOffloadKind = Action::OFK_None;

  public:
    DeviceActionBuilder(Compilation &C, DerivedArgList &Args,
                        const Driver::InputList &Inputs,
                        Action::OffloadKind AssociatedOffloadKind)
        : C(C), Args(Args), Inputs(Inputs),
          AssociatedOffloadKind(AssociatedOffloadKind) {}
    virtual ~DeviceActionBuilder() {}

    /// Fill up the array \a DA with all the device dependences that should be
    /// added to the provided host action \a HostAction. By default it is
    /// inactive.
    virtual ActionBuilderReturnCode
    getDeviceDependences(OffloadAction::DeviceDependences &DA,
                         phases::ID CurPhase, phases::ID FinalPhase,
                         PhasesTy &Phases) {
      return ABRT_Inactive;
    }

    /// Update the state to include the provided host action \a HostAction as a
    /// dependency of the current device action. By default it is inactive.
    virtual ActionBuilderReturnCode addDeviceDepences(Action *HostAction) {
      return ABRT_Inactive;
    }

    /// Append top level actions generated by the builder.
    virtual void appendTopLevelActions(ActionList &AL) {}

    /// Append linker device actions generated by the builder.
    virtual void appendLinkDeviceActions(ActionList &AL) {}

    /// Append linker host action generated by the builder.
    virtual Action* appendLinkHostActions(ActionList &AL) { return nullptr; }

    /// Append linker actions generated by the builder.
    virtual void appendLinkDependences(OffloadAction::DeviceDependences &DA) {}

    /// Initialize the builder. Return true if any initialization errors are
    /// found.
    virtual bool initialize() { return false; }

    /// Return true if the builder can use bundling/unbundling.
    virtual bool canUseBundlerUnbundler() const { return false; }

    /// Return true if this builder is valid. We have a valid builder if we have
    /// associated device tool chains.
    bool isValid() { return !ToolChains.empty(); }

    /// Return the associated offload kind.
    Action::OffloadKind getAssociatedOffloadKind() {
      return AssociatedOffloadKind;
    }
  };

  /// Base class for CUDA/HIP action builder. It injects device code in
  /// the host backend action.
  class CudaActionBuilderBase : public DeviceActionBuilder {
  protected:
    /// Flags to signal if the user requested host-only or device-only
    /// compilation.
    bool CompileHostOnly = false;
    bool CompileDeviceOnly = false;
    bool EmitLLVM = false;
    bool EmitAsm = false;

    /// ID to identify each device compilation. For CUDA it is simply the
    /// GPU arch string. For HIP it is either the GPU arch string or GPU
    /// arch string plus feature strings delimited by a plus sign, e.g.
    /// gfx906+xnack.
    struct TargetID {
      /// Target ID string which is persistent throughout the compilation.
      const char *ID;
      TargetID(CudaArch Arch) { ID = CudaArchToString(Arch); }
      TargetID(const char *ID) : ID(ID) {}
      operator const char *() { return ID; }
      operator StringRef() { return StringRef(ID); }
    };
    /// List of GPU architectures to use in this compilation.
    SmallVector<TargetID, 4> GpuArchList;

    /// The CUDA actions for the current input.
    ActionList CudaDeviceActions;

    /// The CUDA fat binary if it was generated for the current input.
    Action *CudaFatBinary = nullptr;

    /// Flag that is set to true if this builder acted on the current input.
    bool IsActive = false;

    /// Flag for -fgpu-rdc.
    bool Relocatable = false;

    /// Default GPU architecture if there's no one specified.
    CudaArch DefaultCudaArch = CudaArch::UNKNOWN;

    /// Method to generate compilation unit ID specified by option
    /// '-fuse-cuid='.
    enum UseCUIDKind { CUID_Hash, CUID_Random, CUID_None, CUID_Invalid };
    UseCUIDKind UseCUID = CUID_Hash;

    /// Compilation unit ID specified by option '-cuid='.
    StringRef FixedCUID;

  public:
    CudaActionBuilderBase(Compilation &C, DerivedArgList &Args,
                          const Driver::InputList &Inputs,
                          Action::OffloadKind OFKind)
        : DeviceActionBuilder(C, Args, Inputs, OFKind) {}

    ActionBuilderReturnCode addDeviceDepences(Action *HostAction) override {
      // While generating code for CUDA, we only depend on the host input action
      // to trigger the creation of all the CUDA device actions.

      // If we are dealing with an input action, replicate it for each GPU
      // architecture. If we are in host-only mode we return 'success' so that
      // the host uses the CUDA offload kind.
      if (auto *IA = dyn_cast<InputAction>(HostAction)) {
        assert(!GpuArchList.empty() &&
               "We should have at least one GPU architecture.");

        // If the host input is not CUDA or HIP, we don't need to bother about
        // this input.
        if (!(IA->getType() == types::TY_CUDA ||
              IA->getType() == types::TY_HIP ||
              IA->getType() == types::TY_PP_HIP)) {
          // The builder will ignore this input.
          IsActive = false;
          return ABRT_Inactive;
        }

        // Set the flag to true, so that the builder acts on the current input.
        IsActive = true;

        if (CompileHostOnly)
          return ABRT_Success;

        // Replicate inputs for each GPU architecture.
        auto Ty = AssociatedOffloadKind == Action::OFK_HIP
                      ? types::TY_HIP_DEVICE
                      : types::TY_CUDA_DEVICE;
        std::string CUID = FixedCUID.str();
        if (CUID.empty()) {
          if (UseCUID == CUID_Random)
            CUID = llvm::utohexstr(llvm::sys::Process::GetRandomNumber(),
                                   /*LowerCase=*/true);
          else if (UseCUID == CUID_Hash) {
            llvm::MD5 Hasher;
            llvm::MD5::MD5Result Hash;
            SmallString<256> RealPath;
            llvm::sys::fs::real_path(IA->getInputArg().getValue(), RealPath,
                                     /*expand_tilde=*/true);
            Hasher.update(RealPath);
            for (auto *A : Args) {
              if (A->getOption().matches(options::OPT_INPUT))
                continue;
              Hasher.update(A->getAsString(Args));
            }
            Hasher.final(Hash);
            CUID = llvm::utohexstr(Hash.low(), /*LowerCase=*/true);
          }
        }
        IA->setId(CUID);

        for (unsigned I = 0, E = GpuArchList.size(); I != E; ++I) {
          CudaDeviceActions.push_back(
              C.MakeAction<InputAction>(IA->getInputArg(), Ty, IA->getId()));
        }

        return ABRT_Success;
      }

      // If this is an unbundling action use it as is for each CUDA toolchain.
      if (auto *UA = dyn_cast<OffloadUnbundlingJobAction>(HostAction)) {

        // If -fgpu-rdc is disabled, should not unbundle since there is no
        // device code to link.
        if (UA->getType() == types::TY_Object && !Relocatable)
          return ABRT_Inactive;

        CudaDeviceActions.clear();
        auto *IA = cast<InputAction>(UA->getInputs().back());
        std::string FileName = IA->getInputArg().getAsString(Args);
        // Check if the type of the file is the same as the action. Do not
        // unbundle it if it is not. Do not unbundle .so files, for example,
        // which are not object files.
        if (IA->getType() == types::TY_Object &&
            (!llvm::sys::path::has_extension(FileName) ||
             types::lookupTypeForExtension(
                 llvm::sys::path::extension(FileName).drop_front()) !=
                 types::TY_Object))
          return ABRT_Inactive;

        for (auto Arch : GpuArchList) {
          CudaDeviceActions.push_back(UA);
          UA->registerDependentActionInfo(ToolChains[0], Arch,
                                          AssociatedOffloadKind);
        }
        return ABRT_Success;
      }

      return IsActive ? ABRT_Success : ABRT_Inactive;
    }

    void appendTopLevelActions(ActionList &AL) override {
      // Utility to append actions to the top level list.
      auto AddTopLevel = [&](Action *A, TargetID TargetID) {
        OffloadAction::DeviceDependences Dep;
        Dep.add(*A, *ToolChains.front(), TargetID, AssociatedOffloadKind);
        AL.push_back(C.MakeAction<OffloadAction>(Dep, A->getType()));
      };

      // If we have a fat binary, add it to the list.
      if (CudaFatBinary) {
        AddTopLevel(CudaFatBinary, CudaArch::UNUSED);
        CudaDeviceActions.clear();
        CudaFatBinary = nullptr;
        return;
      }

      if (CudaDeviceActions.empty())
        return;

      // If we have CUDA actions at this point, that's because we have a have
      // partial compilation, so we should have an action for each GPU
      // architecture.
      assert(CudaDeviceActions.size() == GpuArchList.size() &&
             "Expecting one action per GPU architecture.");
      assert(ToolChains.size() == 1 &&
             "Expecting to have a sing CUDA toolchain.");
      for (unsigned I = 0, E = GpuArchList.size(); I != E; ++I)
        AddTopLevel(CudaDeviceActions[I], GpuArchList[I]);

      CudaDeviceActions.clear();
    }

    /// Get canonicalized offload arch option. \returns empty StringRef if the
    /// option is invalid.
    virtual StringRef getCanonicalOffloadArch(StringRef Arch) = 0;

    virtual llvm::Optional<std::pair<llvm::StringRef, llvm::StringRef>>
    getConflictOffloadArchCombination(const std::set<StringRef> &GpuArchs) = 0;

    bool initialize() override {
      assert(AssociatedOffloadKind == Action::OFK_Cuda ||
             AssociatedOffloadKind == Action::OFK_HIP);

      // We don't need to support CUDA.
      if (AssociatedOffloadKind == Action::OFK_Cuda &&
          !C.hasOffloadToolChain<Action::OFK_Cuda>())
        return false;

      // We don't need to support HIP.
      if (AssociatedOffloadKind == Action::OFK_HIP &&
          !C.hasOffloadToolChain<Action::OFK_HIP>())
        return false;

      Relocatable = Args.hasFlag(options::OPT_fgpu_rdc,
          options::OPT_fno_gpu_rdc, /*Default=*/false);

      const ToolChain *HostTC = C.getSingleOffloadToolChain<Action::OFK_Host>();
      assert(HostTC && "No toolchain for host compilation.");
      if (HostTC->getTriple().isNVPTX() ||
          HostTC->getTriple().getArch() == llvm::Triple::amdgcn) {
        // We do not support targeting NVPTX/AMDGCN for host compilation. Throw
        // an error and abort pipeline construction early so we don't trip
        // asserts that assume device-side compilation.
        C.getDriver().Diag(diag::err_drv_cuda_host_arch)
            << HostTC->getTriple().getArchName();
        return true;
      }

      ToolChains.push_back(
          AssociatedOffloadKind == Action::OFK_Cuda
              ? C.getSingleOffloadToolChain<Action::OFK_Cuda>()
              : C.getSingleOffloadToolChain<Action::OFK_HIP>());

      Arg *PartialCompilationArg = Args.getLastArg(
          options::OPT_cuda_host_only, options::OPT_cuda_device_only,
          options::OPT_cuda_compile_host_device);
      CompileHostOnly = PartialCompilationArg &&
                        PartialCompilationArg->getOption().matches(
                            options::OPT_cuda_host_only);
      CompileDeviceOnly = PartialCompilationArg &&
                          PartialCompilationArg->getOption().matches(
                              options::OPT_cuda_device_only);
      EmitLLVM = Args.getLastArg(options::OPT_emit_llvm);
      EmitAsm = Args.getLastArg(options::OPT_S);
      FixedCUID = Args.getLastArgValue(options::OPT_cuid_EQ);
      if (Arg *A = Args.getLastArg(options::OPT_fuse_cuid_EQ)) {
        StringRef UseCUIDStr = A->getValue();
        UseCUID = llvm::StringSwitch<UseCUIDKind>(UseCUIDStr)
                      .Case("hash", CUID_Hash)
                      .Case("random", CUID_Random)
                      .Case("none", CUID_None)
                      .Default(CUID_Invalid);
        if (UseCUID == CUID_Invalid) {
          C.getDriver().Diag(diag::err_drv_invalid_value)
              << A->getAsString(Args) << UseCUIDStr;
          C.setContainsError();
          return true;
        }
      }

      // Collect all cuda_gpu_arch parameters, removing duplicates.
      std::set<StringRef> GpuArchs;
      bool Error = false;
      for (Arg *A : Args) {
        if (!(A->getOption().matches(options::OPT_offload_arch_EQ) ||
              A->getOption().matches(options::OPT_no_offload_arch_EQ)))
          continue;
        A->claim();

        StringRef ArchStr = A->getValue();
        if (A->getOption().matches(options::OPT_no_offload_arch_EQ) &&
            ArchStr == "all") {
          GpuArchs.clear();
          continue;
        }
        ArchStr = getCanonicalOffloadArch(ArchStr);
        if (ArchStr.empty()) {
          Error = true;
        } else if (A->getOption().matches(options::OPT_offload_arch_EQ))
          GpuArchs.insert(ArchStr);
        else if (A->getOption().matches(options::OPT_no_offload_arch_EQ))
          GpuArchs.erase(ArchStr);
        else
          llvm_unreachable("Unexpected option.");
      }

      auto &&ConflictingArchs = getConflictOffloadArchCombination(GpuArchs);
      if (ConflictingArchs) {
        C.getDriver().Diag(clang::diag::err_drv_bad_offload_arch_combo)
            << ConflictingArchs.getValue().first
            << ConflictingArchs.getValue().second;
        C.setContainsError();
        return true;
      }

      // Collect list of GPUs remaining in the set.
      for (auto Arch : GpuArchs)
        GpuArchList.push_back(Arch.data());

      // Default to sm_20 which is the lowest common denominator for
      // supported GPUs.  sm_20 code should work correctly, if
      // suboptimally, on all newer GPUs.
      if (GpuArchList.empty())
        GpuArchList.push_back(DefaultCudaArch);

      return Error;
    }
  };

  /// \brief CUDA action builder. It injects device code in the host backend
  /// action.
  class CudaActionBuilder final : public CudaActionBuilderBase {
  public:
    CudaActionBuilder(Compilation &C, DerivedArgList &Args,
                      const Driver::InputList &Inputs)
        : CudaActionBuilderBase(C, Args, Inputs, Action::OFK_Cuda) {
      DefaultCudaArch = CudaArch::SM_20;
    }

    StringRef getCanonicalOffloadArch(StringRef ArchStr) override {
      CudaArch Arch = StringToCudaArch(ArchStr);
      if (Arch == CudaArch::UNKNOWN) {
        C.getDriver().Diag(clang::diag::err_drv_cuda_bad_gpu_arch) << ArchStr;
        return StringRef();
      }
      return CudaArchToString(Arch);
    }

    llvm::Optional<std::pair<llvm::StringRef, llvm::StringRef>>
    getConflictOffloadArchCombination(
        const std::set<StringRef> &GpuArchs) override {
      return llvm::None;
    }

    ActionBuilderReturnCode
    getDeviceDependences(OffloadAction::DeviceDependences &DA,
                         phases::ID CurPhase, phases::ID FinalPhase,
                         PhasesTy &Phases) override {
      if (!IsActive)
        return ABRT_Inactive;

      // If we don't have more CUDA actions, we don't have any dependences to
      // create for the host.
      if (CudaDeviceActions.empty())
        return ABRT_Success;

      assert(CudaDeviceActions.size() == GpuArchList.size() &&
             "Expecting one action per GPU architecture.");
      assert(!CompileHostOnly &&
             "Not expecting CUDA actions in host-only compilation.");

      // If we are generating code for the device or we are in a backend phase,
      // we attempt to generate the fat binary. We compile each arch to ptx and
      // assemble to cubin, then feed the cubin *and* the ptx into a device
      // "link" action, which uses fatbinary to combine these cubins into one
      // fatbin.  The fatbin is then an input to the host action if not in
      // device-only mode.
      if (CompileDeviceOnly || CurPhase == phases::Backend) {
        ActionList DeviceActions;
        for (unsigned I = 0, E = GpuArchList.size(); I != E; ++I) {
          // Produce the device action from the current phase up to the assemble
          // phase.
          for (auto Ph : Phases) {
            // Skip the phases that were already dealt with.
            if (Ph < CurPhase)
              continue;
            // We have to be consistent with the host final phase.
            if (Ph > FinalPhase)
              break;

            CudaDeviceActions[I] = C.getDriver().ConstructPhaseAction(
                C, Args, Ph, CudaDeviceActions[I], Action::OFK_Cuda);

            if (Ph == phases::Assemble)
              break;
          }

          // If we didn't reach the assemble phase, we can't generate the fat
          // binary. We don't need to generate the fat binary if we are not in
          // device-only mode.
          if (!isa<AssembleJobAction>(CudaDeviceActions[I]) ||
              CompileDeviceOnly)
            continue;

          Action *AssembleAction = CudaDeviceActions[I];
          assert(AssembleAction->getType() == types::TY_Object);
          assert(AssembleAction->getInputs().size() == 1);

          Action *BackendAction = AssembleAction->getInputs()[0];
          assert(BackendAction->getType() == types::TY_PP_Asm);

          for (auto &A : {AssembleAction, BackendAction}) {
            OffloadAction::DeviceDependences DDep;
            DDep.add(*A, *ToolChains.front(), GpuArchList[I], Action::OFK_Cuda);
            DeviceActions.push_back(
                C.MakeAction<OffloadAction>(DDep, A->getType()));
          }
        }

        // We generate the fat binary if we have device input actions.
        if (!DeviceActions.empty()) {
          CudaFatBinary =
              C.MakeAction<LinkJobAction>(DeviceActions, types::TY_CUDA_FATBIN);

          if (!CompileDeviceOnly) {
            DA.add(*CudaFatBinary, *ToolChains.front(), /*BoundArch=*/nullptr,
                   Action::OFK_Cuda);
            // Clear the fat binary, it is already a dependence to an host
            // action.
            CudaFatBinary = nullptr;
          }

          // Remove the CUDA actions as they are already connected to an host
          // action or fat binary.
          CudaDeviceActions.clear();
        }

        // We avoid creating host action in device-only mode.
        return CompileDeviceOnly ? ABRT_Ignore_Host : ABRT_Success;
      } else if (CurPhase > phases::Backend) {
        // If we are past the backend phase and still have a device action, we
        // don't have to do anything as this action is already a device
        // top-level action.
        return ABRT_Success;
      }

      assert(CurPhase < phases::Backend && "Generating single CUDA "
                                           "instructions should only occur "
                                           "before the backend phase!");

      // By default, we produce an action for each device arch.
      for (Action *&A : CudaDeviceActions)
        A = C.getDriver().ConstructPhaseAction(C, Args, CurPhase, A);

      return ABRT_Success;
    }
  };
  /// \brief HIP action builder. It injects device code in the host backend
  /// action.
  class HIPActionBuilder final : public CudaActionBuilderBase {
    /// The linker inputs obtained for each device arch.
    SmallVector<ActionList, 8> DeviceLinkerInputs;
    bool GPUSanitize;

  public:
    HIPActionBuilder(Compilation &C, DerivedArgList &Args,
                     const Driver::InputList &Inputs)
        : CudaActionBuilderBase(C, Args, Inputs, Action::OFK_HIP) {
      DefaultCudaArch = CudaArch::GFX803;
      GPUSanitize = Args.hasFlag(options::OPT_fgpu_sanitize,
                                 options::OPT_fno_gpu_sanitize, false);
    }

    bool canUseBundlerUnbundler() const override { return true; }

    StringRef getCanonicalOffloadArch(StringRef IdStr) override {
      llvm::StringMap<bool> Features;
      auto ArchStr =
          parseTargetID(getHIPOffloadTargetTriple(), IdStr, &Features);
      if (!ArchStr) {
        C.getDriver().Diag(clang::diag::err_drv_bad_target_id) << IdStr;
        C.setContainsError();
        return StringRef();
      }
      auto CanId = getCanonicalTargetID(ArchStr.getValue(), Features);
      return Args.MakeArgStringRef(CanId);
    };

    llvm::Optional<std::pair<llvm::StringRef, llvm::StringRef>>
    getConflictOffloadArchCombination(
        const std::set<StringRef> &GpuArchs) override {
      return getConflictTargetIDCombination(GpuArchs);
    }

    ActionBuilderReturnCode
    getDeviceDependences(OffloadAction::DeviceDependences &DA,
                         phases::ID CurPhase, phases::ID FinalPhase,
                         PhasesTy &Phases) override {
      // amdgcn does not support linking of object files, therefore we skip
      // backend and assemble phases to output LLVM IR. Except for generating
      // non-relocatable device coee, where we generate fat binary for device
      // code and pass to host in Backend phase.
      if (CudaDeviceActions.empty())
        return ABRT_Success;

      assert(((CurPhase == phases::Link && Relocatable) ||
              CudaDeviceActions.size() == GpuArchList.size()) &&
             "Expecting one action per GPU architecture.");
      assert(!CompileHostOnly &&
             "Not expecting CUDA actions in host-only compilation.");

      if (!Relocatable && CurPhase == phases::Backend && !EmitLLVM &&
          !EmitAsm) {
        // If we are in backend phase, we attempt to generate the fat binary.
        // We compile each arch to IR and use a link action to generate code
        // object containing ISA. Then we use a special "link" action to create
        // a fat binary containing all the code objects for different GPU's.
        // The fat binary is then an input to the host action.
        for (unsigned I = 0, E = GpuArchList.size(); I != E; ++I) {
          if (GPUSanitize) {
            // When GPU sanitizer is enabled, since we need to link in the
            // the sanitizer runtime library after the sanitize pass, we have
            // to skip the backend and assemble phases and use lld to link
            // the bitcode.
            ActionList AL;
            AL.push_back(CudaDeviceActions[I]);
            // Create a link action to link device IR with device library
            // and generate ISA.
            CudaDeviceActions[I] =
                C.MakeAction<LinkJobAction>(AL, types::TY_Image);
          } else {
            // When GPU sanitizer is not enabled, we follow the conventional
            // compiler phases, including backend and assemble phases.
            ActionList AL;
            auto BackendAction = C.getDriver().ConstructPhaseAction(
                C, Args, phases::Backend, CudaDeviceActions[I],
                AssociatedOffloadKind);
            auto AssembleAction = C.getDriver().ConstructPhaseAction(
                C, Args, phases::Assemble, BackendAction,
                AssociatedOffloadKind);
            AL.push_back(AssembleAction);
            // Create a link action to link device IR with device library
            // and generate ISA.
            CudaDeviceActions[I] =
                C.MakeAction<LinkJobAction>(AL, types::TY_Image);
          }

          // OffloadingActionBuilder propagates device arch until an offload
          // action. Since the next action for creating fatbin does
          // not have device arch, whereas the above link action and its input
          // have device arch, an offload action is needed to stop the null
          // device arch of the next action being propagated to the above link
          // action.
          OffloadAction::DeviceDependences DDep;
          DDep.add(*CudaDeviceActions[I], *ToolChains.front(), GpuArchList[I],
                   AssociatedOffloadKind);
          CudaDeviceActions[I] = C.MakeAction<OffloadAction>(
              DDep, CudaDeviceActions[I]->getType());
        }
        // Create HIP fat binary with a special "link" action.
        CudaFatBinary =
            C.MakeAction<LinkJobAction>(CudaDeviceActions,
                types::TY_HIP_FATBIN);

        if (!CompileDeviceOnly) {
          DA.add(*CudaFatBinary, *ToolChains.front(), /*BoundArch=*/nullptr,
                 AssociatedOffloadKind);
          // Clear the fat binary, it is already a dependence to an host
          // action.
          CudaFatBinary = nullptr;
        }

        // Remove the CUDA actions as they are already connected to an host
        // action or fat binary.
        CudaDeviceActions.clear();

        return CompileDeviceOnly ? ABRT_Ignore_Host : ABRT_Success;
      } else if (CurPhase == phases::Link) {
        // Save CudaDeviceActions to DeviceLinkerInputs for each GPU subarch.
        // This happens to each device action originated from each input file.
        // Later on, device actions in DeviceLinkerInputs are used to create
        // device link actions in appendLinkDependences and the created device
        // link actions are passed to the offload action as device dependence.
        DeviceLinkerInputs.resize(CudaDeviceActions.size());
        auto LI = DeviceLinkerInputs.begin();
        for (auto *A : CudaDeviceActions) {
          LI->push_back(A);
          ++LI;
        }

        // We will pass the device action as a host dependence, so we don't
        // need to do anything else with them.
        CudaDeviceActions.clear();
        return ABRT_Success;
      }

      // By default, we produce an action for each device arch.
      for (Action *&A : CudaDeviceActions) {
        A = C.getDriver().ConstructPhaseAction(C, Args, CurPhase, A,
                                               AssociatedOffloadKind);
      }

      return (CompileDeviceOnly && CurPhase == FinalPhase) ? ABRT_Ignore_Host
                                                           : ABRT_Success;
    }

    void appendLinkDeviceActions(ActionList &AL) override {
      if (DeviceLinkerInputs.size() == 0)
        return;

      assert(DeviceLinkerInputs.size() == GpuArchList.size() &&
             "Linker inputs and GPU arch list sizes do not match.");

      // Append a new link action for each device.
      unsigned I = 0;
      for (auto &LI : DeviceLinkerInputs) {
        // Each entry in DeviceLinkerInputs corresponds to a GPU arch.
        auto *DeviceLinkAction =
            C.MakeAction<LinkJobAction>(LI, types::TY_Image);
        // Linking all inputs for the current GPU arch.
        // LI contains all the inputs for the linker.
        OffloadAction::DeviceDependences DeviceLinkDeps;
        DeviceLinkDeps.add(*DeviceLinkAction, *ToolChains[0],
            GpuArchList[I], AssociatedOffloadKind);
        AL.push_back(C.MakeAction<OffloadAction>(DeviceLinkDeps,
            DeviceLinkAction->getType()));
        ++I;
      }
      DeviceLinkerInputs.clear();

      // Create a host object from all the device images by embedding them
      // in a fat binary.
      OffloadAction::DeviceDependences DDeps;
      auto *TopDeviceLinkAction =
          C.MakeAction<LinkJobAction>(AL, types::TY_Object);
      DDeps.add(*TopDeviceLinkAction, *ToolChains[0],
          nullptr, AssociatedOffloadKind);

      // Offload the host object to the host linker.
      AL.push_back(C.MakeAction<OffloadAction>(DDeps, TopDeviceLinkAction->getType()));
    }

    Action* appendLinkHostActions(ActionList &AL) override { return AL.back(); }

    void appendLinkDependences(OffloadAction::DeviceDependences &DA) override {}
  };

  /// OpenMP action builder. The host bitcode is passed to the device frontend
  /// and all the device linked images are passed to the host link phase.
  class OpenMPActionBuilder final : public DeviceActionBuilder {
    /// The OpenMP actions for the current input.
    ActionList OpenMPDeviceActions;

    bool CompileHostOnly = false;
    bool CompileDeviceOnly = false;

    /// List of GPU architectures to use in this compilation.
    SmallVector<CudaArch, 4> GpuArchList;

    /// The linker inputs obtained for each toolchain.
    SmallVector<ActionList, 8> DeviceLinkerInputs;

  public:
    OpenMPActionBuilder(Compilation &C, DerivedArgList &Args,
                        const Driver::InputList &Inputs)
        : DeviceActionBuilder(C, Args, Inputs, Action::OFK_OpenMP) {}

    ActionBuilderReturnCode
    getDeviceDependences(OffloadAction::DeviceDependences &DA,
                         phases::ID CurPhase, phases::ID FinalPhase,
                         PhasesTy &Phases) override {
      if (OpenMPDeviceActions.empty())
        return ABRT_Inactive;

      // We should always have an action for each input.
      assert(OpenMPDeviceActions.size() == ToolChains.size() &&
             "Number of OpenMP actions and toolchains do not match.");

      const ToolChain *OpenMPTC =
          C.getSingleOffloadToolChain<Action::OFK_OpenMP>();

      // amdgcn does not support linking of object files, therefore we skip
      // backend and assemble phases to output LLVM IR.
      if (OpenMPTC->getTriple().isAMDGCN() &&
          (CurPhase == phases::Backend || CurPhase == phases::Assemble))
        return CompileDeviceOnly ? ABRT_Ignore_Host : ABRT_Success;

      // The host only depends on device action in the linking phase, when all
      // the device images have to be embedded in the host image.
      if (CurPhase == phases::Link) {
        assert(ToolChains.size() == DeviceLinkerInputs.size() &&
               "Toolchains and linker inputs sizes do not match.");
        auto LI = DeviceLinkerInputs.begin();
        for (auto *A : OpenMPDeviceActions) {
          LI->push_back(A);
          ++LI;
        }

        // We passed the device action as a host dependence, so we don't need to
        // do anything else with them.
        OpenMPDeviceActions.clear();
        return ABRT_Success;
      }

      // By default, we produce an action for each device arch.
<<<<<<< HEAD
      for (Action *&A : OpenMPDeviceActions) {
        A = C.getDriver().ConstructPhaseAction(C, Args, CurPhase, A);
      }
      return (CompileDeviceOnly && CurPhase == FinalPhase) ? ABRT_Ignore_Host
                                                           : ABRT_Success;
=======
      for (unsigned I = 0; I < ToolChains.size(); ++I) {
        Action *&A = OpenMPDeviceActions[I];
        // AMDGPU does not support linking of object files, so we skip
        // assemble and backend actions to produce LLVM IR.
        if (ToolChains[I]->getTriple().isAMDGCN() &&
            (CurPhase == phases::Assemble || CurPhase == phases::Backend))
          continue;

        A = C.getDriver().ConstructPhaseAction(C, Args, CurPhase, A);
      }

      return ABRT_Success;
>>>>>>> 9f5da800
    }

    ActionBuilderReturnCode addDeviceDepences(Action *HostAction) override {

      // If this is an input action replicate it for each OpenMP toolchain.
      if (auto *IA = dyn_cast<InputAction>(HostAction)) {
        OpenMPDeviceActions.clear();
        for (unsigned I = 0; I < ToolChains.size(); ++I)
          OpenMPDeviceActions.push_back(
              C.MakeAction<InputAction>(IA->getInputArg(), IA->getType()));
        return ABRT_Success;
      }

      // If this is an unbundling action use it as is for each OpenMP toolchain.
      if (auto *UA = dyn_cast<OffloadUnbundlingJobAction>(HostAction)) {
        OpenMPDeviceActions.clear();
        auto *IA = cast<InputAction>(UA->getInputs().back());
        std::string FileName = IA->getInputArg().getAsString(Args);
        // Check if the type of the file is the same as the action. Do not
        // unbundle it if it is not. Do not unbundle .so files, for example,
        // which are not object files.

        // TODO(JAN): Create new file type for archive (TY_Archive),
        // but it would likely touch a lot of code (currently 32
        // places in 9 files), because anywhere TY_Object is checked,
        // a check for TY_Archive would have to be added.

        if (IA->getType() == types::TY_Object) {
          if (llvm::sys::path::has_extension(FileName)) {
            StringRef Extension =
                llvm::sys::path::extension(FileName).drop_front();
            if ((types::lookupTypeForExtension(Extension) !=
                 types::TY_Object) &&
                Extension != "a") {
              return ABRT_Inactive;
            }
          } else {
            return ABRT_Inactive;
          }
        }

        for (unsigned I = 0; I < ToolChains.size(); ++I) {
          OpenMPDeviceActions.push_back(UA);
          if (GpuArchList.size())
            for (unsigned I = 0, E = GpuArchList.size(); I != E; ++I) {
              UA->registerDependentActionInfo(ToolChains[I],
                                              CudaArchToString(GpuArchList[I]),
                                              Action::OFK_OpenMP);
            }
          else
            UA->registerDependentActionInfo(
                ToolChains[I], /*BoundArch=*/StringRef(), Action::OFK_OpenMP);
        }
        return ABRT_Success;
      }

      // When generating code for OpenMP we use the host compile phase result as
      // a dependence to the device compile phase so that it can learn what
      // declarations should be emitted. However, this is not the only use for
      // the host action, so we prevent it from being collapsed.
      if (isa<CompileJobAction>(HostAction)) {
        HostAction->setCannotBeCollapsedWithNextDependentAction();
        assert(ToolChains.size() == OpenMPDeviceActions.size() &&
               "Toolchains and device action sizes do not match.");
        OffloadAction::HostDependence HDep(
            *HostAction, *C.getSingleOffloadToolChain<Action::OFK_Host>(),
            /*BoundArch=*/nullptr, Action::OFK_OpenMP);
        auto TC = ToolChains.begin();
        for (Action *&A : OpenMPDeviceActions) {
          assert(isa<CompileJobAction>(A));
          OffloadAction::DeviceDependences DDep;
          if (GpuArchList.size())
            for (unsigned I = 0, E = GpuArchList.size(); I != E; ++I)
              DDep.add(*A, **TC, CudaArchToString(GpuArchList[I]),
                       Action::OFK_OpenMP);
          else
            DDep.add(*A, **TC, /*BoundArch=*/nullptr, Action::OFK_OpenMP);
          A = C.MakeAction<OffloadAction>(HDep, DDep);
          ++TC;
        }
      }
      return ABRT_Success;
    }

    void appendTopLevelActions(ActionList &AL) override {
      if (OpenMPDeviceActions.empty())
        return;

      // We should always have an action for each input.
      assert(OpenMPDeviceActions.size() == ToolChains.size() &&
             "Number of OpenMP actions and toolchains do not match.");

      // Append all device actions followed by the proper offload action.
      auto TI = ToolChains.begin();
      for (auto *A : OpenMPDeviceActions) {
        OffloadAction::DeviceDependences Dep;
        if (GpuArchList.size())
          for (unsigned I = 0, E = GpuArchList.size(); I != E; ++I)
            Dep.add(*A, **TI, CudaArchToString(GpuArchList[I]),
                    Action::OFK_OpenMP);
        else
          Dep.add(*A, **TI, /*BoundArch=*/nullptr, Action::OFK_OpenMP);
        AL.push_back(C.MakeAction<OffloadAction>(Dep, A->getType()));
        ++TI;
      }
      // We no longer need the action stored in this builder.
      OpenMPDeviceActions.clear();
    }

    void appendLinkDeviceActions(ActionList &AL) override {
      assert(ToolChains.size() == DeviceLinkerInputs.size() &&
             "Toolchains and linker inputs sizes do not match.");

      // Append a new link action for each device.
      auto TC = ToolChains.begin();
      for (auto &LI : DeviceLinkerInputs) {
        if (GpuArchList.size()) {
          for (unsigned I = 0, E = GpuArchList.size(); I != E; ++I) {
            auto *DeviceLinkAction =
                C.MakeAction<LinkJobAction>(LI, types::TY_Image);
            OffloadAction::DeviceDependences DeviceLinkDeps;
            DeviceLinkDeps.add(*DeviceLinkAction, **TC,
                               CudaArchToString(GpuArchList[I]),
                               Action::OFK_OpenMP);
            AL.push_back(C.MakeAction<OffloadAction>(
                DeviceLinkDeps, DeviceLinkAction->getType()));
          }
        } else {
          auto *DeviceLinkAction =
              C.MakeAction<LinkJobAction>(LI, types::TY_Image);
          OffloadAction::DeviceDependences DeviceLinkDeps;
          DeviceLinkDeps.add(*DeviceLinkAction, **TC, /*BoundArch=*/nullptr,
                             Action::OFK_OpenMP);
          AL.push_back(C.MakeAction<OffloadAction>(
              DeviceLinkDeps, DeviceLinkAction->getType()));
        }
        ++TC;
      }
      DeviceLinkerInputs.clear();
    }

    Action* appendLinkHostActions(ActionList &AL) override {
      // Create wrapper bitcode from the result of device link actions and compile
      // it to an object which will be added to the host link command.
      auto *BC = C.MakeAction<OffloadWrapperJobAction>(AL, types::TY_LLVM_BC);
      auto *ASM = C.MakeAction<BackendJobAction>(BC, types::TY_PP_Asm);
      return C.MakeAction<AssembleJobAction>(ASM, types::TY_Object);
    }

    void appendLinkDependences(OffloadAction::DeviceDependences &DA) override {}

    bool initialize() override {
      // Get the OpenMP toolchains. If we don't get any, the action builder will
      // know there is nothing to do related to OpenMP offloading.
      auto OpenMPTCRange = C.getOffloadToolChains<Action::OFK_OpenMP>();
      for (auto TI = OpenMPTCRange.first, TE = OpenMPTCRange.second; TI != TE;
           ++TI)
        ToolChains.push_back(TI->second);

      DeviceLinkerInputs.resize(ToolChains.size());

      // Collect all cuda_gpu_arch parameters, removing duplicates.
      std::set<CudaArch> GpuArchs;
      bool Error = false;

      Arg *PartialCompilationArg = Args.getLastArg(
          options::OPT_cuda_host_only, options::OPT_cuda_device_only,
          options::OPT_cuda_compile_host_device);
      CompileHostOnly =
          PartialCompilationArg && PartialCompilationArg->getOption().matches(
                                       options::OPT_cuda_host_only);
      CompileDeviceOnly =
          PartialCompilationArg && PartialCompilationArg->getOption().matches(
                                       options::OPT_cuda_device_only);

      // Add each -march from -Xopenmp before processing offload-arch flags
      for (Arg *A : Args) {
        if (A->getOption().matches(options::OPT_Xopenmp_target_EQ)) {
          for (auto *V : A->getValues()) {
            StringRef VStr = StringRef(V);
            if (VStr.startswith("-march=")) {
              CudaArch Arch = StringToCudaArch(StringRef(VStr.str().substr(7)));
              if (Arch == CudaArch::UNKNOWN) {
                C.getDriver().Diag(clang::diag::err_drv_cuda_bad_gpu_arch)
                    << VStr;
                Error = true;
              }
              GpuArchs.insert(Arch);
            }
          }
          A->claim();
        }
      }

      for (Arg *A : Args) {
        if (!(A->getOption().matches(options::OPT_cuda_gpu_arch_EQ) ||
              A->getOption().matches(options::OPT_no_cuda_gpu_arch_EQ)))
          continue;
        A->claim();

        const StringRef ArchStr = A->getValue();
        if (A->getOption().matches(options::OPT_no_cuda_gpu_arch_EQ) &&
            ArchStr == "all") {
          GpuArchs.clear();
          continue;
        }
        CudaArch Arch = StringToCudaArch(ArchStr);
        if (Arch == CudaArch::UNKNOWN) {
          C.getDriver().Diag(clang::diag::err_drv_cuda_bad_gpu_arch) << ArchStr;
          Error = true;
        } else if (A->getOption().matches(options::OPT_cuda_gpu_arch_EQ))
          GpuArchs.insert(Arch);
        else if (A->getOption().matches(options::OPT_no_cuda_gpu_arch_EQ))
          GpuArchs.erase(Arch);
        else
          llvm_unreachable("Unexpected option.");
      }

      // Collect list of GPUs remaining in the set.
      for (CudaArch Arch : GpuArchs)
        GpuArchList.push_back(Arch);

      // Default to sm_20 which is the lowest common denominator for
      // supported GPUs.  sm_20 code should work correctly, if
      // suboptimally, on all newer GPUs.
      if (GpuArchList.empty())
        GpuArchList.push_back(CudaArch::SM_20);
      return Error;
    }

    bool canUseBundlerUnbundler() const override {
      // OpenMP should use bundled files whenever possible.
      return true;
    }
  };

  ///
  /// TODO: Add the implementation for other specialized builders here.
  ///

  /// Specialized builders being used by this offloading action builder.
  SmallVector<DeviceActionBuilder *, 4> SpecializedBuilders;

  /// Flag set to true if all valid builders allow file bundling/unbundling.
  bool CanUseBundler;

public:
  OffloadingActionBuilder(Compilation &C, DerivedArgList &Args,
                          const Driver::InputList &Inputs)
      : C(C) {
    // Create a specialized builder for each device toolchain.

    IsValid = true;

    // Create a specialized builder for CUDA.
    SpecializedBuilders.push_back(new CudaActionBuilder(C, Args, Inputs));

    // Create a specialized builder for HIP.
    SpecializedBuilders.push_back(new HIPActionBuilder(C, Args, Inputs));

    // Create a specialized builder for OpenMP.
    SpecializedBuilders.push_back(new OpenMPActionBuilder(C, Args, Inputs));

    //
    // TODO: Build other specialized builders here.
    //

    // Initialize all the builders, keeping track of errors. If all valid
    // builders agree that we can use bundling, set the flag to true.
    unsigned ValidBuilders = 0u;
    unsigned ValidBuildersSupportingBundling = 0u;
    for (auto *SB : SpecializedBuilders) {
      IsValid = IsValid && !SB->initialize();

      // Update the counters if the builder is valid.
      if (SB->isValid()) {
        ++ValidBuilders;
        if (SB->canUseBundlerUnbundler())
          ++ValidBuildersSupportingBundling;
      }
    }
    CanUseBundler =
        ValidBuilders && ValidBuilders == ValidBuildersSupportingBundling;
  }

  ~OffloadingActionBuilder() {
    for (auto *SB : SpecializedBuilders)
      delete SB;
  }

  /// Generate an action that adds device dependences (if any) to a host action.
  /// If no device dependence actions exist, just return the host action \a
  /// HostAction. If an error is found or if no builder requires the host action
  /// to be generated, return nullptr.
  Action *
  addDeviceDependencesToHostAction(Action *HostAction, const Arg *InputArg,
                                   phases::ID CurPhase, phases::ID FinalPhase,
                                   DeviceActionBuilder::PhasesTy &Phases) {
    if (!IsValid)
      return nullptr;

    if (SpecializedBuilders.empty())
      return HostAction;

    assert(HostAction && "Invalid host action!");

    OffloadAction::DeviceDependences DDeps;
    // Check if all the programming models agree we should not emit the host
    // action. Also, keep track of the offloading kinds employed.
    auto &OffloadKind = InputArgToOffloadKindMap[InputArg];
    unsigned InactiveBuilders = 0u;
    unsigned IgnoringBuilders = 0u;
    for (auto *SB : SpecializedBuilders) {
      if (!SB->isValid()) {
        ++InactiveBuilders;
        continue;
      }

      auto RetCode =
          SB->getDeviceDependences(DDeps, CurPhase, FinalPhase, Phases);

      // If the builder explicitly says the host action should be ignored,
      // we need to increment the variable that tracks the builders that request
      // the host object to be ignored.
      if (RetCode == DeviceActionBuilder::ABRT_Ignore_Host)
        ++IgnoringBuilders;

      // Unless the builder was inactive for this action, we have to record the
      // offload kind because the host will have to use it.
      if (RetCode != DeviceActionBuilder::ABRT_Inactive)
        OffloadKind |= SB->getAssociatedOffloadKind();
    }

    // If all builders agree that the host object should be ignored, just return
    // nullptr.
    if (IgnoringBuilders &&
        SpecializedBuilders.size() == (InactiveBuilders + IgnoringBuilders))
      return nullptr;

    if (DDeps.getActions().empty())
      return HostAction;

    // We have dependences we need to bundle together. We use an offload action
    // for that.
    OffloadAction::HostDependence HDep(
        *HostAction, *C.getSingleOffloadToolChain<Action::OFK_Host>(),
        /*BoundArch=*/nullptr, DDeps);
    return C.MakeAction<OffloadAction>(HDep, DDeps);
  }

  /// Generate an action that adds a host dependence to a device action. The
  /// results will be kept in this action builder. Return true if an error was
  /// found.
  bool addHostDependenceToDeviceActions(Action *&HostAction,
                                        const Arg *InputArg) {
    if (!IsValid)
      return true;

    // If we are supporting bundling/unbundling and the current action is an
    // input action of non-source file, we replace the host action by the
    // unbundling action. The bundler tool has the logic to detect if an input
    // is a bundle or not and if the input is not a bundle it assumes it is a
    // host file. Therefore it is safe to create an unbundling action even if
    // the input is not a bundle.
    if (CanUseBundler && isa<InputAction>(HostAction) &&
        InputArg->getOption().getKind() == llvm::opt::Option::InputClass &&
        (!types::isSrcFile(HostAction->getType()) ||
         HostAction->getType() == types::TY_PP_HIP)) {
      auto UnbundlingHostAction =
          C.MakeAction<OffloadUnbundlingJobAction>(HostAction);
      UnbundlingHostAction->registerDependentActionInfo(
          C.getSingleOffloadToolChain<Action::OFK_Host>(),
          /*BoundArch=*/StringRef(), Action::OFK_Host);
      HostAction = UnbundlingHostAction;
    }

    assert(HostAction && "Invalid host action!");

    // Register the offload kinds that are used.
    auto &OffloadKind = InputArgToOffloadKindMap[InputArg];
    for (auto *SB : SpecializedBuilders) {
      if (!SB->isValid())
        continue;

      auto RetCode = SB->addDeviceDepences(HostAction);

      // Host dependences for device actions are not compatible with that same
      // action being ignored.
      assert(RetCode != DeviceActionBuilder::ABRT_Ignore_Host &&
             "Host dependence not expected to be ignored.!");

      // Unless the builder was inactive for this action, we have to record the
      // offload kind because the host will have to use it.
      if (RetCode != DeviceActionBuilder::ABRT_Inactive)
        OffloadKind |= SB->getAssociatedOffloadKind();
    }

    // Do not use unbundler if the Host does not depend on device action.
    if (OffloadKind == Action::OFK_None && CanUseBundler)
      if (auto *UA = dyn_cast<OffloadUnbundlingJobAction>(HostAction))
        HostAction = UA->getInputs().back();

    return false;
  }

  /// Add the offloading top level actions to the provided action list. This
  /// function can replace the host action by a bundling action if the
  /// programming models allow it.
  bool appendTopLevelActions(ActionList &AL, Action *HostAction,
                             const Arg *InputArg) {
    // Get the device actions to be appended.
    ActionList OffloadAL;
    for (auto *SB : SpecializedBuilders) {
      if (!SB->isValid())
        continue;
      SB->appendTopLevelActions(OffloadAL);
    }

    // If we can use the bundler, replace the host action by the bundling one in
    // the resulting list. Otherwise, just append the device actions. For
    // device only compilation, HostAction is a null pointer, therefore only do
    // this when HostAction is not a null pointer.
    if (CanUseBundler && HostAction &&
        HostAction->getType() != types::TY_Nothing && !OffloadAL.empty()) {
      // Add the host action to the list in order to create the bundling action.
      OffloadAL.push_back(HostAction);

      // We expect that the host action was just appended to the action list
      // before this method was called.
      assert(HostAction == AL.back() && "Host action not in the list??");
      HostAction = C.MakeAction<OffloadBundlingJobAction>(OffloadAL);
      AL.back() = HostAction;
    } else
      AL.append(OffloadAL.begin(), OffloadAL.end());

    // Propagate to the current host action (if any) the offload information
    // associated with the current input.
    if (HostAction)
      HostAction->propagateHostOffloadInfo(InputArgToOffloadKindMap[InputArg],
                                           /*BoundArch=*/nullptr);
    return false;
  }

  Action* makeHostLinkAction() {
    // Build a list of device linking actions.
    ActionList DeviceAL;
    for (DeviceActionBuilder *SB : SpecializedBuilders) {
      if (!SB->isValid())
        continue;
      SB->appendLinkDeviceActions(DeviceAL);
    }

    if (DeviceAL.empty())
      return nullptr;

    // Let builders add host linking actions.
    Action* HA;
    for (DeviceActionBuilder *SB : SpecializedBuilders) {
      if (!SB->isValid())
        continue;
      HA = SB->appendLinkHostActions(DeviceAL);
    }
    return HA;
  }

  /// Processes the host linker action. This currently consists of replacing it
  /// with an offload action if there are device link objects and propagate to
  /// the host action all the offload kinds used in the current compilation. The
  /// resulting action is returned.
  Action *processHostLinkAction(Action *HostAction) {
    // Add all the dependences from the device linking actions.
    OffloadAction::DeviceDependences DDeps;
    for (auto *SB : SpecializedBuilders) {
      if (!SB->isValid())
        continue;

      SB->appendLinkDependences(DDeps);
    }

    // Calculate all the offload kinds used in the current compilation.
    unsigned ActiveOffloadKinds = 0u;
    for (auto &I : InputArgToOffloadKindMap)
      ActiveOffloadKinds |= I.second;

    // If we don't have device dependencies, we don't have to create an offload
    // action.
    if (DDeps.getActions().empty()) {
      // Propagate all the active kinds to host action. Given that it is a link
      // action it is assumed to depend on all actions generated so far.
      HostAction->propagateHostOffloadInfo(ActiveOffloadKinds,
                                           /*BoundArch=*/nullptr);
      return HostAction;
    }

    // Create the offload action with all dependences. When an offload action
    // is created the kinds are propagated to the host action, so we don't have
    // to do that explicitly here.
    OffloadAction::HostDependence HDep(
        *HostAction, *C.getSingleOffloadToolChain<Action::OFK_Host>(),
        /*BoundArch*/ nullptr, ActiveOffloadKinds);
    return C.MakeAction<OffloadAction>(HDep, DDeps);
  }
};
} // anonymous namespace.

void Driver::handleArguments(Compilation &C, DerivedArgList &Args,
                             const InputList &Inputs,
                             ActionList &Actions) const {

  // Ignore /Yc/Yu if both /Yc and /Yu passed but with different filenames.
  Arg *YcArg = Args.getLastArg(options::OPT__SLASH_Yc);
  Arg *YuArg = Args.getLastArg(options::OPT__SLASH_Yu);
  if (YcArg && YuArg && strcmp(YcArg->getValue(), YuArg->getValue()) != 0) {
    Diag(clang::diag::warn_drv_ycyu_different_arg_clang_cl);
    Args.eraseArg(options::OPT__SLASH_Yc);
    Args.eraseArg(options::OPT__SLASH_Yu);
    YcArg = YuArg = nullptr;
  }
  if (YcArg && Inputs.size() > 1) {
    Diag(clang::diag::warn_drv_yc_multiple_inputs_clang_cl);
    Args.eraseArg(options::OPT__SLASH_Yc);
    YcArg = nullptr;
  }

  Arg *FinalPhaseArg;
  phases::ID FinalPhase = getFinalPhase(Args, &FinalPhaseArg);

  if (FinalPhase == phases::Link) {
    if (Args.hasArg(options::OPT_emit_llvm))
      Diag(clang::diag::err_drv_emit_llvm_link);
    if (IsCLMode() && LTOMode != LTOK_None &&
        !Args.getLastArgValue(options::OPT_fuse_ld_EQ).equals_lower("lld"))
      Diag(clang::diag::err_drv_lto_without_lld);
  }

  if (FinalPhase == phases::Preprocess || Args.hasArg(options::OPT__SLASH_Y_)) {
    // If only preprocessing or /Y- is used, all pch handling is disabled.
    // Rather than check for it everywhere, just remove clang-cl pch-related
    // flags here.
    Args.eraseArg(options::OPT__SLASH_Fp);
    Args.eraseArg(options::OPT__SLASH_Yc);
    Args.eraseArg(options::OPT__SLASH_Yu);
    YcArg = YuArg = nullptr;
  }

  unsigned LastPLSize = 0;
  for (auto &I : Inputs) {
    types::ID InputType = I.first;
    const Arg *InputArg = I.second;

    auto PL = types::getCompilationPhases(InputType);
    LastPLSize = PL.size();

    // If the first step comes after the final phase we are doing as part of
    // this compilation, warn the user about it.
    phases::ID InitialPhase = PL[0];
    if (InitialPhase > FinalPhase) {
      if (InputArg->isClaimed())
        continue;

      // Claim here to avoid the more general unused warning.
      InputArg->claim();

      // Suppress all unused style warnings with -Qunused-arguments
      if (Args.hasArg(options::OPT_Qunused_arguments))
        continue;

      // Special case when final phase determined by binary name, rather than
      // by a command-line argument with a corresponding Arg.
      if (CCCIsCPP())
        Diag(clang::diag::warn_drv_input_file_unused_by_cpp)
            << InputArg->getAsString(Args) << getPhaseName(InitialPhase);
      // Special case '-E' warning on a previously preprocessed file to make
      // more sense.
      else if (InitialPhase == phases::Compile &&
               (Args.getLastArg(options::OPT__SLASH_EP,
                                options::OPT__SLASH_P) ||
                Args.getLastArg(options::OPT_E) ||
                Args.getLastArg(options::OPT_M, options::OPT_MM)) &&
               getPreprocessedType(InputType) == types::TY_INVALID)
        Diag(clang::diag::warn_drv_preprocessed_input_file_unused)
            << InputArg->getAsString(Args) << !!FinalPhaseArg
            << (FinalPhaseArg ? FinalPhaseArg->getOption().getName() : "");
      else
        Diag(clang::diag::warn_drv_input_file_unused)
            << InputArg->getAsString(Args) << getPhaseName(InitialPhase)
            << !!FinalPhaseArg
            << (FinalPhaseArg ? FinalPhaseArg->getOption().getName() : "");
      continue;
    }

    if (YcArg) {
      // Add a separate precompile phase for the compile phase.
      if (FinalPhase >= phases::Compile) {
        const types::ID HeaderType = lookupHeaderTypeForSourceType(InputType);
        // Build the pipeline for the pch file.
        Action *ClangClPch = C.MakeAction<InputAction>(*InputArg, HeaderType);
        for (phases::ID Phase : types::getCompilationPhases(HeaderType))
          ClangClPch = ConstructPhaseAction(C, Args, Phase, ClangClPch);
        assert(ClangClPch);
        Actions.push_back(ClangClPch);
        // The driver currently exits after the first failed command.  This
        // relies on that behavior, to make sure if the pch generation fails,
        // the main compilation won't run.
        // FIXME: If the main compilation fails, the PCH generation should
        // probably not be considered successful either.
      }
    }
  }

  // If we are linking, claim any options which are obviously only used for
  // compilation.
  // FIXME: Understand why the last Phase List length is used here.
  if (FinalPhase == phases::Link && LastPLSize == 1) {
    Args.ClaimAllArgs(options::OPT_CompileOnly_Group);
    Args.ClaimAllArgs(options::OPT_cl_compile_Group);
  }
}

void Driver::BuildActions(Compilation &C, DerivedArgList &Args,
                          const InputList &Inputs, ActionList &Actions) const {
  llvm::PrettyStackTraceString CrashInfo("Building compilation actions");

  if (!SuppressMissingInputWarning && Inputs.empty()) {
    Diag(clang::diag::err_drv_no_input_files);
    return;
  }

  Arg *FinalPhaseArg;
  phases::ID FinalPhase = getFinalPhase(Args, &FinalPhaseArg);

  // Reject -Z* at the top level, these options should never have been exposed
  // by gcc.
  if (Arg *A = Args.getLastArg(options::OPT_Z_Joined))
    Diag(clang::diag::err_drv_use_of_Z_option) << A->getAsString(Args);

  // Diagnose misuse of /Fo.
  if (Arg *A = Args.getLastArg(options::OPT__SLASH_Fo)) {
    StringRef V = A->getValue();
    if (Inputs.size() > 1 && !V.empty() &&
        !llvm::sys::path::is_separator(V.back())) {
      // Check whether /Fo tries to name an output file for multiple inputs.
      Diag(clang::diag::err_drv_out_file_argument_with_multiple_sources)
          << A->getSpelling() << V;
      Args.eraseArg(options::OPT__SLASH_Fo);
    }
  }

  // Diagnose misuse of /Fa.
  if (Arg *A = Args.getLastArg(options::OPT__SLASH_Fa)) {
    StringRef V = A->getValue();
    if (Inputs.size() > 1 && !V.empty() &&
        !llvm::sys::path::is_separator(V.back())) {
      // Check whether /Fa tries to name an asm file for multiple inputs.
      Diag(clang::diag::err_drv_out_file_argument_with_multiple_sources)
          << A->getSpelling() << V;
      Args.eraseArg(options::OPT__SLASH_Fa);
    }
  }

  // Diagnose misuse of /o.
  if (Arg *A = Args.getLastArg(options::OPT__SLASH_o)) {
    if (A->getValue()[0] == '\0') {
      // It has to have a value.
      Diag(clang::diag::err_drv_missing_argument) << A->getSpelling() << 1;
      Args.eraseArg(options::OPT__SLASH_o);
    }
  }

  handleArguments(C, Args, Inputs, Actions);

  // Builder to be used to build offloading actions.
  OffloadingActionBuilder OffloadBuilder(C, Args, Inputs);

  // Construct the actions to perform.
  HeaderModulePrecompileJobAction *HeaderModuleAction = nullptr;
  ActionList LinkerInputs;
  ActionList MergerInputs;

  for (auto &I : Inputs) {
    types::ID InputType = I.first;
    const Arg *InputArg = I.second;

    auto PL = types::getCompilationPhases(*this, Args, InputType);
    if (PL.empty())
      continue;

    auto FullPL = types::getCompilationPhases(InputType);

    // Build the pipeline for this file.
    Action *Current = C.MakeAction<InputAction>(*InputArg, InputType);

    // Use the current host action in any of the offloading actions, if
    // required.
    if (OffloadBuilder.addHostDependenceToDeviceActions(Current, InputArg))
      break;

    for (phases::ID Phase : PL) {

      // We are done if this step is past what the user requested.
      if (Phase > FinalPhase)
        break;

      // Add any offload action the host action depends on.
      Current = OffloadBuilder.addDeviceDependencesToHostAction(
          Current, InputArg, Phase, PL.back(), FullPL);
      if (!Current)
        break;

      // Queue linker inputs.
      if (Phase == phases::Link) {
        assert(Phase == PL.back() && "linking must be final compilation step.");
        LinkerInputs.push_back(Current);
        Current = nullptr;
        break;
      }

      // TODO: Consider removing this because the merged may not end up being
      // the final Phase in the pipeline. Perhaps the merged could just merge
      // and then pass an artifact of some sort to the Link Phase.
      // Queue merger inputs.
      if (Phase == phases::IfsMerge) {
        assert(Phase == PL.back() && "merging must be final compilation step.");
        MergerInputs.push_back(Current);
        Current = nullptr;
        break;
      }

      // Each precompiled header file after a module file action is a module
      // header of that same module file, rather than being compiled to a
      // separate PCH.
      if (Phase == phases::Precompile && HeaderModuleAction &&
          getPrecompiledType(InputType) == types::TY_PCH) {
        HeaderModuleAction->addModuleHeaderInput(Current);
        Current = nullptr;
        break;
      }

      // FIXME: Should we include any prior module file outputs as inputs of
      // later actions in the same command line?

      // Otherwise construct the appropriate action.
      Action *NewCurrent = ConstructPhaseAction(C, Args, Phase, Current);

      // We didn't create a new action, so we will just move to the next phase.
      if (NewCurrent == Current)
        continue;

      if (auto *HMA = dyn_cast<HeaderModulePrecompileJobAction>(NewCurrent))
        HeaderModuleAction = HMA;

      Current = NewCurrent;

      // Use the current host action in any of the offloading actions, if
      // required.
      if (OffloadBuilder.addHostDependenceToDeviceActions(Current, InputArg))
        break;

      if (Current->getType() == types::TY_Nothing)
        break;
    }

    // If we ended with something, add to the output list.
    if (Current)
      Actions.push_back(Current);

    // Add any top level actions generated for offloading.
    OffloadBuilder.appendTopLevelActions(Actions, Current, InputArg);
  }

  // Add a link action if necessary.
  if (!LinkerInputs.empty()) {
    if (Action *Wrapper = OffloadBuilder.makeHostLinkAction())
      LinkerInputs.push_back(Wrapper);
    Action *LA;
    // Check if this Linker Job should emit a static library.
    if (ShouldEmitStaticLibrary(Args)) {
      LA = C.MakeAction<StaticLibJobAction>(LinkerInputs, types::TY_Image);
    } else {
      LA = C.MakeAction<LinkJobAction>(LinkerInputs, types::TY_Image);
    }
    LA = OffloadBuilder.processHostLinkAction(LA);
    Actions.push_back(LA);
  }

  // Add an interface stubs merge action if necessary.
  if (!MergerInputs.empty())
    Actions.push_back(
        C.MakeAction<IfsMergeJobAction>(MergerInputs, types::TY_Image));

  if (Args.hasArg(options::OPT_emit_interface_stubs)) {
    auto PhaseList = types::getCompilationPhases(
        types::TY_IFS_CPP,
        Args.hasArg(options::OPT_c) ? phases::Compile : phases::LastPhase);

    ActionList MergerInputs;

    for (auto &I : Inputs) {
      types::ID InputType = I.first;
      const Arg *InputArg = I.second;

      // Currently clang and the llvm assembler do not support generating symbol
      // stubs from assembly, so we skip the input on asm files. For ifs files
      // we rely on the normal pipeline setup in the pipeline setup code above.
      if (InputType == types::TY_IFS || InputType == types::TY_PP_Asm ||
          InputType == types::TY_Asm)
        continue;

      Action *Current = C.MakeAction<InputAction>(*InputArg, InputType);

      for (auto Phase : PhaseList) {
        switch (Phase) {
        default:
          llvm_unreachable(
              "IFS Pipeline can only consist of Compile followed by IfsMerge.");
        case phases::Compile: {
          // Only IfsMerge (llvm-ifs) can handle .o files by looking for ifs
          // files where the .o file is located. The compile action can not
          // handle this.
          if (InputType == types::TY_Object)
            break;

          Current = C.MakeAction<CompileJobAction>(Current, types::TY_IFS_CPP);
          break;
        }
        case phases::IfsMerge: {
          assert(Phase == PhaseList.back() &&
                 "merging must be final compilation step.");
          MergerInputs.push_back(Current);
          Current = nullptr;
          break;
        }
        }
      }

      // If we ended with something, add to the output list.
      if (Current)
        Actions.push_back(Current);
    }

    // Add an interface stubs merge action if necessary.
    if (!MergerInputs.empty())
      Actions.push_back(
          C.MakeAction<IfsMergeJobAction>(MergerInputs, types::TY_Image));
  }

  // If --print-supported-cpus, -mcpu=? or -mtune=? is specified, build a custom
  // Compile phase that prints out supported cpu models and quits.
  if (Arg *A = Args.getLastArg(options::OPT_print_supported_cpus)) {
    // Use the -mcpu=? flag as the dummy input to cc1.
    Actions.clear();
    Action *InputAc = C.MakeAction<InputAction>(*A, types::TY_C);
    Actions.push_back(
        C.MakeAction<PrecompileJobAction>(InputAc, types::TY_Nothing));
    for (auto &I : Inputs)
      I.second->claim();
  }

  // Claim ignored clang-cl options.
  Args.ClaimAllArgs(options::OPT_cl_ignored_Group);

  // Claim --cuda-host-only and --cuda-compile-host-device, which may be passed
  // to non-CUDA compilations and should not trigger warnings there.
  Args.ClaimAllArgs(options::OPT_cuda_host_only);
  Args.ClaimAllArgs(options::OPT_cuda_compile_host_device);
}

Action *Driver::ConstructPhaseAction(
    Compilation &C, const ArgList &Args, phases::ID Phase, Action *Input,
    Action::OffloadKind TargetDeviceOffloadKind) const {
  llvm::PrettyStackTraceString CrashInfo("Constructing phase actions");

  // Some types skip the assembler phase (e.g., llvm-bc), but we can't
  // encode this in the steps because the intermediate type depends on
  // arguments. Just special case here.
  if (Phase == phases::Assemble && Input->getType() != types::TY_PP_Asm)
    return Input;

  // Build the appropriate action.
  switch (Phase) {
  case phases::Link:
    llvm_unreachable("link action invalid here.");
  case phases::IfsMerge:
    llvm_unreachable("ifsmerge action invalid here.");
  case phases::Preprocess: {
    types::ID OutputTy;
    // -M and -MM specify the dependency file name by altering the output type,
    // -if -MD and -MMD are not specified.
    if (Args.hasArg(options::OPT_M, options::OPT_MM) &&
        !Args.hasArg(options::OPT_MD, options::OPT_MMD)) {
      OutputTy = types::TY_Dependencies;
    } else {
      OutputTy = Input->getType();
      if (!Args.hasFlag(options::OPT_frewrite_includes,
                        options::OPT_fno_rewrite_includes, false) &&
          !Args.hasFlag(options::OPT_frewrite_imports,
                        options::OPT_fno_rewrite_imports, false) &&
          !CCGenDiagnostics)
        OutputTy = types::getPreprocessedType(OutputTy);
      assert(OutputTy != types::TY_INVALID &&
             "Cannot preprocess this input type!");
    }
    return C.MakeAction<PreprocessJobAction>(Input, OutputTy);
  }
  case phases::Precompile: {
    types::ID OutputTy = getPrecompiledType(Input->getType());
    assert(OutputTy != types::TY_INVALID &&
           "Cannot precompile this input type!");

    // If we're given a module name, precompile header file inputs as a
    // module, not as a precompiled header.
    const char *ModName = nullptr;
    if (OutputTy == types::TY_PCH) {
      if (Arg *A = Args.getLastArg(options::OPT_fmodule_name_EQ))
        ModName = A->getValue();
      if (ModName)
        OutputTy = types::TY_ModuleFile;
    }

    if (Args.hasArg(options::OPT_fsyntax_only)) {
      // Syntax checks should not emit a PCH file
      OutputTy = types::TY_Nothing;
    }

    if (ModName)
      return C.MakeAction<HeaderModulePrecompileJobAction>(Input, OutputTy,
                                                           ModName);
    return C.MakeAction<PrecompileJobAction>(Input, OutputTy);
  }
  case phases::FortranFrontend: {
    if (Args.hasArg(options::OPT_fsyntax_only))
      return C.MakeAction<FortranFrontendJobAction>(Input, types::TY_Nothing);
    return C.MakeAction<FortranFrontendJobAction>(Input, types::TY_LLVM_IR);
  }
  case phases::Compile: {
    if (Args.hasArg(options::OPT_fsyntax_only))
      return C.MakeAction<CompileJobAction>(Input, types::TY_Nothing);
    if (Args.hasArg(options::OPT_rewrite_objc))
      return C.MakeAction<CompileJobAction>(Input, types::TY_RewrittenObjC);
    if (Args.hasArg(options::OPT_rewrite_legacy_objc))
      return C.MakeAction<CompileJobAction>(Input,
                                            types::TY_RewrittenLegacyObjC);
    if (Args.hasArg(options::OPT__analyze))
      return C.MakeAction<AnalyzeJobAction>(Input, types::TY_Plist);
    if (Args.hasArg(options::OPT__migrate))
      return C.MakeAction<MigrateJobAction>(Input, types::TY_Remap);
    if (Args.hasArg(options::OPT_emit_ast))
      return C.MakeAction<CompileJobAction>(Input, types::TY_AST);
    if (Args.hasArg(options::OPT_module_file_info))
      return C.MakeAction<CompileJobAction>(Input, types::TY_ModuleFile);
    if (Args.hasArg(options::OPT_verify_pch))
      return C.MakeAction<VerifyPCHJobAction>(Input, types::TY_Nothing);
    return C.MakeAction<CompileJobAction>(Input, types::TY_LLVM_BC);
  }
  case phases::Backend: {
    if (isUsingLTO() && TargetDeviceOffloadKind == Action::OFK_None) {
      types::ID Output =
          Args.hasArg(options::OPT_S) ? types::TY_LTO_IR : types::TY_LTO_BC;
      return C.MakeAction<BackendJobAction>(Input, Output);
    }
    if (Args.hasArg(options::OPT_emit_llvm) ||
        (TargetDeviceOffloadKind == Action::OFK_HIP &&
         Args.hasFlag(options::OPT_fgpu_rdc, options::OPT_fno_gpu_rdc,
                      false))) {
      types::ID Output =
          Args.hasArg(options::OPT_S) ? types::TY_LLVM_IR : types::TY_LLVM_BC;
      return C.MakeAction<BackendJobAction>(Input, Output);
    }
    return C.MakeAction<BackendJobAction>(Input, types::TY_PP_Asm);
  }
  case phases::Assemble:
    return C.MakeAction<AssembleJobAction>(std::move(Input), types::TY_Object);
  }

  llvm_unreachable("invalid phase in ConstructPhaseAction");
}

void Driver::BuildJobs(Compilation &C) const {
  llvm::PrettyStackTraceString CrashInfo("Building compilation jobs");

  Arg *FinalOutput = C.getArgs().getLastArg(options::OPT_o);

  // It is an error to provide a -o option if we are making multiple output
  // files. There are exceptions:
  //
  // IfsMergeJob: when generating interface stubs enabled we want to be able to
  // generate the stub file at the same time that we generate the real
  // library/a.out. So when a .o, .so, etc are the output, with clang interface
  // stubs there will also be a .ifs and .ifso at the same location.
  //
  // CompileJob of type TY_IFS_CPP: when generating interface stubs is enabled
  // and -c is passed, we still want to be able to generate a .ifs file while
  // we are also generating .o files. So we allow more than one output file in
  // this case as well.
  //
  if (FinalOutput) {
    unsigned NumOutputs = 0;
    unsigned NumIfsOutputs = 0;
    for (const Action *A : C.getActions())
      if (A->getType() != types::TY_Nothing &&
          !(A->getKind() == Action::IfsMergeJobClass ||
            (A->getType() == clang::driver::types::TY_IFS_CPP &&
             A->getKind() == clang::driver::Action::CompileJobClass &&
             0 == NumIfsOutputs++) ||
            (A->getKind() == Action::BindArchClass && A->getInputs().size() &&
             A->getInputs().front()->getKind() == Action::IfsMergeJobClass)))
        ++NumOutputs;

    if (NumOutputs > 1) {
      Diag(clang::diag::err_drv_output_argument_with_multiple_files);
      FinalOutput = nullptr;
    }
  }

  const llvm::Triple &RawTriple = C.getDefaultToolChain().getTriple();
  if (RawTriple.isOSAIX())
    if (Arg *A = C.getArgs().getLastArg(options::OPT_G))
      Diag(diag::err_drv_unsupported_opt_for_target)
          << A->getSpelling() << RawTriple.str();

  // Collect the list of architectures.
  llvm::StringSet<> ArchNames;
  if (RawTriple.isOSBinFormatMachO())
    for (const Arg *A : C.getArgs())
      if (A->getOption().matches(options::OPT_arch))
        ArchNames.insert(A->getValue());

  // Set of (Action, canonical ToolChain triple) pairs we've built jobs for.
  std::map<std::pair<const Action *, std::string>, InputInfo> CachedResults;
  for (Action *A : C.getActions()) {
    // If we are linking an image for multiple archs then the linker wants
    // -arch_multiple and -final_output <final image name>. Unfortunately, this
    // doesn't fit in cleanly because we have to pass this information down.
    //
    // FIXME: This is a hack; find a cleaner way to integrate this into the
    // process.
    const char *LinkingOutput = nullptr;
    if (isa<LipoJobAction>(A)) {
      if (FinalOutput)
        LinkingOutput = FinalOutput->getValue();
      else
        LinkingOutput = getDefaultImageName();
    }

    BuildJobsForAction(C, A, &C.getDefaultToolChain(),
                       /*BoundArch*/ StringRef(),
                       /*AtTopLevel*/ true,
                       /*MultipleArchs*/ ArchNames.size() > 1,
                       /*LinkingOutput*/ LinkingOutput, CachedResults,
                       /*TargetDeviceOffloadKind*/ Action::OFK_None);
  }

  // If we have more than one job, then disable integrated-cc1 for now. Do this
  // also when we need to report process execution statistics.
  if (C.getJobs().size() > 1 || CCPrintProcessStats)
    for (auto &J : C.getJobs())
      J.InProcess = false;

  if (CCPrintProcessStats) {
    C.setPostCallback([=](const Command &Cmd, int Res) {
      Optional<llvm::sys::ProcessStatistics> ProcStat =
          Cmd.getProcessStatistics();
      if (!ProcStat)
        return;

      const char *LinkingOutput = nullptr;
      if (FinalOutput)
        LinkingOutput = FinalOutput->getValue();
      else if (!Cmd.getOutputFilenames().empty())
        LinkingOutput = Cmd.getOutputFilenames().front().c_str();
      else
        LinkingOutput = getDefaultImageName();

      if (!CCPrintStatReportFilename) {
        using namespace llvm;
        // Human readable output.
        outs() << sys::path::filename(Cmd.getExecutable()) << ": "
               << "output=" << LinkingOutput;
        outs() << ", total="
               << format("%.3f", ProcStat->TotalTime.count() / 1000.) << " ms"
               << ", user="
               << format("%.3f", ProcStat->UserTime.count() / 1000.) << " ms"
               << ", mem=" << ProcStat->PeakMemory << " Kb\n";
      } else {
        // CSV format.
        std::string Buffer;
        llvm::raw_string_ostream Out(Buffer);
        llvm::sys::printArg(Out, llvm::sys::path::filename(Cmd.getExecutable()),
                            /*Quote*/ true);
        Out << ',';
        llvm::sys::printArg(Out, LinkingOutput, true);
        Out << ',' << ProcStat->TotalTime.count() << ','
            << ProcStat->UserTime.count() << ',' << ProcStat->PeakMemory
            << '\n';
        Out.flush();
        std::error_code EC;
        llvm::raw_fd_ostream OS(CCPrintStatReportFilename, EC,
                                llvm::sys::fs::OF_Append);
        if (EC)
          return;
        auto L = OS.lock();
        if (!L) {
          llvm::errs() << "ERROR: Cannot lock file "
                       << CCPrintStatReportFilename << ": "
                       << toString(L.takeError()) << "\n";
          return;
        }
        OS << Buffer;
        OS.flush();
      }
    });
  }

  // If the user passed -Qunused-arguments or there were errors, don't warn
  // about any unused arguments.
  if (Diags.hasErrorOccurred() ||
      C.getArgs().hasArg(options::OPT_Qunused_arguments))
    return;

  // Claim -### here.
  (void)C.getArgs().hasArg(options::OPT__HASH_HASH_HASH);

  // Claim --driver-mode, --rsp-quoting, it was handled earlier.
  (void)C.getArgs().hasArg(options::OPT_driver_mode);
  (void)C.getArgs().hasArg(options::OPT_rsp_quoting);

  for (Arg *A : C.getArgs()) {
    // FIXME: It would be nice to be able to send the argument to the
    // DiagnosticsEngine, so that extra values, position, and so on could be
    // printed.
    if (!A->isClaimed()) {
      if (A->getOption().hasFlag(options::NoArgumentUnused))
        continue;

      // Suppress the warning automatically if this is just a flag, and it is an
      // instance of an argument we already claimed.
      const Option &Opt = A->getOption();
      if (Opt.getKind() == Option::FlagClass) {
        bool DuplicateClaimed = false;

        for (const Arg *AA : C.getArgs().filtered(&Opt)) {
          if (AA->isClaimed()) {
            DuplicateClaimed = true;
            break;
          }
        }

        if (DuplicateClaimed)
          continue;
      }

      // In clang-cl, don't mention unknown arguments here since they have
      // already been warned about.
      if (!IsCLMode() || !A->getOption().matches(options::OPT_UNKNOWN))
        Diag(clang::diag::warn_drv_unused_argument)
            << A->getAsString(C.getArgs());
    }
  }
}

namespace {
/// Utility class to control the collapse of dependent actions and select the
/// tools accordingly.
class ToolSelector final {
  /// The tool chain this selector refers to.
  const ToolChain &TC;

  /// The compilation this selector refers to.
  const Compilation &C;

  /// The base action this selector refers to.
  const JobAction *BaseAction;

  /// Set to true if the current toolchain refers to host actions.
  bool IsHostSelector;

  /// Set to true if save-temps and embed-bitcode functionalities are active.
  bool SaveTemps;
  bool EmbedBitcode;

  /// Get previous dependent action or null if that does not exist. If
  /// \a CanBeCollapsed is false, that action must be legal to collapse or
  /// null will be returned.
  const JobAction *getPrevDependentAction(const ActionList &Inputs,
                                          ActionList &SavedOffloadAction,
                                          bool CanBeCollapsed = true) {
    // An option can be collapsed only if it has a single input.
    if (Inputs.size() != 1)
      return nullptr;

    Action *CurAction = *Inputs.begin();
    if (CanBeCollapsed &&
        !CurAction->isCollapsingWithNextDependentActionLegal())
      return nullptr;

    // If the input action is an offload action. Look through it and save any
    // offload action that can be dropped in the event of a collapse.
    if (auto *OA = dyn_cast<OffloadAction>(CurAction)) {
      // If the dependent action is a device action, we will attempt to collapse
      // only with other device actions. Otherwise, we would do the same but
      // with host actions only.
      if (!IsHostSelector) {
        if (OA->hasSingleDeviceDependence(/*DoNotConsiderHostActions=*/true)) {
          CurAction =
              OA->getSingleDeviceDependence(/*DoNotConsiderHostActions=*/true);
          if (CanBeCollapsed &&
              !CurAction->isCollapsingWithNextDependentActionLegal())
            return nullptr;
          SavedOffloadAction.push_back(OA);
          return dyn_cast<JobAction>(CurAction);
        }
      } else if (OA->hasHostDependence()) {
        CurAction = OA->getHostDependence();
        if (CanBeCollapsed &&
            !CurAction->isCollapsingWithNextDependentActionLegal())
          return nullptr;
        SavedOffloadAction.push_back(OA);
        return dyn_cast<JobAction>(CurAction);
      }
      return nullptr;
    }

    return dyn_cast<JobAction>(CurAction);
  }

  /// Return true if an assemble action can be collapsed.
  bool canCollapseAssembleAction() const {
    return TC.useIntegratedAs() && !SaveTemps &&
           !C.getArgs().hasArg(options::OPT_via_file_asm) &&
           !C.getArgs().hasArg(options::OPT__SLASH_FA) &&
           !C.getArgs().hasArg(options::OPT__SLASH_Fa);
  }

  /// Return true if a preprocessor action can be collapsed.
  bool canCollapsePreprocessorAction() const {
    return !C.getArgs().hasArg(options::OPT_no_integrated_cpp) &&
           !C.getArgs().hasArg(options::OPT_traditional_cpp) && !SaveTemps &&
           !C.getArgs().hasArg(options::OPT_rewrite_objc);
  }

  /// Struct that relates an action with the offload actions that would be
  /// collapsed with it.
  struct JobActionInfo final {
    /// The action this info refers to.
    const JobAction *JA = nullptr;
    /// The offload actions we need to take care off if this action is
    /// collapsed.
    ActionList SavedOffloadAction;
  };

  /// Append collapsed offload actions from the give nnumber of elements in the
  /// action info array.
  static void AppendCollapsedOffloadAction(ActionList &CollapsedOffloadAction,
                                           ArrayRef<JobActionInfo> &ActionInfo,
                                           unsigned ElementNum) {
    assert(ElementNum <= ActionInfo.size() && "Invalid number of elements.");
    for (unsigned I = 0; I < ElementNum; ++I)
      CollapsedOffloadAction.append(ActionInfo[I].SavedOffloadAction.begin(),
                                    ActionInfo[I].SavedOffloadAction.end());
  }

  /// Functions that attempt to perform the combining. They detect if that is
  /// legal, and if so they update the inputs \a Inputs and the offload action
  /// that were collapsed in \a CollapsedOffloadAction. A tool that deals with
  /// the combined action is returned. If the combining is not legal or if the
  /// tool does not exist, null is returned.
  /// Currently three kinds of collapsing are supported:
  ///  - Assemble + Backend + Compile;
  ///  - Assemble + Backend ;
  ///  - Backend + Compile.
  const Tool *
  combineAssembleBackendCompile(ArrayRef<JobActionInfo> ActionInfo,
                                ActionList &Inputs,
                                ActionList &CollapsedOffloadAction) {
    if (ActionInfo.size() < 3 || !canCollapseAssembleAction())
      return nullptr;
    auto *AJ = dyn_cast<AssembleJobAction>(ActionInfo[0].JA);
    auto *BJ = dyn_cast<BackendJobAction>(ActionInfo[1].JA);
    auto *CJ = dyn_cast<CompileJobAction>(ActionInfo[2].JA);
    if (!AJ || !BJ || !CJ)
      return nullptr;

    // Get compiler tool.
    const Tool *T = TC.SelectTool(*CJ);
    if (!T)
      return nullptr;

    // When using -fembed-bitcode, it is required to have the same tool (clang)
    // for both CompilerJA and BackendJA. Otherwise, combine two stages.
    if (EmbedBitcode) {
      const Tool *BT = TC.SelectTool(*BJ);
      if (BT == T)
        return nullptr;
    }

    if (!T->hasIntegratedAssembler())
      return nullptr;

    Inputs = CJ->getInputs();
    AppendCollapsedOffloadAction(CollapsedOffloadAction, ActionInfo,
                                 /*NumElements=*/3);
    return T;
  }
  const Tool *combineAssembleBackend(ArrayRef<JobActionInfo> ActionInfo,
                                     ActionList &Inputs,
                                     ActionList &CollapsedOffloadAction) {
    if (ActionInfo.size() < 2 || !canCollapseAssembleAction())
      return nullptr;
    auto *AJ = dyn_cast<AssembleJobAction>(ActionInfo[0].JA);
    auto *BJ = dyn_cast<BackendJobAction>(ActionInfo[1].JA);
    if (!AJ || !BJ)
      return nullptr;

    // Get backend tool.
    const Tool *T = TC.SelectTool(*BJ);
    if (!T)
      return nullptr;

    if (!T->hasIntegratedAssembler())
      return nullptr;

    Inputs = BJ->getInputs();
    AppendCollapsedOffloadAction(CollapsedOffloadAction, ActionInfo,
                                 /*NumElements=*/2);
    return T;
  }
  const Tool *combineBackendCompile(ArrayRef<JobActionInfo> ActionInfo,
                                    ActionList &Inputs,
                                    ActionList &CollapsedOffloadAction) {
    if (ActionInfo.size() < 2)
      return nullptr;
    auto *BJ = dyn_cast<BackendJobAction>(ActionInfo[0].JA);
    auto *CJ = dyn_cast<CompileJobAction>(ActionInfo[1].JA);
    if (!BJ || !CJ)
      return nullptr;

    // Check if the initial input (to the compile job or its predessor if one
    // exists) is LLVM bitcode. In that case, no preprocessor step is required
    // and we can still collapse the compile and backend jobs when we have
    // -save-temps. I.e. there is no need for a separate compile job just to
    // emit unoptimized bitcode.
    bool InputIsBitcode = true;
    for (size_t i = 1; i < ActionInfo.size(); i++)
      if (ActionInfo[i].JA->getType() != types::TY_LLVM_BC &&
          ActionInfo[i].JA->getType() != types::TY_LTO_BC) {
        InputIsBitcode = false;
        break;
      }
    if (!InputIsBitcode && !canCollapsePreprocessorAction())
      return nullptr;

    // Get compiler tool.
    const Tool *T = TC.SelectTool(*CJ);
    if (!T)
      return nullptr;

    if (T->canEmitIR() && ((SaveTemps && !InputIsBitcode) || EmbedBitcode))
      return nullptr;

    Inputs = CJ->getInputs();
    AppendCollapsedOffloadAction(CollapsedOffloadAction, ActionInfo,
                                 /*NumElements=*/2);
    return T;
  }

  /// Updates the inputs if the obtained tool supports combining with
  /// preprocessor action, and the current input is indeed a preprocessor
  /// action. If combining results in the collapse of offloading actions, those
  /// are appended to \a CollapsedOffloadAction.
  void combineWithPreprocessor(const Tool *T, ActionList &Inputs,
                               ActionList &CollapsedOffloadAction) {
    if (!T || !canCollapsePreprocessorAction() || !T->hasIntegratedCPP())
      return;

    // Attempt to get a preprocessor action dependence.
    ActionList PreprocessJobOffloadActions;
    ActionList NewInputs;
    for (Action *A : Inputs) {
      auto *PJ = getPrevDependentAction({A}, PreprocessJobOffloadActions);
      if (!PJ || !isa<PreprocessJobAction>(PJ)) {
        NewInputs.push_back(A);
        continue;
      }

      // This is legal to combine. Append any offload action we found and add the
      // current input to preprocessor inputs.
      CollapsedOffloadAction.append(PreprocessJobOffloadActions.begin(),
                                    PreprocessJobOffloadActions.end());
      NewInputs.append(PJ->input_begin(), PJ->input_end());
    }
    Inputs = NewInputs;
  }

public:
  ToolSelector(const JobAction *BaseAction, const ToolChain &TC,
               const Compilation &C, bool SaveTemps, bool EmbedBitcode)
      : TC(TC), C(C), BaseAction(BaseAction), SaveTemps(SaveTemps),
        EmbedBitcode(EmbedBitcode) {
    assert(BaseAction && "Invalid base action.");
    IsHostSelector = BaseAction->getOffloadingDeviceKind() == Action::OFK_None;
  }

  /// Check if a chain of actions can be combined and return the tool that can
  /// handle the combination of actions. The pointer to the current inputs \a
  /// Inputs and the list of offload actions \a CollapsedOffloadActions
  /// connected to collapsed actions are updated accordingly. The latter enables
  /// the caller of the selector to process them afterwards instead of just
  /// dropping them. If no suitable tool is found, null will be returned.
  const Tool *getTool(ActionList &Inputs,
                      ActionList &CollapsedOffloadAction) {
    //
    // Get the largest chain of actions that we could combine.
    //

    SmallVector<JobActionInfo, 5> ActionChain(1);
    ActionChain.back().JA = BaseAction;
    while (ActionChain.back().JA) {
      const Action *CurAction = ActionChain.back().JA;

      // Grow the chain by one element.
      ActionChain.resize(ActionChain.size() + 1);
      JobActionInfo &AI = ActionChain.back();

      // Attempt to fill it with the
      AI.JA =
          getPrevDependentAction(CurAction->getInputs(), AI.SavedOffloadAction);
    }

    // Pop the last action info as it could not be filled.
    ActionChain.pop_back();

    //
    // Attempt to combine actions. If all combining attempts failed, just return
    // the tool of the provided action. At the end we attempt to combine the
    // action with any preprocessor action it may depend on.
    //

    const Tool *T = combineAssembleBackendCompile(ActionChain, Inputs,
                                                  CollapsedOffloadAction);
    if (!T)
      T = combineAssembleBackend(ActionChain, Inputs, CollapsedOffloadAction);
    if (!T)
      T = combineBackendCompile(ActionChain, Inputs, CollapsedOffloadAction);
    if (!T) {
      Inputs = BaseAction->getInputs();
      T = TC.SelectTool(*BaseAction);
    }

    combineWithPreprocessor(T, Inputs, CollapsedOffloadAction);
    return T;
  }
};
}

/// Return a string that uniquely identifies the result of a job. The bound arch
/// is not necessarily represented in the toolchain's triple -- for example,
/// armv7 and armv7s both map to the same triple -- so we need both in our map.
/// Also, we need to add the offloading device kind, as the same tool chain can
/// be used for host and device for some programming models, e.g. OpenMP.
static std::string GetTriplePlusArchString(const ToolChain *TC,
                                           StringRef BoundArch,
                                           Action::OffloadKind OffloadKind) {
  std::string TriplePlusArch = TC->getTriple().normalize();
  if (!BoundArch.empty()) {
    TriplePlusArch += "-";
    TriplePlusArch += BoundArch;
  }
  TriplePlusArch += "-";
  TriplePlusArch += Action::GetOffloadKindName(OffloadKind);
  return TriplePlusArch;
}

InputInfo Driver::BuildJobsForAction(
    Compilation &C, const Action *A, const ToolChain *TC, StringRef BoundArch,
    bool AtTopLevel, bool MultipleArchs, const char *LinkingOutput,
    std::map<std::pair<const Action *, std::string>, InputInfo> &CachedResults,
    Action::OffloadKind TargetDeviceOffloadKind) const {
  std::pair<const Action *, std::string> ActionTC = {
      A, GetTriplePlusArchString(TC, BoundArch, TargetDeviceOffloadKind)};
  auto CachedResult = CachedResults.find(ActionTC);
  if (CachedResult != CachedResults.end()) {
    return CachedResult->second;
  }
  InputInfo Result = BuildJobsForActionNoCache(
      C, A, TC, BoundArch, AtTopLevel, MultipleArchs, LinkingOutput,
      CachedResults, TargetDeviceOffloadKind);
  CachedResults[ActionTC] = Result;
  return Result;
}

InputInfo Driver::BuildJobsForActionNoCache(
    Compilation &C, const Action *A, const ToolChain *TC, StringRef BoundArch,
    bool AtTopLevel, bool MultipleArchs, const char *LinkingOutput,
    std::map<std::pair<const Action *, std::string>, InputInfo> &CachedResults,
    Action::OffloadKind TargetDeviceOffloadKind) const {
  llvm::PrettyStackTraceString CrashInfo("Building compilation jobs");

  InputInfoList OffloadDependencesInputInfo;
  bool BuildingForOffloadDevice = TargetDeviceOffloadKind != Action::OFK_None;
  if (const OffloadAction *OA = dyn_cast<OffloadAction>(A)) {
    // The 'Darwin' toolchain is initialized only when its arguments are
    // computed. Get the default arguments for OFK_None to ensure that
    // initialization is performed before processing the offload action.
    // FIXME: Remove when darwin's toolchain is initialized during construction.
    C.getArgsForToolChain(TC, BoundArch, Action::OFK_None);

    // The offload action is expected to be used in four different situations.
    //
    // a) Set a toolchain/architecture/kind for a host action:
    //    Host Action 1 -> OffloadAction -> Host Action 2
    //
    // b) Set a toolchain/architecture/kind for a device action;
    //    Device Action 1 -> OffloadAction -> Device Action 2
    //
    // c) Specify a device dependence to a host action;
    //    Device Action 1  _
    //                      \
    //      Host Action 1  ---> OffloadAction -> Host Action 2
    //
    // d) Specify a host dependence to a device action.
    //      Host Action 1  _
    //                      \
    //    Device Action 1  ---> OffloadAction -> Device Action 2
    //
    // For a) and b), we just return the job generated for the dependence. For
    // c) and d) we override the current action with the host/device dependence
    // if the current toolchain is host/device and set the offload dependences
    // info with the jobs obtained from the device/host dependence(s).

    // If there is a single device option, just generate the job for it.
    if (OA->hasSingleDeviceDependence()) {
      InputInfo DevA;
      OA->doOnEachDeviceDependence([&](Action *DepA, const ToolChain *DepTC,
                                       const char *DepBoundArch) {
        DevA =
            BuildJobsForAction(C, DepA, DepTC, DepBoundArch, AtTopLevel,
                               /*MultipleArchs*/ !!DepBoundArch, LinkingOutput,
                               CachedResults, DepA->getOffloadingDeviceKind());
      });
      return DevA;
    }

    // If 'Action 2' is host, we generate jobs for the device dependences and
    // override the current action with the host dependence. Otherwise, we
    // generate the host dependences and override the action with the device
    // dependence. The dependences can't therefore be a top-level action.
    OA->doOnEachDependence(
        /*IsHostDependence=*/BuildingForOffloadDevice,
        [&](Action *DepA, const ToolChain *DepTC, const char *DepBoundArch) {
          OffloadDependencesInputInfo.push_back(BuildJobsForAction(
              C, DepA, DepTC, DepBoundArch, /*AtTopLevel=*/false,
              /*MultipleArchs*/ !!DepBoundArch, LinkingOutput, CachedResults,
              DepA->getOffloadingDeviceKind()));
        });

    A = BuildingForOffloadDevice
            ? OA->getSingleDeviceDependence(/*DoNotConsiderHostActions=*/true)
            : OA->getHostDependence();
  }

  if (const InputAction *IA = dyn_cast<InputAction>(A)) {
    // FIXME: It would be nice to not claim this here; maybe the old scheme of
    // just using Args was better?
    const Arg &Input = IA->getInputArg();
    Input.claim();
    if (Input.getOption().matches(options::OPT_INPUT)) {
      const char *Name = Input.getValue();
      return InputInfo(A, Name, /* _BaseInput = */ Name);
    }
    return InputInfo(A, &Input, /* _BaseInput = */ "");
  }

  if (const BindArchAction *BAA = dyn_cast<BindArchAction>(A)) {
    const ToolChain *TC;
    StringRef ArchName = BAA->getArchName();

    if (!ArchName.empty())
      TC = &getToolChain(C.getArgs(),
                         computeTargetTriple(*this, TargetTriple,
                                             C.getArgs(), ArchName));
    else
      TC = &C.getDefaultToolChain();

    return BuildJobsForAction(C, *BAA->input_begin(), TC, ArchName, AtTopLevel,
                              MultipleArchs, LinkingOutput, CachedResults,
                              TargetDeviceOffloadKind);
  }


  ActionList Inputs = A->getInputs();

  const JobAction *JA = cast<JobAction>(A);
  ActionList CollapsedOffloadActions;

  ToolSelector TS(JA, *TC, C, isSaveTempsEnabled(),
                  embedBitcodeInObject() && !isUsingLTO());
  const Tool *T = TS.getTool(Inputs, CollapsedOffloadActions);

  if (!T)
    return InputInfo();

  // If we've collapsed action list that contained OffloadAction we
  // need to build jobs for host/device-side inputs it may have held.
  for (const auto *OA : CollapsedOffloadActions)
    cast<OffloadAction>(OA)->doOnEachDependence(
        /*IsHostDependence=*/BuildingForOffloadDevice,
        [&](Action *DepA, const ToolChain *DepTC, const char *DepBoundArch) {
          OffloadDependencesInputInfo.push_back(BuildJobsForAction(
              C, DepA, DepTC, DepBoundArch, /* AtTopLevel */ false,
              /*MultipleArchs=*/!!DepBoundArch, LinkingOutput, CachedResults,
              DepA->getOffloadingDeviceKind()));
        });

  // Only use pipes when there is exactly one input.
  InputInfoList InputInfos;
  for (const Action *Input : Inputs) {
    // Treat dsymutil and verify sub-jobs as being at the top-level too, they
    // shouldn't get temporary output names.
    // FIXME: Clean this up.
    bool SubJobAtTopLevel =
        AtTopLevel && (isa<DsymutilJobAction>(A) || isa<VerifyJobAction>(A));
    InputInfos.push_back(BuildJobsForAction(
        C, Input, TC, BoundArch, SubJobAtTopLevel, MultipleArchs, LinkingOutput,
        CachedResults, A->getOffloadingDeviceKind()));
  }

  // Always use the first input as the base input.
  const char *BaseInput = InputInfos[0].getBaseInput();
  std::string NewBI = "wrapper-";

  // ... except dsymutil actions, which use their actual input as the base
  // input.
  if (JA->getType() == types::TY_dSYM)
    BaseInput = InputInfos[0].getFilename();

  // ... and in header module compilations, which use the module name.
  if (auto *ModuleJA = dyn_cast<HeaderModulePrecompileJobAction>(JA))
    BaseInput = ModuleJA->getModuleName();

  // Append outputs of offload device jobs to the input list
  if (!OffloadDependencesInputInfo.empty())
    InputInfos.append(OffloadDependencesInputInfo.begin(),
                      OffloadDependencesInputInfo.end());

  // Set the effective triple of the toolchain for the duration of this job.
  llvm::Triple EffectiveTriple;
  const ToolChain &ToolTC = T->getToolChain();
  const ArgList &Args =
      C.getArgsForToolChain(TC, BoundArch, A->getOffloadingDeviceKind());
  if (InputInfos.size() != 1) {
    EffectiveTriple = llvm::Triple(ToolTC.ComputeEffectiveClangTriple(Args));
  } else {
    // Pass along the input type if it can be unambiguously determined.
    EffectiveTriple = llvm::Triple(
        ToolTC.ComputeEffectiveClangTriple(Args, InputInfos[0].getType()));
  }
  RegisterEffectiveTriple TripleRAII(ToolTC, EffectiveTriple);

  // Determine the place to write output to, if any.
  InputInfo Result;
  InputInfoList UnbundlingResults;
  if (auto *UA = dyn_cast<OffloadUnbundlingJobAction>(JA)) {
    // If we have an unbundling job, we need to create results for all the
    // outputs. We also update the results cache so that other actions using
    // this unbundling action can get the right results.
    for (auto &UI : UA->getDependentActionsInfo()) {
      assert(UI.DependentOffloadKind != Action::OFK_None &&
             "Unbundling with no offloading??");

      // Unbundling actions are never at the top level. When we generate the
      // offloading prefix, we also do that for the host file because the
      // unbundling action does not change the type of the output which can
      // cause a overwrite.
      std::string OffloadingPrefix = Action::GetOffloadingFileNamePrefix(
          UI.DependentOffloadKind,
          UI.DependentToolChain->getTriple().normalize(),
          /*CreatePrefixForHost=*/true);
      auto CurI =
	(UI.DependentOffloadKind == Action::OFK_Host &&
	 llvm::sys::path::extension(InputInfos[0].getFilename()) == ".a")
              ? InputInfos[0]
              : InputInfo(UA,
                          GetNamedOutputPath(
                              C, *UA, BaseInput, UI.DependentBoundArch,
                              /*AtTopLevel=*/false,
                              MultipleArchs ||
                                  UI.DependentOffloadKind == Action::OFK_HIP,
                              OffloadingPrefix),
                          BaseInput);
      // Save the unbundling result.
      UnbundlingResults.push_back(CurI);

      // Get the unique string identifier for this dependence and cache the
      // result.
      StringRef Arch;
      if (TargetDeviceOffloadKind == Action::OFK_HIP) {
        if (UI.DependentOffloadKind == Action::OFK_Host)
          Arch = StringRef();
        else
          Arch = UI.DependentBoundArch;
      } else
        Arch = BoundArch;

      CachedResults[{A, GetTriplePlusArchString(UI.DependentToolChain, Arch,
                                                UI.DependentOffloadKind)}] =
          CurI;
    }

    // Now that we have all the results generated, select the one that should be
    // returned for the current depending action.
    std::pair<const Action *, std::string> ActionTC = {
        A, GetTriplePlusArchString(TC, BoundArch, TargetDeviceOffloadKind)};
    assert(CachedResults.find(ActionTC) != CachedResults.end() &&
           "Result does not exist??");
    Result = CachedResults[ActionTC];
  } else if (JA->getType() == types::TY_Nothing)
    Result = InputInfo(A, BaseInput);
  else {
    // We only have to generate a prefix for the host if this is not a top-level
    // action.
    std::string OffloadingPrefix = Action::GetOffloadingFileNamePrefix(
        A->getOffloadingDeviceKind(), TC->getTriple().normalize(),
        /*CreatePrefixForHost=*/!!A->getOffloadingHostActiveKinds() &&
            !AtTopLevel);
    if (isa<OffloadWrapperJobAction>(JA)) {
      // Openmp offloading needs a name prepended for -save-temps.
      // See examples/hip-openmp/aomp_hip_launch_test and smoke flags.
      OffloadingPrefix += "-wrapper";
      if (Args.getLastArg(options::OPT_fopenmp_targets_EQ)) {
        if (Arg *FinalOutput = C.getArgs().getLastArg(options::OPT_o))
          NewBI += FinalOutput->getValue();
        else
          NewBI += getDefaultImageName();
        BaseInput = C.getArgs().MakeArgString(NewBI.c_str());
      } else {
        if (Arg *FinalOutput = C.getArgs().getLastArg(options::OPT_o))
          BaseInput = FinalOutput->getValue();
        else
          BaseInput = getDefaultImageName();
      }
    }
    Result = InputInfo(A, GetNamedOutputPath(C, *JA, BaseInput, BoundArch,
                                             AtTopLevel, MultipleArchs,
                                             OffloadingPrefix),
                       BaseInput);
  }

  if (CCCPrintBindings && !CCGenDiagnostics) {
    llvm::errs() << "# \"" << T->getToolChain().getTripleString() << '"'
                 << " - \"" << T->getName() << "\", inputs: [";
    for (unsigned i = 0, e = InputInfos.size(); i != e; ++i) {
      llvm::errs() << InputInfos[i].getAsString();
      if (i + 1 != e)
        llvm::errs() << ", ";
    }
    if (UnbundlingResults.empty())
      llvm::errs() << "], output: " << Result.getAsString() << "\n";
    else {
      llvm::errs() << "], outputs: [";
      for (unsigned i = 0, e = UnbundlingResults.size(); i != e; ++i) {
        llvm::errs() << UnbundlingResults[i].getAsString();
        if (i + 1 != e)
          llvm::errs() << ", ";
      }
      llvm::errs() << "] \n";
    }
  } else {
    if (UnbundlingResults.empty())
      T->ConstructJob(
          C, *JA, Result, InputInfos,
          C.getArgsForToolChain(TC, BoundArch, JA->getOffloadingDeviceKind()),
          LinkingOutput);
    else
      T->ConstructJobMultipleOutputs(
          C, *JA, UnbundlingResults, InputInfos,
          C.getArgsForToolChain(TC, BoundArch, JA->getOffloadingDeviceKind()),
          LinkingOutput);
  }
  return Result;
}

const char *Driver::getDefaultImageName() const {
  llvm::Triple Target(llvm::Triple::normalize(TargetTriple));
  return Target.isOSWindows() ? "a.exe" : "a.out";
}

/// Create output filename based on ArgValue, which could either be a
/// full filename, filename without extension, or a directory. If ArgValue
/// does not provide a filename, then use BaseName, and use the extension
/// suitable for FileType.
static const char *MakeCLOutputFilename(const ArgList &Args, StringRef ArgValue,
                                        StringRef BaseName,
                                        types::ID FileType) {
  SmallString<128> Filename = ArgValue;

  if (ArgValue.empty()) {
    // If the argument is empty, output to BaseName in the current dir.
    Filename = BaseName;
  } else if (llvm::sys::path::is_separator(Filename.back())) {
    // If the argument is a directory, output to BaseName in that dir.
    llvm::sys::path::append(Filename, BaseName);
  }

  if (!llvm::sys::path::has_extension(ArgValue)) {
    // If the argument didn't provide an extension, then set it.
    const char *Extension = types::getTypeTempSuffix(FileType, true);

    if (FileType == types::TY_Image &&
        Args.hasArg(options::OPT__SLASH_LD, options::OPT__SLASH_LDd)) {
      // The output file is a dll.
      Extension = "dll";
    }

    llvm::sys::path::replace_extension(Filename, Extension);
  }

  return Args.MakeArgString(Filename.c_str());
}

static bool HasPreprocessOutput(const Action &JA) {
  if (isa<PreprocessJobAction>(JA))
    return true;
  if (isa<OffloadAction>(JA) && isa<PreprocessJobAction>(JA.getInputs()[0]))
    return true;
  if (isa<OffloadBundlingJobAction>(JA) &&
      HasPreprocessOutput(*(JA.getInputs()[0])))
    return true;
  return false;
}

const char *Driver::GetNamedOutputPath(Compilation &C, const JobAction &JA,
                                       const char *BaseInput,
                                       StringRef OrigBoundArch, bool AtTopLevel,
                                       bool MultipleArchs,
                                       StringRef OffloadingPrefix) const {
  std::string BoundArch = OrigBoundArch.str();
#if defined(_WIN32)
  // BoundArch may contains ':', which is invalid in file names on Windows,
  // therefore replace it with '%'.
  std::replace(BoundArch.begin(), BoundArch.end(), ':', '@');
#endif

  llvm::PrettyStackTraceString CrashInfo("Computing output path");
  // Output to a user requested destination?
  if (AtTopLevel && !isa<DsymutilJobAction>(JA) && !isa<VerifyJobAction>(JA)) {
    if (Arg *FinalOutput = C.getArgs().getLastArg(options::OPT_o))
      return C.addResultFile(FinalOutput->getValue(), &JA);
  }

  // For /P, preprocess to file named after BaseInput.
  if (C.getArgs().hasArg(options::OPT__SLASH_P)) {
    assert(AtTopLevel && isa<PreprocessJobAction>(JA));
    StringRef BaseName = llvm::sys::path::filename(BaseInput);
    StringRef NameArg;
    if (Arg *A = C.getArgs().getLastArg(options::OPT__SLASH_Fi))
      NameArg = A->getValue();
    return C.addResultFile(
        MakeCLOutputFilename(C.getArgs(), NameArg, BaseName, types::TY_PP_C),
        &JA);
  }

  // Default to writing to stdout?
  if (AtTopLevel && !CCGenDiagnostics && HasPreprocessOutput(JA)) {
    return "-";
  }

  // Is this the assembly listing for /FA?
  if (JA.getType() == types::TY_PP_Asm &&
      (C.getArgs().hasArg(options::OPT__SLASH_FA) ||
       C.getArgs().hasArg(options::OPT__SLASH_Fa))) {
    // Use /Fa and the input filename to determine the asm file name.
    StringRef BaseName = llvm::sys::path::filename(BaseInput);
    StringRef FaValue = C.getArgs().getLastArgValue(options::OPT__SLASH_Fa);
    return C.addResultFile(
        MakeCLOutputFilename(C.getArgs(), FaValue, BaseName, JA.getType()),
        &JA);
  }

  // Output to a temporary file?
  if ((!AtTopLevel && !isSaveTempsEnabled() &&
       !C.getArgs().hasArg(options::OPT__SLASH_Fo)) ||
      CCGenDiagnostics) {
    StringRef Name = llvm::sys::path::filename(BaseInput);
    std::pair<StringRef, StringRef> Split = Name.split('.');
    SmallString<128> fname(Split.first.str().c_str());
    if (!BoundArch.empty()) {
      fname += "-";
      fname.append(BoundArch);
    }
    SmallString<128> TmpName;
    const char *Suffix = nullptr;
    if (Split.second == "a")
      Suffix = "a";
    else
      Suffix = types::getTypeTempSuffix(JA.getType(), IsCLMode());

    Arg *A = C.getArgs().getLastArg(options::OPT_fcrash_diagnostics_dir);
    if (CCGenDiagnostics && A) {
      SmallString<128> CrashDirectory(A->getValue());
      if (!getVFS().exists(CrashDirectory))
        llvm::sys::fs::create_directories(CrashDirectory);
      llvm::sys::path::append(CrashDirectory, fname);
      const char *Middle = Suffix ? "-%%%%%%." : "-%%%%%%";
      std::error_code EC = llvm::sys::fs::createUniqueFile(
          CrashDirectory + Middle + Suffix, TmpName);
      if (EC) {
        Diag(clang::diag::err_unable_to_make_temp) << EC.message();
        return "";
      }
    } else {
      TmpName = GetTemporaryPath(fname, Suffix);
    }
    return C.addTempFile(C.getArgs().MakeArgString(TmpName));
  }

  SmallString<128> BasePath(BaseInput);
  SmallString<128> ExternalPath("");
  StringRef BaseName;

  // Dsymutil actions should use the full path.
  if (isa<DsymutilJobAction>(JA) && C.getArgs().hasArg(options::OPT_dsym_dir)) {
    ExternalPath += C.getArgs().getLastArg(options::OPT_dsym_dir)->getValue();
    // We use posix style here because the tests (specifically
    // darwin-dsymutil.c) demonstrate that posix style paths are acceptable
    // even on Windows and if we don't then the similar test covering this
    // fails.
    llvm::sys::path::append(ExternalPath, llvm::sys::path::Style::posix,
                            llvm::sys::path::filename(BasePath));
    BaseName = ExternalPath;
  } else if (isa<DsymutilJobAction>(JA) || isa<VerifyJobAction>(JA))
    BaseName = BasePath;
  else
    BaseName = llvm::sys::path::filename(BasePath);

  // Determine what the derived output name should be.
  const char *NamedOutput;

  if ((JA.getType() == types::TY_Object || JA.getType() == types::TY_LTO_BC) &&
      C.getArgs().hasArg(options::OPT__SLASH_Fo, options::OPT__SLASH_o)) {
    // The /Fo or /o flag decides the object filename.
    StringRef Val =
        C.getArgs()
            .getLastArg(options::OPT__SLASH_Fo, options::OPT__SLASH_o)
            ->getValue();
    NamedOutput =
        MakeCLOutputFilename(C.getArgs(), Val, BaseName, types::TY_Object);
  } else if (JA.getType() == types::TY_Image &&
             C.getArgs().hasArg(options::OPT__SLASH_Fe,
                                options::OPT__SLASH_o)) {
    // The /Fe or /o flag names the linked file.
    StringRef Val =
        C.getArgs()
            .getLastArg(options::OPT__SLASH_Fe, options::OPT__SLASH_o)
            ->getValue();
    NamedOutput =
        MakeCLOutputFilename(C.getArgs(), Val, BaseName, types::TY_Image);
  } else if (JA.getType() == types::TY_Image) {
    if (IsCLMode()) {
      // clang-cl uses BaseName for the executable name.
      NamedOutput =
          MakeCLOutputFilename(C.getArgs(), "", BaseName, types::TY_Image);
    } else {
      SmallString<128> Output(getDefaultImageName());
      // HIP image for device compilation with -fno-gpu-rdc is per compilation
      // unit.
      bool IsHIPNoRDC = JA.getOffloadingDeviceKind() == Action::OFK_HIP &&
                        !C.getArgs().hasFlag(options::OPT_fgpu_rdc,
                                             options::OPT_fno_gpu_rdc, false);
      if (IsHIPNoRDC) {
        Output = BaseName;
        llvm::sys::path::replace_extension(Output, "");
      }
      Output += OffloadingPrefix;
      if (MultipleArchs && !BoundArch.empty()) {
        Output += "-";
        Output.append(BoundArch);
      }
      if (IsHIPNoRDC)
        Output += ".out";
      NamedOutput = C.getArgs().MakeArgString(Output.c_str());
    }
  } else if (JA.getType() == types::TY_PCH && IsCLMode()) {
    NamedOutput = C.getArgs().MakeArgString(GetClPchPath(C, BaseName));
  } else {
    const char *Suffix = types::getTypeTempSuffix(JA.getType(), IsCLMode());
    assert(Suffix && "All types used for output should have a suffix.");

    std::string::size_type End = std::string::npos;
    if (!types::appendSuffixForType(JA.getType()))
      End = BaseName.rfind('.');
    SmallString<128> Suffixed(BaseName.substr(0, End));
    Suffixed += OffloadingPrefix;
    if (MultipleArchs && !BoundArch.empty()) {
      Suffixed += "-";
      Suffixed.append(BoundArch);
    }
    // When using both -save-temps and -emit-llvm, use a ".tmp.bc" suffix for
    // the unoptimized bitcode so that it does not get overwritten by the ".bc"
    // optimized bitcode output.
    auto IsHIPRDCInCompilePhase = [](const JobAction &JA,
                                     const llvm::opt::DerivedArgList &Args) {
      // The relocatable compilation in HIP implies -emit-llvm. Similarly, use a
      // ".tmp.bc" suffix for the unoptimized bitcode (generated in the compile
      // phase.)
      return isa<CompileJobAction>(JA) &&
             JA.getOffloadingDeviceKind() == Action::OFK_HIP &&
             Args.hasFlag(options::OPT_fgpu_rdc, options::OPT_fno_gpu_rdc,
                          false);
    };
    if (!AtTopLevel && JA.getType() == types::TY_LLVM_BC &&
        (C.getArgs().hasArg(options::OPT_emit_llvm) ||
         IsHIPRDCInCompilePhase(JA, C.getArgs())))
      Suffixed += ".tmp";
    Suffixed += '.';
    Suffixed += Suffix;
    NamedOutput = C.getArgs().MakeArgString(Suffixed.c_str());
  }

  // Prepend object file path if -save-temps=obj
  if (!AtTopLevel && isSaveTempsObj() && C.getArgs().hasArg(options::OPT_o) &&
      JA.getType() != types::TY_PCH) {
    Arg *FinalOutput = C.getArgs().getLastArg(options::OPT_o);
    SmallString<128> TempPath(FinalOutput->getValue());
    llvm::sys::path::remove_filename(TempPath);
    StringRef OutputFileName = llvm::sys::path::filename(NamedOutput);
    llvm::sys::path::append(TempPath, OutputFileName);
    NamedOutput = C.getArgs().MakeArgString(TempPath.c_str());
  }

  // If we're saving temps and the temp file conflicts with the input file,
  // then avoid overwriting input file.
  if (!AtTopLevel && isSaveTempsEnabled() && NamedOutput == BaseName) {
    bool SameFile = false;
    SmallString<256> Result;
    llvm::sys::fs::current_path(Result);
    llvm::sys::path::append(Result, BaseName);
    llvm::sys::fs::equivalent(BaseInput, Result.c_str(), SameFile);
    // Must share the same path to conflict.
    if (SameFile) {
      StringRef Name = llvm::sys::path::filename(BaseInput);
      std::pair<StringRef, StringRef> Split = Name.split('.');
      std::string TmpName = GetTemporaryPath(
          Split.first, types::getTypeTempSuffix(JA.getType(), IsCLMode()));
      return C.addTempFile(C.getArgs().MakeArgString(TmpName));
    }
  }

  // As an annoying special case, PCH generation doesn't strip the pathname.
  if (JA.getType() == types::TY_PCH && !IsCLMode()) {
    llvm::sys::path::remove_filename(BasePath);
    if (BasePath.empty())
      BasePath = NamedOutput;
    else
      llvm::sys::path::append(BasePath, NamedOutput);
    return C.addResultFile(C.getArgs().MakeArgString(BasePath.c_str()), &JA);
  } else {
    return C.addResultFile(NamedOutput, &JA);
  }
}

std::string Driver::GetFilePath(StringRef Name, const ToolChain &TC) const {
  // Search for Name in a list of paths.
  auto SearchPaths = [&](const llvm::SmallVectorImpl<std::string> &P)
      -> llvm::Optional<std::string> {
    // Respect a limited subset of the '-Bprefix' functionality in GCC by
    // attempting to use this prefix when looking for file paths.
    for (const auto &Dir : P) {
      if (Dir.empty())
        continue;
      SmallString<128> P(Dir[0] == '=' ? SysRoot + Dir.substr(1) : Dir);
      llvm::sys::path::append(P, Name);
      if (llvm::sys::fs::exists(Twine(P)))
        return std::string(P);
    }
    return None;
  };

  if (auto P = SearchPaths(PrefixDirs))
    return *P;

  SmallString<128> R(ResourceDir);
  llvm::sys::path::append(R, Name);
  if (llvm::sys::fs::exists(Twine(R)))
    return std::string(R.str());

  SmallString<128> P(TC.getCompilerRTPath());
  llvm::sys::path::append(P, Name);
  if (llvm::sys::fs::exists(Twine(P)))
    return std::string(P.str());

  SmallString<128> D(Dir);
  llvm::sys::path::append(D, "..", Name);
  if (llvm::sys::fs::exists(Twine(D)))
    return std::string(D.str());

  if (auto P = SearchPaths(TC.getLibraryPaths()))
    return *P;

  if (auto P = SearchPaths(TC.getFilePaths()))
    return *P;

  return std::string(Name);
}

void Driver::generatePrefixedToolNames(
    StringRef Tool, const ToolChain &TC,
    SmallVectorImpl<std::string> &Names) const {
  // FIXME: Needs a better variable than TargetTriple
  Names.emplace_back((TargetTriple + "-" + Tool).str());
  Names.emplace_back(Tool);

  // Allow the discovery of tools prefixed with LLVM's default target triple.
  std::string DefaultTargetTriple = llvm::sys::getDefaultTargetTriple();
  if (DefaultTargetTriple != TargetTriple)
    Names.emplace_back((DefaultTargetTriple + "-" + Tool).str());
}

static bool ScanDirForExecutable(SmallString<128> &Dir, StringRef Name) {
  llvm::sys::path::append(Dir, Name);
  if (llvm::sys::fs::can_execute(Twine(Dir)))
    return true;
  llvm::sys::path::remove_filename(Dir);
  return false;
}

std::string Driver::GetProgramPath(StringRef Name, const ToolChain &TC) const {
  SmallVector<std::string, 2> TargetSpecificExecutables;
  generatePrefixedToolNames(Name, TC, TargetSpecificExecutables);

  // Respect a limited subset of the '-Bprefix' functionality in GCC by
  // attempting to use this prefix when looking for program paths.
  for (const auto &PrefixDir : PrefixDirs) {
    if (llvm::sys::fs::is_directory(PrefixDir)) {
      SmallString<128> P(PrefixDir);
      if (ScanDirForExecutable(P, Name))
        return std::string(P.str());
    } else {
      SmallString<128> P((PrefixDir + Name).str());
      if (llvm::sys::fs::can_execute(Twine(P)))
        return std::string(P.str());
    }
  }

  const ToolChain::path_list &List = TC.getProgramPaths();
  for (const auto &TargetSpecificExecutable : TargetSpecificExecutables) {
    // For each possible name of the tool look for it in
    // program paths first, then the path.
    // Higher priority names will be first, meaning that
    // a higher priority name in the path will be found
    // instead of a lower priority name in the program path.
    // E.g. <triple>-gcc on the path will be found instead
    // of gcc in the program path
    for (const auto &Path : List) {
      SmallString<128> P(Path);
      if (ScanDirForExecutable(P, TargetSpecificExecutable))
        return std::string(P.str());
    }

    // Fall back to the path
    if (llvm::ErrorOr<std::string> P =
            llvm::sys::findProgramByName(TargetSpecificExecutable))
      return *P;
  }

  return std::string(Name);
}

std::string Driver::GetTemporaryPath(StringRef Prefix, StringRef Suffix) const {
  SmallString<128> Path;
  std::error_code EC = llvm::sys::fs::createTemporaryFile(Prefix, Suffix, Path);
  if (EC) {
    Diag(clang::diag::err_unable_to_make_temp) << EC.message();
    return "";
  }

  return std::string(Path.str());
}

std::string Driver::GetTemporaryDirectory(StringRef Prefix) const {
  SmallString<128> Path;
  std::error_code EC = llvm::sys::fs::createUniqueDirectory(Prefix, Path);
  if (EC) {
    Diag(clang::diag::err_unable_to_make_temp) << EC.message();
    return "";
  }

  return std::string(Path.str());
}

std::string Driver::GetClPchPath(Compilation &C, StringRef BaseName) const {
  SmallString<128> Output;
  if (Arg *FpArg = C.getArgs().getLastArg(options::OPT__SLASH_Fp)) {
    // FIXME: If anybody needs it, implement this obscure rule:
    // "If you specify a directory without a file name, the default file name
    // is VCx0.pch., where x is the major version of Visual C++ in use."
    Output = FpArg->getValue();

    // "If you do not specify an extension as part of the path name, an
    // extension of .pch is assumed. "
    if (!llvm::sys::path::has_extension(Output))
      Output += ".pch";
  } else {
    if (Arg *YcArg = C.getArgs().getLastArg(options::OPT__SLASH_Yc))
      Output = YcArg->getValue();
    if (Output.empty())
      Output = BaseName;
    llvm::sys::path::replace_extension(Output, ".pch");
  }
  return std::string(Output.str());
}

const ToolChain &Driver::getToolChain(const ArgList &Args,
                                      const llvm::Triple &Target) const {

  auto &TC = ToolChains[Target.str()];
  if (!TC) {
    switch (Target.getOS()) {
    case llvm::Triple::AIX:
      TC = std::make_unique<toolchains::AIX>(*this, Target, Args);
      break;
    case llvm::Triple::Haiku:
      TC = std::make_unique<toolchains::Haiku>(*this, Target, Args);
      break;
    case llvm::Triple::Ananas:
      TC = std::make_unique<toolchains::Ananas>(*this, Target, Args);
      break;
    case llvm::Triple::CloudABI:
      TC = std::make_unique<toolchains::CloudABI>(*this, Target, Args);
      break;
    case llvm::Triple::Darwin:
    case llvm::Triple::MacOSX:
    case llvm::Triple::IOS:
    case llvm::Triple::TvOS:
    case llvm::Triple::WatchOS:
      TC = std::make_unique<toolchains::DarwinClang>(*this, Target, Args);
      break;
    case llvm::Triple::DragonFly:
      TC = std::make_unique<toolchains::DragonFly>(*this, Target, Args);
      break;
    case llvm::Triple::OpenBSD:
      TC = std::make_unique<toolchains::OpenBSD>(*this, Target, Args);
      break;
    case llvm::Triple::NetBSD:
      TC = std::make_unique<toolchains::NetBSD>(*this, Target, Args);
      break;
    case llvm::Triple::FreeBSD:
      TC = std::make_unique<toolchains::FreeBSD>(*this, Target, Args);
      break;
    case llvm::Triple::Minix:
      TC = std::make_unique<toolchains::Minix>(*this, Target, Args);
      break;
    case llvm::Triple::Linux:
    case llvm::Triple::ELFIAMCU:
      if (Target.getArch() == llvm::Triple::hexagon)
        TC = std::make_unique<toolchains::HexagonToolChain>(*this, Target,
                                                             Args);
      else if ((Target.getVendor() == llvm::Triple::MipsTechnologies) &&
               !Target.hasEnvironment())
        TC = std::make_unique<toolchains::MipsLLVMToolChain>(*this, Target,
                                                              Args);
      else if (Target.isPPC())
        TC = std::make_unique<toolchains::PPCLinuxToolChain>(*this, Target,
                                                              Args);
      else if (Target.getArch() == llvm::Triple::ve)
        TC = std::make_unique<toolchains::VEToolChain>(*this, Target, Args);

      else
        TC = std::make_unique<toolchains::Linux>(*this, Target, Args);
      break;
    case llvm::Triple::NaCl:
      TC = std::make_unique<toolchains::NaClToolChain>(*this, Target, Args);
      break;
    case llvm::Triple::Fuchsia:
      TC = std::make_unique<toolchains::Fuchsia>(*this, Target, Args);
      break;
    case llvm::Triple::Solaris:
      TC = std::make_unique<toolchains::Solaris>(*this, Target, Args);
      break;
    case llvm::Triple::AMDHSA:
      TC = std::make_unique<toolchains::ROCMToolChain>(*this, Target, Args);
      break;
    case llvm::Triple::AMDPAL:
    case llvm::Triple::Mesa3D:
      TC = std::make_unique<toolchains::AMDGPUToolChain>(*this, Target, Args);
      break;
    case llvm::Triple::Win32:
      switch (Target.getEnvironment()) {
      default:
        if (Target.isOSBinFormatELF())
          TC = std::make_unique<toolchains::Generic_ELF>(*this, Target, Args);
        else if (Target.isOSBinFormatMachO())
          TC = std::make_unique<toolchains::MachO>(*this, Target, Args);
        else
          TC = std::make_unique<toolchains::Generic_GCC>(*this, Target, Args);
        break;
      case llvm::Triple::GNU:
        TC = std::make_unique<toolchains::MinGW>(*this, Target, Args);
        break;
      case llvm::Triple::Itanium:
        TC = std::make_unique<toolchains::CrossWindowsToolChain>(*this, Target,
                                                                  Args);
        break;
      case llvm::Triple::MSVC:
      case llvm::Triple::UnknownEnvironment:
        if (Args.getLastArgValue(options::OPT_fuse_ld_EQ)
                .startswith_lower("bfd"))
          TC = std::make_unique<toolchains::CrossWindowsToolChain>(
              *this, Target, Args);
        else
          TC =
              std::make_unique<toolchains::MSVCToolChain>(*this, Target, Args);
        break;
      }
      break;
    case llvm::Triple::PS4:
      TC = std::make_unique<toolchains::PS4CPU>(*this, Target, Args);
      break;
    case llvm::Triple::Contiki:
      TC = std::make_unique<toolchains::Contiki>(*this, Target, Args);
      break;
    case llvm::Triple::Hurd:
      TC = std::make_unique<toolchains::Hurd>(*this, Target, Args);
      break;
    case llvm::Triple::ZOS:
      TC = std::make_unique<toolchains::ZOS>(*this, Target, Args);
      break;
    default:
      // Of these targets, Hexagon is the only one that might have
      // an OS of Linux, in which case it got handled above already.
      switch (Target.getArch()) {
      case llvm::Triple::tce:
        TC = std::make_unique<toolchains::TCEToolChain>(*this, Target, Args);
        break;
      case llvm::Triple::tcele:
        TC = std::make_unique<toolchains::TCELEToolChain>(*this, Target, Args);
        break;
      case llvm::Triple::hexagon:
        TC = std::make_unique<toolchains::HexagonToolChain>(*this, Target,
                                                             Args);
        break;
      case llvm::Triple::lanai:
        TC = std::make_unique<toolchains::LanaiToolChain>(*this, Target, Args);
        break;
      case llvm::Triple::xcore:
        TC = std::make_unique<toolchains::XCoreToolChain>(*this, Target, Args);
        break;
      case llvm::Triple::wasm32:
      case llvm::Triple::wasm64:
        TC = std::make_unique<toolchains::WebAssembly>(*this, Target, Args);
        break;
      case llvm::Triple::avr:
        TC = std::make_unique<toolchains::AVRToolChain>(*this, Target, Args);
        break;
      case llvm::Triple::msp430:
        TC =
            std::make_unique<toolchains::MSP430ToolChain>(*this, Target, Args);
        break;
      case llvm::Triple::riscv32:
      case llvm::Triple::riscv64:
        if (toolchains::RISCVToolChain::hasGCCToolchain(*this, Args))
          TC =
              std::make_unique<toolchains::RISCVToolChain>(*this, Target, Args);
        else
          TC = std::make_unique<toolchains::BareMetal>(*this, Target, Args);
        break;
      case llvm::Triple::ve:
        TC = std::make_unique<toolchains::VEToolChain>(*this, Target, Args);
        break;
      default:
        if (Target.getVendor() == llvm::Triple::Myriad)
          TC = std::make_unique<toolchains::MyriadToolChain>(*this, Target,
                                                              Args);
        else if (toolchains::BareMetal::handlesTarget(Target))
          TC = std::make_unique<toolchains::BareMetal>(*this, Target, Args);
        else if (Target.isOSBinFormatELF())
          TC = std::make_unique<toolchains::Generic_ELF>(*this, Target, Args);
        else if (Target.isOSBinFormatMachO())
          TC = std::make_unique<toolchains::MachO>(*this, Target, Args);
        else
          TC = std::make_unique<toolchains::Generic_GCC>(*this, Target, Args);
      }
    }
  }

  // Intentionally omitted from the switch above: llvm::Triple::CUDA.  CUDA
  // compiles always need two toolchains, the CUDA toolchain and the host
  // toolchain.  So the only valid way to create a CUDA toolchain is via
  // CreateOffloadingDeviceToolChains.

  return *TC;
}

bool Driver::ShouldUseClangCompiler(const JobAction &JA) const {
  // Say "no" if there is not exactly one input of a type clang understands.
  if (JA.size() != 1 ||
      !types::isAcceptedByClang((*JA.input_begin())->getType()))
    return false;

  // And say "no" if this is not a kind of action clang understands.
  if (!isa<PreprocessJobAction>(JA) && !isa<PrecompileJobAction>(JA) &&
      !isa<CompileJobAction>(JA) && !isa<BackendJobAction>(JA))
    return false;

  return true;
}

bool Driver::ShouldUseFlangCompiler(const JobAction &JA) const {
  // Say "no" if there is not exactly one input of a type flang understands.
  if (JA.size() != 1 ||
      !types::isFortran((*JA.input_begin())->getType()))
    return false;

  // And say "no" if this is not a kind of action flang understands.
  if (!isa<PreprocessJobAction>(JA) && !isa<CompileJobAction>(JA) && !isa<BackendJobAction>(JA))
    return false;

  return true;
}

bool Driver::ShouldEmitStaticLibrary(const ArgList &Args) const {
  // Only emit static library if the flag is set explicitly.
  if (Args.hasArg(options::OPT_emit_static_lib))
    return true;
  return false;
}

/// GetReleaseVersion - Parse (([0-9]+)(.([0-9]+)(.([0-9]+)?))?)? and return the
/// grouped values as integers. Numbers which are not provided are set to 0.
///
/// \return True if the entire string was parsed (9.2), or all groups were
/// parsed (10.3.5extrastuff).
bool Driver::GetReleaseVersion(StringRef Str, unsigned &Major, unsigned &Minor,
                               unsigned &Micro, bool &HadExtra) {
  HadExtra = false;

  Major = Minor = Micro = 0;
  if (Str.empty())
    return false;

  if (Str.consumeInteger(10, Major))
    return false;
  if (Str.empty())
    return true;
  if (Str[0] != '.')
    return false;

  Str = Str.drop_front(1);

  if (Str.consumeInteger(10, Minor))
    return false;
  if (Str.empty())
    return true;
  if (Str[0] != '.')
    return false;
  Str = Str.drop_front(1);

  if (Str.consumeInteger(10, Micro))
    return false;
  if (!Str.empty())
    HadExtra = true;
  return true;
}

/// Parse digits from a string \p Str and fulfill \p Digits with
/// the parsed numbers. This method assumes that the max number of
/// digits to look for is equal to Digits.size().
///
/// \return True if the entire string was parsed and there are
/// no extra characters remaining at the end.
bool Driver::GetReleaseVersion(StringRef Str,
                               MutableArrayRef<unsigned> Digits) {
  if (Str.empty())
    return false;

  unsigned CurDigit = 0;
  while (CurDigit < Digits.size()) {
    unsigned Digit;
    if (Str.consumeInteger(10, Digit))
      return false;
    Digits[CurDigit] = Digit;
    if (Str.empty())
      return true;
    if (Str[0] != '.')
      return false;
    Str = Str.drop_front(1);
    CurDigit++;
  }

  // More digits than requested, bail out...
  return false;
}

std::pair<unsigned, unsigned>
Driver::getIncludeExcludeOptionFlagMasks(bool IsClCompatMode) const {
  unsigned IncludedFlagsBitmask = 0;
  unsigned ExcludedFlagsBitmask = options::NoDriverOption;

  if (IsClCompatMode) {
    // Include CL and Core options.
    IncludedFlagsBitmask |= options::CLOption;
    IncludedFlagsBitmask |= options::CoreOption;
  } else {
    ExcludedFlagsBitmask |= options::CLOption;
  }

  return std::make_pair(IncludedFlagsBitmask, ExcludedFlagsBitmask);
}

bool clang::driver::isOptimizationLevelFast(const ArgList &Args) {
  return Args.hasFlag(options::OPT_Ofast, options::OPT_O_Group, false);
}

bool clang::driver::willEmitRemarks(const ArgList &Args) {
  // -fsave-optimization-record enables it.
  if (Args.hasFlag(options::OPT_fsave_optimization_record,
                   options::OPT_fno_save_optimization_record, false))
    return true;

  // -fsave-optimization-record=<format> enables it as well.
  if (Args.hasFlag(options::OPT_fsave_optimization_record_EQ,
                   options::OPT_fno_save_optimization_record, false))
    return true;

  // -foptimization-record-file alone enables it too.
  if (Args.hasFlag(options::OPT_foptimization_record_file_EQ,
                   options::OPT_fno_save_optimization_record, false))
    return true;

  // -foptimization-record-passes alone enables it too.
  if (Args.hasFlag(options::OPT_foptimization_record_passes_EQ,
                   options::OPT_fno_save_optimization_record, false))
    return true;
  return false;
}<|MERGE_RESOLUTION|>--- conflicted
+++ resolved
@@ -3144,13 +3144,6 @@
       }
 
       // By default, we produce an action for each device arch.
-<<<<<<< HEAD
-      for (Action *&A : OpenMPDeviceActions) {
-        A = C.getDriver().ConstructPhaseAction(C, Args, CurPhase, A);
-      }
-      return (CompileDeviceOnly && CurPhase == FinalPhase) ? ABRT_Ignore_Host
-                                                           : ABRT_Success;
-=======
       for (unsigned I = 0; I < ToolChains.size(); ++I) {
         Action *&A = OpenMPDeviceActions[I];
         // AMDGPU does not support linking of object files, so we skip
@@ -3163,7 +3156,6 @@
       }
 
       return ABRT_Success;
->>>>>>> 9f5da800
     }
 
     ActionBuilderReturnCode addDeviceDepences(Action *HostAction) override {
