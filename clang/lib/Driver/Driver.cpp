//===--- Driver.cpp - Clang GCC Compatible Driver -------------------------===//
//
//                     The LLVM Compiler Infrastructure
//
// This file is distributed under the University of Illinois Open Source
// License. See LICENSE.TXT for details.
//
//===----------------------------------------------------------------------===//

#include "clang/Driver/Driver.h"
#include "InputInfo.h"
#include "ToolChains/AMDGPU.h"
#include "ToolChains/AVR.h"
#include "ToolChains/Ananas.h"
#include "ToolChains/BareMetal.h"
#include "ToolChains/Clang.h"
#include "ToolChains/CloudABI.h"
#include "ToolChains/Contiki.h"
#include "ToolChains/CrossWindows.h"
#include "ToolChains/Cuda.h"
#include "ToolChains/Darwin.h"
#include "ToolChains/DragonFly.h"
#include "ToolChains/FreeBSD.h"
#include "ToolChains/Fuchsia.h"
#include "ToolChains/Gnu.h"
#include "ToolChains/HIP.h"
#include "ToolChains/Haiku.h"
#include "ToolChains/Hcc.h"
#include "ToolChains/Hexagon.h"
#include "ToolChains/Lanai.h"
#include "ToolChains/Linux.h"
#include "ToolChains/MSVC.h"
#include "ToolChains/MinGW.h"
#include "ToolChains/Minix.h"
#include "ToolChains/MipsLinux.h"
#include "ToolChains/Myriad.h"
#include "ToolChains/NaCl.h"
#include "ToolChains/NetBSD.h"
#include "ToolChains/OpenBSD.h"
#include "ToolChains/PS4CPU.h"
#include "ToolChains/Solaris.h"
#include "ToolChains/TCE.h"
#include "ToolChains/WebAssembly.h"
#include "ToolChains/XCore.h"
#include "clang/Basic/Version.h"
#include "clang/Basic/VirtualFileSystem.h"
#include "clang/Config/config.h"
#include "clang/Driver/Action.h"
#include "clang/Driver/Compilation.h"
#include "clang/Driver/DriverDiagnostic.h"
#include "clang/Driver/Job.h"
#include "clang/Driver/Options.h"
#include "clang/Driver/SanitizerArgs.h"
#include "clang/Driver/Tool.h"
#include "clang/Driver/ToolChain.h"
#include "llvm/ADT/ArrayRef.h"
#include "llvm/ADT/STLExtras.h"
#include "llvm/ADT/SmallSet.h"
#include "llvm/ADT/StringExtras.h"
#include "llvm/ADT/StringSet.h"
#include "llvm/ADT/StringSwitch.h"
#include "llvm/Config/llvm-config.h"
#include "llvm/Option/Arg.h"
#include "llvm/Option/ArgList.h"
#include "llvm/Option/OptSpecifier.h"
#include "llvm/Option/OptTable.h"
#include "llvm/Option/Option.h"
#include "llvm/Support/CommandLine.h"
#include "llvm/Support/ErrorHandling.h"
#include "llvm/Support/FileSystem.h"
#include "llvm/Support/Path.h"
#include "llvm/Support/PrettyStackTrace.h"
#include "llvm/Support/Process.h"
#include "llvm/Support/Program.h"
#include "llvm/Support/StringSaver.h"
#include "llvm/Support/TargetRegistry.h"
#include "llvm/Support/raw_ostream.h"
#include <map>
#include <memory>
#include <utility>
#if LLVM_ON_UNIX
#include <unistd.h> // getpid
#endif

using namespace clang::driver;
using namespace clang;
using namespace llvm::opt;

Driver::Driver(StringRef ClangExecutable, StringRef TargetTriple,
               DiagnosticsEngine &Diags,
               IntrusiveRefCntPtr<vfs::FileSystem> VFS)
    : Opts(createDriverOptTable()), Diags(Diags), VFS(std::move(VFS)),
      Mode(GCCMode), SaveTemps(SaveTempsNone), BitcodeEmbed(EmbedNone),
      LTOMode(LTOK_None), ClangExecutable(ClangExecutable),
      SysRoot(DEFAULT_SYSROOT), DriverTitle("clang LLVM compiler"),
      CCPrintOptionsFilename(nullptr), CCPrintHeadersFilename(nullptr),
      CCLogDiagnosticsFilename(nullptr), CCCPrintBindings(false),
      CCPrintOptions(false), CCPrintHeaders(false), CCLogDiagnostics(false),
      CCGenDiagnostics(false), TargetTriple(TargetTriple),
      CCCGenericGCCName(""), Saver(Alloc), CheckInputsExist(true),
      CCCUsePCH(true), GenReproducer(false),
      SuppressMissingInputWarning(false) {

  // Provide a sane fallback if no VFS is specified.
  if (!this->VFS)
    this->VFS = vfs::getRealFileSystem();

  Name = llvm::sys::path::filename(ClangExecutable);
  Dir = llvm::sys::path::parent_path(ClangExecutable);
  InstalledDir = Dir; // Provide a sensible default installed dir.

#if defined(CLANG_CONFIG_FILE_SYSTEM_DIR)
  SystemConfigDir = CLANG_CONFIG_FILE_SYSTEM_DIR;
#endif
#if defined(CLANG_CONFIG_FILE_USER_DIR)
  UserConfigDir = CLANG_CONFIG_FILE_USER_DIR;
#endif

  // Compute the path to the resource directory.
  StringRef ClangResourceDir(CLANG_RESOURCE_DIR);
  SmallString<128> P(Dir);
  if (ClangResourceDir != "") {
    llvm::sys::path::append(P, ClangResourceDir);
  } else {
    StringRef ClangLibdirSuffix(CLANG_LIBDIR_SUFFIX);
    P = llvm::sys::path::parent_path(Dir);
    llvm::sys::path::append(P, Twine("lib") + ClangLibdirSuffix, "clang",
                            CLANG_VERSION_STRING);
  }
  ResourceDir = P.str();
}

void Driver::ParseDriverMode(StringRef ProgramName,
                             ArrayRef<const char *> Args) {
  if (ClangNameParts.isEmpty())
    ClangNameParts = ToolChain::getTargetAndModeFromProgramName(ProgramName);
  setDriverModeFromOption(ClangNameParts.DriverMode);

  for (const char *ArgPtr : Args) {
    // Ignore nullptrs, they are the response file's EOL markers.
    if (ArgPtr == nullptr)
      continue;
    const StringRef Arg = ArgPtr;
    setDriverModeFromOption(Arg);
  }
}

void Driver::setDriverModeFromOption(StringRef Opt) {
  const std::string OptName =
      getOpts().getOption(options::OPT_driver_mode).getPrefixedName();
  if (!Opt.startswith(OptName))
    return;
  StringRef Value = Opt.drop_front(OptName.size());

  if (auto M = llvm::StringSwitch<llvm::Optional<DriverMode>>(Value)
                   .Case("gcc", GCCMode)
                   .Case("g++", GXXMode)
                   .Case("cpp", CPPMode)
                   .Case("cl", CLMode)
                   .Default(None))
    Mode = *M;
  else
    Diag(diag::err_drv_unsupported_option_argument) << OptName << Value;
}

InputArgList Driver::ParseArgStrings(ArrayRef<const char *> ArgStrings,
                                     bool &ContainsError) {
  llvm::PrettyStackTraceString CrashInfo("Command line argument parsing");
  ContainsError = false;

  unsigned IncludedFlagsBitmask;
  unsigned ExcludedFlagsBitmask;
  std::tie(IncludedFlagsBitmask, ExcludedFlagsBitmask) =
      getIncludeExcludeOptionFlagMasks();

  unsigned MissingArgIndex, MissingArgCount;
  InputArgList Args =
      getOpts().ParseArgs(ArgStrings, MissingArgIndex, MissingArgCount,
                          IncludedFlagsBitmask, ExcludedFlagsBitmask);

  // Check for missing argument error.
  if (MissingArgCount) {
    Diag(diag::err_drv_missing_argument)
        << Args.getArgString(MissingArgIndex) << MissingArgCount;
    ContainsError |=
        Diags.getDiagnosticLevel(diag::err_drv_missing_argument,
                                 SourceLocation()) > DiagnosticsEngine::Warning;
  }

  // Check for unsupported options.
  for (const Arg *A : Args) {
    if (A->getOption().hasFlag(options::Unsupported)) {
      unsigned DiagID;
      auto ArgString = A->getAsString(Args);
      std::string Nearest;
      if (getOpts().findNearest(
            ArgString, Nearest, IncludedFlagsBitmask,
            ExcludedFlagsBitmask | options::Unsupported) > 1) {
        DiagID = diag::err_drv_unsupported_opt;
        Diag(DiagID) << ArgString;
      } else {
        DiagID = diag::err_drv_unsupported_opt_with_suggestion;
        Diag(DiagID) << ArgString << Nearest;
      }
      ContainsError |= Diags.getDiagnosticLevel(DiagID, SourceLocation()) >
                       DiagnosticsEngine::Warning;
      continue;
    }

    // Warn about -mcpu= without an argument.
    if (A->getOption().matches(options::OPT_mcpu_EQ) && A->containsValue("")) {
      Diag(diag::warn_drv_empty_joined_argument) << A->getAsString(Args);
      ContainsError |= Diags.getDiagnosticLevel(
                           diag::warn_drv_empty_joined_argument,
                           SourceLocation()) > DiagnosticsEngine::Warning;
    }
  }

  for (const Arg *A : Args.filtered(options::OPT_UNKNOWN)) {
    unsigned DiagID;
    auto ArgString = A->getAsString(Args);
    std::string Nearest;
    if (getOpts().findNearest(
          ArgString, Nearest, IncludedFlagsBitmask, ExcludedFlagsBitmask) > 1) {
      DiagID = IsCLMode() ? diag::warn_drv_unknown_argument_clang_cl
                          : diag::err_drv_unknown_argument;
      Diags.Report(DiagID) << ArgString;
    } else {
      DiagID = IsCLMode() ? diag::warn_drv_unknown_argument_clang_cl_with_suggestion
                          : diag::err_drv_unknown_argument_with_suggestion;
      Diags.Report(DiagID) << ArgString << Nearest;
    }
    ContainsError |= Diags.getDiagnosticLevel(DiagID, SourceLocation()) >
                     DiagnosticsEngine::Warning;
  }

  return Args;
}

// Determine which compilation mode we are in. We look for options which
// affect the phase, starting with the earliest phases, and record which
// option we used to determine the final phase.
phases::ID Driver::getFinalPhase(const DerivedArgList &DAL,
                                 Arg **FinalPhaseArg) const {
  Arg *PhaseArg = nullptr;
  phases::ID FinalPhase;

  // -{E,EP,P,M,MM} only run the preprocessor.
  if (CCCIsCPP() || (PhaseArg = DAL.getLastArg(options::OPT_E)) ||
      (PhaseArg = DAL.getLastArg(options::OPT__SLASH_EP)) ||
      (PhaseArg = DAL.getLastArg(options::OPT_M, options::OPT_MM)) ||
      (PhaseArg = DAL.getLastArg(options::OPT__SLASH_P))) {
    FinalPhase = phases::Preprocess;

    // --precompile only runs up to precompilation.
  } else if ((PhaseArg = DAL.getLastArg(options::OPT__precompile))) {
    FinalPhase = phases::Precompile;

    // -{fsyntax-only,-analyze,emit-ast} only run up to the compiler.
  } else if ((PhaseArg = DAL.getLastArg(options::OPT_fsyntax_only)) ||
             (PhaseArg = DAL.getLastArg(options::OPT_module_file_info)) ||
             (PhaseArg = DAL.getLastArg(options::OPT_verify_pch)) ||
             (PhaseArg = DAL.getLastArg(options::OPT_rewrite_objc)) ||
             (PhaseArg = DAL.getLastArg(options::OPT_rewrite_legacy_objc)) ||
             (PhaseArg = DAL.getLastArg(options::OPT__migrate)) ||
             (PhaseArg = DAL.getLastArg(options::OPT__analyze,
                                        options::OPT__analyze_auto)) ||
             (PhaseArg = DAL.getLastArg(options::OPT_emit_ast))) {
    FinalPhase = phases::Compile;

    // -S only runs up to the backend.
  } else if ((PhaseArg = DAL.getLastArg(options::OPT_S))) {
    FinalPhase = phases::Backend;

    // -c compilation only runs up to the assembler.
  } else if ((PhaseArg = DAL.getLastArg(options::OPT_c))) {
    FinalPhase = phases::Assemble;

    // Otherwise do everything.
  } else
    FinalPhase = phases::Link;

  if (FinalPhaseArg)
    *FinalPhaseArg = PhaseArg;

  return FinalPhase;
}

static Arg *MakeInputArg(DerivedArgList &Args, OptTable &Opts,
                         StringRef Value, bool Claim = true) {
  Arg *A = new Arg(Opts.getOption(options::OPT_INPUT), Value,
                   Args.getBaseArgs().MakeIndex(Value), Value.data());
  Args.AddSynthesizedArg(A);
  if (Claim)
    A->claim();
  return A;
}

DerivedArgList *Driver::TranslateInputArgs(const InputArgList &Args) const {
  DerivedArgList *DAL = new DerivedArgList(Args);

  bool HasNostdlib = Args.hasArg(options::OPT_nostdlib);
  bool HasNodefaultlib = Args.hasArg(options::OPT_nodefaultlibs);
  for (Arg *A : Args) {
    // Unfortunately, we have to parse some forwarding options (-Xassembler,
    // -Xlinker, -Xpreprocessor) because we either integrate their functionality
    // (assembler and preprocessor), or bypass a previous driver ('collect2').

    // Rewrite linker options, to replace --no-demangle with a custom internal
    // option.
    if ((A->getOption().matches(options::OPT_Wl_COMMA) ||
         A->getOption().matches(options::OPT_Xlinker)) &&
        A->containsValue("--no-demangle")) {
      // Add the rewritten no-demangle argument.
      DAL->AddFlagArg(A, Opts->getOption(options::OPT_Z_Xlinker__no_demangle));

      // Add the remaining values as Xlinker arguments.
      for (StringRef Val : A->getValues())
        if (Val != "--no-demangle")
          DAL->AddSeparateArg(A, Opts->getOption(options::OPT_Xlinker), Val);

      continue;
    }

    // Rewrite preprocessor options, to replace -Wp,-MD,FOO which is used by
    // some build systems. We don't try to be complete here because we don't
    // care to encourage this usage model.
    if (A->getOption().matches(options::OPT_Wp_COMMA) &&
        (A->getValue(0) == StringRef("-MD") ||
         A->getValue(0) == StringRef("-MMD"))) {
      // Rewrite to -MD/-MMD along with -MF.
      if (A->getValue(0) == StringRef("-MD"))
        DAL->AddFlagArg(A, Opts->getOption(options::OPT_MD));
      else
        DAL->AddFlagArg(A, Opts->getOption(options::OPT_MMD));
      if (A->getNumValues() == 2)
        DAL->AddSeparateArg(A, Opts->getOption(options::OPT_MF),
                            A->getValue(1));
      continue;
    }

    // Rewrite reserved library names.
    if (A->getOption().matches(options::OPT_l)) {
      StringRef Value = A->getValue();

      // Rewrite unless -nostdlib is present.
      if (!HasNostdlib && !HasNodefaultlib && Value == "stdc++") {
        DAL->AddFlagArg(A, Opts->getOption(options::OPT_Z_reserved_lib_stdcxx));
        continue;
      }

      // Rewrite unconditionally.
      if (Value == "cc_kext") {
        DAL->AddFlagArg(A, Opts->getOption(options::OPT_Z_reserved_lib_cckext));
        continue;
      }
    }

    // Pick up inputs via the -- option.
    if (A->getOption().matches(options::OPT__DASH_DASH)) {
      A->claim();
      for (StringRef Val : A->getValues())
        DAL->append(MakeInputArg(*DAL, *Opts, Val, false));
      continue;
    }

    DAL->append(A);
  }

  // Enforce -static if -miamcu is present.
  if (Args.hasFlag(options::OPT_miamcu, options::OPT_mno_iamcu, false))
    DAL->AddFlagArg(0, Opts->getOption(options::OPT_static));

// Add a default value of -mlinker-version=, if one was given and the user
// didn't specify one.
#if defined(HOST_LINK_VERSION)
  if (!Args.hasArg(options::OPT_mlinker_version_EQ) &&
      strlen(HOST_LINK_VERSION) > 0) {
    DAL->AddJoinedArg(0, Opts->getOption(options::OPT_mlinker_version_EQ),
                      HOST_LINK_VERSION);
    DAL->getLastArg(options::OPT_mlinker_version_EQ)->claim();
  }
#endif

  // Add extra flags -hc should imply.
  if (Args.hasArg(options::OPT_hc_mode)) {
    DAL->AddFlagArg(0, Opts->getOption(options::OPT_famp));
    DAL->AddPositionalArg(0, Opts->getOption(options::OPT_Xclang), "-famp");
    DAL->AddPositionalArg(0, Opts->getOption(options::OPT_Xclang), "-fhsa-ext");

    // We need at least C++11 or C++AMP. If we're not given an explicit C++
    // standard, add one because the default is too old.
    if (!Args.hasArg(options::OPT_std_EQ)) {
      DAL->AddPositionalArg(0, Opts->getOption(options::OPT_std_EQ), "c++amp");
    }
  } else if (Args.hasArg(options::OPT_famp)) {
    DAL->AddPositionalArg(0, Opts->getOption(options::OPT_Xclang), "-famp");
  }

  return DAL;
}

/// Compute target triple from args.
///
/// This routine provides the logic to compute a target triple from various
/// args passed to the driver and the default triple string.
static llvm::Triple computeTargetTriple(const Driver &D,
                                        StringRef TargetTriple,
                                        const ArgList &Args,
                                        StringRef DarwinArchName = "") {
  // FIXME: Already done in Compilation *Driver::BuildCompilation
  if (const Arg *A = Args.getLastArg(options::OPT_target))
    TargetTriple = A->getValue();

  llvm::Triple Target(llvm::Triple::normalize(TargetTriple));

  // Handle Apple-specific options available here.
  if (Target.isOSBinFormatMachO()) {
    // If an explicit Darwin arch name is given, that trumps all.
    if (!DarwinArchName.empty()) {
      tools::darwin::setTripleTypeForMachOArchName(Target, DarwinArchName);
      return Target;
    }

    // Handle the Darwin '-arch' flag.
    if (Arg *A = Args.getLastArg(options::OPT_arch)) {
      StringRef ArchName = A->getValue();
      tools::darwin::setTripleTypeForMachOArchName(Target, ArchName);
    }
  }

  // Handle pseudo-target flags '-mlittle-endian'/'-EL' and
  // '-mbig-endian'/'-EB'.
  if (Arg *A = Args.getLastArg(options::OPT_mlittle_endian,
                               options::OPT_mbig_endian)) {
    if (A->getOption().matches(options::OPT_mlittle_endian)) {
      llvm::Triple LE = Target.getLittleEndianArchVariant();
      if (LE.getArch() != llvm::Triple::UnknownArch)
        Target = std::move(LE);
    } else {
      llvm::Triple BE = Target.getBigEndianArchVariant();
      if (BE.getArch() != llvm::Triple::UnknownArch)
        Target = std::move(BE);
    }
  }

  // Skip further flag support on OSes which don't support '-m32' or '-m64'.
  if (Target.getArch() == llvm::Triple::tce ||
      Target.getOS() == llvm::Triple::Minix)
    return Target;

  // Handle pseudo-target flags '-m64', '-mx32', '-m32' and '-m16'.
  Arg *A = Args.getLastArg(options::OPT_m64, options::OPT_mx32,
                           options::OPT_m32, options::OPT_m16);
  if (A) {
    llvm::Triple::ArchType AT = llvm::Triple::UnknownArch;

    if (A->getOption().matches(options::OPT_m64)) {
      AT = Target.get64BitArchVariant().getArch();
      if (Target.getEnvironment() == llvm::Triple::GNUX32)
        Target.setEnvironment(llvm::Triple::GNU);
    } else if (A->getOption().matches(options::OPT_mx32) &&
               Target.get64BitArchVariant().getArch() == llvm::Triple::x86_64) {
      AT = llvm::Triple::x86_64;
      Target.setEnvironment(llvm::Triple::GNUX32);
    } else if (A->getOption().matches(options::OPT_m32)) {
      AT = Target.get32BitArchVariant().getArch();
      if (Target.getEnvironment() == llvm::Triple::GNUX32)
        Target.setEnvironment(llvm::Triple::GNU);
    } else if (A->getOption().matches(options::OPT_m16) &&
               Target.get32BitArchVariant().getArch() == llvm::Triple::x86) {
      AT = llvm::Triple::x86;
      Target.setEnvironment(llvm::Triple::CODE16);
    }

    if (AT != llvm::Triple::UnknownArch && AT != Target.getArch())
      Target.setArch(AT);
  }

  // Handle -miamcu flag.
  if (Args.hasFlag(options::OPT_miamcu, options::OPT_mno_iamcu, false)) {
    if (Target.get32BitArchVariant().getArch() != llvm::Triple::x86)
      D.Diag(diag::err_drv_unsupported_opt_for_target) << "-miamcu"
                                                       << Target.str();

    if (A && !A->getOption().matches(options::OPT_m32))
      D.Diag(diag::err_drv_argument_not_allowed_with)
          << "-miamcu" << A->getBaseArg().getAsString(Args);

    Target.setArch(llvm::Triple::x86);
    Target.setArchName("i586");
    Target.setEnvironment(llvm::Triple::UnknownEnvironment);
    Target.setEnvironmentName("");
    Target.setOS(llvm::Triple::ELFIAMCU);
    Target.setVendor(llvm::Triple::UnknownVendor);
    Target.setVendorName("intel");
  }

  return Target;
}

// Parse the LTO options and record the type of LTO compilation
// based on which -f(no-)?lto(=.*)? option occurs last.
void Driver::setLTOMode(const llvm::opt::ArgList &Args) {
  LTOMode = LTOK_None;
  if (!Args.hasFlag(options::OPT_flto, options::OPT_flto_EQ,
                    options::OPT_fno_lto, false))
    return;

  StringRef LTOName("full");

  const Arg *A = Args.getLastArg(options::OPT_flto_EQ);
  if (A)
    LTOName = A->getValue();

  LTOMode = llvm::StringSwitch<LTOKind>(LTOName)
                .Case("full", LTOK_Full)
                .Case("thin", LTOK_Thin)
                .Default(LTOK_Unknown);

  if (LTOMode == LTOK_Unknown) {
    assert(A);
    Diag(diag::err_drv_unsupported_option_argument) << A->getOption().getName()
                                                    << A->getValue();
  }
}

/// Compute the desired OpenMP runtime from the flags provided.
Driver::OpenMPRuntimeKind Driver::getOpenMPRuntime(const ArgList &Args) const {
  StringRef RuntimeName(CLANG_DEFAULT_OPENMP_RUNTIME);

  const Arg *A = Args.getLastArg(options::OPT_fopenmp_EQ);
  if (A)
    RuntimeName = A->getValue();

  auto RT = llvm::StringSwitch<OpenMPRuntimeKind>(RuntimeName)
                .Case("libomp", OMPRT_OMP)
                .Case("libgomp", OMPRT_GOMP)
                .Case("libiomp5", OMPRT_IOMP5)
                .Default(OMPRT_Unknown);

  if (RT == OMPRT_Unknown) {
    if (A)
      Diag(diag::err_drv_unsupported_option_argument)
          << A->getOption().getName() << A->getValue();
    else
      // FIXME: We could use a nicer diagnostic here.
      Diag(diag::err_drv_unsupported_opt) << "-fopenmp";
  }

  return RT;
}

void Driver::CreateOffloadingDeviceToolChains(Compilation &C,
                                              InputList &Inputs) {

  //
  // CUDA/HIP
  //
  // We need to generate a CUDA/HIP toolchain if any of the inputs has a CUDA
  // or HIP type. However, mixed CUDA/HIP compilation is not supported.
  bool IsCuda =
      llvm::any_of(Inputs, [](std::pair<types::ID, const llvm::opt::Arg *> &I) {
        return types::isCuda(I.first);
      });
  bool IsHIP =
      llvm::any_of(Inputs,
                   [](std::pair<types::ID, const llvm::opt::Arg *> &I) {
                     return types::isHIP(I.first);
                   }) ||
      C.getInputArgs().hasArg(options::OPT_hip_link);
  if (IsCuda && IsHIP) {
    Diag(clang::diag::err_drv_mix_cuda_hip);
    return;
  }
  if (IsCuda) {
    const ToolChain *HostTC = C.getSingleOffloadToolChain<Action::OFK_Host>();
    const llvm::Triple &HostTriple = HostTC->getTriple();
    StringRef DeviceTripleStr;
    auto OFK = Action::OFK_Cuda;
    DeviceTripleStr =
        HostTriple.isArch64Bit() ? "nvptx64-nvidia-cuda" : "nvptx-nvidia-cuda";
    llvm::Triple CudaTriple(DeviceTripleStr);
    // Use the CUDA and host triples as the key into the ToolChains map,
    // because the device toolchain we create depends on both.
    auto &CudaTC = ToolChains[CudaTriple.str() + "/" + HostTriple.str()];
    if (!CudaTC) {
      CudaTC = llvm::make_unique<toolchains::CudaToolChain>(
          *this, CudaTriple, *HostTC, C.getInputArgs(), OFK);
    }
    C.addOffloadDeviceToolChain(CudaTC.get(), OFK);
  } else if (IsHIP) {
    const ToolChain *HostTC = C.getSingleOffloadToolChain<Action::OFK_Host>();
    const llvm::Triple &HostTriple = HostTC->getTriple();
    StringRef DeviceTripleStr;
    auto OFK = Action::OFK_HIP;
    DeviceTripleStr = "amdgcn-amd-amdhsa";
    llvm::Triple HIPTriple(DeviceTripleStr);
    // Use the HIP and host triples as the key into the ToolChains map,
    // because the device toolchain we create depends on both.
    auto &HIPTC = ToolChains[HIPTriple.str() + "/" + HostTriple.str()];
    if (!HIPTC) {
      HIPTC = llvm::make_unique<toolchains::HIPToolChain>(
          *this, HIPTriple, *HostTC, C.getInputArgs());
    }
    C.addOffloadDeviceToolChain(HIPTC.get(), OFK);
  }

  //
  // OpenMP
  //
  // We need to generate an OpenMP toolchain if the user specified targets with
  // the -fopenmp-targets option.
  if (Arg *OpenMPTargets =
          C.getInputArgs().getLastArg(options::OPT_fopenmp_targets_EQ)) {
    if (OpenMPTargets->getNumValues()) {
      // We expect that -fopenmp-targets is always used in conjunction with the
      // option -fopenmp specifying a valid runtime with offloading support,
      // i.e. libomp or libiomp.
      bool HasValidOpenMPRuntime = C.getInputArgs().hasFlag(
          options::OPT_fopenmp, options::OPT_fopenmp_EQ,
          options::OPT_fno_openmp, false);
      if (HasValidOpenMPRuntime) {
        OpenMPRuntimeKind OpenMPKind = getOpenMPRuntime(C.getInputArgs());
        HasValidOpenMPRuntime =
            OpenMPKind == OMPRT_OMP || OpenMPKind == OMPRT_IOMP5;
      }

      if (HasValidOpenMPRuntime) {
        llvm::StringMap<const char *> FoundNormalizedTriples;
        for (const char *Val : OpenMPTargets->getValues()) {
          llvm::Triple TT(Val);
          std::string NormalizedName = TT.normalize();

          // Make sure we don't have a duplicate triple.
          auto Duplicate = FoundNormalizedTriples.find(NormalizedName);
          if (Duplicate != FoundNormalizedTriples.end()) {
            Diag(clang::diag::warn_drv_omp_offload_target_duplicate)
                << Val << Duplicate->second;
            continue;
          }

          // Store the current triple so that we can check for duplicates in the
          // following iterations.
          FoundNormalizedTriples[NormalizedName] = Val;

          // If the specified target is invalid, emit a diagnostic.
          if (TT.getArch() == llvm::Triple::UnknownArch)
            Diag(clang::diag::err_drv_invalid_omp_target) << Val;
          else {
            const ToolChain *TC;
            // CUDA toolchains have to be selected differently. They pair host
            // and device in their implementation.
            if (TT.isNVPTX()) {
              const ToolChain *HostTC =
                  C.getSingleOffloadToolChain<Action::OFK_Host>();
              assert(HostTC && "Host toolchain should be always defined.");
              auto &CudaTC =
                  ToolChains[TT.str() + "/" + HostTC->getTriple().normalize()];
              if (!CudaTC)
                CudaTC = llvm::make_unique<toolchains::CudaToolChain>(
                    *this, TT, *HostTC, C.getInputArgs(), Action::OFK_OpenMP);
              TC = CudaTC.get();
            } else
              TC = &getToolChain(C.getInputArgs(), TT);
            C.addOffloadDeviceToolChain(TC, Action::OFK_OpenMP);
          }
        }
      } else
        Diag(clang::diag::err_drv_expecting_fopenmp_with_fopenmp_targets);
    } else
      Diag(clang::diag::warn_drv_empty_joined_argument)
          << OpenMPTargets->getAsString(C.getInputArgs());
  }

  //
  // HCC
  //
  // Initialize HCC device TC if we have HCC inputs.
  if (llvm::any_of(Inputs, [](const std::pair<types::ID, const Arg *> &I) {
        return types::isHCC(I.first);
      })) {

    const ToolChain *HostTC = C.getSingleOffloadToolChain<Action::OFK_Host>();
    llvm::Triple HccTriple("amdgcn--amdhsa-hcc");
    auto &HccTC = ToolChains[HccTriple.str()];
    if (!HccTC)
      HccTC = llvm::make_unique<toolchains::HCCToolChain>(*this, HccTriple, *HostTC, C.getInputArgs());
      
    const ToolChain *TC = HccTC.get();

    C.addOffloadDeviceToolChain(TC, Action::OFK_HCC);
  }

  //
  // TODO: Add support for other offloading programming models here.
  //
}

/// Looks the given directories for the specified file.
///
/// \param[out] FilePath File path, if the file was found.
/// \param[in]  Dirs Directories used for the search.
/// \param[in]  FileName Name of the file to search for.
/// \return True if file was found.
///
/// Looks for file specified by FileName sequentially in directories specified
/// by Dirs.
///
static bool searchForFile(SmallVectorImpl<char> &FilePath,
                          ArrayRef<std::string> Dirs,
                          StringRef FileName) {
  SmallString<128> WPath;
  for (const StringRef &Dir : Dirs) {
    if (Dir.empty())
      continue;
    WPath.clear();
    llvm::sys::path::append(WPath, Dir, FileName);
    llvm::sys::path::native(WPath);
    if (llvm::sys::fs::is_regular_file(WPath)) {
      FilePath = std::move(WPath);
      return true;
    }
  }
  return false;
}

bool Driver::readConfigFile(StringRef FileName) {
  // Try reading the given file.
  SmallVector<const char *, 32> NewCfgArgs;
  if (!llvm::cl::readConfigFile(FileName, Saver, NewCfgArgs)) {
    Diag(diag::err_drv_cannot_read_config_file) << FileName;
    return true;
  }

  // Read options from config file.
  llvm::SmallString<128> CfgFileName(FileName);
  llvm::sys::path::native(CfgFileName);
  ConfigFile = CfgFileName.str();
  bool ContainErrors;
  CfgOptions = llvm::make_unique<InputArgList>(
      ParseArgStrings(NewCfgArgs, ContainErrors));
  if (ContainErrors) {
    CfgOptions.reset();
    return true;
  }

  if (CfgOptions->hasArg(options::OPT_config)) {
    CfgOptions.reset();
    Diag(diag::err_drv_nested_config_file);
    return true;
  }

  // Claim all arguments that come from a configuration file so that the driver
  // does not warn on any that is unused.
  for (Arg *A : *CfgOptions)
    A->claim();
  return false;
}

bool Driver::loadConfigFile() {
  std::string CfgFileName;
  bool FileSpecifiedExplicitly = false;

  // Process options that change search path for config files.
  if (CLOptions) {
    if (CLOptions->hasArg(options::OPT_config_system_dir_EQ)) {
      SmallString<128> CfgDir;
      CfgDir.append(
          CLOptions->getLastArgValue(options::OPT_config_system_dir_EQ));
      if (!CfgDir.empty()) {
        if (llvm::sys::fs::make_absolute(CfgDir).value() != 0)
          SystemConfigDir.clear();
        else
          SystemConfigDir = std::string(CfgDir.begin(), CfgDir.end());
      }
    }
    if (CLOptions->hasArg(options::OPT_config_user_dir_EQ)) {
      SmallString<128> CfgDir;
      CfgDir.append(
          CLOptions->getLastArgValue(options::OPT_config_user_dir_EQ));
      if (!CfgDir.empty()) {
        if (llvm::sys::fs::make_absolute(CfgDir).value() != 0)
          UserConfigDir.clear();
        else
          UserConfigDir = std::string(CfgDir.begin(), CfgDir.end());
      }
    }
  }

  // First try to find config file specified in command line.
  if (CLOptions) {
    std::vector<std::string> ConfigFiles =
        CLOptions->getAllArgValues(options::OPT_config);
    if (ConfigFiles.size() > 1) {
      Diag(diag::err_drv_duplicate_config);
      return true;
    }

    if (!ConfigFiles.empty()) {
      CfgFileName = ConfigFiles.front();
      assert(!CfgFileName.empty());

      // If argument contains directory separator, treat it as a path to
      // configuration file.
      if (llvm::sys::path::has_parent_path(CfgFileName)) {
        SmallString<128> CfgFilePath;
        if (llvm::sys::path::is_relative(CfgFileName))
          llvm::sys::fs::current_path(CfgFilePath);
        llvm::sys::path::append(CfgFilePath, CfgFileName);
        if (!llvm::sys::fs::is_regular_file(CfgFilePath)) {
          Diag(diag::err_drv_config_file_not_exist) << CfgFilePath;
          return true;
        }
        return readConfigFile(CfgFilePath);
      }

      FileSpecifiedExplicitly = true;
    }
  }

  // If config file is not specified explicitly, try to deduce configuration
  // from executable name. For instance, an executable 'armv7l-clang' will
  // search for config file 'armv7l-clang.cfg'.
  if (CfgFileName.empty() && !ClangNameParts.TargetPrefix.empty())
    CfgFileName = ClangNameParts.TargetPrefix + '-' + ClangNameParts.ModeSuffix;

  if (CfgFileName.empty())
    return false;

  // Determine architecture part of the file name, if it is present.
  StringRef CfgFileArch = CfgFileName;
  size_t ArchPrefixLen = CfgFileArch.find('-');
  if (ArchPrefixLen == StringRef::npos)
    ArchPrefixLen = CfgFileArch.size();
  llvm::Triple CfgTriple;
  CfgFileArch = CfgFileArch.take_front(ArchPrefixLen);
  CfgTriple = llvm::Triple(llvm::Triple::normalize(CfgFileArch));
  if (CfgTriple.getArch() == llvm::Triple::ArchType::UnknownArch)
    ArchPrefixLen = 0;

  if (!StringRef(CfgFileName).endswith(".cfg"))
    CfgFileName += ".cfg";

  // If config file starts with architecture name and command line options
  // redefine architecture (with options like -m32 -LE etc), try finding new
  // config file with that architecture.
  SmallString<128> FixedConfigFile;
  size_t FixedArchPrefixLen = 0;
  if (ArchPrefixLen) {
    // Get architecture name from config file name like 'i386.cfg' or
    // 'armv7l-clang.cfg'.
    // Check if command line options changes effective triple.
    llvm::Triple EffectiveTriple = computeTargetTriple(*this,
                                             CfgTriple.getTriple(), *CLOptions);
    if (CfgTriple.getArch() != EffectiveTriple.getArch()) {
      FixedConfigFile = EffectiveTriple.getArchName();
      FixedArchPrefixLen = FixedConfigFile.size();
      // Append the rest of original file name so that file name transforms
      // like: i386-clang.cfg -> x86_64-clang.cfg.
      if (ArchPrefixLen < CfgFileName.size())
        FixedConfigFile += CfgFileName.substr(ArchPrefixLen);
    }
  }

  // Prepare list of directories where config file is searched for.
  SmallVector<std::string, 3> CfgFileSearchDirs;
  CfgFileSearchDirs.push_back(UserConfigDir);
  CfgFileSearchDirs.push_back(SystemConfigDir);
  CfgFileSearchDirs.push_back(Dir);

  // Try to find config file. First try file with corrected architecture.
  llvm::SmallString<128> CfgFilePath;
  if (!FixedConfigFile.empty()) {
    if (searchForFile(CfgFilePath, CfgFileSearchDirs, FixedConfigFile))
      return readConfigFile(CfgFilePath);
    // If 'x86_64-clang.cfg' was not found, try 'x86_64.cfg'.
    FixedConfigFile.resize(FixedArchPrefixLen);
    FixedConfigFile.append(".cfg");
    if (searchForFile(CfgFilePath, CfgFileSearchDirs, FixedConfigFile))
      return readConfigFile(CfgFilePath);
  }

  // Then try original file name.
  if (searchForFile(CfgFilePath, CfgFileSearchDirs, CfgFileName))
    return readConfigFile(CfgFilePath);

  // Finally try removing driver mode part: 'x86_64-clang.cfg' -> 'x86_64.cfg'.
  if (!ClangNameParts.ModeSuffix.empty() &&
      !ClangNameParts.TargetPrefix.empty()) {
    CfgFileName.assign(ClangNameParts.TargetPrefix);
    CfgFileName.append(".cfg");
    if (searchForFile(CfgFilePath, CfgFileSearchDirs, CfgFileName))
      return readConfigFile(CfgFilePath);
  }

  // Report error but only if config file was specified explicitly, by option
  // --config. If it was deduced from executable name, it is not an error.
  if (FileSpecifiedExplicitly) {
    Diag(diag::err_drv_config_file_not_found) << CfgFileName;
    for (const std::string &SearchDir : CfgFileSearchDirs)
      if (!SearchDir.empty())
        Diag(diag::note_drv_config_file_searched_in) << SearchDir;
    return true;
  }

  return false;
}

Compilation *Driver::BuildCompilation(ArrayRef<const char *> ArgList) {
  llvm::PrettyStackTraceString CrashInfo("Compilation construction");

  // FIXME: Handle environment options which affect driver behavior, somewhere
  // (client?). GCC_EXEC_PREFIX, LPATH, CC_PRINT_OPTIONS.

  if (Optional<std::string> CompilerPathValue =
          llvm::sys::Process::GetEnv("COMPILER_PATH")) {
    StringRef CompilerPath = *CompilerPathValue;
    while (!CompilerPath.empty()) {
      std::pair<StringRef, StringRef> Split =
          CompilerPath.split(llvm::sys::EnvPathSeparator);
      PrefixDirs.push_back(Split.first);
      CompilerPath = Split.second;
    }
  }

  // We look for the driver mode option early, because the mode can affect
  // how other options are parsed.
  ParseDriverMode(ClangExecutable, ArgList.slice(1));

  // FIXME: What are we going to do with -V and -b?

  // Arguments specified in command line.
  bool ContainsError;
  CLOptions = llvm::make_unique<InputArgList>(
      ParseArgStrings(ArgList.slice(1), ContainsError));

  // Try parsing configuration file.
  if (!ContainsError)
    ContainsError = loadConfigFile();
  bool HasConfigFile = !ContainsError && (CfgOptions.get() != nullptr);

  // All arguments, from both config file and command line.
  InputArgList Args = std::move(HasConfigFile ? std::move(*CfgOptions)
                                              : std::move(*CLOptions));
  if (HasConfigFile)
    for (auto *Opt : *CLOptions) {
      if (Opt->getOption().matches(options::OPT_config))
        continue;
      unsigned Index = Args.MakeIndex(Opt->getSpelling());
      const Arg *BaseArg = &Opt->getBaseArg();
      if (BaseArg == Opt)
        BaseArg = nullptr;
      Arg *Copy = new llvm::opt::Arg(Opt->getOption(), Opt->getSpelling(),
                                     Index, BaseArg);
      Copy->getValues() = Opt->getValues();
      if (Opt->isClaimed())
        Copy->claim();
      Args.append(Copy);
    }

  // FIXME: This stuff needs to go into the Compilation, not the driver.
  bool CCCPrintPhases;

  // Silence driver warnings if requested
  Diags.setIgnoreAllWarnings(Args.hasArg(options::OPT_w));

  // -no-canonical-prefixes is used very early in main.
  Args.ClaimAllArgs(options::OPT_no_canonical_prefixes);

  // Ignore -pipe.
  Args.ClaimAllArgs(options::OPT_pipe);

  // Extract -ccc args.
  //
  // FIXME: We need to figure out where this behavior should live. Most of it
  // should be outside in the client; the parts that aren't should have proper
  // options, either by introducing new ones or by overloading gcc ones like -V
  // or -b.
  CCCPrintPhases = Args.hasArg(options::OPT_ccc_print_phases);
  CCCPrintBindings = Args.hasArg(options::OPT_ccc_print_bindings);
  if (const Arg *A = Args.getLastArg(options::OPT_ccc_gcc_name))
    CCCGenericGCCName = A->getValue();
  CCCUsePCH =
      Args.hasFlag(options::OPT_ccc_pch_is_pch, options::OPT_ccc_pch_is_pth);
  GenReproducer = Args.hasFlag(options::OPT_gen_reproducer,
                               options::OPT_fno_crash_diagnostics,
                               !!::getenv("FORCE_CLANG_DIAGNOSTICS_CRASH"));
  // FIXME: TargetTriple is used by the target-prefixed calls to as/ld
  // and getToolChain is const.
  if (IsCLMode()) {
    // clang-cl targets MSVC-style Win32.
    llvm::Triple T(TargetTriple);
    T.setOS(llvm::Triple::Win32);
    T.setVendor(llvm::Triple::PC);
    T.setEnvironment(llvm::Triple::MSVC);
    T.setObjectFormat(llvm::Triple::COFF);
    TargetTriple = T.str();
  }
  if (const Arg *A = Args.getLastArg(options::OPT_target))
    TargetTriple = A->getValue();
  if (const Arg *A = Args.getLastArg(options::OPT_ccc_install_dir))
    Dir = InstalledDir = A->getValue();
  for (const Arg *A : Args.filtered(options::OPT_B)) {
    A->claim();
    PrefixDirs.push_back(A->getValue(0));
  }
  if (const Arg *A = Args.getLastArg(options::OPT__sysroot_EQ))
    SysRoot = A->getValue();
  if (const Arg *A = Args.getLastArg(options::OPT__dyld_prefix_EQ))
    DyldPrefix = A->getValue();

  if (const Arg *A = Args.getLastArg(options::OPT_resource_dir))
    ResourceDir = A->getValue();

  if (const Arg *A = Args.getLastArg(options::OPT_save_temps_EQ)) {
    SaveTemps = llvm::StringSwitch<SaveTempsMode>(A->getValue())
                    .Case("cwd", SaveTempsCwd)
                    .Case("obj", SaveTempsObj)
                    .Default(SaveTempsCwd);
  }

  setLTOMode(Args);

  // Process -fembed-bitcode= flags.
  if (Arg *A = Args.getLastArg(options::OPT_fembed_bitcode_EQ)) {
    StringRef Name = A->getValue();
    unsigned Model = llvm::StringSwitch<unsigned>(Name)
        .Case("off", EmbedNone)
        .Case("all", EmbedBitcode)
        .Case("bitcode", EmbedBitcode)
        .Case("marker", EmbedMarker)
        .Default(~0U);
    if (Model == ~0U) {
      Diags.Report(diag::err_drv_invalid_value) << A->getAsString(Args)
                                                << Name;
    } else
      BitcodeEmbed = static_cast<BitcodeEmbedMode>(Model);
  }

  std::unique_ptr<llvm::opt::InputArgList> UArgs =
      llvm::make_unique<InputArgList>(std::move(Args));

  // Perform the default argument translations.
  DerivedArgList *TranslatedArgs = TranslateInputArgs(*UArgs);

  // Owned by the host.
  const ToolChain &TC = getToolChain(
      *UArgs, computeTargetTriple(*this, TargetTriple, *UArgs));

  // The compilation takes ownership of Args.
  Compilation *C = new Compilation(*this, TC, UArgs.release(), TranslatedArgs,
                                   ContainsError);

  if (!HandleImmediateArgs(*C))
    return C;

  // Construct the list of inputs.
  InputList Inputs;
  BuildInputs(C->getDefaultToolChain(), *TranslatedArgs, Inputs);

  // Populate the tool chains for the offloading devices, if any.
  CreateOffloadingDeviceToolChains(*C, Inputs);

  // Construct the list of abstract actions to perform for this compilation. On
  // MachO targets this uses the driver-driver and universal actions.
  if (TC.getTriple().isOSBinFormatMachO())
    BuildUniversalActions(*C, C->getDefaultToolChain(), Inputs);
  else
    BuildActions(*C, C->getArgs(), Inputs, C->getActions());

  if (CCCPrintPhases) {
    PrintActions(*C);
    return C;
  }

  BuildJobs(*C);

  return C;
}

static void printArgList(raw_ostream &OS, const llvm::opt::ArgList &Args) {
  llvm::opt::ArgStringList ASL;
  for (const auto *A : Args)
    A->render(Args, ASL);

  for (auto I = ASL.begin(), E = ASL.end(); I != E; ++I) {
    if (I != ASL.begin())
      OS << ' ';
    Command::printArg(OS, *I, true);
  }
  OS << '\n';
}

bool Driver::getCrashDiagnosticFile(StringRef ReproCrashFilename,
                                    SmallString<128> &CrashDiagDir) {
  using namespace llvm::sys;
  assert(llvm::Triple(llvm::sys::getProcessTriple()).isOSDarwin() &&
         "Only knows about .crash files on Darwin");

  // The .crash file can be found on at ~/Library/Logs/DiagnosticReports/
  // (or /Library/Logs/DiagnosticReports for root) and has the filename pattern
  // clang-<VERSION>_<YYYY-MM-DD-HHMMSS>_<hostname>.crash.
  path::home_directory(CrashDiagDir);
  if (CrashDiagDir.startswith("/var/root"))
    CrashDiagDir = "/";
  path::append(CrashDiagDir, "Library/Logs/DiagnosticReports");
  int PID =
#if LLVM_ON_UNIX
      getpid();
#else
      0;
#endif
  std::error_code EC;
  fs::file_status FileStatus;
  TimePoint<> LastAccessTime;
  SmallString<128> CrashFilePath;
  // Lookup the .crash files and get the one generated by a subprocess spawned
  // by this driver invocation.
  for (fs::directory_iterator File(CrashDiagDir, EC), FileEnd;
       File != FileEnd && !EC; File.increment(EC)) {
    StringRef FileName = path::filename(File->path());
    if (!FileName.startswith(Name))
      continue;
    if (fs::status(File->path(), FileStatus))
      continue;
    llvm::ErrorOr<std::unique_ptr<llvm::MemoryBuffer>> CrashFile =
        llvm::MemoryBuffer::getFile(File->path());
    if (!CrashFile)
      continue;
    // The first line should start with "Process:", otherwise this isn't a real
    // .crash file.
    StringRef Data = CrashFile.get()->getBuffer();
    if (!Data.startswith("Process:"))
      continue;
    // Parse parent process pid line, e.g: "Parent Process: clang-4.0 [79141]"
    size_t ParentProcPos = Data.find("Parent Process:");
    if (ParentProcPos == StringRef::npos)
      continue;
    size_t LineEnd = Data.find_first_of("\n", ParentProcPos);
    if (LineEnd == StringRef::npos)
      continue;
    StringRef ParentProcess = Data.slice(ParentProcPos+15, LineEnd).trim();
    int OpenBracket = -1, CloseBracket = -1;
    for (size_t i = 0, e = ParentProcess.size(); i < e; ++i) {
      if (ParentProcess[i] == '[')
        OpenBracket = i;
      if (ParentProcess[i] == ']')
        CloseBracket = i;
    }
    // Extract the parent process PID from the .crash file and check whether
    // it matches this driver invocation pid.
    int CrashPID;
    if (OpenBracket < 0 || CloseBracket < 0 ||
        ParentProcess.slice(OpenBracket + 1, CloseBracket)
            .getAsInteger(10, CrashPID) || CrashPID != PID) {
      continue;
    }

    // Found a .crash file matching the driver pid. To avoid getting an older
    // and misleading crash file, continue looking for the most recent.
    // FIXME: the driver can dispatch multiple cc1 invocations, leading to
    // multiple crashes poiting to the same parent process. Since the driver
    // does not collect pid information for the dispatched invocation there's
    // currently no way to distinguish among them.
    const auto FileAccessTime = FileStatus.getLastModificationTime();
    if (FileAccessTime > LastAccessTime) {
      CrashFilePath.assign(File->path());
      LastAccessTime = FileAccessTime;
    }
  }

  // If found, copy it over to the location of other reproducer files.
  if (!CrashFilePath.empty()) {
    EC = fs::copy_file(CrashFilePath, ReproCrashFilename);
    if (EC)
      return false;
    return true;
  }

  return false;
}

// When clang crashes, produce diagnostic information including the fully
// preprocessed source file(s).  Request that the developer attach the
// diagnostic information to a bug report.
void Driver::generateCompilationDiagnostics(
    Compilation &C, const Command &FailingCommand,
    StringRef AdditionalInformation, CompilationDiagnosticReport *Report) {
  if (C.getArgs().hasArg(options::OPT_fno_crash_diagnostics))
    return;

  // Don't try to generate diagnostics for link or dsymutil jobs.
  if (FailingCommand.getCreator().isLinkJob() ||
      FailingCommand.getCreator().isDsymutilJob())
    return;

  // Print the version of the compiler.
  PrintVersion(C, llvm::errs());

  Diag(clang::diag::note_drv_command_failed_diag_msg)
      << "PLEASE submit a bug report to " BUG_REPORT_URL " and include the "
         "crash backtrace, preprocessed source, and associated run script.";

  // Suppress driver output and emit preprocessor output to temp file.
  Mode = CPPMode;
  CCGenDiagnostics = true;

  // Save the original job command(s).
  Command Cmd = FailingCommand;

  // Keep track of whether we produce any errors while trying to produce
  // preprocessed sources.
  DiagnosticErrorTrap Trap(Diags);

  // Suppress tool output.
  C.initCompilationForDiagnostics();

  // Construct the list of inputs.
  InputList Inputs;
  BuildInputs(C.getDefaultToolChain(), C.getArgs(), Inputs);

  for (InputList::iterator it = Inputs.begin(), ie = Inputs.end(); it != ie;) {
    bool IgnoreInput = false;

    // Ignore input from stdin or any inputs that cannot be preprocessed.
    // Check type first as not all linker inputs have a value.
    if (types::getPreprocessedType(it->first) == types::TY_INVALID) {
      IgnoreInput = true;
    } else if (!strcmp(it->second->getValue(), "-")) {
      Diag(clang::diag::note_drv_command_failed_diag_msg)
          << "Error generating preprocessed source(s) - "
             "ignoring input from stdin.";
      IgnoreInput = true;
    }

    if (IgnoreInput) {
      it = Inputs.erase(it);
      ie = Inputs.end();
    } else {
      ++it;
    }
  }

  if (Inputs.empty()) {
    Diag(clang::diag::note_drv_command_failed_diag_msg)
        << "Error generating preprocessed source(s) - "
           "no preprocessable inputs.";
    return;
  }

  // Don't attempt to generate preprocessed files if multiple -arch options are
  // used, unless they're all duplicates.
  llvm::StringSet<> ArchNames;
  for (const Arg *A : C.getArgs()) {
    if (A->getOption().matches(options::OPT_arch)) {
      StringRef ArchName = A->getValue();
      ArchNames.insert(ArchName);
    }
  }
  if (ArchNames.size() > 1) {
    Diag(clang::diag::note_drv_command_failed_diag_msg)
        << "Error generating preprocessed source(s) - cannot generate "
           "preprocessed source with multiple -arch options.";
    return;
  }

  // Construct the list of abstract actions to perform for this compilation. On
  // Darwin OSes this uses the driver-driver and builds universal actions.
  const ToolChain &TC = C.getDefaultToolChain();
  if (TC.getTriple().isOSBinFormatMachO())
    BuildUniversalActions(C, TC, Inputs);
  else
    BuildActions(C, C.getArgs(), Inputs, C.getActions());

  BuildJobs(C);

  // If there were errors building the compilation, quit now.
  if (Trap.hasErrorOccurred()) {
    Diag(clang::diag::note_drv_command_failed_diag_msg)
        << "Error generating preprocessed source(s).";
    return;
  }

  // Generate preprocessed output.
  SmallVector<std::pair<int, const Command *>, 4> FailingCommands;
  C.ExecuteJobs(C.getJobs(), FailingCommands);

  // If any of the preprocessing commands failed, clean up and exit.
  if (!FailingCommands.empty()) {
    Diag(clang::diag::note_drv_command_failed_diag_msg)
        << "Error generating preprocessed source(s).";
    return;
  }

  const ArgStringList &TempFiles = C.getTempFiles();
  if (TempFiles.empty()) {
    Diag(clang::diag::note_drv_command_failed_diag_msg)
        << "Error generating preprocessed source(s).";
    return;
  }

  Diag(clang::diag::note_drv_command_failed_diag_msg)
      << "\n********************\n\n"
         "PLEASE ATTACH THE FOLLOWING FILES TO THE BUG REPORT:\n"
         "Preprocessed source(s) and associated run script(s) are located at:";

  SmallString<128> VFS;
  SmallString<128> ReproCrashFilename;
  for (const char *TempFile : TempFiles) {
    Diag(clang::diag::note_drv_command_failed_diag_msg) << TempFile;
    if (Report)
      Report->TemporaryFiles.push_back(TempFile);
    if (ReproCrashFilename.empty()) {
      ReproCrashFilename = TempFile;
      llvm::sys::path::replace_extension(ReproCrashFilename, ".crash");
    }
    if (StringRef(TempFile).endswith(".cache")) {
      // In some cases (modules) we'll dump extra data to help with reproducing
      // the crash into a directory next to the output.
      VFS = llvm::sys::path::filename(TempFile);
      llvm::sys::path::append(VFS, "vfs", "vfs.yaml");
    }
  }

  // Assume associated files are based off of the first temporary file.
  CrashReportInfo CrashInfo(TempFiles[0], VFS);

  llvm::SmallString<128> Script(CrashInfo.Filename);
  llvm::sys::path::replace_extension(Script, "sh");
  std::error_code EC;
  llvm::raw_fd_ostream ScriptOS(Script, EC, llvm::sys::fs::CD_CreateNew);
  if (EC) {
    Diag(clang::diag::note_drv_command_failed_diag_msg)
        << "Error generating run script: " << Script << " " << EC.message();
  } else {
    ScriptOS << "# Crash reproducer for " << getClangFullVersion() << "\n"
             << "# Driver args: ";
    printArgList(ScriptOS, C.getInputArgs());
    ScriptOS << "# Original command: ";
    Cmd.Print(ScriptOS, "\n", /*Quote=*/true);
    Cmd.Print(ScriptOS, "\n", /*Quote=*/true, &CrashInfo);
    if (!AdditionalInformation.empty())
      ScriptOS << "\n# Additional information: " << AdditionalInformation
               << "\n";
    if (Report)
      Report->TemporaryFiles.push_back(Script.str());
    Diag(clang::diag::note_drv_command_failed_diag_msg) << Script;
  }

  // On darwin, provide information about the .crash diagnostic report.
  if (llvm::Triple(llvm::sys::getProcessTriple()).isOSDarwin()) {
    SmallString<128> CrashDiagDir;
    if (getCrashDiagnosticFile(ReproCrashFilename, CrashDiagDir)) {
      Diag(clang::diag::note_drv_command_failed_diag_msg)
          << ReproCrashFilename.str();
    } else { // Suggest a directory for the user to look for .crash files.
      llvm::sys::path::append(CrashDiagDir, Name);
      CrashDiagDir += "_<YYYY-MM-DD-HHMMSS>_<hostname>.crash";
      Diag(clang::diag::note_drv_command_failed_diag_msg)
          << "Crash backtrace is located in";
      Diag(clang::diag::note_drv_command_failed_diag_msg)
          << CrashDiagDir.str();
      Diag(clang::diag::note_drv_command_failed_diag_msg)
          << "(choose the .crash file that corresponds to your crash)";
    }
  }

  for (const auto &A : C.getArgs().filtered(options::OPT_frewrite_map_file,
                                            options::OPT_frewrite_map_file_EQ))
    Diag(clang::diag::note_drv_command_failed_diag_msg) << A->getValue();

  Diag(clang::diag::note_drv_command_failed_diag_msg)
      << "\n\n********************";
}

void Driver::setUpResponseFiles(Compilation &C, Command &Cmd) {
  // Since commandLineFitsWithinSystemLimits() may underestimate system's capacity
  // if the tool does not support response files, there is a chance/ that things
  // will just work without a response file, so we silently just skip it.
  if (Cmd.getCreator().getResponseFilesSupport() == Tool::RF_None ||
      llvm::sys::commandLineFitsWithinSystemLimits(Cmd.getExecutable(), Cmd.getArguments()))
    return;

  std::string TmpName = GetTemporaryPath("response", "txt");
  Cmd.setResponseFile(C.addTempFile(C.getArgs().MakeArgString(TmpName)));
}

int Driver::ExecuteCompilation(
    Compilation &C,
    SmallVectorImpl<std::pair<int, const Command *>> &FailingCommands) {
  // Just print if -### was present.
  if (C.getArgs().hasArg(options::OPT__HASH_HASH_HASH)) {
    C.getJobs().Print(llvm::errs(), "\n", true);
    return 0;
  }

  // If there were errors building the compilation, quit now.
  if (Diags.hasErrorOccurred())
    return 1;

  // Set up response file names for each command, if necessary
  for (auto &Job : C.getJobs())
    setUpResponseFiles(C, Job);

  C.ExecuteJobs(C.getJobs(), FailingCommands);

  // If the command succeeded, we are done.
  if (FailingCommands.empty())
    return 0;

  // Otherwise, remove result files and print extra information about abnormal
  // failures.
  for (const auto &CmdPair : FailingCommands) {
    int Res = CmdPair.first;
    const Command *FailingCommand = CmdPair.second;

    // Remove result files if we're not saving temps.
    if (!isSaveTempsEnabled()) {
      const JobAction *JA = cast<JobAction>(&FailingCommand->getSource());
      C.CleanupFileMap(C.getResultFiles(), JA, true);

      // Failure result files are valid unless we crashed.
      if (Res < 0)
        C.CleanupFileMap(C.getFailureResultFiles(), JA, true);
    }

    // Print extra information about abnormal failures, if possible.
    //
    // This is ad-hoc, but we don't want to be excessively noisy. If the result
    // status was 1, assume the command failed normally. In particular, if it
    // was the compiler then assume it gave a reasonable error code. Failures
    // in other tools are less common, and they generally have worse
    // diagnostics, so always print the diagnostic there.
    const Tool &FailingTool = FailingCommand->getCreator();

    if (!FailingCommand->getCreator().hasGoodDiagnostics() || Res != 1) {
      // FIXME: See FIXME above regarding result code interpretation.
      if (Res < 0)
        Diag(clang::diag::err_drv_command_signalled)
            << FailingTool.getShortName();
      else
        Diag(clang::diag::err_drv_command_failed) << FailingTool.getShortName()
                                                  << Res;
    }
  }
  return 0;
}

void Driver::PrintHelp(bool ShowHidden) const {
  unsigned IncludedFlagsBitmask;
  unsigned ExcludedFlagsBitmask;
  std::tie(IncludedFlagsBitmask, ExcludedFlagsBitmask) =
      getIncludeExcludeOptionFlagMasks();

  ExcludedFlagsBitmask |= options::NoDriverOption;
  if (!ShowHidden)
    ExcludedFlagsBitmask |= HelpHidden;

  getOpts().PrintHelp(llvm::outs(), Name.c_str(), DriverTitle.c_str(),
                      IncludedFlagsBitmask, ExcludedFlagsBitmask,
                      /*ShowAllAliases=*/false);
}

void Driver::PrintVersion(const Compilation &C, raw_ostream &OS) const {
  // FIXME: The following handlers should use a callback mechanism, we don't
  // know what the client would like to do.
  OS << getClangFullVersion() << '\n';
  const ToolChain &TC = C.getDefaultToolChain();
  OS << "Target: " << TC.getTripleString() << '\n';

  // Print the threading model.
  if (Arg *A = C.getArgs().getLastArg(options::OPT_mthread_model)) {
    // Don't print if the ToolChain would have barfed on it already
    if (TC.isThreadModelSupported(A->getValue()))
      OS << "Thread model: " << A->getValue();
  } else
    OS << "Thread model: " << TC.getThreadModel();
  OS << '\n';

  // Print out the install directory.
  OS << "InstalledDir: " << InstalledDir << '\n';

  // If configuration file was used, print its path.
  if (!ConfigFile.empty())
    OS << "Configuration file: " << ConfigFile << '\n';
}

/// PrintDiagnosticCategories - Implement the --print-diagnostic-categories
/// option.
static void PrintDiagnosticCategories(raw_ostream &OS) {
  // Skip the empty category.
  for (unsigned i = 1, max = DiagnosticIDs::getNumberOfCategories(); i != max;
       ++i)
    OS << i << ',' << DiagnosticIDs::getCategoryNameFromID(i) << '\n';
}

void Driver::HandleAutocompletions(StringRef PassedFlags) const {
  if (PassedFlags == "")
    return;
  // Print out all options that start with a given argument. This is used for
  // shell autocompletion.
  std::vector<std::string> SuggestedCompletions;
  std::vector<std::string> Flags;

  unsigned short DisableFlags =
      options::NoDriverOption | options::Unsupported | options::Ignored;

  // Parse PassedFlags by "," as all the command-line flags are passed to this
  // function separated by ","
  StringRef TargetFlags = PassedFlags;
  while (TargetFlags != "") {
    StringRef CurFlag;
    std::tie(CurFlag, TargetFlags) = TargetFlags.split(",");
    Flags.push_back(std::string(CurFlag));
  }

  // We want to show cc1-only options only when clang is invoked with -cc1 or
  // -Xclang.
  if (std::find(Flags.begin(), Flags.end(), "-Xclang") != Flags.end() ||
      std::find(Flags.begin(), Flags.end(), "-cc1") != Flags.end())
    DisableFlags &= ~options::NoDriverOption;

  StringRef Cur;
  Cur = Flags.at(Flags.size() - 1);
  StringRef Prev;
  if (Flags.size() >= 2) {
    Prev = Flags.at(Flags.size() - 2);
    SuggestedCompletions = Opts->suggestValueCompletions(Prev, Cur);
  }

  if (SuggestedCompletions.empty())
    SuggestedCompletions = Opts->suggestValueCompletions(Cur, "");

  if (SuggestedCompletions.empty()) {
    // If the flag is in the form of "--autocomplete=-foo",
    // we were requested to print out all option names that start with "-foo".
    // For example, "--autocomplete=-fsyn" is expanded to "-fsyntax-only".
    SuggestedCompletions = Opts->findByPrefix(Cur, DisableFlags);

    // We have to query the -W flags manually as they're not in the OptTable.
    // TODO: Find a good way to add them to OptTable instead and them remove
    // this code.
    for (StringRef S : DiagnosticIDs::getDiagnosticFlags())
      if (S.startswith(Cur))
        SuggestedCompletions.push_back(S);
  }

  // Sort the autocomplete candidates so that shells print them out in a
  // deterministic order. We could sort in any way, but we chose
  // case-insensitive sorting for consistency with the -help option
  // which prints out options in the case-insensitive alphabetical order.
  llvm::sort(SuggestedCompletions.begin(), SuggestedCompletions.end(),
             [](StringRef A, StringRef B) {
               if (int X = A.compare_lower(B))
                 return X < 0;
               return A.compare(B) > 0;
            });

  llvm::outs() << llvm::join(SuggestedCompletions, "\n") << '\n';
}

bool Driver::HandleImmediateArgs(const Compilation &C) {
  // The order these options are handled in gcc is all over the place, but we
  // don't expect inconsistencies w.r.t. that to matter in practice.

  if (C.getArgs().hasArg(options::OPT_dumpmachine)) {
    llvm::outs() << C.getDefaultToolChain().getTripleString() << '\n';
    return false;
  }

  if (C.getArgs().hasArg(options::OPT_dumpversion)) {
    // Since -dumpversion is only implemented for pedantic GCC compatibility, we
    // return an answer which matches our definition of __VERSION__.
    //
    // If we want to return a more correct answer some day, then we should
    // introduce a non-pedantically GCC compatible mode to Clang in which we
    // provide sensible definitions for -dumpversion, __VERSION__, etc.
    llvm::outs() << "4.2.1\n";
    return false;
  }

  if (C.getArgs().hasArg(options::OPT__print_diagnostic_categories)) {
    PrintDiagnosticCategories(llvm::outs());
    return false;
  }

  if (C.getArgs().hasArg(options::OPT_help) ||
      C.getArgs().hasArg(options::OPT__help_hidden)) {
    PrintHelp(C.getArgs().hasArg(options::OPT__help_hidden));
    return false;
  }

  if (C.getArgs().hasArg(options::OPT__version)) {
    // Follow gcc behavior and use stdout for --version and stderr for -v.
    PrintVersion(C, llvm::outs());
    return false;
  }

  if (C.getArgs().hasArg(options::OPT_v) ||
      C.getArgs().hasArg(options::OPT__HASH_HASH_HASH)) {
    PrintVersion(C, llvm::errs());
    SuppressMissingInputWarning = true;
  }

  if (C.getArgs().hasArg(options::OPT_v)) {
    if (!SystemConfigDir.empty())
      llvm::errs() << "System configuration file directory: "
                   << SystemConfigDir << "\n";
    if (!UserConfigDir.empty())
      llvm::errs() << "User configuration file directory: "
                   << UserConfigDir << "\n";
  }

  const ToolChain &TC = C.getDefaultToolChain();

  if (C.getArgs().hasArg(options::OPT_v))
    TC.printVerboseInfo(llvm::errs());

  if (C.getArgs().hasArg(options::OPT_print_resource_dir)) {
    llvm::outs() << ResourceDir << '\n';
    return false;
  }

  if (C.getArgs().hasArg(options::OPT_print_search_dirs)) {
    llvm::outs() << "programs: =";
    bool separator = false;
    for (const std::string &Path : TC.getProgramPaths()) {
      if (separator)
        llvm::outs() << ':';
      llvm::outs() << Path;
      separator = true;
    }
    llvm::outs() << "\n";
    llvm::outs() << "libraries: =" << ResourceDir;

    StringRef sysroot = C.getSysRoot();

    for (const std::string &Path : TC.getFilePaths()) {
      // Always print a separator. ResourceDir was the first item shown.
      llvm::outs() << ':';
      // Interpretation of leading '=' is needed only for NetBSD.
      if (Path[0] == '=')
        llvm::outs() << sysroot << Path.substr(1);
      else
        llvm::outs() << Path;
    }
    llvm::outs() << "\n";
    return false;
  }

  // FIXME: The following handlers should use a callback mechanism, we don't
  // know what the client would like to do.
  if (Arg *A = C.getArgs().getLastArg(options::OPT_print_file_name_EQ)) {
    llvm::outs() << GetFilePath(A->getValue(), TC) << "\n";
    return false;
  }

  if (Arg *A = C.getArgs().getLastArg(options::OPT_print_prog_name_EQ)) {
    StringRef ProgName = A->getValue();

    // Null program name cannot have a path.
    if (! ProgName.empty())
      llvm::outs() << GetProgramPath(ProgName, TC);

    llvm::outs() << "\n";
    return false;
  }

  if (Arg *A = C.getArgs().getLastArg(options::OPT_autocomplete)) {
    StringRef PassedFlags = A->getValue();
    HandleAutocompletions(PassedFlags);
    return false;
  }

  if (C.getArgs().hasArg(options::OPT_print_libgcc_file_name)) {
    ToolChain::RuntimeLibType RLT = TC.GetRuntimeLibType(C.getArgs());
    const llvm::Triple Triple(TC.ComputeEffectiveClangTriple(C.getArgs()));
    RegisterEffectiveTriple TripleRAII(TC, Triple);
    switch (RLT) {
    case ToolChain::RLT_CompilerRT:
      llvm::outs() << TC.getCompilerRT(C.getArgs(), "builtins") << "\n";
      break;
    case ToolChain::RLT_Libgcc:
      llvm::outs() << GetFilePath("libgcc.a", TC) << "\n";
      break;
    }
    return false;
  }

  if (C.getArgs().hasArg(options::OPT_print_multi_lib)) {
    for (const Multilib &Multilib : TC.getMultilibs())
      llvm::outs() << Multilib << "\n";
    return false;
  }

  if (C.getArgs().hasArg(options::OPT_print_multi_directory)) {
    for (const Multilib &Multilib : TC.getMultilibs()) {
      if (Multilib.gccSuffix().empty())
        llvm::outs() << ".\n";
      else {
        StringRef Suffix(Multilib.gccSuffix());
        assert(Suffix.front() == '/');
        llvm::outs() << Suffix.substr(1) << "\n";
      }
    }
    return false;
  }
  return true;
}

// Display an action graph human-readably.  Action A is the "sink" node
// and latest-occuring action. Traversal is in pre-order, visiting the
// inputs to each action before printing the action itself.
static unsigned PrintActions1(const Compilation &C, Action *A,
                              std::map<Action *, unsigned> &Ids) {
  if (Ids.count(A)) // A was already visited.
    return Ids[A];

  std::string str;
  llvm::raw_string_ostream os(str);

  os << Action::getClassName(A->getKind()) << ", ";
  if (InputAction *IA = dyn_cast<InputAction>(A)) {
    os << "\"" << IA->getInputArg().getValue() << "\"";
  } else if (BindArchAction *BIA = dyn_cast<BindArchAction>(A)) {
    os << '"' << BIA->getArchName() << '"' << ", {"
       << PrintActions1(C, *BIA->input_begin(), Ids) << "}";
  } else if (OffloadAction *OA = dyn_cast<OffloadAction>(A)) {
    bool IsFirst = true;
    OA->doOnEachDependence(
        [&](Action *A, const ToolChain *TC, const char *BoundArch) {
          // E.g. for two CUDA device dependences whose bound arch is sm_20 and
          // sm_35 this will generate:
          // "cuda-device" (nvptx64-nvidia-cuda:sm_20) {#ID}, "cuda-device"
          // (nvptx64-nvidia-cuda:sm_35) {#ID}
          if (!IsFirst)
            os << ", ";
          os << '"';
          if (TC)
            os << A->getOffloadingKindPrefix();
          else
            os << "host";
          os << " (";
          os << TC->getTriple().normalize();

          if (BoundArch)
            os << ":" << BoundArch;
          os << ")";
          os << '"';
          os << " {" << PrintActions1(C, A, Ids) << "}";
          IsFirst = false;
        });
  } else {
    const ActionList *AL = &A->getInputs();

    if (AL->size()) {
      const char *Prefix = "{";
      for (Action *PreRequisite : *AL) {
        os << Prefix << PrintActions1(C, PreRequisite, Ids);
        Prefix = ", ";
      }
      os << "}";
    } else
      os << "{}";
  }

  // Append offload info for all options other than the offloading action
  // itself (e.g. (cuda-device, sm_20) or (cuda-host)).
  std::string offload_str;
  llvm::raw_string_ostream offload_os(offload_str);
  if (!isa<OffloadAction>(A)) {
    auto S = A->getOffloadingKindPrefix();
    if (!S.empty()) {
      offload_os << ", (" << S;
      if (A->getOffloadingArch())
        offload_os << ", " << A->getOffloadingArch();
      offload_os << ")";
    }
  }

  unsigned Id = Ids.size();
  Ids[A] = Id;
  llvm::errs() << Id << ": " << os.str() << ", "
               << types::getTypeName(A->getType()) << offload_os.str() << "\n";

  return Id;
}

// Print the action graphs in a compilation C.
// For example "clang -c file1.c file2.c" is composed of two subgraphs.
void Driver::PrintActions(const Compilation &C) const {
  std::map<Action *, unsigned> Ids;
  for (Action *A : C.getActions())
    PrintActions1(C, A, Ids);
}

/// Check whether the given input tree contains any compilation or
/// assembly actions.
static bool ContainsCompileOrAssembleAction(const Action *A) {
  if (isa<CompileJobAction>(A) || isa<BackendJobAction>(A) ||
      isa<AssembleJobAction>(A))
    return true;

  for (const Action *Input : A->inputs())
    if (ContainsCompileOrAssembleAction(Input))
      return true;

  return false;
}

void Driver::BuildUniversalActions(Compilation &C, const ToolChain &TC,
                                   const InputList &BAInputs) const {
  DerivedArgList &Args = C.getArgs();
  ActionList &Actions = C.getActions();
  llvm::PrettyStackTraceString CrashInfo("Building universal build actions");
  // Collect the list of architectures. Duplicates are allowed, but should only
  // be handled once (in the order seen).
  llvm::StringSet<> ArchNames;
  SmallVector<const char *, 4> Archs;
  for (Arg *A : Args) {
    if (A->getOption().matches(options::OPT_arch)) {
      // Validate the option here; we don't save the type here because its
      // particular spelling may participate in other driver choices.
      llvm::Triple::ArchType Arch =
          tools::darwin::getArchTypeForMachOArchName(A->getValue());
      if (Arch == llvm::Triple::UnknownArch) {
        Diag(clang::diag::err_drv_invalid_arch_name) << A->getAsString(Args);
        continue;
      }

      A->claim();
      if (ArchNames.insert(A->getValue()).second)
        Archs.push_back(A->getValue());
    }
  }

  // When there is no explicit arch for this platform, make sure we still bind
  // the architecture (to the default) so that -Xarch_ is handled correctly.
  if (!Archs.size())
    Archs.push_back(Args.MakeArgString(TC.getDefaultUniversalArchName()));

  ActionList SingleActions;
  BuildActions(C, Args, BAInputs, SingleActions);

  // Add in arch bindings for every top level action, as well as lipo and
  // dsymutil steps if needed.
  for (Action* Act : SingleActions) {
    // Make sure we can lipo this kind of output. If not (and it is an actual
    // output) then we disallow, since we can't create an output file with the
    // right name without overwriting it. We could remove this oddity by just
    // changing the output names to include the arch, which would also fix
    // -save-temps. Compatibility wins for now.

    if (Archs.size() > 1 && !types::canLipoType(Act->getType()))
      Diag(clang::diag::err_drv_invalid_output_with_multiple_archs)
          << types::getTypeName(Act->getType());

    ActionList Inputs;
    for (unsigned i = 0, e = Archs.size(); i != e; ++i)
      Inputs.push_back(C.MakeAction<BindArchAction>(Act, Archs[i]));

    // Lipo if necessary, we do it this way because we need to set the arch flag
    // so that -Xarch_ gets overwritten.
    if (Inputs.size() == 1 || Act->getType() == types::TY_Nothing)
      Actions.append(Inputs.begin(), Inputs.end());
    else
      Actions.push_back(C.MakeAction<LipoJobAction>(Inputs, Act->getType()));

    // Handle debug info queries.
    Arg *A = Args.getLastArg(options::OPT_g_Group);
    if (A && !A->getOption().matches(options::OPT_g0) &&
        !A->getOption().matches(options::OPT_gstabs) &&
        ContainsCompileOrAssembleAction(Actions.back())) {

      // Add a 'dsymutil' step if necessary, when debug info is enabled and we
      // have a compile input. We need to run 'dsymutil' ourselves in such cases
      // because the debug info will refer to a temporary object file which
      // will be removed at the end of the compilation process.
      if (Act->getType() == types::TY_Image) {
        ActionList Inputs;
        Inputs.push_back(Actions.back());
        Actions.pop_back();
        Actions.push_back(
            C.MakeAction<DsymutilJobAction>(Inputs, types::TY_dSYM));
      }

      // Verify the debug info output.
      if (Args.hasArg(options::OPT_verify_debug_info)) {
        Action* LastAction = Actions.back();
        Actions.pop_back();
        Actions.push_back(C.MakeAction<VerifyDebugInfoJobAction>(
            LastAction, types::TY_Nothing));
      }
    }
  }
}

/// Check that the file referenced by Value exists. If it doesn't,
/// issue a diagnostic and return false.
static bool DiagnoseInputExistence(const Driver &D, const DerivedArgList &Args,
                                   StringRef Value, types::ID Ty) {
  if (!D.getCheckInputsExist())
    return true;

  // stdin always exists.
  if (Value == "-")
    return true;

  SmallString<64> Path(Value);
  if (Arg *WorkDir = Args.getLastArg(options::OPT_working_directory)) {
    if (!llvm::sys::path::is_absolute(Path)) {
      SmallString<64> Directory(WorkDir->getValue());
      llvm::sys::path::append(Directory, Value);
      Path.assign(Directory);
    }
  }

  if (llvm::sys::fs::exists(Twine(Path)))
    return true;

  if (D.IsCLMode()) {
    if (!llvm::sys::path::is_absolute(Twine(Path)) &&
        llvm::sys::Process::FindInEnvPath("LIB", Value))
      return true;

    if (Args.hasArg(options::OPT__SLASH_link) && Ty == types::TY_Object) {
      // Arguments to the /link flag might cause the linker to search for object
      // and library files in paths we don't know about. Don't error in such
      // cases.
      return true;
    }
  }

  D.Diag(clang::diag::err_drv_no_such_file) << Path;
  return false;
}

// Construct a the list of inputs and their types.
void Driver::BuildInputs(const ToolChain &TC, DerivedArgList &Args,
                         InputList &Inputs) const {
  // Track the current user specified (-x) input. We also explicitly track the
  // argument used to set the type; we only want to claim the type when we
  // actually use it, so we warn about unused -x arguments.
  types::ID InputType = types::TY_Nothing;
  Arg *InputTypeArg = nullptr;

  // The last /TC or /TP option sets the input type to C or C++ globally.
  if (Arg *TCTP = Args.getLastArgNoClaim(options::OPT__SLASH_TC,
                                         options::OPT__SLASH_TP)) {
    InputTypeArg = TCTP;
    InputType = TCTP->getOption().matches(options::OPT__SLASH_TC)
                    ? types::TY_C
                    : types::TY_CXX;

    Arg *Previous = nullptr;
    bool ShowNote = false;
    for (Arg *A : Args.filtered(options::OPT__SLASH_TC, options::OPT__SLASH_TP)) {
      if (Previous) {
        Diag(clang::diag::warn_drv_overriding_flag_option)
          << Previous->getSpelling() << A->getSpelling();
        ShowNote = true;
      }
      Previous = A;
    }
    if (ShowNote)
      Diag(clang::diag::note_drv_t_option_is_global);

    // No driver mode exposes -x and /TC or /TP; we don't support mixing them.
    assert(!Args.hasArg(options::OPT_x) && "-x and /TC or /TP is not allowed");
  }

  for (Arg *A : Args) {
    if (A->getOption().getKind() == Option::InputClass) {
      const char *Value = A->getValue();
      types::ID Ty = types::TY_INVALID;

      // Infer the input type if necessary.
      if (InputType == types::TY_Nothing) {
        // If there was an explicit arg for this, claim it.
        if (InputTypeArg)
          InputTypeArg->claim();

        // stdin must be handled specially.
        if (memcmp(Value, "-", 2) == 0) {
          // If running with -E, treat as a C input (this changes the builtin
          // macros, for example). This may be overridden by -ObjC below.
          //
          // Otherwise emit an error but still use a valid type to avoid
          // spurious errors (e.g., no inputs).
          if (!Args.hasArgNoClaim(options::OPT_E) && !CCCIsCPP())
            Diag(IsCLMode() ? clang::diag::err_drv_unknown_stdin_type_clang_cl
                            : clang::diag::err_drv_unknown_stdin_type);
          Ty = types::TY_C;
        } else {
          // Otherwise lookup by extension.
          // Fallback is C if invoked as C preprocessor or Object otherwise.
          // We use a host hook here because Darwin at least has its own
          // idea of what .s is.
          if (const char *Ext = strrchr(Value, '.'))
            Ty = TC.LookupTypeForExtension(Ext + 1);

          if (Ty == types::TY_INVALID) {
            if (CCCIsCPP())
              Ty = types::TY_C;
            else
              Ty = types::TY_Object;
          }

          // If the driver is invoked as C++ compiler (like clang++ or c++) it
          // should autodetect some input files as C++ for g++ compatibility.
          if (CCCIsCXX()) {
            types::ID OldTy = Ty;
            Ty = types::lookupCXXTypeForCType(Ty);

            if (Ty != OldTy)
              Diag(clang::diag::warn_drv_treating_input_as_cxx)
                  << getTypeName(OldTy) << getTypeName(Ty);
          }
        }

        // -ObjC and -ObjC++ override the default language, but only for "source
        // files". We just treat everything that isn't a linker input as a
        // source file.
        //
        // FIXME: Clean this up if we move the phase sequence into the type.
        if (Ty != types::TY_Object) {
          if (Args.hasArg(options::OPT_ObjC))
            Ty = types::TY_ObjC;
          else if (Args.hasArg(options::OPT_ObjCXX))
            Ty = types::TY_ObjCXX;
        }
      } else {
        assert(InputTypeArg && "InputType set w/o InputTypeArg");
        if (!InputTypeArg->getOption().matches(options::OPT_x)) {
          // If emulating cl.exe, make sure that /TC and /TP don't affect input
          // object files.
          const char *Ext = strrchr(Value, '.');
          if (Ext && TC.LookupTypeForExtension(Ext + 1) == types::TY_Object)
            Ty = types::TY_Object;
        }
        if (Ty == types::TY_INVALID) {
          Ty = InputType;
          InputTypeArg->claim();
        }
      }

      if (DiagnoseInputExistence(*this, Args, Value, Ty)) {
        // C++ AMP-specific
        // For C++ source files, duplicate the input so we launch the compiler twice
        // 1 for GPU compilation (TY_CXX_AMP), 1 for CPU compilation (TY_CXX)
        if (Ty == types::TY_CXX && (Args.hasArg(options::OPT_famp) ||
          Args.getLastArgValue(options::OPT_std_EQ).equals("c++amp"))) {
          Arg *FinalPhaseArg;
          phases::ID FinalPhase = getFinalPhase(Args, &FinalPhaseArg);
          switch (FinalPhase) {
            // -E
            case phases::Preprocess:
            // -c
            case phases::Assemble:
            // build executable
            case phases::Link:
              if (Args.hasArg(options::OPT_cxxamp_cpu_mode))
                  Inputs.push_back(std::make_pair(types::TY_CXX_AMP_CPU, A));
              if(Args.hasArg(options::OPT_hc_mode)) {
                Inputs.push_back(std::make_pair(types::TY_HC_HOST, A));
                Inputs.push_back(std::make_pair(types::TY_HC_KERNEL, A));
              } else {
                Inputs.push_back(std::make_pair(Ty, A));
                Inputs.push_back(std::make_pair(types::TY_CXX_AMP, A));
              }
            break;
            // -S
            case phases::Backend:
              if (Args.hasArg(options::OPT_cxxamp_kernel_mode)) {
                Inputs.push_back(std::make_pair(types::TY_CXX_AMP, A));
              } else if (Args.hasArg(options::OPT_cxxamp_cpu_mode)) {
                  Inputs.push_back(std::make_pair(types::TY_CXX_AMP_CPU, A));
              } else {
                Inputs.push_back(std::make_pair(Ty, A));
              }
            break;
            default:
              Inputs.push_back(std::make_pair(Ty, A));
            break;
          }
        } else {
          // Standard compilation flow
          Inputs.push_back(std::make_pair(Ty, A));
        }
      }
    } else if (A->getOption().matches(options::OPT__SLASH_Tc)) {
      StringRef Value = A->getValue();
      if (DiagnoseInputExistence(*this, Args, Value, types::TY_C)) {
        Arg *InputArg = MakeInputArg(Args, *Opts, A->getValue());
        Inputs.push_back(std::make_pair(types::TY_C, InputArg));
      }
      A->claim();
    } else if (A->getOption().matches(options::OPT__SLASH_Tp)) {
      StringRef Value = A->getValue();
      if (DiagnoseInputExistence(*this, Args, Value, types::TY_CXX)) {
        Arg *InputArg = MakeInputArg(Args, *Opts, A->getValue());
        Inputs.push_back(std::make_pair(types::TY_CXX, InputArg));
      }
      A->claim();
    } else if (A->getOption().hasFlag(options::LinkerInput)) {
      // Just treat as object type, we could make a special type for this if
      // necessary.
      Inputs.push_back(std::make_pair(types::TY_Object, A));

    } else if (A->getOption().matches(options::OPT_x)) {
      InputTypeArg = A;
      InputType = types::lookupTypeForTypeSpecifier(A->getValue());
      A->claim();

      // Follow gcc behavior and treat as linker input for invalid -x
      // options. Its not clear why we shouldn't just revert to unknown; but
      // this isn't very important, we might as well be bug compatible.
      if (!InputType) {
        Diag(clang::diag::err_drv_unknown_language) << A->getValue();
        InputType = types::TY_Object;
      }
    } else if (A->getOption().getID() == options::OPT__SLASH_U) {
      assert(A->getNumValues() == 1 && "The /U option has one value.");
      StringRef Val = A->getValue(0);
      if (Val.find_first_of("/\\") != StringRef::npos) {
        // Warn about e.g. "/Users/me/myfile.c".
        Diag(diag::warn_slash_u_filename) << Val;
        Diag(diag::note_use_dashdash);
      }
    }
  }
  if (CCCIsCPP() && Inputs.empty()) {
    // If called as standalone preprocessor, stdin is processed
    // if no other input is present.
    Arg *A = MakeInputArg(Args, *Opts, "-");
    Inputs.push_back(std::make_pair(types::TY_C, A));
  }
}

namespace {
/// Provides a convenient interface for different programming models to generate
/// the required device actions.
class OffloadingActionBuilder final {
  /// Flag used to trace errors in the builder.
  bool IsValid = false;

  /// The compilation that is using this builder.
  Compilation &C;

  /// Map between an input argument and the offload kinds used to process it.
  std::map<const Arg *, unsigned> InputArgToOffloadKindMap;

  /// Builder interface. It doesn't build anything or keep any state.
  class DeviceActionBuilder {
  public:
    typedef llvm::SmallVector<phases::ID, phases::MaxNumberOfPhases> PhasesTy;

    enum ActionBuilderReturnCode {
      // The builder acted successfully on the current action.
      ABRT_Success,
      // The builder didn't have to act on the current action.
      ABRT_Inactive,
      // The builder was successful and requested the host action to not be
      // generated.
      ABRT_Ignore_Host,
    };

  protected:
    /// Compilation associated with this builder.
    Compilation &C;

    /// Tool chains associated with this builder. The same programming
    /// model may have associated one or more tool chains.
    SmallVector<const ToolChain *, 2> ToolChains;

    /// The derived arguments associated with this builder.
    DerivedArgList &Args;

    /// The inputs associated with this builder.
    const Driver::InputList &Inputs;

    /// The associated offload kind.
    Action::OffloadKind AssociatedOffloadKind = Action::OFK_None;

  public:
    DeviceActionBuilder(Compilation &C, DerivedArgList &Args,
                        const Driver::InputList &Inputs,
                        Action::OffloadKind AssociatedOffloadKind)
        : C(C), Args(Args), Inputs(Inputs),
          AssociatedOffloadKind(AssociatedOffloadKind) {}
    virtual ~DeviceActionBuilder() {}

    /// Fill up the array \a DA with all the device dependences that should be
    /// added to the provided host action \a HostAction. By default it is
    /// inactive.
    virtual ActionBuilderReturnCode
    getDeviceDependences(OffloadAction::DeviceDependences &DA,
                         phases::ID CurPhase, phases::ID FinalPhase,
                         PhasesTy &Phases) {
      return ABRT_Inactive;
    }

    /// Update the state to include the provided host action \a HostAction as a
    /// dependency of the current device action. By default it is inactive.
    virtual ActionBuilderReturnCode addDeviceDepences(Action *HostAction) {
      return ABRT_Inactive;
    }

    /// Append top level actions generated by the builder. Return true if errors
    /// were found.
    virtual void appendTopLevelActions(ActionList &AL) {}

    /// Append linker actions generated by the builder. Return true if errors
    /// were found.
    virtual void appendLinkDependences(OffloadAction::DeviceDependences &DA) {}

    /// Initialize the builder. Return true if any initialization errors are
    /// found.
    virtual bool initialize() { return false; }

    /// Return true if the builder can use bundling/unbundling.
    virtual bool canUseBundlerUnbundler() const { return false; }

    /// Return true if this builder is valid. We have a valid builder if we have
    /// associated device tool chains.
    bool isValid() { return !ToolChains.empty(); }

    /// Return the associated offload kind.
    Action::OffloadKind getAssociatedOffloadKind() {
      return AssociatedOffloadKind;
    }
  };

  /// Base class for CUDA/HIP action builder. It injects device code in
  /// the host backend action.
  class CudaActionBuilderBase : public DeviceActionBuilder {
  protected:
    /// Flags to signal if the user requested host-only or device-only
    /// compilation.
    bool CompileHostOnly = false;
    bool CompileDeviceOnly = false;

    /// List of GPU architectures to use in this compilation.
    SmallVector<CudaArch, 4> GpuArchList;

    /// The CUDA actions for the current input.
    ActionList CudaDeviceActions;

    /// The CUDA fat binary if it was generated for the current input.
    Action *CudaFatBinary = nullptr;

    /// Flag that is set to true if this builder acted on the current input.
    bool IsActive = false;
  public:
    CudaActionBuilderBase(Compilation &C, DerivedArgList &Args,
                          const Driver::InputList &Inputs,
                          Action::OffloadKind OFKind)
        : DeviceActionBuilder(C, Args, Inputs, OFKind) {}

    ActionBuilderReturnCode addDeviceDepences(Action *HostAction) override {
      // While generating code for CUDA, we only depend on the host input action
      // to trigger the creation of all the CUDA device actions.

      // If we are dealing with an input action, replicate it for each GPU
      // architecture. If we are in host-only mode we return 'success' so that
      // the host uses the CUDA offload kind.
      if (auto *IA = dyn_cast<InputAction>(HostAction)) {
        assert(!GpuArchList.empty() &&
               "We should have at least one GPU architecture.");

        // If the host input is not CUDA or HIP, we don't need to bother about
        // this input.
        if (IA->getType() != types::TY_CUDA &&
            IA->getType() != types::TY_HIP) {
          // The builder will ignore this input.
          IsActive = false;
          return ABRT_Inactive;
        }

        // Set the flag to true, so that the builder acts on the current input.
        IsActive = true;

        if (CompileHostOnly)
          return ABRT_Success;

        // Replicate inputs for each GPU architecture.
        auto Ty = IA->getType() == types::TY_HIP ? types::TY_HIP_DEVICE
                                                 : types::TY_CUDA_DEVICE;
        for (unsigned I = 0, E = GpuArchList.size(); I != E; ++I) {
          CudaDeviceActions.push_back(
              C.MakeAction<InputAction>(IA->getInputArg(), Ty));
        }

        return ABRT_Success;
      }

      // If this is an unbundling action use it as is for each CUDA toolchain.
      if (auto *UA = dyn_cast<OffloadUnbundlingJobAction>(HostAction)) {
        CudaDeviceActions.clear();
        for (auto Arch : GpuArchList) {
          CudaDeviceActions.push_back(UA);
          UA->registerDependentActionInfo(ToolChains[0], CudaArchToString(Arch),
                                          AssociatedOffloadKind);
        }
        return ABRT_Success;
      }

      return IsActive ? ABRT_Success : ABRT_Inactive;
    }

    void appendTopLevelActions(ActionList &AL) override {
      // Utility to append actions to the top level list.
      auto AddTopLevel = [&](Action *A, CudaArch BoundArch) {
        OffloadAction::DeviceDependences Dep;
        Dep.add(*A, *ToolChains.front(), CudaArchToString(BoundArch),
                AssociatedOffloadKind);
        AL.push_back(C.MakeAction<OffloadAction>(Dep, A->getType()));
      };

      // If we have a fat binary, add it to the list.
      if (CudaFatBinary) {
        AddTopLevel(CudaFatBinary, CudaArch::UNKNOWN);
        CudaDeviceActions.clear();
        CudaFatBinary = nullptr;
        return;
      }

      if (CudaDeviceActions.empty())
        return;

      // If we have CUDA actions at this point, that's because we have a have
      // partial compilation, so we should have an action for each GPU
      // architecture.
      assert(CudaDeviceActions.size() == GpuArchList.size() &&
             "Expecting one action per GPU architecture.");
      assert(ToolChains.size() == 1 &&
             "Expecting to have a sing CUDA toolchain.");
      for (unsigned I = 0, E = GpuArchList.size(); I != E; ++I)
        AddTopLevel(CudaDeviceActions[I], GpuArchList[I]);

      CudaDeviceActions.clear();
    }

    bool initialize() override {
      assert(AssociatedOffloadKind == Action::OFK_Cuda ||
             AssociatedOffloadKind == Action::OFK_HIP);

      // We don't need to support CUDA.
      if (AssociatedOffloadKind == Action::OFK_Cuda &&
          !C.hasOffloadToolChain<Action::OFK_Cuda>())
        return false;

      // We don't need to support HIP.
      if (AssociatedOffloadKind == Action::OFK_HIP &&
          !C.hasOffloadToolChain<Action::OFK_HIP>())
        return false;

      const ToolChain *HostTC = C.getSingleOffloadToolChain<Action::OFK_Host>();
      assert(HostTC && "No toolchain for host compilation.");
      if (HostTC->getTriple().isNVPTX() ||
          HostTC->getTriple().getArch() == llvm::Triple::amdgcn) {
        // We do not support targeting NVPTX/AMDGCN for host compilation. Throw
        // an error and abort pipeline construction early so we don't trip
        // asserts that assume device-side compilation.
        C.getDriver().Diag(diag::err_drv_cuda_host_arch)
            << HostTC->getTriple().getArchName();
        return true;
      }

      ToolChains.push_back(
          AssociatedOffloadKind == Action::OFK_Cuda
              ? C.getSingleOffloadToolChain<Action::OFK_Cuda>()
              : C.getSingleOffloadToolChain<Action::OFK_HIP>());

      Arg *PartialCompilationArg = Args.getLastArg(
          options::OPT_cuda_host_only, options::OPT_cuda_device_only,
          options::OPT_cuda_compile_host_device);
      CompileHostOnly = PartialCompilationArg &&
                        PartialCompilationArg->getOption().matches(
                            options::OPT_cuda_host_only);
      CompileDeviceOnly = PartialCompilationArg &&
                          PartialCompilationArg->getOption().matches(
                              options::OPT_cuda_device_only);

      // Collect all cuda_gpu_arch parameters, removing duplicates.
      std::set<CudaArch> GpuArchs;
      bool Error = false;
      for (Arg *A : Args) {
        if (!(A->getOption().matches(options::OPT_cuda_gpu_arch_EQ) ||
              A->getOption().matches(options::OPT_no_cuda_gpu_arch_EQ)))
          continue;
        A->claim();

        const StringRef ArchStr = A->getValue();
        if (A->getOption().matches(options::OPT_no_cuda_gpu_arch_EQ) &&
            ArchStr == "all") {
          GpuArchs.clear();
          continue;
        }
        CudaArch Arch = StringToCudaArch(ArchStr);
        if (Arch == CudaArch::UNKNOWN) {
          C.getDriver().Diag(clang::diag::err_drv_cuda_bad_gpu_arch) << ArchStr;
          Error = true;
        } else if (A->getOption().matches(options::OPT_cuda_gpu_arch_EQ))
          GpuArchs.insert(Arch);
        else if (A->getOption().matches(options::OPT_no_cuda_gpu_arch_EQ))
          GpuArchs.erase(Arch);
        else
          llvm_unreachable("Unexpected option.");
      }

      // Collect list of GPUs remaining in the set.
      for (CudaArch Arch : GpuArchs)
        GpuArchList.push_back(Arch);

      // Default to sm_20 which is the lowest common denominator for
      // supported GPUs.  sm_20 code should work correctly, if
      // suboptimally, on all newer GPUs.
      if (GpuArchList.empty())
        GpuArchList.push_back(CudaArch::SM_20);

      return Error;
    }
  };

  /// \brief CUDA action builder. It injects device code in the host backend
  /// action.
  class CudaActionBuilder final : public CudaActionBuilderBase {
  public:
    CudaActionBuilder(Compilation &C, DerivedArgList &Args,
                      const Driver::InputList &Inputs)
        : CudaActionBuilderBase(C, Args, Inputs, Action::OFK_Cuda) {}

    ActionBuilderReturnCode
    getDeviceDependences(OffloadAction::DeviceDependences &DA,
                         phases::ID CurPhase, phases::ID FinalPhase,
                         PhasesTy &Phases) override {
      if (!IsActive)
        return ABRT_Inactive;

      // If we don't have more CUDA actions, we don't have any dependences to
      // create for the host.
      if (CudaDeviceActions.empty())
        return ABRT_Success;

      assert(CudaDeviceActions.size() == GpuArchList.size() &&
             "Expecting one action per GPU architecture.");
      assert(!CompileHostOnly &&
             "Not expecting CUDA actions in host-only compilation.");

      // If we are generating code for the device or we are in a backend phase,
      // we attempt to generate the fat binary. We compile each arch to ptx and
      // assemble to cubin, then feed the cubin *and* the ptx into a device
      // "link" action, which uses fatbinary to combine these cubins into one
      // fatbin.  The fatbin is then an input to the host action if not in
      // device-only mode.
      if (CompileDeviceOnly || CurPhase == phases::Backend) {
        ActionList DeviceActions;
        for (unsigned I = 0, E = GpuArchList.size(); I != E; ++I) {
          // Produce the device action from the current phase up to the assemble
          // phase.
          for (auto Ph : Phases) {
            // Skip the phases that were already dealt with.
            if (Ph < CurPhase)
              continue;
            // We have to be consistent with the host final phase.
            if (Ph > FinalPhase)
              break;

            CudaDeviceActions[I] = C.getDriver().ConstructPhaseAction(
                C, Args, Ph, CudaDeviceActions[I], Action::OFK_Cuda);

            if (Ph == phases::Assemble)
              break;
          }

          // If we didn't reach the assemble phase, we can't generate the fat
          // binary. We don't need to generate the fat binary if we are not in
          // device-only mode.
          if (!isa<AssembleJobAction>(CudaDeviceActions[I]) ||
              CompileDeviceOnly)
            continue;

          Action *AssembleAction = CudaDeviceActions[I];
          assert(AssembleAction->getType() == types::TY_Object);
          assert(AssembleAction->getInputs().size() == 1);

          Action *BackendAction = AssembleAction->getInputs()[0];
          assert(BackendAction->getType() == types::TY_PP_Asm);

          for (auto &A : {AssembleAction, BackendAction}) {
            OffloadAction::DeviceDependences DDep;
            DDep.add(*A, *ToolChains.front(), CudaArchToString(GpuArchList[I]),
                     Action::OFK_Cuda);
            DeviceActions.push_back(
                C.MakeAction<OffloadAction>(DDep, A->getType()));
          }
        }

        // We generate the fat binary if we have device input actions.
        if (!DeviceActions.empty()) {
          CudaFatBinary =
              C.MakeAction<LinkJobAction>(DeviceActions, types::TY_CUDA_FATBIN);

          if (!CompileDeviceOnly) {
            DA.add(*CudaFatBinary, *ToolChains.front(), /*BoundArch=*/nullptr,
                   Action::OFK_Cuda);
            // Clear the fat binary, it is already a dependence to an host
            // action.
            CudaFatBinary = nullptr;
          }

          // Remove the CUDA actions as they are already connected to an host
          // action or fat binary.
          CudaDeviceActions.clear();
        }

        // We avoid creating host action in device-only mode.
        return CompileDeviceOnly ? ABRT_Ignore_Host : ABRT_Success;
      } else if (CurPhase > phases::Backend) {
        // If we are past the backend phase and still have a device action, we
        // don't have to do anything as this action is already a device
        // top-level action.
        return ABRT_Success;
      }

      assert(CurPhase < phases::Backend && "Generating single CUDA "
                                           "instructions should only occur "
                                           "before the backend phase!");

      // By default, we produce an action for each device arch.
      for (Action *&A : CudaDeviceActions)
        A = C.getDriver().ConstructPhaseAction(C, Args, CurPhase, A);

      return ABRT_Success;
    }
  };
  /// \brief HIP action builder. It injects device code in the host backend
  /// action.
  class HIPActionBuilder final : public CudaActionBuilderBase {
    /// The linker inputs obtained for each device arch.
    SmallVector<ActionList, 8> DeviceLinkerInputs;

  public:
    HIPActionBuilder(Compilation &C, DerivedArgList &Args,
                     const Driver::InputList &Inputs)
        : CudaActionBuilderBase(C, Args, Inputs, Action::OFK_HIP) {}

    bool canUseBundlerUnbundler() const override { return true; }

    ActionBuilderReturnCode
    getDeviceDependences(OffloadAction::DeviceDependences &DA,
                         phases::ID CurPhase, phases::ID FinalPhase,
                         PhasesTy &Phases) override {
      // amdgcn does not support linking of object files, therefore we skip
      // backend and assemble phases to output LLVM IR.
      if (CudaDeviceActions.empty() || CurPhase == phases::Backend ||
          CurPhase == phases::Assemble)
        return ABRT_Success;

      assert((CurPhase == phases::Link ||
              CudaDeviceActions.size() == GpuArchList.size()) &&
             "Expecting one action per GPU architecture.");
      assert(!CompileHostOnly &&
             "Not expecting CUDA actions in host-only compilation.");

      // Save CudaDeviceActions to DeviceLinkerInputs for each GPU subarch.
      // This happens to each device action originated from each input file.
      // Later on, device actions in DeviceLinkerInputs are used to create
      // device link actions in appendLinkDependences and the created device
      // link actions are passed to the offload action as device dependence.
      if (CurPhase == phases::Link) {
        DeviceLinkerInputs.resize(CudaDeviceActions.size());
        auto LI = DeviceLinkerInputs.begin();
        for (auto *A : CudaDeviceActions) {
          LI->push_back(A);
          ++LI;
        }

        // We will pass the device action as a host dependence, so we don't
        // need to do anything else with them.
        CudaDeviceActions.clear();
        return ABRT_Success;
      }

      // By default, we produce an action for each device arch.
      for (Action *&A : CudaDeviceActions)
        A = C.getDriver().ConstructPhaseAction(C, Args, CurPhase, A,
                                               AssociatedOffloadKind);

      return ABRT_Success;
    }

    void appendLinkDependences(OffloadAction::DeviceDependences &DA) override {
      // Append a new link action for each device.
      unsigned I = 0;
      for (auto &LI : DeviceLinkerInputs) {
        auto *DeviceLinkAction =
            C.MakeAction<LinkJobAction>(LI, types::TY_Image);
        DA.add(*DeviceLinkAction, *ToolChains[0],
               CudaArchToString(GpuArchList[I]), AssociatedOffloadKind);
        ++I;
      }
    }
  };

  /// OpenMP action builder. The host bitcode is passed to the device frontend
  /// and all the device linked images are passed to the host link phase.
  class OpenMPActionBuilder final : public DeviceActionBuilder {
    /// The OpenMP actions for the current input.
    ActionList OpenMPDeviceActions;

    /// The linker inputs obtained for each toolchain.
    SmallVector<ActionList, 8> DeviceLinkerInputs;

  public:
    OpenMPActionBuilder(Compilation &C, DerivedArgList &Args,
                        const Driver::InputList &Inputs)
        : DeviceActionBuilder(C, Args, Inputs, Action::OFK_OpenMP) {}

    ActionBuilderReturnCode
    getDeviceDependences(OffloadAction::DeviceDependences &DA,
                         phases::ID CurPhase, phases::ID FinalPhase,
                         PhasesTy &Phases) override {

      // We should always have an action for each input.
      assert(OpenMPDeviceActions.size() == ToolChains.size() &&
             "Number of OpenMP actions and toolchains do not match.");

      // The host only depends on device action in the linking phase, when all
      // the device images have to be embedded in the host image.
      if (CurPhase == phases::Link) {
        assert(ToolChains.size() == DeviceLinkerInputs.size() &&
               "Toolchains and linker inputs sizes do not match.");
        auto LI = DeviceLinkerInputs.begin();
        for (auto *A : OpenMPDeviceActions) {
          LI->push_back(A);
          ++LI;
        }

        // We passed the device action as a host dependence, so we don't need to
        // do anything else with them.
        OpenMPDeviceActions.clear();
        return ABRT_Success;
      }

      // By default, we produce an action for each device arch.
      for (Action *&A : OpenMPDeviceActions)
        A = C.getDriver().ConstructPhaseAction(C, Args, CurPhase, A);

      return ABRT_Success;
    }

    ActionBuilderReturnCode addDeviceDepences(Action *HostAction) override {

      // If this is an input action replicate it for each OpenMP toolchain.
      if (auto *IA = dyn_cast<InputAction>(HostAction)) {
        OpenMPDeviceActions.clear();
        for (unsigned I = 0; I < ToolChains.size(); ++I)
          OpenMPDeviceActions.push_back(
              C.MakeAction<InputAction>(IA->getInputArg(), IA->getType()));
        return ABRT_Success;
      }

      // If this is an unbundling action use it as is for each OpenMP toolchain.
      if (auto *UA = dyn_cast<OffloadUnbundlingJobAction>(HostAction)) {
        OpenMPDeviceActions.clear();
        for (unsigned I = 0; I < ToolChains.size(); ++I) {
          OpenMPDeviceActions.push_back(UA);
          UA->registerDependentActionInfo(
              ToolChains[I], /*BoundArch=*/StringRef(), Action::OFK_OpenMP);
        }
        return ABRT_Success;
      }

      // When generating code for OpenMP we use the host compile phase result as
      // a dependence to the device compile phase so that it can learn what
      // declarations should be emitted. However, this is not the only use for
      // the host action, so we prevent it from being collapsed.
      if (isa<CompileJobAction>(HostAction)) {
        HostAction->setCannotBeCollapsedWithNextDependentAction();
        assert(ToolChains.size() == OpenMPDeviceActions.size() &&
               "Toolchains and device action sizes do not match.");
        OffloadAction::HostDependence HDep(
            *HostAction, *C.getSingleOffloadToolChain<Action::OFK_Host>(),
            /*BoundArch=*/nullptr, Action::OFK_OpenMP);
        auto TC = ToolChains.begin();
        for (Action *&A : OpenMPDeviceActions) {
          assert(isa<CompileJobAction>(A));
          OffloadAction::DeviceDependences DDep;
          DDep.add(*A, **TC, /*BoundArch=*/nullptr, Action::OFK_OpenMP);
          A = C.MakeAction<OffloadAction>(HDep, DDep);
          ++TC;
        }
      }
      return ABRT_Success;
    }

    void appendTopLevelActions(ActionList &AL) override {
      if (OpenMPDeviceActions.empty())
        return;

      // We should always have an action for each input.
      assert(OpenMPDeviceActions.size() == ToolChains.size() &&
             "Number of OpenMP actions and toolchains do not match.");

      // Append all device actions followed by the proper offload action.
      auto TI = ToolChains.begin();
      for (auto *A : OpenMPDeviceActions) {
        OffloadAction::DeviceDependences Dep;
        Dep.add(*A, **TI, /*BoundArch=*/nullptr, Action::OFK_OpenMP);
        AL.push_back(C.MakeAction<OffloadAction>(Dep, A->getType()));
        ++TI;
      }
      // We no longer need the action stored in this builder.
      OpenMPDeviceActions.clear();
    }

    void appendLinkDependences(OffloadAction::DeviceDependences &DA) override {
      assert(ToolChains.size() == DeviceLinkerInputs.size() &&
             "Toolchains and linker inputs sizes do not match.");

      // Append a new link action for each device.
      auto TC = ToolChains.begin();
      for (auto &LI : DeviceLinkerInputs) {
        auto *DeviceLinkAction =
            C.MakeAction<LinkJobAction>(LI, types::TY_Image);
        DA.add(*DeviceLinkAction, **TC, /*BoundArch=*/nullptr,
               Action::OFK_OpenMP);
        ++TC;
      }
    }

    bool initialize() override {
      // Get the OpenMP toolchains. If we don't get any, the action builder will
      // know there is nothing to do related to OpenMP offloading.
      auto OpenMPTCRange = C.getOffloadToolChains<Action::OFK_OpenMP>();
      for (auto TI = OpenMPTCRange.first, TE = OpenMPTCRange.second; TI != TE;
           ++TI)
        ToolChains.push_back(TI->second);

      DeviceLinkerInputs.resize(ToolChains.size());
      return false;
    }

    bool canUseBundlerUnbundler() const override {
      // OpenMP should use bundled files whenever possible.
      return true;
    }
  };

  ///
  /// TODO: Add the implementation for other specialized builders here.
  ///

  /// Specialized builders being used by this offloading action builder.
  SmallVector<DeviceActionBuilder *, 4> SpecializedBuilders;

  /// Flag set to true if all valid builders allow file bundling/unbundling.
  bool CanUseBundler;

public:
  OffloadingActionBuilder(Compilation &C, DerivedArgList &Args,
                          const Driver::InputList &Inputs)
      : C(C) {
    // Create a specialized builder for each device toolchain.

    IsValid = true;

    // Create a specialized builder for CUDA.
    SpecializedBuilders.push_back(new CudaActionBuilder(C, Args, Inputs));

    // Create a specialized builder for HIP.
    SpecializedBuilders.push_back(new HIPActionBuilder(C, Args, Inputs));

    // Create a specialized builder for OpenMP.
    SpecializedBuilders.push_back(new OpenMPActionBuilder(C, Args, Inputs));

    //
    // TODO: Build other specialized builders here.
    //

    // Initialize all the builders, keeping track of errors. If all valid
    // builders agree that we can use bundling, set the flag to true.
    unsigned ValidBuilders = 0u;
    unsigned ValidBuildersSupportingBundling = 0u;
    for (auto *SB : SpecializedBuilders) {
      IsValid = IsValid && !SB->initialize();

      // Update the counters if the builder is valid.
      if (SB->isValid()) {
        ++ValidBuilders;
        if (SB->canUseBundlerUnbundler())
          ++ValidBuildersSupportingBundling;
      }
    }
    CanUseBundler =
        ValidBuilders && ValidBuilders == ValidBuildersSupportingBundling;
  }

  ~OffloadingActionBuilder() {
    for (auto *SB : SpecializedBuilders)
      delete SB;
  }

  /// Generate an action that adds device dependences (if any) to a host action.
  /// If no device dependence actions exist, just return the host action \a
  /// HostAction. If an error is found or if no builder requires the host action
  /// to be generated, return nullptr.
  Action *
  addDeviceDependencesToHostAction(Action *HostAction, const Arg *InputArg,
                                   phases::ID CurPhase, phases::ID FinalPhase,
                                   DeviceActionBuilder::PhasesTy &Phases) {
    if (!IsValid)
      return nullptr;

    if (SpecializedBuilders.empty())
      return HostAction;

    assert(HostAction && "Invalid host action!");

    OffloadAction::DeviceDependences DDeps;
    // Check if all the programming models agree we should not emit the host
    // action. Also, keep track of the offloading kinds employed.
    auto &OffloadKind = InputArgToOffloadKindMap[InputArg];
    unsigned InactiveBuilders = 0u;
    unsigned IgnoringBuilders = 0u;
    for (auto *SB : SpecializedBuilders) {
      if (!SB->isValid()) {
        ++InactiveBuilders;
        continue;
      }

      auto RetCode =
          SB->getDeviceDependences(DDeps, CurPhase, FinalPhase, Phases);

      // If the builder explicitly says the host action should be ignored,
      // we need to increment the variable that tracks the builders that request
      // the host object to be ignored.
      if (RetCode == DeviceActionBuilder::ABRT_Ignore_Host)
        ++IgnoringBuilders;

      // Unless the builder was inactive for this action, we have to record the
      // offload kind because the host will have to use it.
      if (RetCode != DeviceActionBuilder::ABRT_Inactive)
        OffloadKind |= SB->getAssociatedOffloadKind();
    }

    // If all builders agree that the host object should be ignored, just return
    // nullptr.
    if (IgnoringBuilders &&
        SpecializedBuilders.size() == (InactiveBuilders + IgnoringBuilders))
      return nullptr;

    if (DDeps.getActions().empty())
      return HostAction;

    // We have dependences we need to bundle together. We use an offload action
    // for that.
    OffloadAction::HostDependence HDep(
        *HostAction, *C.getSingleOffloadToolChain<Action::OFK_Host>(),
        /*BoundArch=*/nullptr, DDeps);
    return C.MakeAction<OffloadAction>(HDep, DDeps);
  }

  /// Generate an action that adds a host dependence to a device action. The
  /// results will be kept in this action builder. Return true if an error was
  /// found.
  bool addHostDependenceToDeviceActions(Action *&HostAction,
                                        const Arg *InputArg) {
    if (!IsValid)
      return true;

    // If we are supporting bundling/unbundling and the current action is an
    // input action of non-source file, we replace the host action by the
    // unbundling action. The bundler tool has the logic to detect if an input
    // is a bundle or not and if the input is not a bundle it assumes it is a
    // host file. Therefore it is safe to create an unbundling action even if
    // the input is not a bundle.
    if (CanUseBundler && isa<InputAction>(HostAction) &&
        InputArg->getOption().getKind() == llvm::opt::Option::InputClass &&
        !types::isSrcFile(HostAction->getType())) {
      auto UnbundlingHostAction =
          C.MakeAction<OffloadUnbundlingJobAction>(HostAction);
      UnbundlingHostAction->registerDependentActionInfo(
          C.getSingleOffloadToolChain<Action::OFK_Host>(),
          /*BoundArch=*/"all", Action::OFK_Host);
      HostAction = UnbundlingHostAction;
    }

    assert(HostAction && "Invalid host action!");

    // Register the offload kinds that are used.
    auto &OffloadKind = InputArgToOffloadKindMap[InputArg];
    for (auto *SB : SpecializedBuilders) {
      if (!SB->isValid())
        continue;

      auto RetCode = SB->addDeviceDepences(HostAction);

      // Host dependences for device actions are not compatible with that same
      // action being ignored.
      assert(RetCode != DeviceActionBuilder::ABRT_Ignore_Host &&
             "Host dependence not expected to be ignored.!");

      // Unless the builder was inactive for this action, we have to record the
      // offload kind because the host will have to use it.
      if (RetCode != DeviceActionBuilder::ABRT_Inactive)
        OffloadKind |= SB->getAssociatedOffloadKind();
    }

    return false;
  }

  /// Add the offloading top level actions to the provided action list. This
  /// function can replace the host action by a bundling action if the
  /// programming models allow it.
  bool appendTopLevelActions(ActionList &AL, Action *HostAction,
                             const Arg *InputArg) {
    // Get the device actions to be appended.
    ActionList OffloadAL;
    for (auto *SB : SpecializedBuilders) {
      if (!SB->isValid())
        continue;
      SB->appendTopLevelActions(OffloadAL);
    }

    // If we can use the bundler, replace the host action by the bundling one in
    // the resulting list. Otherwise, just append the device actions.
    if (CanUseBundler && !OffloadAL.empty()) {
      // Add the host action to the list in order to create the bundling action.
      OffloadAL.push_back(HostAction);

      // We expect that the host action was just appended to the action list
      // before this method was called.
      assert(HostAction == AL.back() && "Host action not in the list??");
      HostAction = C.MakeAction<OffloadBundlingJobAction>(OffloadAL);
      AL.back() = HostAction;
    } else
      AL.append(OffloadAL.begin(), OffloadAL.end());

    // Propagate to the current host action (if any) the offload information
    // associated with the current input.
    if (HostAction)
      HostAction->propagateHostOffloadInfo(InputArgToOffloadKindMap[InputArg],
                                           /*BoundArch=*/nullptr);
    return false;
  }

  /// Processes the host linker action. This currently consists of replacing it
  /// with an offload action if there are device link objects and propagate to
  /// the host action all the offload kinds used in the current compilation. The
  /// resulting action is returned.
  Action *processHostLinkAction(Action *HostAction) {
    // Add all the dependences from the device linking actions.
    OffloadAction::DeviceDependences DDeps;
    for (auto *SB : SpecializedBuilders) {
      if (!SB->isValid())
        continue;

      SB->appendLinkDependences(DDeps);
    }

    // Calculate all the offload kinds used in the current compilation.
    unsigned ActiveOffloadKinds = 0u;
    for (auto &I : InputArgToOffloadKindMap)
      ActiveOffloadKinds |= I.second;

    // If we don't have device dependencies, we don't have to create an offload
    // action.
    if (DDeps.getActions().empty()) {
      // Propagate all the active kinds to host action. Given that it is a link
      // action it is assumed to depend on all actions generated so far.
      HostAction->propagateHostOffloadInfo(ActiveOffloadKinds,
                                           /*BoundArch=*/nullptr);
      return HostAction;
    }

    // Create the offload action with all dependences. When an offload action
    // is created the kinds are propagated to the host action, so we don't have
    // to do that explicitly here.
    OffloadAction::HostDependence HDep(
        *HostAction, *C.getSingleOffloadToolChain<Action::OFK_Host>(),
        /*BoundArch*/ nullptr, ActiveOffloadKinds);
    return C.MakeAction<OffloadAction>(HDep, DDeps);
  }
};
} // anonymous namespace.

void Driver::BuildActions(Compilation &C, DerivedArgList &Args,
                          const InputList &Inputs, ActionList &Actions) const {
  llvm::PrettyStackTraceString CrashInfo("Building compilation actions");

  if (!SuppressMissingInputWarning && Inputs.empty()) {
    Diag(clang::diag::err_drv_no_input_files);
    return;
  }

  Arg *FinalPhaseArg;
  phases::ID FinalPhase = getFinalPhase(Args, &FinalPhaseArg);

  if (FinalPhase == phases::Link) {
    if (Args.hasArg(options::OPT_emit_llvm))
      Diag(clang::diag::err_drv_emit_llvm_link);
    if (IsCLMode() && LTOMode != LTOK_None &&
        !Args.getLastArgValue(options::OPT_fuse_ld_EQ).equals_lower("lld"))
      Diag(clang::diag::err_drv_lto_without_lld);
  }

  // Reject -Z* at the top level, these options should never have been exposed
  // by gcc.
  if (Arg *A = Args.getLastArg(options::OPT_Z_Joined))
    Diag(clang::diag::err_drv_use_of_Z_option) << A->getAsString(Args);

  // Diagnose misuse of /Fo.
  if (Arg *A = Args.getLastArg(options::OPT__SLASH_Fo)) {
    StringRef V = A->getValue();
    if (Inputs.size() > 1 && !V.empty() &&
        !llvm::sys::path::is_separator(V.back())) {
      // Check whether /Fo tries to name an output file for multiple inputs.
      Diag(clang::diag::err_drv_out_file_argument_with_multiple_sources)
          << A->getSpelling() << V;
      Args.eraseArg(options::OPT__SLASH_Fo);
    }
  }

  // Diagnose misuse of /Fa.
  if (Arg *A = Args.getLastArg(options::OPT__SLASH_Fa)) {
    StringRef V = A->getValue();
    if (Inputs.size() > 1 && !V.empty() &&
        !llvm::sys::path::is_separator(V.back())) {
      // Check whether /Fa tries to name an asm file for multiple inputs.
      Diag(clang::diag::err_drv_out_file_argument_with_multiple_sources)
          << A->getSpelling() << V;
      Args.eraseArg(options::OPT__SLASH_Fa);
    }
  }

  // Diagnose misuse of /o.
  if (Arg *A = Args.getLastArg(options::OPT__SLASH_o)) {
    if (A->getValue()[0] == '\0') {
      // It has to have a value.
      Diag(clang::diag::err_drv_missing_argument) << A->getSpelling() << 1;
      Args.eraseArg(options::OPT__SLASH_o);
    }
  }

  // Diagnose unsupported forms of /Yc /Yu. Ignore /Yc/Yu for now if:
  // * no filename after it
  // * both /Yc and /Yu passed but with different filenames
  // * corresponding file not also passed as /FI
  Arg *YcArg = Args.getLastArg(options::OPT__SLASH_Yc);
  Arg *YuArg = Args.getLastArg(options::OPT__SLASH_Yu);
  if (YcArg && YcArg->getValue()[0] == '\0') {
    Diag(clang::diag::warn_drv_ycyu_no_arg_clang_cl) << YcArg->getSpelling();
    Args.eraseArg(options::OPT__SLASH_Yc);
    YcArg = nullptr;
  }
  if (YuArg && YuArg->getValue()[0] == '\0') {
    Diag(clang::diag::warn_drv_ycyu_no_arg_clang_cl) << YuArg->getSpelling();
    Args.eraseArg(options::OPT__SLASH_Yu);
    YuArg = nullptr;
  }
  if (YcArg && YuArg && strcmp(YcArg->getValue(), YuArg->getValue()) != 0) {
    Diag(clang::diag::warn_drv_ycyu_different_arg_clang_cl);
    Args.eraseArg(options::OPT__SLASH_Yc);
    Args.eraseArg(options::OPT__SLASH_Yu);
    YcArg = YuArg = nullptr;
  }
  if (YcArg && Inputs.size() > 1) {
    Diag(clang::diag::warn_drv_yc_multiple_inputs_clang_cl);
    Args.eraseArg(options::OPT__SLASH_Yc);
    YcArg = nullptr;
  }
  if (Args.hasArg(options::OPT__SLASH_Y_)) {
    // /Y- disables all pch handling.  Rather than check for it everywhere,
    // just remove clang-cl pch-related flags here.
    Args.eraseArg(options::OPT__SLASH_Fp);
    Args.eraseArg(options::OPT__SLASH_Yc);
    Args.eraseArg(options::OPT__SLASH_Yu);
    YcArg = YuArg = nullptr;
  }

  // Builder to be used to build offloading actions.
  OffloadingActionBuilder OffloadBuilder(C, Args, Inputs);

  // Construct the actions to perform.
  ActionList LinkerInputs;

  llvm::SmallVector<phases::ID, phases::MaxNumberOfPhases> PL;
  for (auto &I : Inputs) {
    types::ID InputType = I.first;
    const Arg *InputArg = I.second;

    PL.clear();
    types::getCompilationPhases(InputType, PL);

    // If the first step comes after the final phase we are doing as part of
    // this compilation, warn the user about it.
    phases::ID InitialPhase = PL[0];
    if (InitialPhase > FinalPhase) {
      if (InputArg->isClaimed())
        continue;

      // Claim here to avoid the more general unused warning.
      InputArg->claim();

      // Suppress all unused style warnings with -Qunused-arguments
      if (Args.hasArg(options::OPT_Qunused_arguments))
        continue;

      // Special case when final phase determined by binary name, rather than
      // by a command-line argument with a corresponding Arg.
      if (CCCIsCPP())
        Diag(clang::diag::warn_drv_input_file_unused_by_cpp)
            << InputArg->getAsString(Args) << getPhaseName(InitialPhase);
      // Special case '-E' warning on a previously preprocessed file to make
      // more sense.
      else if (InitialPhase == phases::Compile &&
               FinalPhase == phases::Preprocess &&
               getPreprocessedType(InputType) == types::TY_INVALID)
        Diag(clang::diag::warn_drv_preprocessed_input_file_unused)
            << InputArg->getAsString(Args) << !!FinalPhaseArg
            << (FinalPhaseArg ? FinalPhaseArg->getOption().getName() : "");
      else
        Diag(clang::diag::warn_drv_input_file_unused)
            << InputArg->getAsString(Args) << getPhaseName(InitialPhase)
            << !!FinalPhaseArg
            << (FinalPhaseArg ? FinalPhaseArg->getOption().getName() : "");
      continue;
    }

    if (YcArg) {
      // Add a separate precompile phase for the compile phase.
      if (FinalPhase >= phases::Compile) {
        const types::ID HeaderType = lookupHeaderTypeForSourceType(InputType);
        llvm::SmallVector<phases::ID, phases::MaxNumberOfPhases> PCHPL;
        types::getCompilationPhases(HeaderType, PCHPL);
        // Build the pipeline for the pch file.
        Action *ClangClPch =
            C.MakeAction<InputAction>(*InputArg, HeaderType);
        for (phases::ID Phase : PCHPL)
          ClangClPch = ConstructPhaseAction(C, Args, Phase, ClangClPch);
        assert(ClangClPch);
        Actions.push_back(ClangClPch);
        // The driver currently exits after the first failed command.  This
        // relies on that behavior, to make sure if the pch generation fails,
        // the main compilation won't run.
        // FIXME: If the main compilation fails, the PCH generation should
        // probably not be considered successful either.
      }
    }

    // Build the pipeline for this file.
    Action *Current = C.MakeAction<InputAction>(*InputArg, InputType);

    // Use the current host action in any of the offloading actions, if
    // required.
    if (OffloadBuilder.addHostDependenceToDeviceActions(Current, InputArg))
      break;

    for (SmallVectorImpl<phases::ID>::iterator i = PL.begin(), e = PL.end();
         i != e; ++i) {
      phases::ID Phase = *i;

      // We are done if this step is past what the user requested.
      if (Phase > FinalPhase)
        break;

      // Add any offload action the host action depends on.
      Current = OffloadBuilder.addDeviceDependencesToHostAction(
          Current, InputArg, Phase, FinalPhase, PL);
      if (!Current)
        break;

      // Queue linker inputs.
      if (Phase == phases::Link) {
        assert((i + 1) == e && "linking must be final compilation step.");
        LinkerInputs.push_back(Current);
        Current = nullptr;
        break;
      }

      // Otherwise construct the appropriate action.
      auto *NewCurrent = ConstructPhaseAction(C, Args, Phase, Current);

      // We didn't create a new action, so we will just move to the next phase.
      if (NewCurrent == Current)
        continue;

      Current = NewCurrent;

      // Use the current host action in any of the offloading actions, if
      // required.
      if (OffloadBuilder.addHostDependenceToDeviceActions(Current, InputArg))
        break;

      if (Current->getType() == types::TY_Nothing)
        break;
    }

    // If we ended with something, add to the output list.
    if (Current)
      Actions.push_back(Current);

    // Add any top level actions generated for offloading.
    OffloadBuilder.appendTopLevelActions(Actions, Current, InputArg);
  }

  // Add a link action if necessary.
  if (!LinkerInputs.empty()) {
    Action *LA = C.MakeAction<LinkJobAction>(LinkerInputs, types::TY_Image);
    LA = OffloadBuilder.processHostLinkAction(LA);
    Actions.push_back(LA);
  }

  // If we are linking, claim any options which are obviously only used for
  // compilation.
  if (FinalPhase == phases::Link && PL.size() == 1) {
    Args.ClaimAllArgs(options::OPT_CompileOnly_Group);
    Args.ClaimAllArgs(options::OPT_cl_compile_Group);
  }

  // Claim ignored clang-cl options.
  Args.ClaimAllArgs(options::OPT_cl_ignored_Group);

  // Claim --cuda-host-only and --cuda-compile-host-device, which may be passed
  // to non-CUDA compilations and should not trigger warnings there.
  Args.ClaimAllArgs(options::OPT_cuda_host_only);
  Args.ClaimAllArgs(options::OPT_cuda_compile_host_device);
}

Action *Driver::ConstructPhaseAction(
    Compilation &C, const ArgList &Args, phases::ID Phase, Action *Input,
    Action::OffloadKind TargetDeviceOffloadKind) const {
  llvm::PrettyStackTraceString CrashInfo("Constructing phase actions");

  // Some types skip the assembler phase (e.g., llvm-bc), but we can't
  // encode this in the steps because the intermediate type depends on
  // arguments. Just special case here.
  if (Phase == phases::Assemble && Input->getType() != types::TY_PP_Asm)
    return Input;

  // Build the appropriate action.
  switch (Phase) {
  case phases::Link:
    llvm_unreachable("link action invalid here.");
  case phases::Preprocess: {
    types::ID OutputTy;
    // -{M, MM} alter the output type.
    if (Args.hasArg(options::OPT_M, options::OPT_MM)) {
      OutputTy = types::TY_Dependencies;
    } else {
      OutputTy = Input->getType();
      if (!Args.hasFlag(options::OPT_frewrite_includes,
                        options::OPT_fno_rewrite_includes, false) &&
          !Args.hasFlag(options::OPT_frewrite_imports,
                        options::OPT_fno_rewrite_imports, false) &&
          !CCGenDiagnostics)
        OutputTy = types::getPreprocessedType(OutputTy);
      assert(OutputTy != types::TY_INVALID &&
             "Cannot preprocess this input type!");
    }
    return C.MakeAction<PreprocessJobAction>(Input, OutputTy);
  }
  case phases::Precompile: {
    types::ID OutputTy = getPrecompiledType(Input->getType());
    assert(OutputTy != types::TY_INVALID &&
           "Cannot precompile this input type!");
    if (Args.hasArg(options::OPT_fsyntax_only)) {
      // Syntax checks should not emit a PCH file
      OutputTy = types::TY_Nothing;
    }
    return C.MakeAction<PrecompileJobAction>(Input, OutputTy);
  }
  case phases::Compile: {
    if (Args.hasArg(options::OPT_fsyntax_only))
      return C.MakeAction<CompileJobAction>(Input, types::TY_Nothing);
    if (Args.hasArg(options::OPT_rewrite_objc))
      return C.MakeAction<CompileJobAction>(Input, types::TY_RewrittenObjC);
    if (Args.hasArg(options::OPT_rewrite_legacy_objc))
      return C.MakeAction<CompileJobAction>(Input,
                                            types::TY_RewrittenLegacyObjC);
    if (Args.hasArg(options::OPT__analyze, options::OPT__analyze_auto))
      return C.MakeAction<AnalyzeJobAction>(Input, types::TY_Plist);
    if (Args.hasArg(options::OPT__migrate))
      return C.MakeAction<MigrateJobAction>(Input, types::TY_Remap);
    if (Args.hasArg(options::OPT_emit_ast))
      return C.MakeAction<CompileJobAction>(Input, types::TY_AST);
    if (Args.hasArg(options::OPT_module_file_info))
      return C.MakeAction<CompileJobAction>(Input, types::TY_ModuleFile);
    if (Args.hasArg(options::OPT_verify_pch))
      return C.MakeAction<VerifyPCHJobAction>(Input, types::TY_Nothing);
    return C.MakeAction<CompileJobAction>(Input, types::TY_LLVM_BC);
  }
  case phases::Backend: {
    if (isUsingLTO() && TargetDeviceOffloadKind == Action::OFK_None) {
      types::ID Output =
          Args.hasArg(options::OPT_S) ? types::TY_LTO_IR : types::TY_LTO_BC;
      return C.MakeAction<BackendJobAction>(Input, Output);
    }
    if (Args.hasArg(options::OPT_emit_llvm)) {
      types::ID Output =
          Args.hasArg(options::OPT_S) ? types::TY_LLVM_IR : types::TY_LLVM_BC;
      return C.MakeAction<BackendJobAction>(Input, Output);
    }
    return C.MakeAction<BackendJobAction>(Input, types::TY_PP_Asm);
  }
  case phases::Assemble:
    return C.MakeAction<AssembleJobAction>(std::move(Input), types::TY_Object);
  }

  llvm_unreachable("invalid phase in ConstructPhaseAction");
}

void Driver::BuildJobs(Compilation &C) const {
  llvm::PrettyStackTraceString CrashInfo("Building compilation jobs");

  Arg *FinalOutput = C.getArgs().getLastArg(options::OPT_o);

  // It is an error to provide a -o option if we are making multiple output
  // files.
  if (FinalOutput) {
    unsigned NumOutputs = 0;
    for (const Action *A : C.getActions())
      if (A->getType() != types::TY_Nothing)
        ++NumOutputs;

    if (NumOutputs > 1) {
      // relax rule for C++AMP because we may have multiple outputs
      if (!C.getArgs().hasArg(options::OPT_famp) &&
        !C.getArgs().getLastArgValue(options::OPT_std_EQ).equals("c++amp")) {
        Diag(clang::diag::err_drv_output_argument_with_multiple_files);
        FinalOutput = nullptr;
      }
    }
  }

  // Collect the list of architectures.
  llvm::StringSet<> ArchNames;
  if (C.getDefaultToolChain().getTriple().isOSBinFormatMachO())
    for (const Arg *A : C.getArgs())
      if (A->getOption().matches(options::OPT_arch))
        ArchNames.insert(A->getValue());

  // Set of (Action, canonical ToolChain triple) pairs we've built jobs for.
  std::map<std::pair<const Action *, std::string>, InputInfo> CachedResults;
  for (Action *A : C.getActions()) {
    // If we are linking an image for multiple archs then the linker wants
    // -arch_multiple and -final_output <final image name>. Unfortunately, this
    // doesn't fit in cleanly because we have to pass this information down.
    //
    // FIXME: This is a hack; find a cleaner way to integrate this into the
    // process.
    const char *LinkingOutput = nullptr;
    if (isa<LipoJobAction>(A)) {
      if (FinalOutput)
        LinkingOutput = FinalOutput->getValue();
      else
        LinkingOutput = getDefaultImageName();
    }

    BuildJobsForAction(C, A, &C.getDefaultToolChain(),
                      /*BoundArch*/ StringRef(),
                      /*AtTopLevel*/ true,
                      /*MultipleArchs*/ ArchNames.size() > 1,
                      /*LinkingOutput*/ LinkingOutput, CachedResults,
                      /*TargetDeviceOffloadKind*/ Action::OFK_None);
  }

  // If the user passed -Qunused-arguments or there were errors, don't warn
  // about any unused arguments.
  if (Diags.hasErrorOccurred() ||
      C.getArgs().hasArg(options::OPT_Qunused_arguments))
    return;

  // Claim -### here.
  (void)C.getArgs().hasArg(options::OPT__HASH_HASH_HASH);

  // Claim --driver-mode, --rsp-quoting, it was handled earlier.
  (void)C.getArgs().hasArg(options::OPT_driver_mode);
  (void)C.getArgs().hasArg(options::OPT_rsp_quoting);

  for (Arg *A : C.getArgs()) {
    // FIXME: It would be nice to be able to send the argument to the
    // DiagnosticsEngine, so that extra values, position, and so on could be
    // printed.
    if (!A->isClaimed()) {
      if (A->getOption().hasFlag(options::NoArgumentUnused))
        continue;

      // Suppress the warning automatically if this is just a flag, and it is an
      // instance of an argument we already claimed.
      const Option &Opt = A->getOption();
      if (Opt.getKind() == Option::FlagClass) {
        bool DuplicateClaimed = false;

        for (const Arg *AA : C.getArgs().filtered(&Opt)) {
          if (AA->isClaimed()) {
            DuplicateClaimed = true;
            break;
          }
        }

        if (DuplicateClaimed)
          continue;
      }

      // Suppress the warning if this is -Xclang -fhsa-ext
      if (Opt.getKind() == Option::SeparateClass) {
        if (Opt.getName() == "Xclang" &&
            A->containsValue("-fhsa-ext")) {
          continue;
        }
      }

      // In clang-cl, don't mention unknown arguments here since they have
      // already been warned about.
      if (!IsCLMode() || !A->getOption().matches(options::OPT_UNKNOWN))
        Diag(clang::diag::warn_drv_unused_argument)
            << A->getAsString(C.getArgs());
    }
  }
}

static bool IsBackendJobActionWithInputType(const JobAction* A, types::ID typesID) {
  bool ret = false;
  // detect if a backend job takes a particular kind of input
  if (isa<BackendJobAction>(A)) {
    const ActionList& al = dyn_cast<BackendJobAction>(A)->getInputs();
    if ((al.size() == 1) && (isa<CompileJobAction>(*al[0]))) {
      const ActionList& bl = dyn_cast<CompileJobAction>(al[0])->getInputs();
      if ((bl.size() == 1) && (bl[0]->getType() == typesID)) {
        ret = true;
      }
    }
  }
  return ret;
}

bool IsCXXAMPBackendJobAction(const JobAction* A) {
  // detect if a compile job takes an C++ AMP input
  return IsBackendJobActionWithInputType(A, types::TY_PP_CXX_AMP);
}

bool IsHCHostBackendJobAction(const JobAction* A) {
  // detect if a compile job takes a HC input on host side
  return IsBackendJobActionWithInputType(A, types::TY_PP_HC_HOST);
}

bool IsCXXAMPCPUBackendJobAction(const JobAction* A) {
  return IsBackendJobActionWithInputType(A, types::TY_PP_CXX_AMP_CPU);
}

static bool IsAssembleJobActionWithInputType(const JobAction* A, types::ID typesID) {
  bool ret = false;
  if (isa<AssembleJobAction>(A)) {
    const ActionList& al = dyn_cast<AssembleJobAction>(A)->getInputs();
    if ((al.size() == 1) && (isa<BackendJobAction>(*al[0]))) {
      const ActionList& bl = dyn_cast<BackendJobAction>(al[0])->getInputs();
      if ((bl.size() == 1) && (isa<CompileJobAction>(*bl[0]))) {
        const ActionList& cl = dyn_cast<CompileJobAction>(bl[0])->getInputs();
        if ((cl.size() == 1) && (cl[0]->getType() == typesID)) {
          ret = true;
        }
      }
    }
  }
  return ret;
}

bool IsCXXAMPCPUAssembleJobAction(const JobAction* A) {
  // detect if an assemble job takes an C++ AMP input with CPU as target
  return IsAssembleJobActionWithInputType(A, types::TY_PP_CXX_AMP_CPU);
}

bool IsCXXAMPAssembleJobAction(const JobAction* A) {
  // detect if an assemble job takes an C++ AMP input
  return IsAssembleJobActionWithInputType(A, types::TY_PP_CXX_AMP);
}

static bool IsHCAssembleJobActionWithInputType(const JobAction* A, types::ID typesID) {
  bool ret = false;
  if (isa<AssembleJobAction>(A)) {
    const ActionList& al = dyn_cast<AssembleJobAction>(A)->getInputs();
    if ((al.size() == 1) && (isa<BackendJobAction>(*al[0]))) {
      const ActionList& bl = dyn_cast<BackendJobAction>(al[0])->getInputs();
      if ((bl.size() == 1) && (isa<CompileJobAction>(*bl[0]))) {
        const ActionList& cl = dyn_cast<CompileJobAction>(bl[0])->getInputs();
        if ((cl.size() == 1) && (isa<PreprocessJobAction>(*cl[0]))) {
          const ActionList& il = dyn_cast<PreprocessJobAction>(cl[0])->getInputs();
          if((il.size() == 1) && (il[0]->getType() == typesID)) {
            ret = true;
          }
        }
      }
    }
  }
  return ret;
}

bool IsHCKernelAssembleJobAction(const JobAction* A) {
  // detect if an assemble job takes a HC input on GPU side
  return IsHCAssembleJobActionWithInputType(A, types::TY_HC_KERNEL);
}

bool IsHCHostAssembleJobAction(const JobAction* A) {
  // detect if an assemble job takes a HC input on host side
  return IsHCAssembleJobActionWithInputType(A, types::TY_HC_HOST);
}


namespace {
/// Utility class to control the collapse of dependent actions and select the
/// tools accordingly.
class ToolSelector final {
  /// The tool chain this selector refers to.
  const ToolChain &TC;

  /// The compilation this selector refers to.
  const Compilation &C;

  /// The base action this selector refers to.
  const JobAction *BaseAction;

  /// Set to true if the current toolchain refers to host actions.
  bool IsHostSelector;

  /// Set to true if save-temps and embed-bitcode functionalities are active.
  bool SaveTemps;
  bool EmbedBitcode;

  /// Get previous dependent action or null if that does not exist. If
  /// \a CanBeCollapsed is false, that action must be legal to collapse or
  /// null will be returned.
  const JobAction *getPrevDependentAction(const ActionList &Inputs,
                                          ActionList &SavedOffloadAction,
                                          bool CanBeCollapsed = true) {
    // An option can be collapsed only if it has a single input.
    if (Inputs.size() != 1)
      return nullptr;

    Action *CurAction = *Inputs.begin();
    if (CanBeCollapsed &&
        !CurAction->isCollapsingWithNextDependentActionLegal())
      return nullptr;

    // If the input action is an offload action. Look through it and save any
    // offload action that can be dropped in the event of a collapse.
    if (auto *OA = dyn_cast<OffloadAction>(CurAction)) {
      // If the dependent action is a device action, we will attempt to collapse
      // only with other device actions. Otherwise, we would do the same but
      // with host actions only.
      if (!IsHostSelector) {
        if (OA->hasSingleDeviceDependence(/*DoNotConsiderHostActions=*/true)) {
          CurAction =
              OA->getSingleDeviceDependence(/*DoNotConsiderHostActions=*/true);
          if (CanBeCollapsed &&
              !CurAction->isCollapsingWithNextDependentActionLegal())
            return nullptr;
          SavedOffloadAction.push_back(OA);
          return dyn_cast<JobAction>(CurAction);
        }
      } else if (OA->hasHostDependence()) {
        CurAction = OA->getHostDependence();
        if (CanBeCollapsed &&
            !CurAction->isCollapsingWithNextDependentActionLegal())
          return nullptr;
        SavedOffloadAction.push_back(OA);
        return dyn_cast<JobAction>(CurAction);
      }
      return nullptr;
    }

    return dyn_cast<JobAction>(CurAction);
  }

  /// Return true if an assemble action can be collapsed.
  bool canCollapseAssembleAction() const {
    return TC.useIntegratedAs() && !SaveTemps &&
           !C.getArgs().hasArg(options::OPT_via_file_asm) &&
           !C.getArgs().hasArg(options::OPT__SLASH_FA) &&
           !C.getArgs().hasArg(options::OPT__SLASH_Fa);
  }

  /// Return true if a preprocessor action can be collapsed.
  bool canCollapsePreprocessorAction() const {
    return !C.getArgs().hasArg(options::OPT_no_integrated_cpp) &&
           !C.getArgs().hasArg(options::OPT_traditional_cpp) && !SaveTemps &&
           !C.getArgs().hasArg(options::OPT_rewrite_objc);
  }

  /// Struct that relates an action with the offload actions that would be
  /// collapsed with it.
  struct JobActionInfo final {
    /// The action this info refers to.
    const JobAction *JA = nullptr;
    /// The offload actions we need to take care off if this action is
    /// collapsed.
    ActionList SavedOffloadAction;
  };

  /// Append collapsed offload actions from the give nnumber of elements in the
  /// action info array.
  static void AppendCollapsedOffloadAction(ActionList &CollapsedOffloadAction,
                                           ArrayRef<JobActionInfo> &ActionInfo,
                                           unsigned ElementNum) {
    assert(ElementNum <= ActionInfo.size() && "Invalid number of elements.");
    for (unsigned I = 0; I < ElementNum; ++I)
      CollapsedOffloadAction.append(ActionInfo[I].SavedOffloadAction.begin(),
                                    ActionInfo[I].SavedOffloadAction.end());
  }

  /// Functions that attempt to perform the combining. They detect if that is
  /// legal, and if so they update the inputs \a Inputs and the offload action
  /// that were collapsed in \a CollapsedOffloadAction. A tool that deals with
  /// the combined action is returned. If the combining is not legal or if the
  /// tool does not exist, null is returned.
  /// Currently three kinds of collapsing are supported:
  ///  - Assemble + Backend + Compile;
  ///  - Assemble + Backend ;
  ///  - Backend + Compile.
  const Tool *
  combineAssembleBackendCompile(ArrayRef<JobActionInfo> ActionInfo,
                                const ActionList *&Inputs,
                                ActionList &CollapsedOffloadAction) {
    if (ActionInfo.size() < 3 || !canCollapseAssembleAction())
      return nullptr;
    auto *AJ = dyn_cast<AssembleJobAction>(ActionInfo[0].JA);
    auto *BJ = dyn_cast<BackendJobAction>(ActionInfo[1].JA);
    auto *CJ = dyn_cast<CompileJobAction>(ActionInfo[2].JA);
    if (!AJ || !BJ || !CJ)
      return nullptr;

    // Get compiler tool.
    const Tool *T = TC.SelectTool(*CJ);
    if (!T)
      return nullptr;

    // When using -fembed-bitcode, it is required to have the same tool (clang)
    // for both CompilerJA and BackendJA. Otherwise, combine two stages.
    if (EmbedBitcode) {
      const Tool *BT = TC.SelectTool(*BJ);
      if (BT == T)
        return nullptr;
    }

    if (!T->hasIntegratedAssembler())
      return nullptr;

    Inputs = &CJ->getInputs();
    AppendCollapsedOffloadAction(CollapsedOffloadAction, ActionInfo,
                                 /*NumElements=*/3);
    return T;
  }
  const Tool *combineAssembleBackend(ArrayRef<JobActionInfo> ActionInfo,
                                     const ActionList *&Inputs,
                                     ActionList &CollapsedOffloadAction) {
    if (ActionInfo.size() < 2 || !canCollapseAssembleAction())
      return nullptr;
    auto *AJ = dyn_cast<AssembleJobAction>(ActionInfo[0].JA);
    auto *BJ = dyn_cast<BackendJobAction>(ActionInfo[1].JA);
    if (!AJ || !BJ)
      return nullptr;

    // Retrieve the compile job, backend action must always be preceded by one.
    ActionList CompileJobOffloadActions;
    auto *CJ = getPrevDependentAction(BJ->getInputs(), CompileJobOffloadActions,
                                      /*CanBeCollapsed=*/false);
    if (!AJ || !BJ || !CJ)
      return nullptr;

    assert(isa<CompileJobAction>(CJ) &&
           "Expecting compile job preceding backend job.");

    // Get compiler tool.
    const Tool *T = TC.SelectTool(*CJ);
    if (!T)
      return nullptr;

    if (!T->hasIntegratedAssembler())
      return nullptr;

    Inputs = &BJ->getInputs();
    AppendCollapsedOffloadAction(CollapsedOffloadAction, ActionInfo,
                                 /*NumElements=*/2);
    return T;
  }
  const Tool *combineBackendCompile(ArrayRef<JobActionInfo> ActionInfo,
                                    const ActionList *&Inputs,
                                    ActionList &CollapsedOffloadAction) {
    if (ActionInfo.size() < 2)
      return nullptr;
    auto *BJ = dyn_cast<BackendJobAction>(ActionInfo[0].JA);
    auto *CJ = dyn_cast<CompileJobAction>(ActionInfo[1].JA);
    if (!BJ || !CJ)
      return nullptr;

    // Check if the initial input (to the compile job or its predessor if one
    // exists) is LLVM bitcode. In that case, no preprocessor step is required
    // and we can still collapse the compile and backend jobs when we have
    // -save-temps. I.e. there is no need for a separate compile job just to
    // emit unoptimized bitcode.
    bool InputIsBitcode = true;
    for (size_t i = 1; i < ActionInfo.size(); i++)
      if (ActionInfo[i].JA->getType() != types::TY_LLVM_BC &&
          ActionInfo[i].JA->getType() != types::TY_LTO_BC) {
        InputIsBitcode = false;
        break;
      }
    if (!InputIsBitcode && !canCollapsePreprocessorAction())
      return nullptr;

    // Get compiler tool.
    const Tool *T = TC.SelectTool(*CJ);
    if (!T)
      return nullptr;

    if (T->canEmitIR() && ((SaveTemps && !InputIsBitcode) || EmbedBitcode))
      return nullptr;

    Inputs = &CJ->getInputs();
    AppendCollapsedOffloadAction(CollapsedOffloadAction, ActionInfo,
                                 /*NumElements=*/2);
    return T;
  }

  /// Updates the inputs if the obtained tool supports combining with
  /// preprocessor action, and the current input is indeed a preprocessor
  /// action. If combining results in the collapse of offloading actions, those
  /// are appended to \a CollapsedOffloadAction.
  void combineWithPreprocessor(const Tool *T, const ActionList *&Inputs,
                               ActionList &CollapsedOffloadAction) {
    if (!T || !canCollapsePreprocessorAction() || !T->hasIntegratedCPP())
      return;

    // Attempt to get a preprocessor action dependence.
    ActionList PreprocessJobOffloadActions;
    auto *PJ = getPrevDependentAction(*Inputs, PreprocessJobOffloadActions);
    if (!PJ || !isa<PreprocessJobAction>(PJ))
      return;

    // This is legal to combine. Append any offload action we found and set the
    // current inputs to preprocessor inputs.
    CollapsedOffloadAction.append(PreprocessJobOffloadActions.begin(),
                                  PreprocessJobOffloadActions.end());
    Inputs = &PJ->getInputs();
  }

public:
  ToolSelector(const JobAction *BaseAction, const ToolChain &TC,
               const Compilation &C, bool SaveTemps, bool EmbedBitcode)
      : TC(TC), C(C), BaseAction(BaseAction), SaveTemps(SaveTemps),
        EmbedBitcode(EmbedBitcode) {
    assert(BaseAction && "Invalid base action.");
    IsHostSelector = BaseAction->getOffloadingDeviceKind() == Action::OFK_None;
  }

  /// Check if a chain of actions can be combined and return the tool that can
  /// handle the combination of actions. The pointer to the current inputs \a
  /// Inputs and the list of offload actions \a CollapsedOffloadActions
  /// connected to collapsed actions are updated accordingly. The latter enables
  /// the caller of the selector to process them afterwards instead of just
  /// dropping them. If no suitable tool is found, null will be returned.
  const Tool *getTool(const ActionList *&Inputs,
                      ActionList &CollapsedOffloadAction) {

    if (IsHCHostAssembleJobAction(BaseAction) ||
        IsHCKernelAssembleJobAction(BaseAction) ||
        IsCXXAMPAssembleJobAction(BaseAction) ||
        IsCXXAMPCPUAssembleJobAction(BaseAction)) {
      const ToolChain *DeviceTC = C.getSingleOffloadToolChain<Action::OFK_HCC>();
      assert(DeviceTC && "HCC Device ToolChain is not set.");
      Inputs = &BaseAction->getInputs();
      return DeviceTC->SelectTool(*BaseAction);
    }

    //
    // Get the largest chain of actions that we could combine.
    //

    SmallVector<JobActionInfo, 5> ActionChain(1);
    ActionChain.back().JA = BaseAction;
    while (ActionChain.back().JA) {
      const Action *CurAction = ActionChain.back().JA;

      // Grow the chain by one element.
      ActionChain.resize(ActionChain.size() + 1);
      JobActionInfo &AI = ActionChain.back();

      // Attempt to fill it with the
      AI.JA =
          getPrevDependentAction(CurAction->getInputs(), AI.SavedOffloadAction);
    }

    // Pop the last action info as it could not be filled.
    ActionChain.pop_back();

    //
    // Attempt to combine actions. If all combining attempts failed, just return
    // the tool of the provided action. At the end we attempt to combine the
    // action with any preprocessor action it may depend on.
    //

    const Tool *T = combineAssembleBackendCompile(ActionChain, Inputs,
                                                  CollapsedOffloadAction);
    if (!T)
      T = combineAssembleBackend(ActionChain, Inputs, CollapsedOffloadAction);
    if (!T)
      T = combineBackendCompile(ActionChain, Inputs, CollapsedOffloadAction);
    if (!T) {
      Inputs = &BaseAction->getInputs();
      T = TC.SelectTool(*BaseAction);
    }

    combineWithPreprocessor(T, Inputs, CollapsedOffloadAction);
    return T;
  }
};
}

/// Return a string that uniquely identifies the result of a job. The bound arch
/// is not necessarily represented in the toolchain's triple -- for example,
/// armv7 and armv7s both map to the same triple -- so we need both in our map.
/// Also, we need to add the offloading device kind, as the same tool chain can
/// be used for host and device for some programming models, e.g. OpenMP.
static std::string GetTriplePlusArchString(const ToolChain *TC,
                                           StringRef BoundArch,
                                           Action::OffloadKind OffloadKind) {
  std::string TriplePlusArch = TC->getTriple().normalize();
  if (!BoundArch.empty()) {
    TriplePlusArch += "-";
    TriplePlusArch += BoundArch;
  }
  TriplePlusArch += "-";
  TriplePlusArch += Action::GetOffloadKindName(OffloadKind);
  return TriplePlusArch;
}

InputInfo Driver::BuildJobsForAction(
    Compilation &C, const Action *A, const ToolChain *TC, StringRef BoundArch,
    bool AtTopLevel, bool MultipleArchs, const char *LinkingOutput,
    std::map<std::pair<const Action *, std::string>, InputInfo> &CachedResults,
    Action::OffloadKind TargetDeviceOffloadKind) const {
  std::pair<const Action *, std::string> ActionTC = {
      A, GetTriplePlusArchString(TC, BoundArch, TargetDeviceOffloadKind)};
  auto CachedResult = CachedResults.find(ActionTC);
  if (CachedResult != CachedResults.end()) {
    return CachedResult->second;
  }
  InputInfo Result = BuildJobsForActionNoCache(
      C, A, TC, BoundArch, AtTopLevel, MultipleArchs, LinkingOutput,
      CachedResults, TargetDeviceOffloadKind);
  CachedResults[ActionTC] = Result;
  return Result;
}

InputInfo Driver::BuildJobsForActionNoCache(
    Compilation &C, const Action *A, const ToolChain *TC, StringRef BoundArch,
    bool AtTopLevel, bool MultipleArchs, const char *LinkingOutput,
    std::map<std::pair<const Action *, std::string>, InputInfo> &CachedResults,
    Action::OffloadKind TargetDeviceOffloadKind) const {
  llvm::PrettyStackTraceString CrashInfo("Building compilation jobs");

  InputInfoList OffloadDependencesInputInfo;
  bool BuildingForOffloadDevice = TargetDeviceOffloadKind != Action::OFK_None;
  if (const OffloadAction *OA = dyn_cast<OffloadAction>(A)) {
    // The 'Darwin' toolchain is initialized only when its arguments are
    // computed. Get the default arguments for OFK_None to ensure that
    // initialization is performed before processing the offload action.
    // FIXME: Remove when darwin's toolchain is initialized during construction.
    C.getArgsForToolChain(TC, BoundArch, Action::OFK_None);

    // The offload action is expected to be used in four different situations.
    //
    // a) Set a toolchain/architecture/kind for a host action:
    //    Host Action 1 -> OffloadAction -> Host Action 2
    //
    // b) Set a toolchain/architecture/kind for a device action;
    //    Device Action 1 -> OffloadAction -> Device Action 2
    //
    // c) Specify a device dependence to a host action;
    //    Device Action 1  _
    //                      \
    //      Host Action 1  ---> OffloadAction -> Host Action 2
    //
    // d) Specify a host dependence to a device action.
    //      Host Action 1  _
    //                      \
    //    Device Action 1  ---> OffloadAction -> Device Action 2
    //
    // For a) and b), we just return the job generated for the dependence. For
    // c) and d) we override the current action with the host/device dependence
    // if the current toolchain is host/device and set the offload dependences
    // info with the jobs obtained from the device/host dependence(s).

    // If there is a single device option, just generate the job for it.
    if (OA->hasSingleDeviceDependence()) {
      InputInfo DevA;
      OA->doOnEachDeviceDependence([&](Action *DepA, const ToolChain *DepTC,
                                       const char *DepBoundArch) {
        DevA =
            BuildJobsForAction(C, DepA, DepTC, DepBoundArch, AtTopLevel,
                               /*MultipleArchs*/ !!DepBoundArch, LinkingOutput,
                               CachedResults, DepA->getOffloadingDeviceKind());
      });
      return DevA;
    }

    // If 'Action 2' is host, we generate jobs for the device dependences and
    // override the current action with the host dependence. Otherwise, we
    // generate the host dependences and override the action with the device
    // dependence. The dependences can't therefore be a top-level action.
    OA->doOnEachDependence(
        /*IsHostDependence=*/BuildingForOffloadDevice,
        [&](Action *DepA, const ToolChain *DepTC, const char *DepBoundArch) {
          OffloadDependencesInputInfo.push_back(BuildJobsForAction(
              C, DepA, DepTC, DepBoundArch, /*AtTopLevel=*/false,
              /*MultipleArchs*/ !!DepBoundArch, LinkingOutput, CachedResults,
              DepA->getOffloadingDeviceKind()));
        });

    A = BuildingForOffloadDevice
            ? OA->getSingleDeviceDependence(/*DoNotConsiderHostActions=*/true)
            : OA->getHostDependence();
  }

  if (const InputAction *IA = dyn_cast<InputAction>(A)) {
    // FIXME: It would be nice to not claim this here; maybe the old scheme of
    // just using Args was better?
    const Arg &Input = IA->getInputArg();
    Input.claim();
    if (Input.getOption().matches(options::OPT_INPUT)) {
      const char *Name = Input.getValue();
      return InputInfo(A, Name, /* BaseInput = */ Name);
    }
    return InputInfo(A, &Input, /* BaseInput = */ "");
  }

  if (const BindArchAction *BAA = dyn_cast<BindArchAction>(A)) {
    const ToolChain *TC;
    StringRef ArchName = BAA->getArchName();

    if (!ArchName.empty())
      TC = &getToolChain(C.getArgs(),
                         computeTargetTriple(*this, TargetTriple,
                                             C.getArgs(), ArchName));
    else
      TC = &C.getDefaultToolChain();

    return BuildJobsForAction(C, *BAA->input_begin(), TC, ArchName, AtTopLevel,
                              MultipleArchs, LinkingOutput, CachedResults,
                              TargetDeviceOffloadKind);
  }


  const ActionList *Inputs = &A->getInputs();

  const JobAction *JA = cast<JobAction>(A);
  ActionList CollapsedOffloadActions;

  ToolSelector TS(JA, *TC, C, isSaveTempsEnabled(),
                  embedBitcodeInObject() && !isUsingLTO());
  const Tool *T = TS.getTool(Inputs, CollapsedOffloadActions);

  if (!T)
    return InputInfo();

  // If we've collapsed action list that contained OffloadAction we
  // need to build jobs for host/device-side inputs it may have held.
  for (const auto *OA : CollapsedOffloadActions)
    cast<OffloadAction>(OA)->doOnEachDependence(
        /*IsHostDependence=*/BuildingForOffloadDevice,
        [&](Action *DepA, const ToolChain *DepTC, const char *DepBoundArch) {
          OffloadDependencesInputInfo.push_back(BuildJobsForAction(
              C, DepA, DepTC, DepBoundArch, /* AtTopLevel */ false,
              /*MultipleArchs=*/!!DepBoundArch, LinkingOutput, CachedResults,
              DepA->getOffloadingDeviceKind()));
        });

  // Only use pipes when there is exactly one input.
  InputInfoList InputInfos;
  for (const Action *Input : *Inputs) {
    // Treat dsymutil and verify sub-jobs as being at the top-level too, they
    // shouldn't get temporary output names.
    // FIXME: Clean this up.
    bool SubJobAtTopLevel =
        AtTopLevel && (isa<DsymutilJobAction>(A) || isa<VerifyJobAction>(A));
    // UPGRADE_TBD: Find a better way to check HCC-specific Action objects
    // Find correct Tool for HCC-specific Actions in HCC ToolChain
    if (IsCXXAMPBackendJobAction(JA) || IsCXXAMPCPUBackendJobAction(JA) ||
        IsHCKernelAssembleJobAction(JA) ||
        IsCXXAMPAssembleJobAction(JA) || IsCXXAMPCPUAssembleJobAction(JA)) {
      InputInfos.push_back(BuildJobsForAction(
        C, Input, C.getSingleOffloadToolChain<Action::OFK_HCC>(), BoundArch,
        SubJobAtTopLevel, MultipleArchs, LinkingOutput, CachedResults,
        A->getOffloadingDeviceKind()));
    } else {
      InputInfos.push_back(BuildJobsForAction(
        C, Input, TC, BoundArch, SubJobAtTopLevel, MultipleArchs, LinkingOutput,
        CachedResults, A->getOffloadingDeviceKind()));
    }
  }

  // Always use the first input as the base input.
  const char *BaseInput = InputInfos[0].getBaseInput();

  // ... except dsymutil actions, which use their actual input as the base
  // input.
  if (JA->getType() == types::TY_dSYM)
    BaseInput = InputInfos[0].getFilename();

  // Append outputs of offload device jobs to the input list
  if (!OffloadDependencesInputInfo.empty())
    InputInfos.append(OffloadDependencesInputInfo.begin(),
                      OffloadDependencesInputInfo.end());

  // Set the effective triple of the toolchain for the duration of this job.
  llvm::Triple EffectiveTriple;
  const ToolChain &ToolTC = T->getToolChain();
  const ArgList &Args =
      C.getArgsForToolChain(TC, BoundArch, A->getOffloadingDeviceKind());
  if (InputInfos.size() != 1) {
    EffectiveTriple = llvm::Triple(ToolTC.ComputeEffectiveClangTriple(Args));
  } else {
    // Pass along the input type if it can be unambiguously determined.
    EffectiveTriple = llvm::Triple(
        ToolTC.ComputeEffectiveClangTriple(Args, InputInfos[0].getType()));
  }
  RegisterEffectiveTriple TripleRAII(ToolTC, EffectiveTriple);

  // Determine the place to write output to, if any.
  InputInfo Result;
  InputInfoList UnbundlingResults;
  if (auto *UA = dyn_cast<OffloadUnbundlingJobAction>(JA)) {
    // If we have an unbundling job, we need to create results for all the
    // outputs. We also update the results cache so that other actions using
    // this unbundling action can get the right results.
    for (auto &UI : UA->getDependentActionsInfo()) {
      assert(UI.DependentOffloadKind != Action::OFK_None &&
             "Unbundling with no offloading??");

      // Unbundling actions are never at the top level. When we generate the
      // offloading prefix, we also do that for the host file because the
      // unbundling action does not change the type of the output which can
      // cause a overwrite.
      std::string OffloadingPrefix = Action::GetOffloadingFileNamePrefix(
          UI.DependentOffloadKind,
          UI.DependentToolChain->getTriple().normalize(),
          /*CreatePrefixForHost=*/true);
      auto CurI = InputInfo(
          UA,
          GetNamedOutputPath(C, *UA, BaseInput, UI.DependentBoundArch,
                             /*AtTopLevel=*/false,
                             MultipleArchs ||
                                 UI.DependentOffloadKind == Action::OFK_HIP,
                             OffloadingPrefix),
          BaseInput);
      // Save the unbundling result.
      UnbundlingResults.push_back(CurI);

      // Get the unique string identifier for this dependence and cache the
      // result.
      StringRef Arch;
      if (TargetDeviceOffloadKind == Action::OFK_HIP) {
        if (UI.DependentOffloadKind == Action::OFK_Host)
          Arch = "all";
        else
          Arch = UI.DependentBoundArch;
      } else
        Arch = BoundArch;

      CachedResults[{A, GetTriplePlusArchString(UI.DependentToolChain, Arch,
                                                UI.DependentOffloadKind)}] =
          CurI;
    }

    // Now that we have all the results generated, select the one that should be
    // returned for the current depending action.
    std::pair<const Action *, std::string> ActionTC = {
        A, GetTriplePlusArchString(TC, BoundArch, TargetDeviceOffloadKind)};
    assert(CachedResults.find(ActionTC) != CachedResults.end() &&
           "Result does not exist??");
    Result = CachedResults[ActionTC];
  } else if (JA->getType() == types::TY_Nothing)
    Result = InputInfo(A, BaseInput);
  else {
    // We only have to generate a prefix for the host if this is not a top-level
    // action.
    std::string OffloadingPrefix = Action::GetOffloadingFileNamePrefix(
        A->getOffloadingDeviceKind(), TC->getTriple().normalize(),
        /*CreatePrefixForHost=*/!!A->getOffloadingHostActiveKinds() &&
            !AtTopLevel);
    Result = InputInfo(A, GetNamedOutputPath(C, *JA, BaseInput, BoundArch,
                                             AtTopLevel, MultipleArchs,
                                             OffloadingPrefix),
                       BaseInput);
  }

  if (CCCPrintBindings && !CCGenDiagnostics) {
    llvm::errs() << "# \"" << T->getToolChain().getTripleString() << '"'
                 << " - \"" << T->getName() << "\", inputs: [";
    for (unsigned i = 0, e = InputInfos.size(); i != e; ++i) {
      llvm::errs() << InputInfos[i].getAsString();
      if (i + 1 != e)
        llvm::errs() << ", ";
    }
    if (UnbundlingResults.empty())
      llvm::errs() << "], output: " << Result.getAsString() << "\n";
    else {
      llvm::errs() << "], outputs: [";
      for (unsigned i = 0, e = UnbundlingResults.size(); i != e; ++i) {
        llvm::errs() << UnbundlingResults[i].getAsString();
        if (i + 1 != e)
          llvm::errs() << ", ";
      }
      llvm::errs() << "] \n";
    }
  } else {
    if (UnbundlingResults.empty())
      T->ConstructJob(
          C, *JA, Result, InputInfos,
          C.getArgsForToolChain(TC, BoundArch, JA->getOffloadingDeviceKind()),
          LinkingOutput);
    else
      T->ConstructJobMultipleOutputs(
          C, *JA, UnbundlingResults, InputInfos,
          C.getArgsForToolChain(TC, BoundArch, JA->getOffloadingDeviceKind()),
          LinkingOutput);
  }
  return Result;
}

const char *Driver::getDefaultImageName() const {
  llvm::Triple Target(llvm::Triple::normalize(TargetTriple));
  return Target.isOSWindows() ? "a.exe" : "a.out";
}

/// Create output filename based on ArgValue, which could either be a
/// full filename, filename without extension, or a directory. If ArgValue
/// does not provide a filename, then use BaseName, and use the extension
/// suitable for FileType.
static const char *MakeCLOutputFilename(const ArgList &Args, StringRef ArgValue,
                                        StringRef BaseName,
                                        types::ID FileType) {
  SmallString<128> Filename = ArgValue;

  if (ArgValue.empty()) {
    // If the argument is empty, output to BaseName in the current dir.
    Filename = BaseName;
  } else if (llvm::sys::path::is_separator(Filename.back())) {
    // If the argument is a directory, output to BaseName in that dir.
    llvm::sys::path::append(Filename, BaseName);
  }

  if (!llvm::sys::path::has_extension(ArgValue)) {
    // If the argument didn't provide an extension, then set it.
    const char *Extension = types::getTypeTempSuffix(FileType, true);

    if (FileType == types::TY_Image &&
        Args.hasArg(options::OPT__SLASH_LD, options::OPT__SLASH_LDd)) {
      // The output file is a dll.
      Extension = "dll";
    }

    llvm::sys::path::replace_extension(Filename, Extension);
  }

  return Args.MakeArgString(Filename.c_str());
}

const char *Driver::GetNamedOutputPath(Compilation &C, const JobAction &JA,
                                       const char *BaseInput,
                                       StringRef BoundArch, bool AtTopLevel,
                                       bool MultipleArchs,
                                       StringRef OffloadingPrefix) const {
  llvm::PrettyStackTraceString CrashInfo("Computing output path");
  // Output to a user requested destination?
  if (AtTopLevel && !isa<DsymutilJobAction>(JA) && !isa<VerifyJobAction>(JA)) {
    if (Arg *FinalOutput = C.getArgs().getLastArg(options::OPT_o))
      return C.addResultFile(FinalOutput->getValue(), &JA);
  }

  // For /P, preprocess to file named after BaseInput.
  if (C.getArgs().hasArg(options::OPT__SLASH_P)) {
    assert(AtTopLevel && isa<PreprocessJobAction>(JA));
    StringRef BaseName = llvm::sys::path::filename(BaseInput);
    StringRef NameArg;
    if (Arg *A = C.getArgs().getLastArg(options::OPT__SLASH_Fi))
      NameArg = A->getValue();
    return C.addResultFile(
        MakeCLOutputFilename(C.getArgs(), NameArg, BaseName, types::TY_PP_C),
        &JA);
  }

  // Default to writing to stdout?
  if (AtTopLevel && !CCGenDiagnostics && isa<PreprocessJobAction>(JA))
    return "-";

  // Is this the assembly listing for /FA?
  if (JA.getType() == types::TY_PP_Asm &&
      (C.getArgs().hasArg(options::OPT__SLASH_FA) ||
       C.getArgs().hasArg(options::OPT__SLASH_Fa))) {
    // Use /Fa and the input filename to determine the asm file name.
    StringRef BaseName = llvm::sys::path::filename(BaseInput);
    StringRef FaValue = C.getArgs().getLastArgValue(options::OPT__SLASH_Fa);
    return C.addResultFile(
        MakeCLOutputFilename(C.getArgs(), FaValue, BaseName, JA.getType()),
        &JA);
  }

  // Output to a temporary file?
  if ((!AtTopLevel && !isSaveTempsEnabled() &&
       !C.getArgs().hasArg(options::OPT__SLASH_Fo)) ||
      CCGenDiagnostics) {
    StringRef Name = llvm::sys::path::filename(BaseInput);
    std::pair<StringRef, StringRef> Split = Name.split('.');
<<<<<<< HEAD
    std::string TmpName = GetTemporaryPath(
        Split.first, types::getTypeTempSuffix(JA.getType(), IsCLMode()));
    if (IsCXXAMPCPUBackendJobAction(&JA) || IsCXXAMPCPUAssembleJobAction(&JA))
      TmpName += ".cpu";
=======
    SmallString<128> TmpName;
    const char *Suffix = types::getTypeTempSuffix(JA.getType(), IsCLMode());
    Arg *A = C.getArgs().getLastArg(options::OPT_fcrash_diagnostics_dir);
    if (CCGenDiagnostics && A) {
      SmallString<128> CrashDirectory(A->getValue());
      llvm::sys::path::append(CrashDirectory, Split.first);
      const char *Middle = Suffix ? "-%%%%%%." : "-%%%%%%";
      std::error_code EC =
          llvm::sys::fs::createUniqueFile(CrashDirectory + Middle + Suffix, TmpName);
      if (EC) {
        Diag(clang::diag::err_unable_to_make_temp) << EC.message();
        return "";
      }
    } else {
      TmpName = GetTemporaryPath(Split.first, Suffix);
    }
>>>>>>> 3bc14032
    return C.addTempFile(C.getArgs().MakeArgString(TmpName));
  }

  SmallString<128> BasePath(BaseInput);
  StringRef BaseName;

  // Dsymutil actions should use the full path.
  if (isa<DsymutilJobAction>(JA) || isa<VerifyJobAction>(JA))
    BaseName = BasePath;
  else
    BaseName = llvm::sys::path::filename(BasePath);

  // Determine what the derived output name should be.
  const char *NamedOutput;

  if ((JA.getType() == types::TY_Object || JA.getType() == types::TY_LTO_BC) &&
      C.getArgs().hasArg(options::OPT__SLASH_Fo, options::OPT__SLASH_o)) {
    // The /Fo or /o flag decides the object filename.
    StringRef Val =
        C.getArgs()
            .getLastArg(options::OPT__SLASH_Fo, options::OPT__SLASH_o)
            ->getValue();
    NamedOutput =
        MakeCLOutputFilename(C.getArgs(), Val, BaseName, types::TY_Object);
  } else if (JA.getType() == types::TY_Image &&
             C.getArgs().hasArg(options::OPT__SLASH_Fe,
                                options::OPT__SLASH_o)) {
    // The /Fe or /o flag names the linked file.
    StringRef Val =
        C.getArgs()
            .getLastArg(options::OPT__SLASH_Fe, options::OPT__SLASH_o)
            ->getValue();
    NamedOutput =
        MakeCLOutputFilename(C.getArgs(), Val, BaseName, types::TY_Image);
  } else if (JA.getType() == types::TY_Image) {
    if (IsCLMode()) {
      // clang-cl uses BaseName for the executable name.
      NamedOutput =
          MakeCLOutputFilename(C.getArgs(), "", BaseName, types::TY_Image);
    } else {
      SmallString<128> Output(getDefaultImageName());
      Output += OffloadingPrefix;
      if (MultipleArchs && !BoundArch.empty()) {
        Output += "-";
        Output.append(BoundArch);
      }
      NamedOutput = C.getArgs().MakeArgString(Output.c_str());
    }
  } else if (JA.getType() == types::TY_PCH && IsCLMode()) {
    NamedOutput = C.getArgs().MakeArgString(GetClPchPath(C, BaseName));
  } else {
    const char *Suffix = types::getTypeTempSuffix(JA.getType(), IsCLMode());
    assert(Suffix && "All types used for output should have a suffix.");

    std::string::size_type End = std::string::npos;
    if (!types::appendSuffixForType(JA.getType()))
      End = BaseName.rfind('.');
    SmallString<128> Suffixed(BaseName.substr(0, End));
    Suffixed += OffloadingPrefix;
    if (MultipleArchs && !BoundArch.empty()) {
      Suffixed += "-";
      Suffixed.append(BoundArch);
    }
    // When using both -save-temps and -emit-llvm, use a ".tmp.bc" suffix for
    // the unoptimized bitcode so that it does not get overwritten by the ".bc"
    // optimized bitcode output.
    if (!AtTopLevel && C.getArgs().hasArg(options::OPT_emit_llvm) &&
        JA.getType() == types::TY_LLVM_BC)
      Suffixed += ".tmp";
    Suffixed += '.';
    Suffixed += Suffix;
    NamedOutput = C.getArgs().MakeArgString(Suffixed.c_str());
  }

  // Prepend object file path if -save-temps=obj
  if (!AtTopLevel && isSaveTempsObj() && C.getArgs().hasArg(options::OPT_o) &&
      JA.getType() != types::TY_PCH) {
    Arg *FinalOutput = C.getArgs().getLastArg(options::OPT_o);
    SmallString<128> TempPath(FinalOutput->getValue());
    llvm::sys::path::remove_filename(TempPath);
    StringRef OutputFileName = llvm::sys::path::filename(NamedOutput);
    llvm::sys::path::append(TempPath, OutputFileName);
    NamedOutput = C.getArgs().MakeArgString(TempPath.c_str());
  }

  // If we're saving temps and the temp file conflicts with the input file,
  // then avoid overwriting input file.
  if (!AtTopLevel && isSaveTempsEnabled() && NamedOutput == BaseName) {
    bool SameFile = false;
    SmallString<256> Result;
    llvm::sys::fs::current_path(Result);
    llvm::sys::path::append(Result, BaseName);
    llvm::sys::fs::equivalent(BaseInput, Result.c_str(), SameFile);
    // Must share the same path to conflict.
    if (SameFile) {
      StringRef Name = llvm::sys::path::filename(BaseInput);
      std::pair<StringRef, StringRef> Split = Name.split('.');
      std::string TmpName = GetTemporaryPath(
          Split.first, types::getTypeTempSuffix(JA.getType(), IsCLMode()));
      return C.addTempFile(C.getArgs().MakeArgString(TmpName));
    }
  }

  // As an annoying special case, PCH generation doesn't strip the pathname.
  if (JA.getType() == types::TY_PCH && !IsCLMode()) {
    llvm::sys::path::remove_filename(BasePath);
    if (BasePath.empty())
      BasePath = NamedOutput;
    else
      llvm::sys::path::append(BasePath, NamedOutput);
    return C.addResultFile(C.getArgs().MakeArgString(BasePath.c_str()), &JA);
  } else {
    return C.addResultFile(NamedOutput, &JA);
  }
}

std::string Driver::GetFilePath(StringRef Name, const ToolChain &TC) const {
  // Respect a limited subset of the '-Bprefix' functionality in GCC by
  // attempting to use this prefix when looking for file paths.
  for (const std::string &Dir : PrefixDirs) {
    if (Dir.empty())
      continue;
    SmallString<128> P(Dir[0] == '=' ? SysRoot + Dir.substr(1) : Dir);
    llvm::sys::path::append(P, Name);
    if (llvm::sys::fs::exists(Twine(P)))
      return P.str();
  }

  SmallString<128> R(ResourceDir);
  llvm::sys::path::append(R, Name);
  if (llvm::sys::fs::exists(Twine(R)))
    return R.str();

  SmallString<128> P(TC.getCompilerRTPath());
  llvm::sys::path::append(P, Name);
  if (llvm::sys::fs::exists(Twine(P)))
    return P.str();

  for (const std::string &Dir : TC.getFilePaths()) {
    if (Dir.empty())
      continue;
    SmallString<128> P(Dir[0] == '=' ? SysRoot + Dir.substr(1) : Dir);
    llvm::sys::path::append(P, Name);
    if (llvm::sys::fs::exists(Twine(P)))
      return P.str();
  }

  return Name;
}

void Driver::generatePrefixedToolNames(
    StringRef Tool, const ToolChain &TC,
    SmallVectorImpl<std::string> &Names) const {
  // FIXME: Needs a better variable than TargetTriple
  Names.emplace_back((TargetTriple + "-" + Tool).str());
  Names.emplace_back(Tool);

  // Allow the discovery of tools prefixed with LLVM's default target triple.
  std::string DefaultTargetTriple = llvm::sys::getDefaultTargetTriple();
  if (DefaultTargetTriple != TargetTriple)
    Names.emplace_back((DefaultTargetTriple + "-" + Tool).str());
}

static bool ScanDirForExecutable(SmallString<128> &Dir,
                                 ArrayRef<std::string> Names) {
  for (const auto &Name : Names) {
    llvm::sys::path::append(Dir, Name);
    if (llvm::sys::fs::can_execute(Twine(Dir)))
      return true;
    llvm::sys::path::remove_filename(Dir);
  }
  return false;
}

std::string Driver::GetProgramPath(StringRef Name, const ToolChain &TC) const {
  SmallVector<std::string, 2> TargetSpecificExecutables;
  generatePrefixedToolNames(Name, TC, TargetSpecificExecutables);

  // Respect a limited subset of the '-Bprefix' functionality in GCC by
  // attempting to use this prefix when looking for program paths.
  for (const auto &PrefixDir : PrefixDirs) {
    if (llvm::sys::fs::is_directory(PrefixDir)) {
      SmallString<128> P(PrefixDir);
      if (ScanDirForExecutable(P, TargetSpecificExecutables))
        return P.str();
    } else {
      SmallString<128> P((PrefixDir + Name).str());
      if (llvm::sys::fs::can_execute(Twine(P)))
        return P.str();
    }
  }

  const ToolChain::path_list &List = TC.getProgramPaths();
  for (const auto &Path : List) {
    SmallString<128> P(Path);
    if (ScanDirForExecutable(P, TargetSpecificExecutables))
      return P.str();
  }

  // If all else failed, search the path.
  for (const auto &TargetSpecificExecutable : TargetSpecificExecutables)
    if (llvm::ErrorOr<std::string> P =
            llvm::sys::findProgramByName(TargetSpecificExecutable))
      return *P;

  return Name;
}

std::string Driver::GetTemporaryPath(StringRef Prefix, StringRef Suffix) const {
  SmallString<128> Path;
  std::error_code EC = llvm::sys::fs::getPotentiallyUniqueTempFileName(Prefix, Suffix, Path); 
  if (EC) {
    Diag(clang::diag::err_unable_to_make_temp) << EC.message();
    return "";
  }

  return Path.str();
}

std::string Driver::GetClPchPath(Compilation &C, StringRef BaseName) const {
  SmallString<128> Output;
  if (Arg *FpArg = C.getArgs().getLastArg(options::OPT__SLASH_Fp)) {
    // FIXME: If anybody needs it, implement this obscure rule:
    // "If you specify a directory without a file name, the default file name
    // is VCx0.pch., where x is the major version of Visual C++ in use."
    Output = FpArg->getValue();

    // "If you do not specify an extension as part of the path name, an
    // extension of .pch is assumed. "
    if (!llvm::sys::path::has_extension(Output))
      Output += ".pch";
  } else if (Arg *YcArg = C.getArgs().getLastArg(options::OPT__SLASH_Yc)) {
    Output = YcArg->getValue();
    llvm::sys::path::replace_extension(Output, ".pch");
  } else {
    Output = BaseName;
    llvm::sys::path::replace_extension(Output, ".pch");
  }
  return Output.str();
}

const ToolChain &Driver::getToolChain(const ArgList &Args,
                                      const llvm::Triple &Target) const {

  auto &TC = ToolChains[Target.str()];
  if (!TC) {
    switch (Target.getOS()) {
    case llvm::Triple::Haiku:
      TC = llvm::make_unique<toolchains::Haiku>(*this, Target, Args);
      break;
    case llvm::Triple::Ananas:
      TC = llvm::make_unique<toolchains::Ananas>(*this, Target, Args);
      break;
    case llvm::Triple::CloudABI:
      TC = llvm::make_unique<toolchains::CloudABI>(*this, Target, Args);
      break;
    case llvm::Triple::Darwin:
    case llvm::Triple::MacOSX:
    case llvm::Triple::IOS:
    case llvm::Triple::TvOS:
    case llvm::Triple::WatchOS:
      TC = llvm::make_unique<toolchains::DarwinClang>(*this, Target, Args);
      break;
    case llvm::Triple::DragonFly:
      TC = llvm::make_unique<toolchains::DragonFly>(*this, Target, Args);
      break;
    case llvm::Triple::OpenBSD:
      TC = llvm::make_unique<toolchains::OpenBSD>(*this, Target, Args);
      break;
    case llvm::Triple::NetBSD:
      TC = llvm::make_unique<toolchains::NetBSD>(*this, Target, Args);
      break;
    case llvm::Triple::FreeBSD:
      TC = llvm::make_unique<toolchains::FreeBSD>(*this, Target, Args);
      break;
    case llvm::Triple::Minix:
      TC = llvm::make_unique<toolchains::Minix>(*this, Target, Args);
      break;
    case llvm::Triple::Linux:
    case llvm::Triple::ELFIAMCU:
      if (Target.getArch() == llvm::Triple::hexagon)
        TC = llvm::make_unique<toolchains::HexagonToolChain>(*this, Target,
                                                             Args);
      else if ((Target.getVendor() == llvm::Triple::MipsTechnologies) &&
               !Target.hasEnvironment())
        TC = llvm::make_unique<toolchains::MipsLLVMToolChain>(*this, Target,
                                                              Args);
      else
        TC = llvm::make_unique<toolchains::Linux>(*this, Target, Args);
      break;
    case llvm::Triple::NaCl:
      TC = llvm::make_unique<toolchains::NaClToolChain>(*this, Target, Args);
      break;
    case llvm::Triple::Fuchsia:
      TC = llvm::make_unique<toolchains::Fuchsia>(*this, Target, Args);
      break;
    case llvm::Triple::Solaris:
      TC = llvm::make_unique<toolchains::Solaris>(*this, Target, Args);
      break;
    case llvm::Triple::AMDHSA:
      TC = llvm::make_unique<toolchains::AMDGPUToolChain>(*this, Target, Args);
      break;
    case llvm::Triple::Win32:
      switch (Target.getEnvironment()) {
      default:
        if (Target.isOSBinFormatELF())
          TC = llvm::make_unique<toolchains::Generic_ELF>(*this, Target, Args);
        else if (Target.isOSBinFormatMachO())
          TC = llvm::make_unique<toolchains::MachO>(*this, Target, Args);
        else
          TC = llvm::make_unique<toolchains::Generic_GCC>(*this, Target, Args);
        break;
      case llvm::Triple::GNU:
        TC = llvm::make_unique<toolchains::MinGW>(*this, Target, Args);
        break;
      case llvm::Triple::Itanium:
        TC = llvm::make_unique<toolchains::CrossWindowsToolChain>(*this, Target,
                                                                  Args);
        break;
      case llvm::Triple::MSVC:
      case llvm::Triple::UnknownEnvironment:
        if (Args.getLastArgValue(options::OPT_fuse_ld_EQ)
                .startswith_lower("bfd"))
          TC = llvm::make_unique<toolchains::CrossWindowsToolChain>(
              *this, Target, Args);
        else
          TC =
              llvm::make_unique<toolchains::MSVCToolChain>(*this, Target, Args);
        break;
      }
      break;
    case llvm::Triple::PS4:
      TC = llvm::make_unique<toolchains::PS4CPU>(*this, Target, Args);
      break;
    case llvm::Triple::Contiki:
      TC = llvm::make_unique<toolchains::Contiki>(*this, Target, Args);
      break;
    default:
      // Of these targets, Hexagon is the only one that might have
      // an OS of Linux, in which case it got handled above already.
      switch (Target.getArch()) {
      case llvm::Triple::tce:
        TC = llvm::make_unique<toolchains::TCEToolChain>(*this, Target, Args);
        break;
      case llvm::Triple::tcele:
        TC = llvm::make_unique<toolchains::TCELEToolChain>(*this, Target, Args);
        break;
      case llvm::Triple::hexagon:
        TC = llvm::make_unique<toolchains::HexagonToolChain>(*this, Target,
                                                             Args);
        break;
      case llvm::Triple::lanai:
        TC = llvm::make_unique<toolchains::LanaiToolChain>(*this, Target, Args);
        break;
      case llvm::Triple::xcore:
        TC = llvm::make_unique<toolchains::XCoreToolChain>(*this, Target, Args);
        break;
      case llvm::Triple::wasm32:
      case llvm::Triple::wasm64:
        TC = llvm::make_unique<toolchains::WebAssembly>(*this, Target, Args);
        break;
      case llvm::Triple::avr:
        TC = llvm::make_unique<toolchains::AVRToolChain>(*this, Target, Args);
        break;
      default:
        if (Target.getVendor() == llvm::Triple::Myriad)
          TC = llvm::make_unique<toolchains::MyriadToolChain>(*this, Target,
                                                              Args);
        else if (toolchains::BareMetal::handlesTarget(Target))
          TC = llvm::make_unique<toolchains::BareMetal>(*this, Target, Args);
        else if (Target.isOSBinFormatELF())
          TC = llvm::make_unique<toolchains::Generic_ELF>(*this, Target, Args);
        else if (Target.isOSBinFormatMachO())
          TC = llvm::make_unique<toolchains::MachO>(*this, Target, Args);
        else
          TC = llvm::make_unique<toolchains::Generic_GCC>(*this, Target, Args);
      }
    }
  }

  // Intentionally omitted from the switch above: llvm::Triple::CUDA.  CUDA
  // compiles always need two toolchains, the CUDA toolchain and the host
  // toolchain.  So the only valid way to create a CUDA toolchain is via
  // CreateOffloadingDeviceToolChains.

  return *TC;
}

bool Driver::ShouldUseClangCompiler(const JobAction &JA) const {
  // Say "no" if there is not exactly one input of a type clang understands.
  if (JA.size() != 1 ||
      !types::isAcceptedByClang((*JA.input_begin())->getType()))
    return false;

  // And say "no" if this is not a kind of action clang understands.
  if (!isa<PreprocessJobAction>(JA) && !isa<PrecompileJobAction>(JA) &&
      !isa<CompileJobAction>(JA) && !isa<BackendJobAction>(JA))
    return false;

  return true;
}

/// GetReleaseVersion - Parse (([0-9]+)(.([0-9]+)(.([0-9]+)?))?)? and return the
/// grouped values as integers. Numbers which are not provided are set to 0.
///
/// \return True if the entire string was parsed (9.2), or all groups were
/// parsed (10.3.5extrastuff).
bool Driver::GetReleaseVersion(StringRef Str, unsigned &Major, unsigned &Minor,
                               unsigned &Micro, bool &HadExtra) {
  HadExtra = false;

  Major = Minor = Micro = 0;
  if (Str.empty())
    return false;

  if (Str.consumeInteger(10, Major))
    return false;
  if (Str.empty())
    return true;
  if (Str[0] != '.')
    return false;

  Str = Str.drop_front(1);

  if (Str.consumeInteger(10, Minor))
    return false;
  if (Str.empty())
    return true;
  if (Str[0] != '.')
    return false;
  Str = Str.drop_front(1);

  if (Str.consumeInteger(10, Micro))
    return false;
  if (!Str.empty())
    HadExtra = true;
  return true;
}

/// Parse digits from a string \p Str and fulfill \p Digits with
/// the parsed numbers. This method assumes that the max number of
/// digits to look for is equal to Digits.size().
///
/// \return True if the entire string was parsed and there are
/// no extra characters remaining at the end.
bool Driver::GetReleaseVersion(StringRef Str,
                               MutableArrayRef<unsigned> Digits) {
  if (Str.empty())
    return false;

  unsigned CurDigit = 0;
  while (CurDigit < Digits.size()) {
    unsigned Digit;
    if (Str.consumeInteger(10, Digit))
      return false;
    Digits[CurDigit] = Digit;
    if (Str.empty())
      return true;
    if (Str[0] != '.')
      return false;
    Str = Str.drop_front(1);
    CurDigit++;
  }

  // More digits than requested, bail out...
  return false;
}

std::pair<unsigned, unsigned> Driver::getIncludeExcludeOptionFlagMasks() const {
  unsigned IncludedFlagsBitmask = 0;
  unsigned ExcludedFlagsBitmask = options::NoDriverOption;

  if (Mode == CLMode) {
    // Include CL and Core options.
    IncludedFlagsBitmask |= options::CLOption;
    IncludedFlagsBitmask |= options::CoreOption;
  } else {
    ExcludedFlagsBitmask |= options::CLOption;
  }

  return std::make_pair(IncludedFlagsBitmask, ExcludedFlagsBitmask);
}

bool clang::driver::isOptimizationLevelFast(const ArgList &Args) {
  return Args.hasFlag(options::OPT_Ofast, options::OPT_O_Group, false);
}<|MERGE_RESOLUTION|>--- conflicted
+++ resolved
@@ -4216,29 +4216,27 @@
       CCGenDiagnostics) {
     StringRef Name = llvm::sys::path::filename(BaseInput);
     std::pair<StringRef, StringRef> Split = Name.split('.');
-<<<<<<< HEAD
-    std::string TmpName = GetTemporaryPath(
-        Split.first, types::getTypeTempSuffix(JA.getType(), IsCLMode()));
+    SmallString<128> TmpName;
+    const char *Suffix = types::getTypeTempSuffix(JA.getType(), IsCLMode());
+
     if (IsCXXAMPCPUBackendJobAction(&JA) || IsCXXAMPCPUAssembleJobAction(&JA))
       TmpName += ".cpu";
-=======
-    SmallString<128> TmpName;
-    const char *Suffix = types::getTypeTempSuffix(JA.getType(), IsCLMode());
-    Arg *A = C.getArgs().getLastArg(options::OPT_fcrash_diagnostics_dir);
-    if (CCGenDiagnostics && A) {
-      SmallString<128> CrashDirectory(A->getValue());
-      llvm::sys::path::append(CrashDirectory, Split.first);
-      const char *Middle = Suffix ? "-%%%%%%." : "-%%%%%%";
-      std::error_code EC =
-          llvm::sys::fs::createUniqueFile(CrashDirectory + Middle + Suffix, TmpName);
-      if (EC) {
-        Diag(clang::diag::err_unable_to_make_temp) << EC.message();
-        return "";
-      }
-    } else {
-      TmpName = GetTemporaryPath(Split.first, Suffix);
-    }
->>>>>>> 3bc14032
+    else {
+      Arg *A = C.getArgs().getLastArg(options::OPT_fcrash_diagnostics_dir);
+      if (CCGenDiagnostics && A) {
+        SmallString<128> CrashDirectory(A->getValue());
+        llvm::sys::path::append(CrashDirectory, Split.first);
+        const char *Middle = Suffix ? "-%%%%%%." : "-%%%%%%";
+        std::error_code EC =
+            llvm::sys::fs::createUniqueFile(CrashDirectory + Middle + Suffix, TmpName);
+        if (EC) {
+          Diag(clang::diag::err_unable_to_make_temp) << EC.message();
+          return "";
+        }
+      } else {
+        TmpName = GetTemporaryPath(Split.first, Suffix);
+      }
+    }
     return C.addTempFile(C.getArgs().MakeArgString(TmpName));
   }
 
