--- conflicted
+++ resolved
@@ -95,13 +95,10 @@
     break;
   case OFK_Cuda:
     return "device-cuda";
-<<<<<<< HEAD
+  case OFK_OpenMP:
+    return "device-openmp";
   case OFK_HCC:
     return "device-hcc";
-=======
-  case OFK_OpenMP:
-    return "device-openmp";
->>>>>>> 078aea90
 
     // TODO: Add other programming models here.
   }
@@ -151,6 +148,8 @@
     return "cuda";
   case OFK_OpenMP:
     return "openmp";
+  case OFK_HCC:
+    return "hcc";
 
     // TODO: Add other programming models here.
   }
