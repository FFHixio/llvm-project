--- conflicted
+++ resolved
@@ -7254,16 +7254,12 @@
           << attr.getName();
       break;
 
-<<<<<<< HEAD
-    case AttributeList::AT_HC_CPU:
-    case AttributeList::AT_HC_HC:
-    case AttributeList::AT_AMDGPUWavesPerEU:
-    case AttributeList::AT_AMDGPUFlatWorkGroupSize:
-    case AttributeList::AT_AMDGPUMaxWorkGroupDim:
-    case AttributeList::IgnoredAttribute:
-=======
+    case ParsedAttr::AT_HC_CPU:
+    case ParsedAttr::AT_HC_HC:
+    case ParsedAttr::AT_AMDGPUWavesPerEU:
+    case ParsedAttr::AT_AMDGPUFlatWorkGroupSize:
+    case ParsedAttr::AT_AMDGPUMaxWorkGroupDim:
     case ParsedAttr::IgnoredAttribute:
->>>>>>> 5d6c6da6
       break;
 
     case ParsedAttr::AT_MayAlias:
