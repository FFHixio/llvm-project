--- conflicted
+++ resolved
@@ -5940,13 +5940,11 @@
   case AttributeList::AT_AMDGPUNumVGPR:
     handleAMDGPUNumVGPRAttr(S, D, Attr);
     break;
-<<<<<<< HEAD
   case AttributeList::AT_AMDGPUMaxWorkGroupDim:
     handleAMDGPUMaxWorkGroupDimAttr(S, D, Attr);
-=======
+    break;
   case AttributeList::AT_AVRSignal:
     handleAVRSignalAttr(S, D, Attr);
->>>>>>> be11a2ae
     break;
   case AttributeList::AT_IBAction:
     handleSimpleAttribute<IBActionAttr>(S, D, Attr);
