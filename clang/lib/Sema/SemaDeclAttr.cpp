--- conflicted
+++ resolved
@@ -6735,28 +6735,6 @@
     } else if (const auto *A = D->getAttr<VecTypeHintAttr>()) {
       Diag(D->getLocation(), diag::err_opencl_kernel_attr) << A;
       D->setInvalidDecl();
-<<<<<<< HEAD
-    }
-  }
-  if (!D->hasAttr<OpenCLKernelAttr>() && !LangOpts.CPlusPlusAMP) {
-    if (const auto *A = D->getAttr<AMDGPUFlatWorkGroupSizeAttr>()) {
-      Diag(D->getLocation(), diag::err_attribute_wrong_decl_type)
-        << A << ExpectedKernelFunction;
-      D->setInvalidDecl();
-    } else if (const auto *A = D->getAttr<AMDGPUWavesPerEUAttr>()) {
-      Diag(D->getLocation(), diag::err_attribute_wrong_decl_type)
-        << A << ExpectedKernelFunction;
-      D->setInvalidDecl();
-    } else if (const auto *A = D->getAttr<AMDGPUNumSGPRAttr>()) {
-      Diag(D->getLocation(), diag::err_attribute_wrong_decl_type)
-        << A << ExpectedKernelFunction;
-      D->setInvalidDecl();
-    } else if (const auto *A = D->getAttr<AMDGPUNumVGPRAttr>()) {
-      Diag(D->getLocation(), diag::err_attribute_wrong_decl_type)
-        << A << ExpectedKernelFunction;
-      D->setInvalidDecl();
-=======
->>>>>>> 13c08649
     } else if (const auto *A = D->getAttr<OpenCLIntelReqdSubGroupSizeAttr>()) {
       Diag(D->getLocation(), diag::err_opencl_kernel_attr) << A;
       D->setInvalidDecl();
