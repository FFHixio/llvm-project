//===--- SemaDeclAttr.cpp - Declaration Attribute Handling ----------------===//
//
//                     The LLVM Compiler Infrastructure
//
// This file is distributed under the University of Illinois Open Source
// License. See LICENSE.TXT for details.
//
//===----------------------------------------------------------------------===//
//
//  This file implements decl-related attribute processing.
//
//===----------------------------------------------------------------------===//

#include "clang/AST/ASTConsumer.h"
#include "clang/AST/ASTContext.h"
#include "clang/AST/ASTMutationListener.h"
#include "clang/AST/CXXInheritance.h"
#include "clang/AST/DeclCXX.h"
#include "clang/AST/DeclObjC.h"
#include "clang/AST/DeclTemplate.h"
#include "clang/AST/Expr.h"
#include "clang/AST/ExprCXX.h"
#include "clang/AST/Mangle.h"
#include "clang/AST/RecursiveASTVisitor.h"
#include "clang/Basic/CharInfo.h"
#include "clang/Basic/SourceManager.h"
#include "clang/Basic/TargetInfo.h"
#include "clang/Lex/Preprocessor.h"
#include "clang/Sema/DeclSpec.h"
#include "clang/Sema/DelayedDiagnostic.h"
#include "clang/Sema/Initialization.h"
#include "clang/Sema/Lookup.h"
#include "clang/Sema/Scope.h"
#include "clang/Sema/SemaInternal.h"
#include "llvm/ADT/STLExtras.h"
#include "llvm/ADT/StringExtras.h"
#include "llvm/Support/MathExtras.h"

using namespace clang;
using namespace sema;

namespace AttributeLangSupport {
  enum LANG {
    C,
    Cpp,
    ObjC
  };
} // end namespace AttributeLangSupport

//===----------------------------------------------------------------------===//
//  Helper functions
//===----------------------------------------------------------------------===//

/// isFunctionOrMethod - Return true if the given decl has function
/// type (function or function-typed variable) or an Objective-C
/// method.
static bool isFunctionOrMethod(const Decl *D) {
  return (D->getFunctionType() != nullptr) || isa<ObjCMethodDecl>(D);
}

/// \brief Return true if the given decl has function type (function or
/// function-typed variable) or an Objective-C method or a block.
static bool isFunctionOrMethodOrBlock(const Decl *D) {
  return isFunctionOrMethod(D) || isa<BlockDecl>(D);
}

/// Return true if the given decl has a declarator that should have
/// been processed by Sema::GetTypeForDeclarator.
static bool hasDeclarator(const Decl *D) {
  // In some sense, TypedefDecl really *ought* to be a DeclaratorDecl.
  return isa<DeclaratorDecl>(D) || isa<BlockDecl>(D) || isa<TypedefNameDecl>(D) ||
         isa<ObjCPropertyDecl>(D);
}

/// hasFunctionProto - Return true if the given decl has a argument
/// information. This decl should have already passed
/// isFunctionOrMethod or isFunctionOrMethodOrBlock.
static bool hasFunctionProto(const Decl *D) {
  if (const FunctionType *FnTy = D->getFunctionType())
    return isa<FunctionProtoType>(FnTy);
  return isa<ObjCMethodDecl>(D) || isa<BlockDecl>(D);
}

/// getFunctionOrMethodNumParams - Return number of function or method
/// parameters. It is an error to call this on a K&R function (use
/// hasFunctionProto first).
static unsigned getFunctionOrMethodNumParams(const Decl *D) {
  if (const FunctionType *FnTy = D->getFunctionType())
    return cast<FunctionProtoType>(FnTy)->getNumParams();
  if (const BlockDecl *BD = dyn_cast<BlockDecl>(D))
    return BD->getNumParams();
  return cast<ObjCMethodDecl>(D)->param_size();
}

static QualType getFunctionOrMethodParamType(const Decl *D, unsigned Idx) {
  if (const FunctionType *FnTy = D->getFunctionType())
    return cast<FunctionProtoType>(FnTy)->getParamType(Idx);
  if (const BlockDecl *BD = dyn_cast<BlockDecl>(D))
    return BD->getParamDecl(Idx)->getType();

  return cast<ObjCMethodDecl>(D)->parameters()[Idx]->getType();
}

static SourceRange getFunctionOrMethodParamRange(const Decl *D, unsigned Idx) {
  if (const auto *FD = dyn_cast<FunctionDecl>(D))
    return FD->getParamDecl(Idx)->getSourceRange();
  if (const auto *MD = dyn_cast<ObjCMethodDecl>(D))
    return MD->parameters()[Idx]->getSourceRange();
  if (const auto *BD = dyn_cast<BlockDecl>(D))
    return BD->getParamDecl(Idx)->getSourceRange();
  return SourceRange();
}

static QualType getFunctionOrMethodResultType(const Decl *D) {
  if (const FunctionType *FnTy = D->getFunctionType())
    return cast<FunctionType>(FnTy)->getReturnType();
  return cast<ObjCMethodDecl>(D)->getReturnType();
}

static SourceRange getFunctionOrMethodResultSourceRange(const Decl *D) {
  if (const auto *FD = dyn_cast<FunctionDecl>(D))
    return FD->getReturnTypeSourceRange();
  if (const auto *MD = dyn_cast<ObjCMethodDecl>(D))
    return MD->getReturnTypeSourceRange();
  return SourceRange();
}

static bool isFunctionOrMethodVariadic(const Decl *D) {
  if (const FunctionType *FnTy = D->getFunctionType()) {
    const FunctionProtoType *proto = cast<FunctionProtoType>(FnTy);
    return proto->isVariadic();
  }
  if (const BlockDecl *BD = dyn_cast<BlockDecl>(D))
    return BD->isVariadic();

  return cast<ObjCMethodDecl>(D)->isVariadic();
}

static bool isInstanceMethod(const Decl *D) {
  if (const CXXMethodDecl *MethodDecl = dyn_cast<CXXMethodDecl>(D))
    return MethodDecl->isInstance();
  return false;
}

static inline bool isNSStringType(QualType T, ASTContext &Ctx) {
  const ObjCObjectPointerType *PT = T->getAs<ObjCObjectPointerType>();
  if (!PT)
    return false;

  ObjCInterfaceDecl *Cls = PT->getObjectType()->getInterface();
  if (!Cls)
    return false;

  IdentifierInfo* ClsName = Cls->getIdentifier();

  // FIXME: Should we walk the chain of classes?
  return ClsName == &Ctx.Idents.get("NSString") ||
         ClsName == &Ctx.Idents.get("NSMutableString");
}

static inline bool isCFStringType(QualType T, ASTContext &Ctx) {
  const PointerType *PT = T->getAs<PointerType>();
  if (!PT)
    return false;

  const RecordType *RT = PT->getPointeeType()->getAs<RecordType>();
  if (!RT)
    return false;

  const RecordDecl *RD = RT->getDecl();
  if (RD->getTagKind() != TTK_Struct)
    return false;

  return RD->getIdentifier() == &Ctx.Idents.get("__CFString");
}

static unsigned getNumAttributeArgs(const AttributeList &Attr) {
  // FIXME: Include the type in the argument list.
  return Attr.getNumArgs() + Attr.hasParsedType();
}

template <typename Compare>
static bool checkAttributeNumArgsImpl(Sema &S, const AttributeList &Attr,
                                      unsigned Num, unsigned Diag,
                                      Compare Comp) {
  if (Comp(getNumAttributeArgs(Attr), Num)) {
    S.Diag(Attr.getLoc(), Diag) << Attr.getName() << Num;
    return false;
  }

  return true;
}

/// \brief Check if the attribute has exactly as many args as Num. May
/// output an error.
static bool checkAttributeNumArgs(Sema &S, const AttributeList &Attr,
                                  unsigned Num) {
  return checkAttributeNumArgsImpl(S, Attr, Num,
                                   diag::err_attribute_wrong_number_arguments,
                                   std::not_equal_to<unsigned>());
}

/// \brief Check if the attribute has at least as many args as Num. May
/// output an error.
static bool checkAttributeAtLeastNumArgs(Sema &S, const AttributeList &Attr,
                                         unsigned Num) {
  return checkAttributeNumArgsImpl(S, Attr, Num,
                                   diag::err_attribute_too_few_arguments,
                                   std::less<unsigned>());
}

/// \brief Check if the attribute has at most as many args as Num. May
/// output an error.
static bool checkAttributeAtMostNumArgs(Sema &S, const AttributeList &Attr,
                                         unsigned Num) {
  return checkAttributeNumArgsImpl(S, Attr, Num,
                                   diag::err_attribute_too_many_arguments,
                                   std::greater<unsigned>());
}

/// \brief If Expr is a valid integer constant, get the value of the integer
/// expression and return success or failure. May output an error.
static bool checkUInt32Argument(Sema &S, const AttributeList &Attr,
                                const Expr *Expr, uint32_t &Val,
                                unsigned Idx = UINT_MAX) {
  llvm::APSInt I(32);
  if (Expr->isTypeDependent() || Expr->isValueDependent() ||
      !Expr->isIntegerConstantExpr(I, S.Context)) {
    if (Idx != UINT_MAX)
      S.Diag(Attr.getLoc(), diag::err_attribute_argument_n_type)
        << Attr.getName() << Idx << AANT_ArgumentIntegerConstant
        << Expr->getSourceRange();
    else
      S.Diag(Attr.getLoc(), diag::err_attribute_argument_type)
        << Attr.getName() << AANT_ArgumentIntegerConstant
        << Expr->getSourceRange();
    return false;
  }

  if (!I.isIntN(32)) {
    S.Diag(Expr->getExprLoc(), diag::err_ice_too_large)
        << I.toString(10, false) << 32 << /* Unsigned */ 1;
    return false;
  }

  Val = (uint32_t)I.getZExtValue();
  return true;
}

/// \brief Wrapper around checkUInt32Argument, with an extra check to be sure
/// that the result will fit into a regular (signed) int. All args have the same
/// purpose as they do in checkUInt32Argument.
static bool checkPositiveIntArgument(Sema &S, const AttributeList &Attr,
                                     const Expr *Expr, int &Val,
                                     unsigned Idx = UINT_MAX) {
  uint32_t UVal;
  if (!checkUInt32Argument(S, Attr, Expr, UVal, Idx))
    return false;

  if (UVal > (uint32_t)std::numeric_limits<int>::max()) {
    llvm::APSInt I(32); // for toString
    I = UVal;
    S.Diag(Expr->getExprLoc(), diag::err_ice_too_large)
        << I.toString(10, false) << 32 << /* Unsigned */ 0;
    return false;
  }

  Val = UVal;
  return true;
}

/// \brief Diagnose mutually exclusive attributes when present on a given
/// declaration. Returns true if diagnosed.
template <typename AttrTy>
static bool checkAttrMutualExclusion(Sema &S, Decl *D, SourceRange Range,
                                     IdentifierInfo *Ident) {
  if (AttrTy *A = D->getAttr<AttrTy>()) {
    S.Diag(Range.getBegin(), diag::err_attributes_are_not_compatible) << Ident
                                                                      << A;
    S.Diag(A->getLocation(), diag::note_conflicting_attribute);
    return true;
  }
  return false;
}

/// \brief Check if IdxExpr is a valid parameter index for a function or
/// instance method D.  May output an error.
///
/// \returns true if IdxExpr is a valid index.
static bool checkFunctionOrMethodParameterIndex(Sema &S, const Decl *D,
                                                const AttributeList &Attr,
                                                unsigned AttrArgNum,
                                                const Expr *IdxExpr,
                                                uint64_t &Idx) {
  assert(isFunctionOrMethodOrBlock(D));

  // In C++ the implicit 'this' function parameter also counts.
  // Parameters are counted from one.
  bool HP = hasFunctionProto(D);
  bool HasImplicitThisParam = isInstanceMethod(D);
  bool IV = HP && isFunctionOrMethodVariadic(D);
  unsigned NumParams =
      (HP ? getFunctionOrMethodNumParams(D) : 0) + HasImplicitThisParam;

  llvm::APSInt IdxInt;
  if (IdxExpr->isTypeDependent() || IdxExpr->isValueDependent() ||
      !IdxExpr->isIntegerConstantExpr(IdxInt, S.Context)) {
    S.Diag(Attr.getLoc(), diag::err_attribute_argument_n_type)
      << Attr.getName() << AttrArgNum << AANT_ArgumentIntegerConstant
      << IdxExpr->getSourceRange();
    return false;
  }

  Idx = IdxInt.getLimitedValue();
  if (Idx < 1 || (!IV && Idx > NumParams)) {
    S.Diag(Attr.getLoc(), diag::err_attribute_argument_out_of_bounds)
      << Attr.getName() << AttrArgNum << IdxExpr->getSourceRange();
    return false;
  }
  Idx--; // Convert to zero-based.
  if (HasImplicitThisParam) {
    if (Idx == 0) {
      S.Diag(Attr.getLoc(),
             diag::err_attribute_invalid_implicit_this_argument)
        << Attr.getName() << IdxExpr->getSourceRange();
      return false;
    }
    --Idx;
  }

  return true;
}

/// \brief Check if the argument \p ArgNum of \p Attr is a ASCII string literal.
/// If not emit an error and return false. If the argument is an identifier it
/// will emit an error with a fixit hint and treat it as if it was a string
/// literal.
bool Sema::checkStringLiteralArgumentAttr(const AttributeList &Attr,
                                          unsigned ArgNum, StringRef &Str,
                                          SourceLocation *ArgLocation) {
  // Look for identifiers. If we have one emit a hint to fix it to a literal.
  if (Attr.isArgIdent(ArgNum)) {
    IdentifierLoc *Loc = Attr.getArgAsIdent(ArgNum);
    Diag(Loc->Loc, diag::err_attribute_argument_type)
        << Attr.getName() << AANT_ArgumentString
        << FixItHint::CreateInsertion(Loc->Loc, "\"")
        << FixItHint::CreateInsertion(getLocForEndOfToken(Loc->Loc), "\"");
    Str = Loc->Ident->getName();
    if (ArgLocation)
      *ArgLocation = Loc->Loc;
    return true;
  }

  // Now check for an actual string literal.
  Expr *ArgExpr = Attr.getArgAsExpr(ArgNum);
  StringLiteral *Literal = dyn_cast<StringLiteral>(ArgExpr->IgnoreParenCasts());
  if (ArgLocation)
    *ArgLocation = ArgExpr->getLocStart();

  if (!Literal || !Literal->isAscii()) {
    Diag(ArgExpr->getLocStart(), diag::err_attribute_argument_type)
        << Attr.getName() << AANT_ArgumentString;
    return false;
  }

  Str = Literal->getString();
  return true;
}

/// \brief Applies the given attribute to the Decl without performing any
/// additional semantic checking.
template <typename AttrType>
static void handleSimpleAttribute(Sema &S, Decl *D,
                                  const AttributeList &Attr) {
  D->addAttr(::new (S.Context) AttrType(Attr.getRange(), S.Context,
                                        Attr.getAttributeSpellingListIndex()));
}

template <typename AttrType>
static void handleSimpleAttributeWithExclusions(Sema &S, Decl *D,
                                                const AttributeList &Attr) {
  handleSimpleAttribute<AttrType>(S, D, Attr);
}

/// \brief Applies the given attribute to the Decl so long as the Decl doesn't
/// already have one of the given incompatible attributes.
template <typename AttrType, typename IncompatibleAttrType,
          typename... IncompatibleAttrTypes>
static void handleSimpleAttributeWithExclusions(Sema &S, Decl *D,
                                                const AttributeList &Attr) {
  if (checkAttrMutualExclusion<IncompatibleAttrType>(S, D, Attr.getRange(),
                                                     Attr.getName()))
    return;
  handleSimpleAttributeWithExclusions<AttrType, IncompatibleAttrTypes...>(S, D,
                                                                          Attr);
}

static void handleHCGridLaunchAttr(Sema &S, Decl *D,
                                   const AttributeList &Attr) {
  if (!isa<FunctionDecl>(D)) {
    return;
  }
  D->addAttr(::new (S.Context)
             HCGridLaunchAttr(Attr.getRange(), S.Context,
                              Attr.getAttributeSpellingListIndex()));
}

/// \brief Check if the passed-in expression is of type int or bool.
static bool isIntOrBool(Expr *Exp) {
  QualType QT = Exp->getType();
  return QT->isBooleanType() || QT->isIntegerType();
}


// Check to see if the type is a smart pointer of some kind.  We assume
// it's a smart pointer if it defines both operator-> and operator*.
static bool threadSafetyCheckIsSmartPointer(Sema &S, const RecordType* RT) {
  DeclContextLookupResult Res1 = RT->getDecl()->lookup(
      S.Context.DeclarationNames.getCXXOperatorName(OO_Star));
  if (Res1.empty())
    return false;

  DeclContextLookupResult Res2 = RT->getDecl()->lookup(
      S.Context.DeclarationNames.getCXXOperatorName(OO_Arrow));
  if (Res2.empty())
    return false;

  return true;
}

/// \brief Check if passed in Decl is a pointer type.
/// Note that this function may produce an error message.
/// \return true if the Decl is a pointer type; false otherwise
static bool threadSafetyCheckIsPointer(Sema &S, const Decl *D,
                                       const AttributeList &Attr) {
  const ValueDecl *vd = cast<ValueDecl>(D);
  QualType QT = vd->getType();
  if (QT->isAnyPointerType())
    return true;

  if (const RecordType *RT = QT->getAs<RecordType>()) {
    // If it's an incomplete type, it could be a smart pointer; skip it.
    // (We don't want to force template instantiation if we can avoid it,
    // since that would alter the order in which templates are instantiated.)
    if (RT->isIncompleteType())
      return true;

    if (threadSafetyCheckIsSmartPointer(S, RT))
      return true;
  }

  S.Diag(Attr.getLoc(), diag::warn_thread_attribute_decl_not_pointer)
    << Attr.getName() << QT;
  return false;
}

/// \brief Checks that the passed in QualType either is of RecordType or points
/// to RecordType. Returns the relevant RecordType, null if it does not exit.
static const RecordType *getRecordType(QualType QT) {
  if (const RecordType *RT = QT->getAs<RecordType>())
    return RT;

  // Now check if we point to record type.
  if (const PointerType *PT = QT->getAs<PointerType>())
    return PT->getPointeeType()->getAs<RecordType>();

  return nullptr;
}

static bool checkRecordTypeForCapability(Sema &S, QualType Ty) {
  const RecordType *RT = getRecordType(Ty);

  if (!RT)
    return false;

  // Don't check for the capability if the class hasn't been defined yet.
  if (RT->isIncompleteType())
    return true;

  // Allow smart pointers to be used as capability objects.
  // FIXME -- Check the type that the smart pointer points to.
  if (threadSafetyCheckIsSmartPointer(S, RT))
    return true;

  // Check if the record itself has a capability.
  RecordDecl *RD = RT->getDecl();
  if (RD->hasAttr<CapabilityAttr>())
    return true;

  // Else check if any base classes have a capability.
  if (CXXRecordDecl *CRD = dyn_cast<CXXRecordDecl>(RD)) {
    CXXBasePaths BPaths(false, false);
    if (CRD->lookupInBases([](const CXXBaseSpecifier *BS, CXXBasePath &) {
          const auto *Type = BS->getType()->getAs<RecordType>();
          return Type->getDecl()->hasAttr<CapabilityAttr>();
        }, BPaths))
      return true;
  }
  return false;
}

static bool checkTypedefTypeForCapability(QualType Ty) {
  const auto *TD = Ty->getAs<TypedefType>();
  if (!TD)
    return false;

  TypedefNameDecl *TN = TD->getDecl();
  if (!TN)
    return false;

  return TN->hasAttr<CapabilityAttr>();
}

static bool typeHasCapability(Sema &S, QualType Ty) {
  if (checkTypedefTypeForCapability(Ty))
    return true;

  if (checkRecordTypeForCapability(S, Ty))
    return true;

  return false;
}

static bool isCapabilityExpr(Sema &S, const Expr *Ex) {
  // Capability expressions are simple expressions involving the boolean logic
  // operators &&, || or !, a simple DeclRefExpr, CastExpr or a ParenExpr. Once
  // a DeclRefExpr is found, its type should be checked to determine whether it
  // is a capability or not.

  if (const auto *E = dyn_cast<DeclRefExpr>(Ex))
    return typeHasCapability(S, E->getType());
  else if (const auto *E = dyn_cast<CastExpr>(Ex))
    return isCapabilityExpr(S, E->getSubExpr());
  else if (const auto *E = dyn_cast<ParenExpr>(Ex))
    return isCapabilityExpr(S, E->getSubExpr());
  else if (const auto *E = dyn_cast<UnaryOperator>(Ex)) {
    if (E->getOpcode() == UO_LNot)
      return isCapabilityExpr(S, E->getSubExpr());
    return false;
  } else if (const auto *E = dyn_cast<BinaryOperator>(Ex)) {
    if (E->getOpcode() == BO_LAnd || E->getOpcode() == BO_LOr)
      return isCapabilityExpr(S, E->getLHS()) &&
             isCapabilityExpr(S, E->getRHS());
    return false;
  }

  return false;
}

/// \brief Checks that all attribute arguments, starting from Sidx, resolve to
/// a capability object.
/// \param Sidx The attribute argument index to start checking with.
/// \param ParamIdxOk Whether an argument can be indexing into a function
/// parameter list.
static void checkAttrArgsAreCapabilityObjs(Sema &S, Decl *D,
                                           const AttributeList &Attr,
                                           SmallVectorImpl<Expr *> &Args,
                                           int Sidx = 0,
                                           bool ParamIdxOk = false) {
  for (unsigned Idx = Sidx; Idx < Attr.getNumArgs(); ++Idx) {
    Expr *ArgExp = Attr.getArgAsExpr(Idx);

    if (ArgExp->isTypeDependent()) {
      // FIXME -- need to check this again on template instantiation
      Args.push_back(ArgExp);
      continue;
    }

    if (StringLiteral *StrLit = dyn_cast<StringLiteral>(ArgExp)) {
      if (StrLit->getLength() == 0 ||
          (StrLit->isAscii() && StrLit->getString() == StringRef("*"))) {
        // Pass empty strings to the analyzer without warnings.
        // Treat "*" as the universal lock.
        Args.push_back(ArgExp);
        continue;
      }

      // We allow constant strings to be used as a placeholder for expressions
      // that are not valid C++ syntax, but warn that they are ignored.
      S.Diag(Attr.getLoc(), diag::warn_thread_attribute_ignored) <<
        Attr.getName();
      Args.push_back(ArgExp);
      continue;
    }

    QualType ArgTy = ArgExp->getType();

    // A pointer to member expression of the form  &MyClass::mu is treated
    // specially -- we need to look at the type of the member.
    if (UnaryOperator *UOp = dyn_cast<UnaryOperator>(ArgExp))
      if (UOp->getOpcode() == UO_AddrOf)
        if (DeclRefExpr *DRE = dyn_cast<DeclRefExpr>(UOp->getSubExpr()))
          if (DRE->getDecl()->isCXXInstanceMember())
            ArgTy = DRE->getDecl()->getType();

    // First see if we can just cast to record type, or pointer to record type.
    const RecordType *RT = getRecordType(ArgTy);

    // Now check if we index into a record type function param.
    if(!RT && ParamIdxOk) {
      FunctionDecl *FD = dyn_cast<FunctionDecl>(D);
      IntegerLiteral *IL = dyn_cast<IntegerLiteral>(ArgExp);
      if(FD && IL) {
        unsigned int NumParams = FD->getNumParams();
        llvm::APInt ArgValue = IL->getValue();
        uint64_t ParamIdxFromOne = ArgValue.getZExtValue();
        uint64_t ParamIdxFromZero = ParamIdxFromOne - 1;
        if(!ArgValue.isStrictlyPositive() || ParamIdxFromOne > NumParams) {
          S.Diag(Attr.getLoc(), diag::err_attribute_argument_out_of_range)
            << Attr.getName() << Idx + 1 << NumParams;
          continue;
        }
        ArgTy = FD->getParamDecl(ParamIdxFromZero)->getType();
      }
    }

    // If the type does not have a capability, see if the components of the
    // expression have capabilities. This allows for writing C code where the
    // capability may be on the type, and the expression is a capability
    // boolean logic expression. Eg) requires_capability(A || B && !C)
    if (!typeHasCapability(S, ArgTy) && !isCapabilityExpr(S, ArgExp))
      S.Diag(Attr.getLoc(), diag::warn_thread_attribute_argument_not_lockable)
          << Attr.getName() << ArgTy;

    Args.push_back(ArgExp);
  }
}

//===----------------------------------------------------------------------===//
// Attribute Implementations
//===----------------------------------------------------------------------===//

static void handlePtGuardedVarAttr(Sema &S, Decl *D,
                                   const AttributeList &Attr) {
  if (!threadSafetyCheckIsPointer(S, D, Attr))
    return;

  D->addAttr(::new (S.Context)
             PtGuardedVarAttr(Attr.getRange(), S.Context,
                              Attr.getAttributeSpellingListIndex()));
}

static bool checkGuardedByAttrCommon(Sema &S, Decl *D,
                                     const AttributeList &Attr,
                                     Expr* &Arg) {
  SmallVector<Expr*, 1> Args;
  // check that all arguments are lockable objects
  checkAttrArgsAreCapabilityObjs(S, D, Attr, Args);
  unsigned Size = Args.size();
  if (Size != 1)
    return false;

  Arg = Args[0];

  return true;
}

static void handleGuardedByAttr(Sema &S, Decl *D, const AttributeList &Attr) {
  Expr *Arg = nullptr;
  if (!checkGuardedByAttrCommon(S, D, Attr, Arg))
    return;

  D->addAttr(::new (S.Context) GuardedByAttr(Attr.getRange(), S.Context, Arg,
                                        Attr.getAttributeSpellingListIndex()));
}

static void handlePtGuardedByAttr(Sema &S, Decl *D,
                                  const AttributeList &Attr) {
  Expr *Arg = nullptr;
  if (!checkGuardedByAttrCommon(S, D, Attr, Arg))
    return;

  if (!threadSafetyCheckIsPointer(S, D, Attr))
    return;

  D->addAttr(::new (S.Context) PtGuardedByAttr(Attr.getRange(),
                                               S.Context, Arg,
                                        Attr.getAttributeSpellingListIndex()));
}

static bool checkAcquireOrderAttrCommon(Sema &S, Decl *D,
                                        const AttributeList &Attr,
                                        SmallVectorImpl<Expr *> &Args) {
  if (!checkAttributeAtLeastNumArgs(S, Attr, 1))
    return false;

  // Check that this attribute only applies to lockable types.
  QualType QT = cast<ValueDecl>(D)->getType();
  if (!QT->isDependentType() && !typeHasCapability(S, QT)) {
    S.Diag(Attr.getLoc(), diag::warn_thread_attribute_decl_not_lockable)
      << Attr.getName();
    return false;
  }

  // Check that all arguments are lockable objects.
  checkAttrArgsAreCapabilityObjs(S, D, Attr, Args);
  if (Args.empty())
    return false;

  return true;
}

static void handleAcquiredAfterAttr(Sema &S, Decl *D,
                                    const AttributeList &Attr) {
  SmallVector<Expr*, 1> Args;
  if (!checkAcquireOrderAttrCommon(S, D, Attr, Args))
    return;

  Expr **StartArg = &Args[0];
  D->addAttr(::new (S.Context)
             AcquiredAfterAttr(Attr.getRange(), S.Context,
                               StartArg, Args.size(),
                               Attr.getAttributeSpellingListIndex()));
}

static void handleAcquiredBeforeAttr(Sema &S, Decl *D,
                                     const AttributeList &Attr) {
  SmallVector<Expr*, 1> Args;
  if (!checkAcquireOrderAttrCommon(S, D, Attr, Args))
    return;

  Expr **StartArg = &Args[0];
  D->addAttr(::new (S.Context)
             AcquiredBeforeAttr(Attr.getRange(), S.Context,
                                StartArg, Args.size(),
                                Attr.getAttributeSpellingListIndex()));
}

static bool checkLockFunAttrCommon(Sema &S, Decl *D,
                                   const AttributeList &Attr,
                                   SmallVectorImpl<Expr *> &Args) {
  // zero or more arguments ok
  // check that all arguments are lockable objects
  checkAttrArgsAreCapabilityObjs(S, D, Attr, Args, 0, /*ParamIdxOk=*/true);

  return true;
}

static void handleAssertSharedLockAttr(Sema &S, Decl *D,
                                       const AttributeList &Attr) {
  SmallVector<Expr*, 1> Args;
  if (!checkLockFunAttrCommon(S, D, Attr, Args))
    return;

  unsigned Size = Args.size();
  Expr **StartArg = Size == 0 ? nullptr : &Args[0];
  D->addAttr(::new (S.Context)
             AssertSharedLockAttr(Attr.getRange(), S.Context, StartArg, Size,
                                  Attr.getAttributeSpellingListIndex()));
}

static void handleAssertExclusiveLockAttr(Sema &S, Decl *D,
                                          const AttributeList &Attr) {
  SmallVector<Expr*, 1> Args;
  if (!checkLockFunAttrCommon(S, D, Attr, Args))
    return;

  unsigned Size = Args.size();
  Expr **StartArg = Size == 0 ? nullptr : &Args[0];
  D->addAttr(::new (S.Context)
             AssertExclusiveLockAttr(Attr.getRange(), S.Context,
                                     StartArg, Size,
                                     Attr.getAttributeSpellingListIndex()));
}

/// \brief Checks to be sure that the given parameter number is inbounds, and is
/// an some integral type. Will emit appropriate diagnostics if this returns
/// false.
///
/// FuncParamNo is expected to be from the user, so is base-1. AttrArgNo is used
/// to actually retrieve the argument, so it's base-0.
static bool checkParamIsIntegerType(Sema &S, const FunctionDecl *FD,
                                    const AttributeList &Attr,
                                    unsigned FuncParamNo, unsigned AttrArgNo) {
  assert(Attr.isArgExpr(AttrArgNo) && "Expected expression argument");
  uint64_t Idx;
  if (!checkFunctionOrMethodParameterIndex(S, FD, Attr, FuncParamNo,
                                           Attr.getArgAsExpr(AttrArgNo), Idx))
    return false;

  const ParmVarDecl *Param = FD->getParamDecl(Idx);
  if (!Param->getType()->isIntegerType() && !Param->getType()->isCharType()) {
    SourceLocation SrcLoc = Attr.getArgAsExpr(AttrArgNo)->getLocStart();
    S.Diag(SrcLoc, diag::err_attribute_integers_only)
        << Attr.getName() << Param->getSourceRange();
    return false;
  }
  return true;
}

static void handleAllocSizeAttr(Sema &S, Decl *D, const AttributeList &Attr) {
  if (!checkAttributeAtLeastNumArgs(S, Attr, 1) ||
      !checkAttributeAtMostNumArgs(S, Attr, 2))
    return;

  const auto *FD = cast<FunctionDecl>(D);
  if (!FD->getReturnType()->isPointerType()) {
    S.Diag(Attr.getLoc(), diag::warn_attribute_return_pointers_only)
        << Attr.getName();
    return;
  }

  const Expr *SizeExpr = Attr.getArgAsExpr(0);
  int SizeArgNo;
  // Parameter indices are 1-indexed, hence Index=1
  if (!checkPositiveIntArgument(S, Attr, SizeExpr, SizeArgNo, /*Index=*/1))
    return;

  if (!checkParamIsIntegerType(S, FD, Attr, SizeArgNo, /*AttrArgNo=*/0))
    return;

  // Args are 1-indexed, so 0 implies that the arg was not present
  int NumberArgNo = 0;
  if (Attr.getNumArgs() == 2) {
    const Expr *NumberExpr = Attr.getArgAsExpr(1);
    // Parameter indices are 1-based, hence Index=2
    if (!checkPositiveIntArgument(S, Attr, NumberExpr, NumberArgNo,
                                  /*Index=*/2))
      return;

    if (!checkParamIsIntegerType(S, FD, Attr, NumberArgNo, /*AttrArgNo=*/1))
      return;
  }

  D->addAttr(::new (S.Context) AllocSizeAttr(
      Attr.getRange(), S.Context, SizeArgNo, NumberArgNo,
      Attr.getAttributeSpellingListIndex()));
}

static bool checkTryLockFunAttrCommon(Sema &S, Decl *D,
                                      const AttributeList &Attr,
                                      SmallVectorImpl<Expr *> &Args) {
  if (!checkAttributeAtLeastNumArgs(S, Attr, 1))
    return false;

  if (!isIntOrBool(Attr.getArgAsExpr(0))) {
    S.Diag(Attr.getLoc(), diag::err_attribute_argument_n_type)
      << Attr.getName() << 1 << AANT_ArgumentIntOrBool;
    return false;
  }

  // check that all arguments are lockable objects
  checkAttrArgsAreCapabilityObjs(S, D, Attr, Args, 1);

  return true;
}

static void handleSharedTrylockFunctionAttr(Sema &S, Decl *D,
                                            const AttributeList &Attr) {
  SmallVector<Expr*, 2> Args;
  if (!checkTryLockFunAttrCommon(S, D, Attr, Args))
    return;

  D->addAttr(::new (S.Context)
             SharedTrylockFunctionAttr(Attr.getRange(), S.Context,
                                       Attr.getArgAsExpr(0),
                                       Args.data(), Args.size(),
                                       Attr.getAttributeSpellingListIndex()));
}

static void handleExclusiveTrylockFunctionAttr(Sema &S, Decl *D,
                                               const AttributeList &Attr) {
  SmallVector<Expr*, 2> Args;
  if (!checkTryLockFunAttrCommon(S, D, Attr, Args))
    return;

  D->addAttr(::new (S.Context) ExclusiveTrylockFunctionAttr(
      Attr.getRange(), S.Context, Attr.getArgAsExpr(0), Args.data(),
      Args.size(), Attr.getAttributeSpellingListIndex()));
}

static void handleLockReturnedAttr(Sema &S, Decl *D,
                                   const AttributeList &Attr) {
  // check that the argument is lockable object
  SmallVector<Expr*, 1> Args;
  checkAttrArgsAreCapabilityObjs(S, D, Attr, Args);
  unsigned Size = Args.size();
  if (Size == 0)
    return;

  D->addAttr(::new (S.Context)
             LockReturnedAttr(Attr.getRange(), S.Context, Args[0],
                              Attr.getAttributeSpellingListIndex()));
}

static void handleLocksExcludedAttr(Sema &S, Decl *D,
                                    const AttributeList &Attr) {
  if (!checkAttributeAtLeastNumArgs(S, Attr, 1))
    return;

  // check that all arguments are lockable objects
  SmallVector<Expr*, 1> Args;
  checkAttrArgsAreCapabilityObjs(S, D, Attr, Args);
  unsigned Size = Args.size();
  if (Size == 0)
    return;
  Expr **StartArg = &Args[0];

  D->addAttr(::new (S.Context)
             LocksExcludedAttr(Attr.getRange(), S.Context, StartArg, Size,
                               Attr.getAttributeSpellingListIndex()));
}

static bool checkFunctionConditionAttr(Sema &S, Decl *D,
                                       const AttributeList &Attr,
                                       Expr *&Cond, StringRef &Msg) {
  Cond = Attr.getArgAsExpr(0);
  if (!Cond->isTypeDependent()) {
    ExprResult Converted = S.PerformContextuallyConvertToBool(Cond);
    if (Converted.isInvalid())
      return false;
    Cond = Converted.get();
  }

  if (!S.checkStringLiteralArgumentAttr(Attr, 1, Msg))
    return false;

  if (Msg.empty())
    Msg = "<no message provided>";

  SmallVector<PartialDiagnosticAt, 8> Diags;
  if (!Cond->isValueDependent() &&
      !Expr::isPotentialConstantExprUnevaluated(Cond, cast<FunctionDecl>(D),
                                                Diags)) {
    S.Diag(Attr.getLoc(), diag::err_attr_cond_never_constant_expr)
        << Attr.getName();
    for (const PartialDiagnosticAt &PDiag : Diags)
      S.Diag(PDiag.first, PDiag.second);
    return false;
  }
  return true;
}

static void handleEnableIfAttr(Sema &S, Decl *D, const AttributeList &Attr) {
  S.Diag(Attr.getLoc(), diag::ext_clang_enable_if);

  Expr *Cond;
  StringRef Msg;
  if (checkFunctionConditionAttr(S, D, Attr, Cond, Msg))
    D->addAttr(::new (S.Context)
                   EnableIfAttr(Attr.getRange(), S.Context, Cond, Msg,
                                Attr.getAttributeSpellingListIndex()));
}

namespace {
/// Determines if a given Expr references any of the given function's
/// ParmVarDecls, or the function's implicit `this` parameter (if applicable).
class ArgumentDependenceChecker
    : public RecursiveASTVisitor<ArgumentDependenceChecker> {
#ifndef NDEBUG
  const CXXRecordDecl *ClassType;
#endif
  llvm::SmallPtrSet<const ParmVarDecl *, 16> Parms;
  bool Result;

public:
  ArgumentDependenceChecker(const FunctionDecl *FD) {
#ifndef NDEBUG
    if (const auto *MD = dyn_cast<CXXMethodDecl>(FD))
      ClassType = MD->getParent();
    else
      ClassType = nullptr;
#endif
    Parms.insert(FD->param_begin(), FD->param_end());
  }

  bool referencesArgs(Expr *E) {
    Result = false;
    TraverseStmt(E);
    return Result;
  }

  bool VisitCXXThisExpr(CXXThisExpr *E) {
    assert(E->getType()->getPointeeCXXRecordDecl() == ClassType &&
           "`this` doesn't refer to the enclosing class?");
    Result = true;
    return false;
  }

  bool VisitDeclRefExpr(DeclRefExpr *DRE) {
    if (const auto *PVD = dyn_cast<ParmVarDecl>(DRE->getDecl()))
      if (Parms.count(PVD)) {
        Result = true;
        return false;
      }
    return true;
  }
};
}

static void handleDiagnoseIfAttr(Sema &S, Decl *D, const AttributeList &Attr) {
  S.Diag(Attr.getLoc(), diag::ext_clang_diagnose_if);

  Expr *Cond;
  StringRef Msg;
  if (!checkFunctionConditionAttr(S, D, Attr, Cond, Msg))
    return;

  StringRef DiagTypeStr;
  if (!S.checkStringLiteralArgumentAttr(Attr, 2, DiagTypeStr))
    return;

  DiagnoseIfAttr::DiagnosticType DiagType;
  if (!DiagnoseIfAttr::ConvertStrToDiagnosticType(DiagTypeStr, DiagType)) {
    S.Diag(Attr.getArgAsExpr(2)->getLocStart(),
           diag::err_diagnose_if_invalid_diagnostic_type);
    return;
  }

  auto *FD = cast<FunctionDecl>(D);
  bool ArgDependent = ArgumentDependenceChecker(FD).referencesArgs(Cond);
  D->addAttr(::new (S.Context) DiagnoseIfAttr(
      Attr.getRange(), S.Context, Cond, Msg, DiagType, ArgDependent, FD,
      Attr.getAttributeSpellingListIndex()));
}

static void handlePassObjectSizeAttr(Sema &S, Decl *D,
                                     const AttributeList &Attr) {
  if (D->hasAttr<PassObjectSizeAttr>()) {
    S.Diag(D->getLocStart(), diag::err_attribute_only_once_per_parameter)
        << Attr.getName();
    return;
  }

  Expr *E = Attr.getArgAsExpr(0);
  uint32_t Type;
  if (!checkUInt32Argument(S, Attr, E, Type, /*Idx=*/1))
    return;

  // pass_object_size's argument is passed in as the second argument of
  // __builtin_object_size. So, it has the same constraints as that second
  // argument; namely, it must be in the range [0, 3].
  if (Type > 3) {
    S.Diag(E->getLocStart(), diag::err_attribute_argument_outof_range)
        << Attr.getName() << 0 << 3 << E->getSourceRange();
    return;
  }

  // pass_object_size is only supported on constant pointer parameters; as a
  // kindness to users, we allow the parameter to be non-const for declarations.
  // At this point, we have no clue if `D` belongs to a function declaration or
  // definition, so we defer the constness check until later.
  if (!cast<ParmVarDecl>(D)->getType()->isPointerType()) {
    S.Diag(D->getLocStart(), diag::err_attribute_pointers_only)
        << Attr.getName() << 1;
    return;
  }

  D->addAttr(::new (S.Context)
                 PassObjectSizeAttr(Attr.getRange(), S.Context, (int)Type,
                                    Attr.getAttributeSpellingListIndex()));
}

static void handleConsumableAttr(Sema &S, Decl *D, const AttributeList &Attr) {
  ConsumableAttr::ConsumedState DefaultState;

  if (Attr.isArgIdent(0)) {
    IdentifierLoc *IL = Attr.getArgAsIdent(0);
    if (!ConsumableAttr::ConvertStrToConsumedState(IL->Ident->getName(),
                                                   DefaultState)) {
      S.Diag(IL->Loc, diag::warn_attribute_type_not_supported)
        << Attr.getName() << IL->Ident;
      return;
    }
  } else {
    S.Diag(Attr.getLoc(), diag::err_attribute_argument_type)
        << Attr.getName() << AANT_ArgumentIdentifier;
    return;
  }
  
  D->addAttr(::new (S.Context)
             ConsumableAttr(Attr.getRange(), S.Context, DefaultState,
                            Attr.getAttributeSpellingListIndex()));
}

static bool checkForConsumableClass(Sema &S, const CXXMethodDecl *MD,
                                        const AttributeList &Attr) {
  ASTContext &CurrContext = S.getASTContext();
  QualType ThisType = MD->getThisType(CurrContext)->getPointeeType();
  
  if (const CXXRecordDecl *RD = ThisType->getAsCXXRecordDecl()) {
    if (!RD->hasAttr<ConsumableAttr>()) {
      S.Diag(Attr.getLoc(), diag::warn_attr_on_unconsumable_class) <<
        RD->getNameAsString();
      
      return false;
    }
  }
  
  return true;
}

static void handleCallableWhenAttr(Sema &S, Decl *D,
                                   const AttributeList &Attr) {
  if (!checkAttributeAtLeastNumArgs(S, Attr, 1))
    return;
  
  if (!checkForConsumableClass(S, cast<CXXMethodDecl>(D), Attr))
    return;
  
  SmallVector<CallableWhenAttr::ConsumedState, 3> States;
  for (unsigned ArgIndex = 0; ArgIndex < Attr.getNumArgs(); ++ArgIndex) {
    CallableWhenAttr::ConsumedState CallableState;
    
    StringRef StateString;
    SourceLocation Loc;
    if (Attr.isArgIdent(ArgIndex)) {
      IdentifierLoc *Ident = Attr.getArgAsIdent(ArgIndex);
      StateString = Ident->Ident->getName();
      Loc = Ident->Loc;
    } else {
      if (!S.checkStringLiteralArgumentAttr(Attr, ArgIndex, StateString, &Loc))
        return;
    }

    if (!CallableWhenAttr::ConvertStrToConsumedState(StateString,
                                                     CallableState)) {
      S.Diag(Loc, diag::warn_attribute_type_not_supported)
        << Attr.getName() << StateString;
      return;
    }
      
    States.push_back(CallableState);
  }
  
  D->addAttr(::new (S.Context)
             CallableWhenAttr(Attr.getRange(), S.Context, States.data(),
               States.size(), Attr.getAttributeSpellingListIndex()));
}

static void handleParamTypestateAttr(Sema &S, Decl *D,
                                    const AttributeList &Attr) {
  ParamTypestateAttr::ConsumedState ParamState;
  
  if (Attr.isArgIdent(0)) {
    IdentifierLoc *Ident = Attr.getArgAsIdent(0);
    StringRef StateString = Ident->Ident->getName();

    if (!ParamTypestateAttr::ConvertStrToConsumedState(StateString,
                                                       ParamState)) {
      S.Diag(Ident->Loc, diag::warn_attribute_type_not_supported)
        << Attr.getName() << StateString;
      return;
    }
  } else {
    S.Diag(Attr.getLoc(), diag::err_attribute_argument_type) <<
      Attr.getName() << AANT_ArgumentIdentifier;
    return;
  }
  
  // FIXME: This check is currently being done in the analysis.  It can be
  //        enabled here only after the parser propagates attributes at
  //        template specialization definition, not declaration.
  //QualType ReturnType = cast<ParmVarDecl>(D)->getType();
  //const CXXRecordDecl *RD = ReturnType->getAsCXXRecordDecl();
  //
  //if (!RD || !RD->hasAttr<ConsumableAttr>()) {
  //    S.Diag(Attr.getLoc(), diag::warn_return_state_for_unconsumable_type) <<
  //      ReturnType.getAsString();
  //    return;
  //}
  
  D->addAttr(::new (S.Context)
             ParamTypestateAttr(Attr.getRange(), S.Context, ParamState,
                                Attr.getAttributeSpellingListIndex()));
}

static void handleReturnTypestateAttr(Sema &S, Decl *D,
                                      const AttributeList &Attr) {
  ReturnTypestateAttr::ConsumedState ReturnState;
  
  if (Attr.isArgIdent(0)) {
    IdentifierLoc *IL = Attr.getArgAsIdent(0);
    if (!ReturnTypestateAttr::ConvertStrToConsumedState(IL->Ident->getName(),
                                                        ReturnState)) {
      S.Diag(IL->Loc, diag::warn_attribute_type_not_supported)
        << Attr.getName() << IL->Ident;
      return;
    }
  } else {
    S.Diag(Attr.getLoc(), diag::err_attribute_argument_type) <<
      Attr.getName() << AANT_ArgumentIdentifier;
    return;
  }
  
  // FIXME: This check is currently being done in the analysis.  It can be
  //        enabled here only after the parser propagates attributes at
  //        template specialization definition, not declaration.
  //QualType ReturnType;
  //
  //if (const ParmVarDecl *Param = dyn_cast<ParmVarDecl>(D)) {
  //  ReturnType = Param->getType();
  //
  //} else if (const CXXConstructorDecl *Constructor =
  //             dyn_cast<CXXConstructorDecl>(D)) {
  //  ReturnType = Constructor->getThisType(S.getASTContext())->getPointeeType();
  //  
  //} else {
  //  
  //  ReturnType = cast<FunctionDecl>(D)->getCallResultType();
  //}
  //
  //const CXXRecordDecl *RD = ReturnType->getAsCXXRecordDecl();
  //
  //if (!RD || !RD->hasAttr<ConsumableAttr>()) {
  //    S.Diag(Attr.getLoc(), diag::warn_return_state_for_unconsumable_type) <<
  //      ReturnType.getAsString();
  //    return;
  //}
  
  D->addAttr(::new (S.Context)
             ReturnTypestateAttr(Attr.getRange(), S.Context, ReturnState,
                                 Attr.getAttributeSpellingListIndex()));
}

static void handleSetTypestateAttr(Sema &S, Decl *D, const AttributeList &Attr) {
  if (!checkForConsumableClass(S, cast<CXXMethodDecl>(D), Attr))
    return;
  
  SetTypestateAttr::ConsumedState NewState;
  if (Attr.isArgIdent(0)) {
    IdentifierLoc *Ident = Attr.getArgAsIdent(0);
    StringRef Param = Ident->Ident->getName();
    if (!SetTypestateAttr::ConvertStrToConsumedState(Param, NewState)) {
      S.Diag(Ident->Loc, diag::warn_attribute_type_not_supported)
        << Attr.getName() << Param;
      return;
    }
  } else {
    S.Diag(Attr.getLoc(), diag::err_attribute_argument_type) <<
      Attr.getName() << AANT_ArgumentIdentifier;
    return;
  }
  
  D->addAttr(::new (S.Context)
             SetTypestateAttr(Attr.getRange(), S.Context, NewState,
                              Attr.getAttributeSpellingListIndex()));
}

static void handleTestTypestateAttr(Sema &S, Decl *D,
                                    const AttributeList &Attr) {
  if (!checkForConsumableClass(S, cast<CXXMethodDecl>(D), Attr))
    return;
  
  TestTypestateAttr::ConsumedState TestState;  
  if (Attr.isArgIdent(0)) {
    IdentifierLoc *Ident = Attr.getArgAsIdent(0);
    StringRef Param = Ident->Ident->getName();
    if (!TestTypestateAttr::ConvertStrToConsumedState(Param, TestState)) {
      S.Diag(Ident->Loc, diag::warn_attribute_type_not_supported)
        << Attr.getName() << Param;
      return;
    }
  } else {
    S.Diag(Attr.getLoc(), diag::err_attribute_argument_type) <<
      Attr.getName() << AANT_ArgumentIdentifier;
    return;
  }
  
  D->addAttr(::new (S.Context)
             TestTypestateAttr(Attr.getRange(), S.Context, TestState,
                                Attr.getAttributeSpellingListIndex()));
}

static void handleExtVectorTypeAttr(Sema &S, Scope *scope, Decl *D,
                                    const AttributeList &Attr) {
  // Remember this typedef decl, we will need it later for diagnostics.
  S.ExtVectorDecls.push_back(cast<TypedefNameDecl>(D));
}

static void handlePackedAttr(Sema &S, Decl *D, const AttributeList &Attr) {
  if (TagDecl *TD = dyn_cast<TagDecl>(D))
    TD->addAttr(::new (S.Context) PackedAttr(Attr.getRange(), S.Context,
                                        Attr.getAttributeSpellingListIndex()));
  else if (FieldDecl *FD = dyn_cast<FieldDecl>(D)) {
    // Report warning about changed offset in the newer compiler versions.
    if (!FD->getType()->isDependentType() &&
        !FD->getType()->isIncompleteType() && FD->isBitField() &&
        S.Context.getTypeAlign(FD->getType()) <= 8)
      S.Diag(Attr.getLoc(), diag::warn_attribute_packed_for_bitfield);

    FD->addAttr(::new (S.Context) PackedAttr(
        Attr.getRange(), S.Context, Attr.getAttributeSpellingListIndex()));
  } else
    S.Diag(Attr.getLoc(), diag::warn_attribute_ignored) << Attr.getName();
}

static bool checkIBOutletCommon(Sema &S, Decl *D, const AttributeList &Attr) {
  // The IBOutlet/IBOutletCollection attributes only apply to instance
  // variables or properties of Objective-C classes.  The outlet must also
  // have an object reference type.
  if (const ObjCIvarDecl *VD = dyn_cast<ObjCIvarDecl>(D)) {
    if (!VD->getType()->getAs<ObjCObjectPointerType>()) {
      S.Diag(Attr.getLoc(), diag::warn_iboutlet_object_type)
        << Attr.getName() << VD->getType() << 0;
      return false;
    }
  }
  else if (const ObjCPropertyDecl *PD = dyn_cast<ObjCPropertyDecl>(D)) {
    if (!PD->getType()->getAs<ObjCObjectPointerType>()) {
      S.Diag(Attr.getLoc(), diag::warn_iboutlet_object_type)
        << Attr.getName() << PD->getType() << 1;
      return false;
    }
  }
  else {
    S.Diag(Attr.getLoc(), diag::warn_attribute_iboutlet) << Attr.getName();
    return false;
  }

  return true;
}

static void handleIBOutlet(Sema &S, Decl *D, const AttributeList &Attr) {
  if (!checkIBOutletCommon(S, D, Attr))
    return;

  D->addAttr(::new (S.Context)
             IBOutletAttr(Attr.getRange(), S.Context,
                          Attr.getAttributeSpellingListIndex()));
}

static void handleIBOutletCollection(Sema &S, Decl *D,
                                     const AttributeList &Attr) {

  // The iboutletcollection attribute can have zero or one arguments.
  if (Attr.getNumArgs() > 1) {
    S.Diag(Attr.getLoc(), diag::err_attribute_wrong_number_arguments)
      << Attr.getName() << 1;
    return;
  }

  if (!checkIBOutletCommon(S, D, Attr))
    return;

  ParsedType PT;

  if (Attr.hasParsedType())
    PT = Attr.getTypeArg();
  else {
    PT = S.getTypeName(S.Context.Idents.get("NSObject"), Attr.getLoc(),
                       S.getScopeForContext(D->getDeclContext()->getParent()));
    if (!PT) {
      S.Diag(Attr.getLoc(), diag::err_iboutletcollection_type) << "NSObject";
      return;
    }
  }

  TypeSourceInfo *QTLoc = nullptr;
  QualType QT = S.GetTypeFromParser(PT, &QTLoc);
  if (!QTLoc)
    QTLoc = S.Context.getTrivialTypeSourceInfo(QT, Attr.getLoc());

  // Diagnose use of non-object type in iboutletcollection attribute.
  // FIXME. Gnu attribute extension ignores use of builtin types in
  // attributes. So, __attribute__((iboutletcollection(char))) will be
  // treated as __attribute__((iboutletcollection())).
  if (!QT->isObjCIdType() && !QT->isObjCObjectType()) {
    S.Diag(Attr.getLoc(),
           QT->isBuiltinType() ? diag::err_iboutletcollection_builtintype
                               : diag::err_iboutletcollection_type) << QT;
    return;
  }

  D->addAttr(::new (S.Context)
             IBOutletCollectionAttr(Attr.getRange(), S.Context, QTLoc,
                                    Attr.getAttributeSpellingListIndex()));
}

bool Sema::isValidPointerAttrType(QualType T, bool RefOkay) {
  if (RefOkay) {
    if (T->isReferenceType())
      return true;
  } else {
    T = T.getNonReferenceType();
  }

  // The nonnull attribute, and other similar attributes, can be applied to a
  // transparent union that contains a pointer type.
  if (const RecordType *UT = T->getAsUnionType()) {
    if (UT && UT->getDecl()->hasAttr<TransparentUnionAttr>()) {
      RecordDecl *UD = UT->getDecl();
      for (const auto *I : UD->fields()) {
        QualType QT = I->getType();
        if (QT->isAnyPointerType() || QT->isBlockPointerType())
          return true;
      }
    }
  }

  return T->isAnyPointerType() || T->isBlockPointerType();
}

static bool attrNonNullArgCheck(Sema &S, QualType T, const AttributeList &Attr,
                                SourceRange AttrParmRange,
                                SourceRange TypeRange,
                                bool isReturnValue = false) {
  if (!S.isValidPointerAttrType(T)) {
    if (isReturnValue)
      S.Diag(Attr.getLoc(), diag::warn_attribute_return_pointers_only)
          << Attr.getName() << AttrParmRange << TypeRange;
    else
      S.Diag(Attr.getLoc(), diag::warn_attribute_pointers_only)
          << Attr.getName() << AttrParmRange << TypeRange << 0;
    return false;
  }
  return true;
}

static void handleNonNullAttr(Sema &S, Decl *D, const AttributeList &Attr) {
  SmallVector<unsigned, 8> NonNullArgs;
  for (unsigned I = 0; I < Attr.getNumArgs(); ++I) {
    Expr *Ex = Attr.getArgAsExpr(I);
    uint64_t Idx;
    if (!checkFunctionOrMethodParameterIndex(S, D, Attr, I + 1, Ex, Idx))
      return;

    // Is the function argument a pointer type?
    if (Idx < getFunctionOrMethodNumParams(D) &&
        !attrNonNullArgCheck(S, getFunctionOrMethodParamType(D, Idx), Attr,
                             Ex->getSourceRange(),
                             getFunctionOrMethodParamRange(D, Idx)))
      continue;

    NonNullArgs.push_back(Idx);
  }

  // If no arguments were specified to __attribute__((nonnull)) then all pointer
  // arguments have a nonnull attribute; warn if there aren't any. Skip this
  // check if the attribute came from a macro expansion or a template
  // instantiation.
  if (NonNullArgs.empty() && Attr.getLoc().isFileID() &&
      !S.inTemplateInstantiation()) {
    bool AnyPointers = isFunctionOrMethodVariadic(D);
    for (unsigned I = 0, E = getFunctionOrMethodNumParams(D);
         I != E && !AnyPointers; ++I) {
      QualType T = getFunctionOrMethodParamType(D, I);
      if (T->isDependentType() || S.isValidPointerAttrType(T))
        AnyPointers = true;
    }

    if (!AnyPointers)
      S.Diag(Attr.getLoc(), diag::warn_attribute_nonnull_no_pointers);
  }

  unsigned *Start = NonNullArgs.data();
  unsigned Size = NonNullArgs.size();
  llvm::array_pod_sort(Start, Start + Size);
  D->addAttr(::new (S.Context)
             NonNullAttr(Attr.getRange(), S.Context, Start, Size,
                         Attr.getAttributeSpellingListIndex()));
}

static void handleNonNullAttrParameter(Sema &S, ParmVarDecl *D,
                                       const AttributeList &Attr) {
  if (Attr.getNumArgs() > 0) {
    if (D->getFunctionType()) {
      handleNonNullAttr(S, D, Attr);
    } else {
      S.Diag(Attr.getLoc(), diag::warn_attribute_nonnull_parm_no_args)
        << D->getSourceRange();
    }
    return;
  }

  // Is the argument a pointer type?
  if (!attrNonNullArgCheck(S, D->getType(), Attr, SourceRange(),
                           D->getSourceRange()))
    return;

  D->addAttr(::new (S.Context)
             NonNullAttr(Attr.getRange(), S.Context, nullptr, 0,
                         Attr.getAttributeSpellingListIndex()));
}

static void handleReturnsNonNullAttr(Sema &S, Decl *D,
                                     const AttributeList &Attr) {
  QualType ResultType = getFunctionOrMethodResultType(D);
  SourceRange SR = getFunctionOrMethodResultSourceRange(D);
  if (!attrNonNullArgCheck(S, ResultType, Attr, SourceRange(), SR,
                           /* isReturnValue */ true))
    return;

  D->addAttr(::new (S.Context)
            ReturnsNonNullAttr(Attr.getRange(), S.Context,
                               Attr.getAttributeSpellingListIndex()));
}

static void handleAssumeAlignedAttr(Sema &S, Decl *D,
                                    const AttributeList &Attr) {
  Expr *E = Attr.getArgAsExpr(0),
       *OE = Attr.getNumArgs() > 1 ? Attr.getArgAsExpr(1) : nullptr;
  S.AddAssumeAlignedAttr(Attr.getRange(), D, E, OE,
                         Attr.getAttributeSpellingListIndex());
}

void Sema::AddAssumeAlignedAttr(SourceRange AttrRange, Decl *D, Expr *E,
                                Expr *OE, unsigned SpellingListIndex) {
  QualType ResultType = getFunctionOrMethodResultType(D);
  SourceRange SR = getFunctionOrMethodResultSourceRange(D);

  AssumeAlignedAttr TmpAttr(AttrRange, Context, E, OE, SpellingListIndex);
  SourceLocation AttrLoc = AttrRange.getBegin();

  if (!isValidPointerAttrType(ResultType, /* RefOkay */ true)) {
    Diag(AttrLoc, diag::warn_attribute_return_pointers_refs_only)
      << &TmpAttr << AttrRange << SR;
    return;
  }

  if (!E->isValueDependent()) {
    llvm::APSInt I(64);
    if (!E->isIntegerConstantExpr(I, Context)) {
      if (OE)
        Diag(AttrLoc, diag::err_attribute_argument_n_type)
          << &TmpAttr << 1 << AANT_ArgumentIntegerConstant
          << E->getSourceRange();
      else
        Diag(AttrLoc, diag::err_attribute_argument_type)
          << &TmpAttr << AANT_ArgumentIntegerConstant
          << E->getSourceRange();
      return;
    }

    if (!I.isPowerOf2()) {
      Diag(AttrLoc, diag::err_alignment_not_power_of_two)
        << E->getSourceRange();
      return;
    }
  }

  if (OE) {
    if (!OE->isValueDependent()) {
      llvm::APSInt I(64);
      if (!OE->isIntegerConstantExpr(I, Context)) {
        Diag(AttrLoc, diag::err_attribute_argument_n_type)
          << &TmpAttr << 2 << AANT_ArgumentIntegerConstant
          << OE->getSourceRange();
        return;
      }
    }
  }

  D->addAttr(::new (Context)
            AssumeAlignedAttr(AttrRange, Context, E, OE, SpellingListIndex));
}

/// Normalize the attribute, __foo__ becomes foo.
/// Returns true if normalization was applied.
static bool normalizeName(StringRef &AttrName) {
  if (AttrName.size() > 4 && AttrName.startswith("__") &&
      AttrName.endswith("__")) {
    AttrName = AttrName.drop_front(2).drop_back(2);
    return true;
  }
  return false;
}

static void handleOwnershipAttr(Sema &S, Decl *D, const AttributeList &AL) {
  // This attribute must be applied to a function declaration. The first
  // argument to the attribute must be an identifier, the name of the resource,
  // for example: malloc. The following arguments must be argument indexes, the
  // arguments must be of integer type for Returns, otherwise of pointer type.
  // The difference between Holds and Takes is that a pointer may still be used
  // after being held. free() should be __attribute((ownership_takes)), whereas
  // a list append function may well be __attribute((ownership_holds)).

  if (!AL.isArgIdent(0)) {
    S.Diag(AL.getLoc(), diag::err_attribute_argument_n_type)
      << AL.getName() << 1 << AANT_ArgumentIdentifier;
    return;
  }

  // Figure out our Kind.
  OwnershipAttr::OwnershipKind K =
      OwnershipAttr(AL.getLoc(), S.Context, nullptr, nullptr, 0,
                    AL.getAttributeSpellingListIndex()).getOwnKind();

  // Check arguments.
  switch (K) {
  case OwnershipAttr::Takes:
  case OwnershipAttr::Holds:
    if (AL.getNumArgs() < 2) {
      S.Diag(AL.getLoc(), diag::err_attribute_too_few_arguments)
        << AL.getName() << 2;
      return;
    }
    break;
  case OwnershipAttr::Returns:
    if (AL.getNumArgs() > 2) {
      S.Diag(AL.getLoc(), diag::err_attribute_too_many_arguments)
        << AL.getName() << 1;
      return;
    }
    break;
  }

  IdentifierInfo *Module = AL.getArgAsIdent(0)->Ident;

  StringRef ModuleName = Module->getName();
  if (normalizeName(ModuleName)) {
    Module = &S.PP.getIdentifierTable().get(ModuleName);
  }

  SmallVector<unsigned, 8> OwnershipArgs;
  for (unsigned i = 1; i < AL.getNumArgs(); ++i) {
    Expr *Ex = AL.getArgAsExpr(i);
    uint64_t Idx;
    if (!checkFunctionOrMethodParameterIndex(S, D, AL, i, Ex, Idx))
      return;

    // Is the function argument a pointer type?
    QualType T = getFunctionOrMethodParamType(D, Idx);
    int Err = -1;  // No error
    switch (K) {
      case OwnershipAttr::Takes:
      case OwnershipAttr::Holds:
        if (!T->isAnyPointerType() && !T->isBlockPointerType())
          Err = 0;
        break;
      case OwnershipAttr::Returns:
        if (!T->isIntegerType())
          Err = 1;
        break;
    }
    if (-1 != Err) {
      S.Diag(AL.getLoc(), diag::err_ownership_type) << AL.getName() << Err
        << Ex->getSourceRange();
      return;
    }

    // Check we don't have a conflict with another ownership attribute.
    for (const auto *I : D->specific_attrs<OwnershipAttr>()) {
      // Cannot have two ownership attributes of different kinds for the same
      // index.
      if (I->getOwnKind() != K && I->args_end() !=
          std::find(I->args_begin(), I->args_end(), Idx)) {
        S.Diag(AL.getLoc(), diag::err_attributes_are_not_compatible)
          << AL.getName() << I;
        return;
      } else if (K == OwnershipAttr::Returns &&
                 I->getOwnKind() == OwnershipAttr::Returns) {
        // A returns attribute conflicts with any other returns attribute using
        // a different index. Note, diagnostic reporting is 1-based, but stored
        // argument indexes are 0-based.
        if (std::find(I->args_begin(), I->args_end(), Idx) == I->args_end()) {
          S.Diag(I->getLocation(), diag::err_ownership_returns_index_mismatch)
              << *(I->args_begin()) + 1;
          if (I->args_size())
            S.Diag(AL.getLoc(), diag::note_ownership_returns_index_mismatch)
                << (unsigned)Idx + 1 << Ex->getSourceRange();
          return;
        }
      }
    }
    OwnershipArgs.push_back(Idx);
  }

  unsigned* start = OwnershipArgs.data();
  unsigned size = OwnershipArgs.size();
  llvm::array_pod_sort(start, start + size);

  D->addAttr(::new (S.Context)
             OwnershipAttr(AL.getLoc(), S.Context, Module, start, size,
                           AL.getAttributeSpellingListIndex()));
}

static void handleWeakRefAttr(Sema &S, Decl *D, const AttributeList &Attr) {
  // Check the attribute arguments.
  if (Attr.getNumArgs() > 1) {
    S.Diag(Attr.getLoc(), diag::err_attribute_wrong_number_arguments)
      << Attr.getName() << 1;
    return;
  }

  NamedDecl *nd = cast<NamedDecl>(D);

  // gcc rejects
  // class c {
  //   static int a __attribute__((weakref ("v2")));
  //   static int b() __attribute__((weakref ("f3")));
  // };
  // and ignores the attributes of
  // void f(void) {
  //   static int a __attribute__((weakref ("v2")));
  // }
  // we reject them
  const DeclContext *Ctx = D->getDeclContext()->getRedeclContext();
  if (!Ctx->isFileContext()) {
    S.Diag(Attr.getLoc(), diag::err_attribute_weakref_not_global_context)
      << nd;
    return;
  }

  // The GCC manual says
  //
  // At present, a declaration to which `weakref' is attached can only
  // be `static'.
  //
  // It also says
  //
  // Without a TARGET,
  // given as an argument to `weakref' or to `alias', `weakref' is
  // equivalent to `weak'.
  //
  // gcc 4.4.1 will accept
  // int a7 __attribute__((weakref));
  // as
  // int a7 __attribute__((weak));
  // This looks like a bug in gcc. We reject that for now. We should revisit
  // it if this behaviour is actually used.

  // GCC rejects
  // static ((alias ("y"), weakref)).
  // Should we? How to check that weakref is before or after alias?

  // FIXME: it would be good for us to keep the WeakRefAttr as-written instead
  // of transforming it into an AliasAttr.  The WeakRefAttr never uses the
  // StringRef parameter it was given anyway.
  StringRef Str;
  if (Attr.getNumArgs() && S.checkStringLiteralArgumentAttr(Attr, 0, Str))
    // GCC will accept anything as the argument of weakref. Should we
    // check for an existing decl?
    D->addAttr(::new (S.Context) AliasAttr(Attr.getRange(), S.Context, Str,
                                        Attr.getAttributeSpellingListIndex()));

  D->addAttr(::new (S.Context)
             WeakRefAttr(Attr.getRange(), S.Context,
                         Attr.getAttributeSpellingListIndex()));
}

static void handleIFuncAttr(Sema &S, Decl *D, const AttributeList &Attr) {
  StringRef Str;
  if (!S.checkStringLiteralArgumentAttr(Attr, 0, Str))
    return;

  // Aliases should be on declarations, not definitions.
  const auto *FD = cast<FunctionDecl>(D);
  if (FD->isThisDeclarationADefinition()) {
    S.Diag(Attr.getLoc(), diag::err_alias_is_definition) << FD << 1;
    return;
  }
  // FIXME: it should be handled as a target specific attribute.
  if (S.Context.getTargetInfo().getTriple().getObjectFormat() !=
          llvm::Triple::ELF) {
    S.Diag(Attr.getLoc(), diag::warn_attribute_ignored) << Attr.getName();
    return;
  }

  D->addAttr(::new (S.Context) IFuncAttr(Attr.getRange(), S.Context, Str,
                                         Attr.getAttributeSpellingListIndex()));
}

static void handleAliasAttr(Sema &S, Decl *D, const AttributeList &Attr) {
  StringRef Str;
  if (!S.checkStringLiteralArgumentAttr(Attr, 0, Str))
    return;

  if (S.Context.getTargetInfo().getTriple().isOSDarwin()) {
    S.Diag(Attr.getLoc(), diag::err_alias_not_supported_on_darwin);
    return;
  }
  if (S.Context.getTargetInfo().getTriple().isNVPTX()) {
    S.Diag(Attr.getLoc(), diag::err_alias_not_supported_on_nvptx);
  }

  // Aliases should be on declarations, not definitions.
  if (const auto *FD = dyn_cast<FunctionDecl>(D)) {
    if (FD->isThisDeclarationADefinition()) {
      S.Diag(Attr.getLoc(), diag::err_alias_is_definition) << FD << 0;
      return;
    }
  } else {
    const auto *VD = cast<VarDecl>(D);
    if (VD->isThisDeclarationADefinition() && VD->isExternallyVisible()) {
      S.Diag(Attr.getLoc(), diag::err_alias_is_definition) << VD << 0;
      return;
    }
  }

  // FIXME: check if target symbol exists in current file

  D->addAttr(::new (S.Context) AliasAttr(Attr.getRange(), S.Context, Str,
                                         Attr.getAttributeSpellingListIndex()));
}

static void handleColdAttr(Sema &S, Decl *D, const AttributeList &Attr) {
  if (checkAttrMutualExclusion<HotAttr>(S, D, Attr.getRange(), Attr.getName()))
    return;

  D->addAttr(::new (S.Context) ColdAttr(Attr.getRange(), S.Context,
                                        Attr.getAttributeSpellingListIndex()));
}

static void handleHotAttr(Sema &S, Decl *D, const AttributeList &Attr) {
  if (checkAttrMutualExclusion<ColdAttr>(S, D, Attr.getRange(), Attr.getName()))
    return;

  D->addAttr(::new (S.Context) HotAttr(Attr.getRange(), S.Context,
                                       Attr.getAttributeSpellingListIndex()));
}

static void handleTLSModelAttr(Sema &S, Decl *D,
                               const AttributeList &Attr) {
  StringRef Model;
  SourceLocation LiteralLoc;
  // Check that it is a string.
  if (!S.checkStringLiteralArgumentAttr(Attr, 0, Model, &LiteralLoc))
    return;

  // Check that the value.
  if (Model != "global-dynamic" && Model != "local-dynamic"
      && Model != "initial-exec" && Model != "local-exec") {
    S.Diag(LiteralLoc, diag::err_attr_tlsmodel_arg);
    return;
  }

  D->addAttr(::new (S.Context)
             TLSModelAttr(Attr.getRange(), S.Context, Model,
                          Attr.getAttributeSpellingListIndex()));
}

static void handleRestrictAttr(Sema &S, Decl *D, const AttributeList &Attr) {
  QualType ResultType = getFunctionOrMethodResultType(D);
  if (ResultType->isAnyPointerType() || ResultType->isBlockPointerType()) {
    D->addAttr(::new (S.Context) RestrictAttr(
        Attr.getRange(), S.Context, Attr.getAttributeSpellingListIndex()));
    return;
  }

  S.Diag(Attr.getLoc(), diag::warn_attribute_return_pointers_only)
      << Attr.getName() << getFunctionOrMethodResultSourceRange(D);
}

static void handleCommonAttr(Sema &S, Decl *D, const AttributeList &Attr) {
  if (S.LangOpts.CPlusPlus) {
    S.Diag(Attr.getLoc(), diag::err_attribute_not_supported_in_lang)
        << Attr.getName() << AttributeLangSupport::Cpp;
    return;
  }

  if (CommonAttr *CA = S.mergeCommonAttr(D, Attr.getRange(), Attr.getName(),
                                         Attr.getAttributeSpellingListIndex()))
    D->addAttr(CA);
}

static void handleNakedAttr(Sema &S, Decl *D, const AttributeList &Attr) {
  if (checkAttrMutualExclusion<DisableTailCallsAttr>(S, D, Attr.getRange(),
                                                     Attr.getName()))
    return;

  D->addAttr(::new (S.Context) NakedAttr(Attr.getRange(), S.Context,
                                         Attr.getAttributeSpellingListIndex()));
}

static void handleNoReturnAttr(Sema &S, Decl *D, const AttributeList &attr) {
  if (hasDeclarator(D)) return;

  if (S.CheckNoReturnAttr(attr)) return;

  if (!isa<ObjCMethodDecl>(D)) {
    S.Diag(attr.getLoc(), diag::warn_attribute_wrong_decl_type)
      << attr.getName() << ExpectedFunctionOrMethod;
    return;
  }

  D->addAttr(::new (S.Context)
             NoReturnAttr(attr.getRange(), S.Context,
                          attr.getAttributeSpellingListIndex()));
}

bool Sema::CheckNoReturnAttr(const AttributeList &attr) {
  if (!checkAttributeNumArgs(*this, attr, 0)) {
    attr.setInvalid();
    return true;
  }

  return false;
}

static void handleAnalyzerNoReturnAttr(Sema &S, Decl *D,
                                       const AttributeList &Attr) {
  
  // The checking path for 'noreturn' and 'analyzer_noreturn' are different
  // because 'analyzer_noreturn' does not impact the type.
  if (!isFunctionOrMethodOrBlock(D)) {
    ValueDecl *VD = dyn_cast<ValueDecl>(D);
    if (!VD || (!VD->getType()->isBlockPointerType() &&
                !VD->getType()->isFunctionPointerType())) {
      S.Diag(Attr.getLoc(),
             Attr.isCXX11Attribute() ? diag::err_attribute_wrong_decl_type
                                     : diag::warn_attribute_wrong_decl_type)
        << Attr.getName() << ExpectedFunctionMethodOrBlock;
      return;
    }
  }
  
  D->addAttr(::new (S.Context)
             AnalyzerNoReturnAttr(Attr.getRange(), S.Context,
                                  Attr.getAttributeSpellingListIndex()));
}

// PS3 PPU-specific.
static void handleVecReturnAttr(Sema &S, Decl *D, const AttributeList &Attr) {
/*
  Returning a Vector Class in Registers
  
  According to the PPU ABI specifications, a class with a single member of 
  vector type is returned in memory when used as the return value of a function.
  This results in inefficient code when implementing vector classes. To return
  the value in a single vector register, add the vecreturn attribute to the
  class definition. This attribute is also applicable to struct types.
  
  Example:
  
  struct Vector
  {
    __vector float xyzw;
  } __attribute__((vecreturn));
  
  Vector Add(Vector lhs, Vector rhs)
  {
    Vector result;
    result.xyzw = vec_add(lhs.xyzw, rhs.xyzw);
    return result; // This will be returned in a register
  }
*/
  if (VecReturnAttr *A = D->getAttr<VecReturnAttr>()) {
    S.Diag(Attr.getLoc(), diag::err_repeat_attribute) << A;
    return;
  }

  RecordDecl *record = cast<RecordDecl>(D);
  int count = 0;

  if (!isa<CXXRecordDecl>(record)) {
    S.Diag(Attr.getLoc(), diag::err_attribute_vecreturn_only_vector_member);
    return;
  }

  if (!cast<CXXRecordDecl>(record)->isPOD()) {
    S.Diag(Attr.getLoc(), diag::err_attribute_vecreturn_only_pod_record);
    return;
  }

  for (const auto *I : record->fields()) {
    if ((count == 1) || !I->getType()->isVectorType()) {
      S.Diag(Attr.getLoc(), diag::err_attribute_vecreturn_only_vector_member);
      return;
    }
    count++;
  }

  D->addAttr(::new (S.Context)
             VecReturnAttr(Attr.getRange(), S.Context,
                           Attr.getAttributeSpellingListIndex()));
}

static void handleDependencyAttr(Sema &S, Scope *Scope, Decl *D,
                                 const AttributeList &Attr) {
  if (isa<ParmVarDecl>(D)) {
    // [[carries_dependency]] can only be applied to a parameter if it is a
    // parameter of a function declaration or lambda.
    if (!(Scope->getFlags() & clang::Scope::FunctionDeclarationScope)) {
      S.Diag(Attr.getLoc(),
             diag::err_carries_dependency_param_not_function_decl);
      return;
    }
  }

  D->addAttr(::new (S.Context) CarriesDependencyAttr(
                                   Attr.getRange(), S.Context,
                                   Attr.getAttributeSpellingListIndex()));
}

static void handleNotTailCalledAttr(Sema &S, Decl *D,
                                    const AttributeList &Attr) {
  if (checkAttrMutualExclusion<AlwaysInlineAttr>(S, D, Attr.getRange(),
                                                 Attr.getName()))
    return;

  D->addAttr(::new (S.Context) NotTailCalledAttr(
      Attr.getRange(), S.Context, Attr.getAttributeSpellingListIndex()));
}

static void handleDisableTailCallsAttr(Sema &S, Decl *D,
                                       const AttributeList &Attr) {
  if (checkAttrMutualExclusion<NakedAttr>(S, D, Attr.getRange(),
                                          Attr.getName()))
    return;

  D->addAttr(::new (S.Context) DisableTailCallsAttr(
      Attr.getRange(), S.Context, Attr.getAttributeSpellingListIndex()));
}

static void handleUsedAttr(Sema &S, Decl *D, const AttributeList &Attr) {
  if (const VarDecl *VD = dyn_cast<VarDecl>(D)) {
    if (VD->hasLocalStorage()) {
      S.Diag(Attr.getLoc(), diag::warn_attribute_ignored) << Attr.getName();
      return;
    }
  } else if (!isFunctionOrMethod(D)) {
    S.Diag(Attr.getLoc(), diag::warn_attribute_wrong_decl_type)
      << Attr.getName() << ExpectedVariableOrFunction;
    return;
  }

  D->addAttr(::new (S.Context)
             UsedAttr(Attr.getRange(), S.Context,
                      Attr.getAttributeSpellingListIndex()));
}

static void handleUnusedAttr(Sema &S, Decl *D, const AttributeList &Attr) {
  bool IsCXX1zAttr = Attr.isCXX11Attribute() && !Attr.getScopeName();

  if (IsCXX1zAttr && isa<VarDecl>(D)) {
    // The C++1z spelling of this attribute cannot be applied to a static data
    // member per [dcl.attr.unused]p2.
    if (cast<VarDecl>(D)->isStaticDataMember()) {
      S.Diag(Attr.getLoc(), diag::warn_attribute_wrong_decl_type)
          << Attr.getName() << ExpectedForMaybeUnused;
      return;
    }
  }

  // If this is spelled as the standard C++1z attribute, but not in C++1z, warn
  // about using it as an extension.
  if (!S.getLangOpts().CPlusPlus1z && IsCXX1zAttr)
    S.Diag(Attr.getLoc(), diag::ext_cxx1z_attr) << Attr.getName();

  D->addAttr(::new (S.Context) UnusedAttr(
      Attr.getRange(), S.Context, Attr.getAttributeSpellingListIndex()));
}

static void handleConstructorAttr(Sema &S, Decl *D, const AttributeList &Attr) {
  uint32_t priority = ConstructorAttr::DefaultPriority;
  if (Attr.getNumArgs() &&
      !checkUInt32Argument(S, Attr, Attr.getArgAsExpr(0), priority))
    return;

  D->addAttr(::new (S.Context)
             ConstructorAttr(Attr.getRange(), S.Context, priority,
                             Attr.getAttributeSpellingListIndex()));
}

static void handleDestructorAttr(Sema &S, Decl *D, const AttributeList &Attr) {
  uint32_t priority = DestructorAttr::DefaultPriority;
  if (Attr.getNumArgs() &&
      !checkUInt32Argument(S, Attr, Attr.getArgAsExpr(0), priority))
    return;

  D->addAttr(::new (S.Context)
             DestructorAttr(Attr.getRange(), S.Context, priority,
                            Attr.getAttributeSpellingListIndex()));
}

template <typename AttrTy>
static void handleAttrWithMessage(Sema &S, Decl *D,
                                  const AttributeList &Attr) {
  // Handle the case where the attribute has a text message.
  StringRef Str;
  if (Attr.getNumArgs() == 1 && !S.checkStringLiteralArgumentAttr(Attr, 0, Str))
    return;

  D->addAttr(::new (S.Context) AttrTy(Attr.getRange(), S.Context, Str,
                                      Attr.getAttributeSpellingListIndex()));
}

static void handleObjCSuppresProtocolAttr(Sema &S, Decl *D,
                                          const AttributeList &Attr) {
  if (!cast<ObjCProtocolDecl>(D)->isThisDeclarationADefinition()) {
    S.Diag(Attr.getLoc(), diag::err_objc_attr_protocol_requires_definition)
      << Attr.getName() << Attr.getRange();
    return;
  }

  D->addAttr(::new (S.Context)
          ObjCExplicitProtocolImplAttr(Attr.getRange(), S.Context,
                                       Attr.getAttributeSpellingListIndex()));
}

static bool checkAvailabilityAttr(Sema &S, SourceRange Range,
                                  IdentifierInfo *Platform,
                                  VersionTuple Introduced,
                                  VersionTuple Deprecated,
                                  VersionTuple Obsoleted) {
  StringRef PlatformName
    = AvailabilityAttr::getPrettyPlatformName(Platform->getName());
  if (PlatformName.empty())
    PlatformName = Platform->getName();

  // Ensure that Introduced <= Deprecated <= Obsoleted (although not all
  // of these steps are needed).
  if (!Introduced.empty() && !Deprecated.empty() &&
      !(Introduced <= Deprecated)) {
    S.Diag(Range.getBegin(), diag::warn_availability_version_ordering)
      << 1 << PlatformName << Deprecated.getAsString()
      << 0 << Introduced.getAsString();
    return true;
  }

  if (!Introduced.empty() && !Obsoleted.empty() &&
      !(Introduced <= Obsoleted)) {
    S.Diag(Range.getBegin(), diag::warn_availability_version_ordering)
      << 2 << PlatformName << Obsoleted.getAsString()
      << 0 << Introduced.getAsString();
    return true;
  }

  if (!Deprecated.empty() && !Obsoleted.empty() &&
      !(Deprecated <= Obsoleted)) {
    S.Diag(Range.getBegin(), diag::warn_availability_version_ordering)
      << 2 << PlatformName << Obsoleted.getAsString()
      << 1 << Deprecated.getAsString();
    return true;
  }

  return false;
}

/// \brief Check whether the two versions match.
///
/// If either version tuple is empty, then they are assumed to match. If
/// \p BeforeIsOkay is true, then \p X can be less than or equal to \p Y.
static bool versionsMatch(const VersionTuple &X, const VersionTuple &Y,
                          bool BeforeIsOkay) {
  if (X.empty() || Y.empty())
    return true;

  if (X == Y)
    return true;

  if (BeforeIsOkay && X < Y)
    return true;

  return false;
}

AvailabilityAttr *Sema::mergeAvailabilityAttr(NamedDecl *D, SourceRange Range,
                                              IdentifierInfo *Platform,
                                              bool Implicit,
                                              VersionTuple Introduced,
                                              VersionTuple Deprecated,
                                              VersionTuple Obsoleted,
                                              bool IsUnavailable,
                                              StringRef Message,
                                              bool IsStrict,
                                              StringRef Replacement,
                                              AvailabilityMergeKind AMK,
                                              unsigned AttrSpellingListIndex) {
  VersionTuple MergedIntroduced = Introduced;
  VersionTuple MergedDeprecated = Deprecated;
  VersionTuple MergedObsoleted = Obsoleted;
  bool FoundAny = false;
  bool OverrideOrImpl = false;
  switch (AMK) {
  case AMK_None:
  case AMK_Redeclaration:
    OverrideOrImpl = false;
    break;

  case AMK_Override:
  case AMK_ProtocolImplementation:
    OverrideOrImpl = true;
    break;
  }

  if (D->hasAttrs()) {
    AttrVec &Attrs = D->getAttrs();
    for (unsigned i = 0, e = Attrs.size(); i != e;) {
      const AvailabilityAttr *OldAA = dyn_cast<AvailabilityAttr>(Attrs[i]);
      if (!OldAA) {
        ++i;
        continue;
      }

      IdentifierInfo *OldPlatform = OldAA->getPlatform();
      if (OldPlatform != Platform) {
        ++i;
        continue;
      }

      // If there is an existing availability attribute for this platform that
      // is explicit and the new one is implicit use the explicit one and
      // discard the new implicit attribute.
      if (!OldAA->isImplicit() && Implicit) {
        return nullptr;
      }

      // If there is an existing attribute for this platform that is implicit
      // and the new attribute is explicit then erase the old one and
      // continue processing the attributes.
      if (!Implicit && OldAA->isImplicit()) {
        Attrs.erase(Attrs.begin() + i);
        --e;
        continue;
      }

      FoundAny = true;
      VersionTuple OldIntroduced = OldAA->getIntroduced();
      VersionTuple OldDeprecated = OldAA->getDeprecated();
      VersionTuple OldObsoleted = OldAA->getObsoleted();
      bool OldIsUnavailable = OldAA->getUnavailable();

      if (!versionsMatch(OldIntroduced, Introduced, OverrideOrImpl) ||
          !versionsMatch(Deprecated, OldDeprecated, OverrideOrImpl) ||
          !versionsMatch(Obsoleted, OldObsoleted, OverrideOrImpl) ||
          !(OldIsUnavailable == IsUnavailable ||
            (OverrideOrImpl && !OldIsUnavailable && IsUnavailable))) {
        if (OverrideOrImpl) {
          int Which = -1;
          VersionTuple FirstVersion;
          VersionTuple SecondVersion;
          if (!versionsMatch(OldIntroduced, Introduced, OverrideOrImpl)) {
            Which = 0;
            FirstVersion = OldIntroduced;
            SecondVersion = Introduced;
          } else if (!versionsMatch(Deprecated, OldDeprecated, OverrideOrImpl)) {
            Which = 1;
            FirstVersion = Deprecated;
            SecondVersion = OldDeprecated;
          } else if (!versionsMatch(Obsoleted, OldObsoleted, OverrideOrImpl)) {
            Which = 2;
            FirstVersion = Obsoleted;
            SecondVersion = OldObsoleted;
          }

          if (Which == -1) {
            Diag(OldAA->getLocation(),
                 diag::warn_mismatched_availability_override_unavail)
              << AvailabilityAttr::getPrettyPlatformName(Platform->getName())
              << (AMK == AMK_Override);
          } else {
            Diag(OldAA->getLocation(),
                 diag::warn_mismatched_availability_override)
              << Which
              << AvailabilityAttr::getPrettyPlatformName(Platform->getName())
              << FirstVersion.getAsString() << SecondVersion.getAsString()
              << (AMK == AMK_Override);
          }
          if (AMK == AMK_Override)
            Diag(Range.getBegin(), diag::note_overridden_method);
          else
            Diag(Range.getBegin(), diag::note_protocol_method);
        } else {
          Diag(OldAA->getLocation(), diag::warn_mismatched_availability);
          Diag(Range.getBegin(), diag::note_previous_attribute);
        }

        Attrs.erase(Attrs.begin() + i);
        --e;
        continue;
      }

      VersionTuple MergedIntroduced2 = MergedIntroduced;
      VersionTuple MergedDeprecated2 = MergedDeprecated;
      VersionTuple MergedObsoleted2 = MergedObsoleted;

      if (MergedIntroduced2.empty())
        MergedIntroduced2 = OldIntroduced;
      if (MergedDeprecated2.empty())
        MergedDeprecated2 = OldDeprecated;
      if (MergedObsoleted2.empty())
        MergedObsoleted2 = OldObsoleted;

      if (checkAvailabilityAttr(*this, OldAA->getRange(), Platform,
                                MergedIntroduced2, MergedDeprecated2,
                                MergedObsoleted2)) {
        Attrs.erase(Attrs.begin() + i);
        --e;
        continue;
      }

      MergedIntroduced = MergedIntroduced2;
      MergedDeprecated = MergedDeprecated2;
      MergedObsoleted = MergedObsoleted2;
      ++i;
    }
  }

  if (FoundAny &&
      MergedIntroduced == Introduced &&
      MergedDeprecated == Deprecated &&
      MergedObsoleted == Obsoleted)
    return nullptr;

  // Only create a new attribute if !OverrideOrImpl, but we want to do
  // the checking.
  if (!checkAvailabilityAttr(*this, Range, Platform, MergedIntroduced,
                             MergedDeprecated, MergedObsoleted) &&
      !OverrideOrImpl) {
    auto *Avail =  ::new (Context) AvailabilityAttr(Range, Context, Platform,
                                            Introduced, Deprecated,
                                            Obsoleted, IsUnavailable, Message,
                                            IsStrict, Replacement,
                                            AttrSpellingListIndex);
    Avail->setImplicit(Implicit);
    return Avail;
  }
  return nullptr;
}

static void handleAvailabilityAttr(Sema &S, Decl *D,
                                   const AttributeList &Attr) {
  if (!checkAttributeNumArgs(S, Attr, 1))
    return;
  IdentifierLoc *Platform = Attr.getArgAsIdent(0);
  unsigned Index = Attr.getAttributeSpellingListIndex();
  
  IdentifierInfo *II = Platform->Ident;
  if (AvailabilityAttr::getPrettyPlatformName(II->getName()).empty())
    S.Diag(Platform->Loc, diag::warn_availability_unknown_platform)
      << Platform->Ident;

  NamedDecl *ND = dyn_cast<NamedDecl>(D);
  if (!ND) {
    S.Diag(Attr.getLoc(), diag::warn_attribute_ignored) << Attr.getName();
    return;
  }

  AvailabilityChange Introduced = Attr.getAvailabilityIntroduced();
  AvailabilityChange Deprecated = Attr.getAvailabilityDeprecated();
  AvailabilityChange Obsoleted = Attr.getAvailabilityObsoleted();
  bool IsUnavailable = Attr.getUnavailableLoc().isValid();
  bool IsStrict = Attr.getStrictLoc().isValid();
  StringRef Str;
  if (const StringLiteral *SE =
          dyn_cast_or_null<StringLiteral>(Attr.getMessageExpr()))
    Str = SE->getString();
  StringRef Replacement;
  if (const StringLiteral *SE =
          dyn_cast_or_null<StringLiteral>(Attr.getReplacementExpr()))
    Replacement = SE->getString();

  AvailabilityAttr *NewAttr = S.mergeAvailabilityAttr(ND, Attr.getRange(), II,
                                                      false/*Implicit*/,
                                                      Introduced.Version,
                                                      Deprecated.Version,
                                                      Obsoleted.Version,
                                                      IsUnavailable, Str,
                                                      IsStrict, Replacement,
                                                      Sema::AMK_None,
                                                      Index);
  if (NewAttr)
    D->addAttr(NewAttr);

  // Transcribe "ios" to "watchos" (and add a new attribute) if the versioning
  // matches before the start of the watchOS platform.
  if (S.Context.getTargetInfo().getTriple().isWatchOS()) {
    IdentifierInfo *NewII = nullptr;
    if (II->getName() == "ios")
      NewII = &S.Context.Idents.get("watchos");
    else if (II->getName() == "ios_app_extension")
      NewII = &S.Context.Idents.get("watchos_app_extension");

    if (NewII) {
        auto adjustWatchOSVersion = [](VersionTuple Version) -> VersionTuple {
          if (Version.empty())
            return Version;
          auto Major = Version.getMajor();
          auto NewMajor = Major >= 9 ? Major - 7 : 0;
          if (NewMajor >= 2) {
            if (Version.getMinor().hasValue()) {
              if (Version.getSubminor().hasValue())
                return VersionTuple(NewMajor, Version.getMinor().getValue(),
                                    Version.getSubminor().getValue());
              else
                return VersionTuple(NewMajor, Version.getMinor().getValue());
            }
          }

          return VersionTuple(2, 0);
        };

        auto NewIntroduced = adjustWatchOSVersion(Introduced.Version);
        auto NewDeprecated = adjustWatchOSVersion(Deprecated.Version);
        auto NewObsoleted = adjustWatchOSVersion(Obsoleted.Version);

        AvailabilityAttr *NewAttr = S.mergeAvailabilityAttr(ND,
                                                            Attr.getRange(),
                                                            NewII,
                                                            true/*Implicit*/,
                                                            NewIntroduced,
                                                            NewDeprecated,
                                                            NewObsoleted,
                                                            IsUnavailable, Str,
                                                            IsStrict,
                                                            Replacement,
                                                            Sema::AMK_None,
                                                            Index);
        if (NewAttr)
          D->addAttr(NewAttr);
      }
  } else if (S.Context.getTargetInfo().getTriple().isTvOS()) {
    // Transcribe "ios" to "tvos" (and add a new attribute) if the versioning
    // matches before the start of the tvOS platform.
    IdentifierInfo *NewII = nullptr;
    if (II->getName() == "ios")
      NewII = &S.Context.Idents.get("tvos");
    else if (II->getName() == "ios_app_extension")
      NewII = &S.Context.Idents.get("tvos_app_extension");

    if (NewII) {
        AvailabilityAttr *NewAttr = S.mergeAvailabilityAttr(ND,
                                                            Attr.getRange(),
                                                            NewII,
                                                            true/*Implicit*/,
                                                            Introduced.Version,
                                                            Deprecated.Version,
                                                            Obsoleted.Version,
                                                            IsUnavailable, Str,
                                                            IsStrict,
                                                            Replacement,
                                                            Sema::AMK_None,
                                                            Index);
        if (NewAttr)
          D->addAttr(NewAttr);
      }
  }
}

static void handleExternalSourceSymbolAttr(Sema &S, Decl *D,
                                           const AttributeList &Attr) {
  if (!checkAttributeAtLeastNumArgs(S, Attr, 1))
    return;
  assert(checkAttributeAtMostNumArgs(S, Attr, 3) &&
         "Invalid number of arguments in an external_source_symbol attribute");

  if (!isa<NamedDecl>(D)) {
    S.Diag(Attr.getLoc(), diag::warn_attribute_wrong_decl_type)
        << Attr.getName() << ExpectedNamedDecl;
    return;
  }

  StringRef Language;
  if (const auto *SE = dyn_cast_or_null<StringLiteral>(Attr.getArgAsExpr(0)))
    Language = SE->getString();
  StringRef DefinedIn;
  if (const auto *SE = dyn_cast_or_null<StringLiteral>(Attr.getArgAsExpr(1)))
    DefinedIn = SE->getString();
  bool IsGeneratedDeclaration = Attr.getArgAsIdent(2) != nullptr;

  D->addAttr(::new (S.Context) ExternalSourceSymbolAttr(
      Attr.getRange(), S.Context, Language, DefinedIn, IsGeneratedDeclaration,
      Attr.getAttributeSpellingListIndex()));
}

template <class T>
static T *mergeVisibilityAttr(Sema &S, Decl *D, SourceRange range,
                              typename T::VisibilityType value,
                              unsigned attrSpellingListIndex) {
  T *existingAttr = D->getAttr<T>();
  if (existingAttr) {
    typename T::VisibilityType existingValue = existingAttr->getVisibility();
    if (existingValue == value)
      return nullptr;
    S.Diag(existingAttr->getLocation(), diag::err_mismatched_visibility);
    S.Diag(range.getBegin(), diag::note_previous_attribute);
    D->dropAttr<T>();
  }
  return ::new (S.Context) T(range, S.Context, value, attrSpellingListIndex);
}

VisibilityAttr *Sema::mergeVisibilityAttr(Decl *D, SourceRange Range,
                                          VisibilityAttr::VisibilityType Vis,
                                          unsigned AttrSpellingListIndex) {
  return ::mergeVisibilityAttr<VisibilityAttr>(*this, D, Range, Vis,
                                               AttrSpellingListIndex);
}

TypeVisibilityAttr *Sema::mergeTypeVisibilityAttr(Decl *D, SourceRange Range,
                                      TypeVisibilityAttr::VisibilityType Vis,
                                      unsigned AttrSpellingListIndex) {
  return ::mergeVisibilityAttr<TypeVisibilityAttr>(*this, D, Range, Vis,
                                                   AttrSpellingListIndex);
}

static void handleVisibilityAttr(Sema &S, Decl *D, const AttributeList &Attr,
                                 bool isTypeVisibility) {
  // Visibility attributes don't mean anything on a typedef.
  if (isa<TypedefNameDecl>(D)) {
    S.Diag(Attr.getRange().getBegin(), diag::warn_attribute_ignored)
      << Attr.getName();
    return;
  }

  // 'type_visibility' can only go on a type or namespace.
  if (isTypeVisibility &&
      !(isa<TagDecl>(D) ||
        isa<ObjCInterfaceDecl>(D) ||
        isa<NamespaceDecl>(D))) {
    S.Diag(Attr.getRange().getBegin(), diag::err_attribute_wrong_decl_type)
      << Attr.getName() << ExpectedTypeOrNamespace;
    return;
  }

  // Check that the argument is a string literal.
  StringRef TypeStr;
  SourceLocation LiteralLoc;
  if (!S.checkStringLiteralArgumentAttr(Attr, 0, TypeStr, &LiteralLoc))
    return;

  VisibilityAttr::VisibilityType type;
  if (!VisibilityAttr::ConvertStrToVisibilityType(TypeStr, type)) {
    S.Diag(LiteralLoc, diag::warn_attribute_type_not_supported)
      << Attr.getName() << TypeStr;
    return;
  }
  
  // Complain about attempts to use protected visibility on targets
  // (like Darwin) that don't support it.
  if (type == VisibilityAttr::Protected &&
      !S.Context.getTargetInfo().hasProtectedVisibility()) {
    S.Diag(Attr.getLoc(), diag::warn_attribute_protected_visibility);
    type = VisibilityAttr::Default;
  }

  unsigned Index = Attr.getAttributeSpellingListIndex();
  clang::Attr *newAttr;
  if (isTypeVisibility) {
    newAttr = S.mergeTypeVisibilityAttr(D, Attr.getRange(),
                                    (TypeVisibilityAttr::VisibilityType) type,
                                        Index);
  } else {
    newAttr = S.mergeVisibilityAttr(D, Attr.getRange(), type, Index);
  }
  if (newAttr)
    D->addAttr(newAttr);
}

static void handleObjCMethodFamilyAttr(Sema &S, Decl *decl,
                                       const AttributeList &Attr) {
  ObjCMethodDecl *method = cast<ObjCMethodDecl>(decl);
  if (!Attr.isArgIdent(0)) {
    S.Diag(Attr.getLoc(), diag::err_attribute_argument_n_type)
      << Attr.getName() << 1 << AANT_ArgumentIdentifier;
    return;
  }

  IdentifierLoc *IL = Attr.getArgAsIdent(0);
  ObjCMethodFamilyAttr::FamilyKind F;
  if (!ObjCMethodFamilyAttr::ConvertStrToFamilyKind(IL->Ident->getName(), F)) {
    S.Diag(IL->Loc, diag::warn_attribute_type_not_supported) << Attr.getName()
      << IL->Ident;
    return;
  }

  if (F == ObjCMethodFamilyAttr::OMF_init &&
      !method->getReturnType()->isObjCObjectPointerType()) {
    S.Diag(method->getLocation(), diag::err_init_method_bad_return_type)
        << method->getReturnType();
    // Ignore the attribute.
    return;
  }

  method->addAttr(new (S.Context) ObjCMethodFamilyAttr(Attr.getRange(),
                                                       S.Context, F,
                                        Attr.getAttributeSpellingListIndex()));
}

static void handleObjCNSObject(Sema &S, Decl *D, const AttributeList &Attr) {
  if (TypedefNameDecl *TD = dyn_cast<TypedefNameDecl>(D)) {
    QualType T = TD->getUnderlyingType();
    if (!T->isCARCBridgableType()) {
      S.Diag(TD->getLocation(), diag::err_nsobject_attribute);
      return;
    }
  }
  else if (ObjCPropertyDecl *PD = dyn_cast<ObjCPropertyDecl>(D)) {
    QualType T = PD->getType();
    if (!T->isCARCBridgableType()) {
      S.Diag(PD->getLocation(), diag::err_nsobject_attribute);
      return;
    }
  }
  else {
    // It is okay to include this attribute on properties, e.g.:
    //
    //  @property (retain, nonatomic) struct Bork *Q __attribute__((NSObject));
    //
    // In this case it follows tradition and suppresses an error in the above
    // case.    
    S.Diag(D->getLocation(), diag::warn_nsobject_attribute);
  }
  D->addAttr(::new (S.Context)
             ObjCNSObjectAttr(Attr.getRange(), S.Context,
                              Attr.getAttributeSpellingListIndex()));
}

static void handleObjCIndependentClass(Sema &S, Decl *D, const AttributeList &Attr) {
  if (TypedefNameDecl *TD = dyn_cast<TypedefNameDecl>(D)) {
    QualType T = TD->getUnderlyingType();
    if (!T->isObjCObjectPointerType()) {
      S.Diag(TD->getLocation(), diag::warn_ptr_independentclass_attribute);
      return;
    }
  } else {
    S.Diag(D->getLocation(), diag::warn_independentclass_attribute);
    return;
  }
  D->addAttr(::new (S.Context)
             ObjCIndependentClassAttr(Attr.getRange(), S.Context,
                              Attr.getAttributeSpellingListIndex()));
}

static void handleBlocksAttr(Sema &S, Decl *D, const AttributeList &Attr) {
  if (!Attr.isArgIdent(0)) {
    S.Diag(Attr.getLoc(), diag::err_attribute_argument_n_type)
      << Attr.getName() << 1 << AANT_ArgumentIdentifier;
    return;
  }

  IdentifierInfo *II = Attr.getArgAsIdent(0)->Ident;
  BlocksAttr::BlockType type;
  if (!BlocksAttr::ConvertStrToBlockType(II->getName(), type)) {
    S.Diag(Attr.getLoc(), diag::warn_attribute_type_not_supported)
      << Attr.getName() << II;
    return;
  }

  D->addAttr(::new (S.Context)
             BlocksAttr(Attr.getRange(), S.Context, type,
                        Attr.getAttributeSpellingListIndex()));
}

static void handleSentinelAttr(Sema &S, Decl *D, const AttributeList &Attr) {
  unsigned sentinel = (unsigned)SentinelAttr::DefaultSentinel;
  if (Attr.getNumArgs() > 0) {
    Expr *E = Attr.getArgAsExpr(0);
    llvm::APSInt Idx(32);
    if (E->isTypeDependent() || E->isValueDependent() ||
        !E->isIntegerConstantExpr(Idx, S.Context)) {
      S.Diag(Attr.getLoc(), diag::err_attribute_argument_n_type)
        << Attr.getName() << 1 << AANT_ArgumentIntegerConstant
        << E->getSourceRange();
      return;
    }

    if (Idx.isSigned() && Idx.isNegative()) {
      S.Diag(Attr.getLoc(), diag::err_attribute_sentinel_less_than_zero)
        << E->getSourceRange();
      return;
    }

    sentinel = Idx.getZExtValue();
  }

  unsigned nullPos = (unsigned)SentinelAttr::DefaultNullPos;
  if (Attr.getNumArgs() > 1) {
    Expr *E = Attr.getArgAsExpr(1);
    llvm::APSInt Idx(32);
    if (E->isTypeDependent() || E->isValueDependent() ||
        !E->isIntegerConstantExpr(Idx, S.Context)) {
      S.Diag(Attr.getLoc(), diag::err_attribute_argument_n_type)
        << Attr.getName() << 2 << AANT_ArgumentIntegerConstant
        << E->getSourceRange();
      return;
    }
    nullPos = Idx.getZExtValue();

    if ((Idx.isSigned() && Idx.isNegative()) || nullPos > 1) {
      // FIXME: This error message could be improved, it would be nice
      // to say what the bounds actually are.
      S.Diag(Attr.getLoc(), diag::err_attribute_sentinel_not_zero_or_one)
        << E->getSourceRange();
      return;
    }
  }

  if (FunctionDecl *FD = dyn_cast<FunctionDecl>(D)) {
    const FunctionType *FT = FD->getType()->castAs<FunctionType>();
    if (isa<FunctionNoProtoType>(FT)) {
      S.Diag(Attr.getLoc(), diag::warn_attribute_sentinel_named_arguments);
      return;
    }

    if (!cast<FunctionProtoType>(FT)->isVariadic()) {
      S.Diag(Attr.getLoc(), diag::warn_attribute_sentinel_not_variadic) << 0;
      return;
    }
  } else if (ObjCMethodDecl *MD = dyn_cast<ObjCMethodDecl>(D)) {
    if (!MD->isVariadic()) {
      S.Diag(Attr.getLoc(), diag::warn_attribute_sentinel_not_variadic) << 0;
      return;
    }
  } else if (BlockDecl *BD = dyn_cast<BlockDecl>(D)) {
    if (!BD->isVariadic()) {
      S.Diag(Attr.getLoc(), diag::warn_attribute_sentinel_not_variadic) << 1;
      return;
    }
  } else if (const VarDecl *V = dyn_cast<VarDecl>(D)) {
    QualType Ty = V->getType();
    if (Ty->isBlockPointerType() || Ty->isFunctionPointerType()) {
      const FunctionType *FT = Ty->isFunctionPointerType()
       ? D->getFunctionType()
       : Ty->getAs<BlockPointerType>()->getPointeeType()->getAs<FunctionType>();
      if (!cast<FunctionProtoType>(FT)->isVariadic()) {
        int m = Ty->isFunctionPointerType() ? 0 : 1;
        S.Diag(Attr.getLoc(), diag::warn_attribute_sentinel_not_variadic) << m;
        return;
      }
    } else {
      S.Diag(Attr.getLoc(), diag::warn_attribute_wrong_decl_type)
        << Attr.getName() << ExpectedFunctionMethodOrBlock;
      return;
    }
  } else {
    S.Diag(Attr.getLoc(), diag::warn_attribute_wrong_decl_type)
      << Attr.getName() << ExpectedFunctionMethodOrBlock;
    return;
  }
  D->addAttr(::new (S.Context)
             SentinelAttr(Attr.getRange(), S.Context, sentinel, nullPos,
                          Attr.getAttributeSpellingListIndex()));
}

static void handleWarnUnusedResult(Sema &S, Decl *D, const AttributeList &Attr) {
  if (D->getFunctionType() &&
      D->getFunctionType()->getReturnType()->isVoidType()) {
    S.Diag(Attr.getLoc(), diag::warn_attribute_void_function_method)
      << Attr.getName() << 0;
    return;
  }
  if (const ObjCMethodDecl *MD = dyn_cast<ObjCMethodDecl>(D))
    if (MD->getReturnType()->isVoidType()) {
      S.Diag(Attr.getLoc(), diag::warn_attribute_void_function_method)
      << Attr.getName() << 1;
      return;
    }
  
  // If this is spelled as the standard C++1z attribute, but not in C++1z, warn
  // about using it as an extension.
  if (!S.getLangOpts().CPlusPlus1z && Attr.isCXX11Attribute() &&
      !Attr.getScopeName())
    S.Diag(Attr.getLoc(), diag::ext_cxx1z_attr) << Attr.getName();

  D->addAttr(::new (S.Context) 
             WarnUnusedResultAttr(Attr.getRange(), S.Context,
                                  Attr.getAttributeSpellingListIndex()));
}

static void handleWeakImportAttr(Sema &S, Decl *D, const AttributeList &Attr) {
  // weak_import only applies to variable & function declarations.
  bool isDef = false;
  if (!D->canBeWeakImported(isDef)) {
    if (isDef)
      S.Diag(Attr.getLoc(), diag::warn_attribute_invalid_on_definition)
        << "weak_import";
    else if (isa<ObjCPropertyDecl>(D) || isa<ObjCMethodDecl>(D) ||
             (S.Context.getTargetInfo().getTriple().isOSDarwin() &&
              (isa<ObjCInterfaceDecl>(D) || isa<EnumDecl>(D)))) {
      // Nothing to warn about here.
    } else
      S.Diag(Attr.getLoc(), diag::warn_attribute_wrong_decl_type)
        << Attr.getName() << ExpectedVariableOrFunction;

    return;
  }

  D->addAttr(::new (S.Context)
             WeakImportAttr(Attr.getRange(), S.Context,
                            Attr.getAttributeSpellingListIndex()));
}

// Handles reqd_work_group_size and work_group_size_hint.
template <typename WorkGroupAttr>
static void handleWorkGroupSize(Sema &S, Decl *D,
                                const AttributeList &Attr) {
  uint32_t WGSize[3];
  for (unsigned i = 0; i < 3; ++i) {
    const Expr *E = Attr.getArgAsExpr(i);
    if (!checkUInt32Argument(S, Attr, E, WGSize[i], i))
      return;
    if (WGSize[i] == 0) {
      S.Diag(Attr.getLoc(), diag::err_attribute_argument_is_zero)
        << Attr.getName() << E->getSourceRange();
      return;
    }
  }

  WorkGroupAttr *Existing = D->getAttr<WorkGroupAttr>();
  if (Existing && !(Existing->getXDim() == WGSize[0] &&
                    Existing->getYDim() == WGSize[1] &&
                    Existing->getZDim() == WGSize[2]))
    S.Diag(Attr.getLoc(), diag::warn_duplicate_attribute) << Attr.getName();

  D->addAttr(::new (S.Context) WorkGroupAttr(Attr.getRange(), S.Context,
                                             WGSize[0], WGSize[1], WGSize[2],
                                       Attr.getAttributeSpellingListIndex()));
}

static void handleVecTypeHint(Sema &S, Decl *D, const AttributeList &Attr) {
  if (!Attr.hasParsedType()) {
    S.Diag(Attr.getLoc(), diag::err_attribute_wrong_number_arguments)
      << Attr.getName() << 1;
    return;
  }

  TypeSourceInfo *ParmTSI = nullptr;
  QualType ParmType = S.GetTypeFromParser(Attr.getTypeArg(), &ParmTSI);
  assert(ParmTSI && "no type source info for attribute argument");

  if (!ParmType->isExtVectorType() && !ParmType->isFloatingType() &&
      (ParmType->isBooleanType() ||
       !ParmType->isIntegralType(S.getASTContext()))) {
    S.Diag(Attr.getLoc(), diag::err_attribute_argument_vec_type_hint)
        << ParmType;
    return;
  }

  if (VecTypeHintAttr *A = D->getAttr<VecTypeHintAttr>()) {
    if (!S.Context.hasSameType(A->getTypeHint(), ParmType)) {
      S.Diag(Attr.getLoc(), diag::warn_duplicate_attribute) << Attr.getName();
      return;
    }
  }

  D->addAttr(::new (S.Context) VecTypeHintAttr(Attr.getLoc(), S.Context,
                                               ParmTSI,
                                        Attr.getAttributeSpellingListIndex()));
}

SectionAttr *Sema::mergeSectionAttr(Decl *D, SourceRange Range,
                                    StringRef Name,
                                    unsigned AttrSpellingListIndex) {
  if (SectionAttr *ExistingAttr = D->getAttr<SectionAttr>()) {
    if (ExistingAttr->getName() == Name)
      return nullptr;
    Diag(ExistingAttr->getLocation(), diag::warn_mismatched_section);
    Diag(Range.getBegin(), diag::note_previous_attribute);
    return nullptr;
  }
  return ::new (Context) SectionAttr(Range, Context, Name,
                                     AttrSpellingListIndex);
}

bool Sema::checkSectionName(SourceLocation LiteralLoc, StringRef SecName) {
  std::string Error = Context.getTargetInfo().isValidSectionSpecifier(SecName);
  if (!Error.empty()) {
    Diag(LiteralLoc, diag::err_attribute_section_invalid_for_target) << Error;
    return false;
  }
  return true;
}

static void handleSectionAttr(Sema &S, Decl *D, const AttributeList &Attr) {
  // Make sure that there is a string literal as the sections's single
  // argument.
  StringRef Str;
  SourceLocation LiteralLoc;
  if (!S.checkStringLiteralArgumentAttr(Attr, 0, Str, &LiteralLoc))
    return;

  if (!S.checkSectionName(LiteralLoc, Str))
    return;

  // If the target wants to validate the section specifier, make it happen.
  std::string Error = S.Context.getTargetInfo().isValidSectionSpecifier(Str);
  if (!Error.empty()) {
    S.Diag(LiteralLoc, diag::err_attribute_section_invalid_for_target)
    << Error;
    return;
  }

  unsigned Index = Attr.getAttributeSpellingListIndex();
  SectionAttr *NewAttr = S.mergeSectionAttr(D, Attr.getRange(), Str, Index);
  if (NewAttr)
    D->addAttr(NewAttr);
}

// Check for things we'd like to warn about, no errors or validation for now.
// TODO: Validation should use a backend target library that specifies
// the allowable subtarget features and cpus. We could use something like a
// TargetCodeGenInfo hook here to do validation.
void Sema::checkTargetAttr(SourceLocation LiteralLoc, StringRef AttrStr) {
  for (auto Str : {"tune=", "fpmath="})
    if (AttrStr.find(Str) != StringRef::npos)
      Diag(LiteralLoc, diag::warn_unsupported_target_attribute) << Str;
}

static void handleTargetAttr(Sema &S, Decl *D, const AttributeList &Attr) {
  StringRef Str;
  SourceLocation LiteralLoc;
  if (!S.checkStringLiteralArgumentAttr(Attr, 0, Str, &LiteralLoc))
    return;
  S.checkTargetAttr(LiteralLoc, Str);
  unsigned Index = Attr.getAttributeSpellingListIndex();
  TargetAttr *NewAttr =
      ::new (S.Context) TargetAttr(Attr.getRange(), S.Context, Str, Index);
  D->addAttr(NewAttr);
}

static void handleCleanupAttr(Sema &S, Decl *D, const AttributeList &Attr) {
  VarDecl *VD = cast<VarDecl>(D);
  if (!VD->hasLocalStorage()) {
    S.Diag(Attr.getLoc(), diag::warn_attribute_ignored) << Attr.getName();
    return;
  }

  Expr *E = Attr.getArgAsExpr(0);
  SourceLocation Loc = E->getExprLoc();
  FunctionDecl *FD = nullptr;
  DeclarationNameInfo NI;

  // gcc only allows for simple identifiers. Since we support more than gcc, we
  // will warn the user.
  if (DeclRefExpr *DRE = dyn_cast<DeclRefExpr>(E)) {
    if (DRE->hasQualifier())
      S.Diag(Loc, diag::warn_cleanup_ext);
    FD = dyn_cast<FunctionDecl>(DRE->getDecl());
    NI = DRE->getNameInfo();
    if (!FD) {
      S.Diag(Loc, diag::err_attribute_cleanup_arg_not_function) << 1
        << NI.getName();
      return;
    }
  } else if (UnresolvedLookupExpr *ULE = dyn_cast<UnresolvedLookupExpr>(E)) {
    if (ULE->hasExplicitTemplateArgs())
      S.Diag(Loc, diag::warn_cleanup_ext);
    FD = S.ResolveSingleFunctionTemplateSpecialization(ULE, true);
    NI = ULE->getNameInfo();
    if (!FD) {
      S.Diag(Loc, diag::err_attribute_cleanup_arg_not_function) << 2
        << NI.getName();
      if (ULE->getType() == S.Context.OverloadTy)
        S.NoteAllOverloadCandidates(ULE);
      return;
    }
  } else {
    S.Diag(Loc, diag::err_attribute_cleanup_arg_not_function) << 0;
    return;
  }

  if (FD->getNumParams() != 1) {
    S.Diag(Loc, diag::err_attribute_cleanup_func_must_take_one_arg)
      << NI.getName();
    return;
  }

  // We're currently more strict than GCC about what function types we accept.
  // If this ever proves to be a problem it should be easy to fix.
  QualType Ty = S.Context.getPointerType(VD->getType());
  QualType ParamTy = FD->getParamDecl(0)->getType();
  if (S.CheckAssignmentConstraints(FD->getParamDecl(0)->getLocation(),
                                   ParamTy, Ty) != Sema::Compatible) {
    S.Diag(Loc, diag::err_attribute_cleanup_func_arg_incompatible_type)
      << NI.getName() << ParamTy << Ty;
    return;
  }

  D->addAttr(::new (S.Context)
             CleanupAttr(Attr.getRange(), S.Context, FD,
                         Attr.getAttributeSpellingListIndex()));
}

/// Handle __attribute__((format_arg((idx)))) attribute based on
/// http://gcc.gnu.org/onlinedocs/gcc/Function-Attributes.html
static void handleFormatArgAttr(Sema &S, Decl *D, const AttributeList &Attr) {
  Expr *IdxExpr = Attr.getArgAsExpr(0);
  uint64_t Idx;
  if (!checkFunctionOrMethodParameterIndex(S, D, Attr, 1, IdxExpr, Idx))
    return;

  // Make sure the format string is really a string.
  QualType Ty = getFunctionOrMethodParamType(D, Idx);

  bool NotNSStringTy = !isNSStringType(Ty, S.Context);
  if (NotNSStringTy &&
      !isCFStringType(Ty, S.Context) &&
      (!Ty->isPointerType() ||
       !Ty->getAs<PointerType>()->getPointeeType()->isCharType())) {
    S.Diag(Attr.getLoc(), diag::err_format_attribute_not)
        << "a string type" << IdxExpr->getSourceRange()
        << getFunctionOrMethodParamRange(D, 0);
    return;
  }
  Ty = getFunctionOrMethodResultType(D);
  if (!isNSStringType(Ty, S.Context) &&
      !isCFStringType(Ty, S.Context) &&
      (!Ty->isPointerType() ||
       !Ty->getAs<PointerType>()->getPointeeType()->isCharType())) {
    S.Diag(Attr.getLoc(), diag::err_format_attribute_result_not)
        << (NotNSStringTy ? "string type" : "NSString")
        << IdxExpr->getSourceRange() << getFunctionOrMethodParamRange(D, 0);
    return;
  }

  // We cannot use the Idx returned from checkFunctionOrMethodParameterIndex
  // because that has corrected for the implicit this parameter, and is zero-
  // based.  The attribute expects what the user wrote explicitly.
  llvm::APSInt Val;
  IdxExpr->EvaluateAsInt(Val, S.Context);

  D->addAttr(::new (S.Context)
             FormatArgAttr(Attr.getRange(), S.Context, Val.getZExtValue(),
                           Attr.getAttributeSpellingListIndex()));
}

enum FormatAttrKind {
  CFStringFormat,
  NSStringFormat,
  StrftimeFormat,
  SupportedFormat,
  IgnoredFormat,
  InvalidFormat
};

/// getFormatAttrKind - Map from format attribute names to supported format
/// types.
static FormatAttrKind getFormatAttrKind(StringRef Format) {
  return llvm::StringSwitch<FormatAttrKind>(Format)
      // Check for formats that get handled specially.
      .Case("NSString", NSStringFormat)
      .Case("CFString", CFStringFormat)
      .Case("strftime", StrftimeFormat)

      // Otherwise, check for supported formats.
      .Cases("scanf", "printf", "printf0", "strfmon", SupportedFormat)
      .Cases("cmn_err", "vcmn_err", "zcmn_err", SupportedFormat)
      .Case("kprintf", SupportedFormat)         // OpenBSD.
      .Case("freebsd_kprintf", SupportedFormat) // FreeBSD.
      .Case("os_trace", SupportedFormat)
      .Case("os_log", SupportedFormat)

      .Cases("gcc_diag", "gcc_cdiag", "gcc_cxxdiag", "gcc_tdiag", IgnoredFormat)
      .Default(InvalidFormat);
}

/// Handle __attribute__((init_priority(priority))) attributes based on
/// http://gcc.gnu.org/onlinedocs/gcc/C_002b_002b-Attributes.html
static void handleInitPriorityAttr(Sema &S, Decl *D,
                                   const AttributeList &Attr) {
  if (!S.getLangOpts().CPlusPlus) {
    S.Diag(Attr.getLoc(), diag::warn_attribute_ignored) << Attr.getName();
    return;
  }
  
  if (S.getCurFunctionOrMethodDecl()) {
    S.Diag(Attr.getLoc(), diag::err_init_priority_object_attr);
    Attr.setInvalid();
    return;
  }
  QualType T = cast<VarDecl>(D)->getType();
  if (S.Context.getAsArrayType(T))
    T = S.Context.getBaseElementType(T);
  if (!T->getAs<RecordType>()) {
    S.Diag(Attr.getLoc(), diag::err_init_priority_object_attr);
    Attr.setInvalid();
    return;
  }

  Expr *E = Attr.getArgAsExpr(0);
  uint32_t prioritynum;
  if (!checkUInt32Argument(S, Attr, E, prioritynum)) {
    Attr.setInvalid();
    return;
  }

  if (prioritynum < 101 || prioritynum > 65535) {
    S.Diag(Attr.getLoc(), diag::err_attribute_argument_outof_range)
      << E->getSourceRange() << Attr.getName() << 101 << 65535;
    Attr.setInvalid();
    return;
  }
  D->addAttr(::new (S.Context)
             InitPriorityAttr(Attr.getRange(), S.Context, prioritynum,
                              Attr.getAttributeSpellingListIndex()));
}

FormatAttr *Sema::mergeFormatAttr(Decl *D, SourceRange Range,
                                  IdentifierInfo *Format, int FormatIdx,
                                  int FirstArg,
                                  unsigned AttrSpellingListIndex) {
  // Check whether we already have an equivalent format attribute.
  for (auto *F : D->specific_attrs<FormatAttr>()) {
    if (F->getType() == Format &&
        F->getFormatIdx() == FormatIdx &&
        F->getFirstArg() == FirstArg) {
      // If we don't have a valid location for this attribute, adopt the
      // location.
      if (F->getLocation().isInvalid())
        F->setRange(Range);
      return nullptr;
    }
  }

  return ::new (Context) FormatAttr(Range, Context, Format, FormatIdx,
                                    FirstArg, AttrSpellingListIndex);
}

/// Handle __attribute__((format(type,idx,firstarg))) attributes based on
/// http://gcc.gnu.org/onlinedocs/gcc/Function-Attributes.html
static void handleFormatAttr(Sema &S, Decl *D, const AttributeList &Attr) {
  if (!Attr.isArgIdent(0)) {
    S.Diag(Attr.getLoc(), diag::err_attribute_argument_n_type)
      << Attr.getName() << 1 << AANT_ArgumentIdentifier;
    return;
  }

  // In C++ the implicit 'this' function parameter also counts, and they are
  // counted from one.
  bool HasImplicitThisParam = isInstanceMethod(D);
  unsigned NumArgs = getFunctionOrMethodNumParams(D) + HasImplicitThisParam;

  IdentifierInfo *II = Attr.getArgAsIdent(0)->Ident;
  StringRef Format = II->getName();

  if (normalizeName(Format)) {
    // If we've modified the string name, we need a new identifier for it.
    II = &S.Context.Idents.get(Format);
  }

  // Check for supported formats.
  FormatAttrKind Kind = getFormatAttrKind(Format);
  
  if (Kind == IgnoredFormat)
    return;
  
  if (Kind == InvalidFormat) {
    S.Diag(Attr.getLoc(), diag::warn_attribute_type_not_supported)
      << Attr.getName() << II->getName();
    return;
  }

  // checks for the 2nd argument
  Expr *IdxExpr = Attr.getArgAsExpr(1);
  uint32_t Idx;
  if (!checkUInt32Argument(S, Attr, IdxExpr, Idx, 2))
    return;

  if (Idx < 1 || Idx > NumArgs) {
    S.Diag(Attr.getLoc(), diag::err_attribute_argument_out_of_bounds)
      << Attr.getName() << 2 << IdxExpr->getSourceRange();
    return;
  }

  // FIXME: Do we need to bounds check?
  unsigned ArgIdx = Idx - 1;

  if (HasImplicitThisParam) {
    if (ArgIdx == 0) {
      S.Diag(Attr.getLoc(),
             diag::err_format_attribute_implicit_this_format_string)
        << IdxExpr->getSourceRange();
      return;
    }
    ArgIdx--;
  }

  // make sure the format string is really a string
  QualType Ty = getFunctionOrMethodParamType(D, ArgIdx);

  if (Kind == CFStringFormat) {
    if (!isCFStringType(Ty, S.Context)) {
      S.Diag(Attr.getLoc(), diag::err_format_attribute_not)
        << "a CFString" << IdxExpr->getSourceRange()
        << getFunctionOrMethodParamRange(D, ArgIdx);
      return;
    }
  } else if (Kind == NSStringFormat) {
    // FIXME: do we need to check if the type is NSString*?  What are the
    // semantics?
    if (!isNSStringType(Ty, S.Context)) {
      S.Diag(Attr.getLoc(), diag::err_format_attribute_not)
        << "an NSString" << IdxExpr->getSourceRange()
        << getFunctionOrMethodParamRange(D, ArgIdx);
      return;
    }
  } else if (!Ty->isPointerType() ||
             !Ty->getAs<PointerType>()->getPointeeType()->isCharType()) {
    S.Diag(Attr.getLoc(), diag::err_format_attribute_not)
      << "a string type" << IdxExpr->getSourceRange()
      << getFunctionOrMethodParamRange(D, ArgIdx);
    return;
  }

  // check the 3rd argument
  Expr *FirstArgExpr = Attr.getArgAsExpr(2);
  uint32_t FirstArg;
  if (!checkUInt32Argument(S, Attr, FirstArgExpr, FirstArg, 3))
    return;

  // check if the function is variadic if the 3rd argument non-zero
  if (FirstArg != 0) {
    if (isFunctionOrMethodVariadic(D)) {
      ++NumArgs; // +1 for ...
    } else {
      S.Diag(D->getLocation(), diag::err_format_attribute_requires_variadic);
      return;
    }
  }

  // strftime requires FirstArg to be 0 because it doesn't read from any
  // variable the input is just the current time + the format string.
  if (Kind == StrftimeFormat) {
    if (FirstArg != 0) {
      S.Diag(Attr.getLoc(), diag::err_format_strftime_third_parameter)
        << FirstArgExpr->getSourceRange();
      return;
    }
  // if 0 it disables parameter checking (to use with e.g. va_list)
  } else if (FirstArg != 0 && FirstArg != NumArgs) {
    S.Diag(Attr.getLoc(), diag::err_attribute_argument_out_of_bounds)
      << Attr.getName() << 3 << FirstArgExpr->getSourceRange();
    return;
  }

  FormatAttr *NewAttr = S.mergeFormatAttr(D, Attr.getRange(), II,
                                          Idx, FirstArg,
                                          Attr.getAttributeSpellingListIndex());
  if (NewAttr)
    D->addAttr(NewAttr);
}

static void handleTransparentUnionAttr(Sema &S, Decl *D,
                                       const AttributeList &Attr) {
  // Try to find the underlying union declaration.
  RecordDecl *RD = nullptr;
  TypedefNameDecl *TD = dyn_cast<TypedefNameDecl>(D);
  if (TD && TD->getUnderlyingType()->isUnionType())
    RD = TD->getUnderlyingType()->getAsUnionType()->getDecl();
  else
    RD = dyn_cast<RecordDecl>(D);

  if (!RD || !RD->isUnion()) {
    S.Diag(Attr.getLoc(), diag::warn_attribute_wrong_decl_type)
      << Attr.getName() << ExpectedUnion;
    return;
  }

  if (!RD->isCompleteDefinition()) {
    if (!RD->isBeingDefined())
      S.Diag(Attr.getLoc(),
             diag::warn_transparent_union_attribute_not_definition);
    return;
  }

  RecordDecl::field_iterator Field = RD->field_begin(),
                          FieldEnd = RD->field_end();
  if (Field == FieldEnd) {
    S.Diag(Attr.getLoc(), diag::warn_transparent_union_attribute_zero_fields);
    return;
  }

  FieldDecl *FirstField = *Field;
  QualType FirstType = FirstField->getType();
  if (FirstType->hasFloatingRepresentation() || FirstType->isVectorType()) {
    S.Diag(FirstField->getLocation(),
           diag::warn_transparent_union_attribute_floating)
      << FirstType->isVectorType() << FirstType;
    return;
  }

  if (FirstType->isIncompleteType())
    return;
  uint64_t FirstSize = S.Context.getTypeSize(FirstType);
  uint64_t FirstAlign = S.Context.getTypeAlign(FirstType);
  for (; Field != FieldEnd; ++Field) {
    QualType FieldType = Field->getType();
    if (FieldType->isIncompleteType())
      return;
    // FIXME: this isn't fully correct; we also need to test whether the
    // members of the union would all have the same calling convention as the
    // first member of the union. Checking just the size and alignment isn't
    // sufficient (consider structs passed on the stack instead of in registers
    // as an example).
    if (S.Context.getTypeSize(FieldType) != FirstSize ||
        S.Context.getTypeAlign(FieldType) > FirstAlign) {
      // Warn if we drop the attribute.
      bool isSize = S.Context.getTypeSize(FieldType) != FirstSize;
      unsigned FieldBits = isSize? S.Context.getTypeSize(FieldType)
                                 : S.Context.getTypeAlign(FieldType);
      S.Diag(Field->getLocation(),
          diag::warn_transparent_union_attribute_field_size_align)
        << isSize << Field->getDeclName() << FieldBits;
      unsigned FirstBits = isSize? FirstSize : FirstAlign;
      S.Diag(FirstField->getLocation(),
             diag::note_transparent_union_first_field_size_align)
        << isSize << FirstBits;
      return;
    }
  }

  RD->addAttr(::new (S.Context)
              TransparentUnionAttr(Attr.getRange(), S.Context,
                                   Attr.getAttributeSpellingListIndex()));
}

static void handleAnnotateAttr(Sema &S, Decl *D, const AttributeList &Attr) {
  // Make sure that there is a string literal as the annotation's single
  // argument.
  StringRef Str;
  if (!S.checkStringLiteralArgumentAttr(Attr, 0, Str))
    return;

  // Don't duplicate annotations that are already set.
  for (const auto *I : D->specific_attrs<AnnotateAttr>()) {
    if (I->getAnnotation() == Str)
      return;
  }
  
  D->addAttr(::new (S.Context)
             AnnotateAttr(Attr.getRange(), S.Context, Str,
                          Attr.getAttributeSpellingListIndex()));
}

static void handleAlignValueAttr(Sema &S, Decl *D,
                                 const AttributeList &Attr) {
  S.AddAlignValueAttr(Attr.getRange(), D, Attr.getArgAsExpr(0),
                      Attr.getAttributeSpellingListIndex());
}

void Sema::AddAlignValueAttr(SourceRange AttrRange, Decl *D, Expr *E,
                             unsigned SpellingListIndex) {
  AlignValueAttr TmpAttr(AttrRange, Context, E, SpellingListIndex);
  SourceLocation AttrLoc = AttrRange.getBegin();

  QualType T;
  if (TypedefNameDecl *TD = dyn_cast<TypedefNameDecl>(D))
    T = TD->getUnderlyingType();
  else if (ValueDecl *VD = dyn_cast<ValueDecl>(D))
    T = VD->getType();
  else
    llvm_unreachable("Unknown decl type for align_value");

  if (!T->isDependentType() && !T->isAnyPointerType() &&
      !T->isReferenceType() && !T->isMemberPointerType()) {
    Diag(AttrLoc, diag::warn_attribute_pointer_or_reference_only)
      << &TmpAttr /*TmpAttr.getName()*/ << T << D->getSourceRange();
    return;
  }

  if (!E->isValueDependent()) {
    llvm::APSInt Alignment;
    ExprResult ICE
      = VerifyIntegerConstantExpression(E, &Alignment,
          diag::err_align_value_attribute_argument_not_int,
            /*AllowFold*/ false);
    if (ICE.isInvalid())
      return;

    if (!Alignment.isPowerOf2()) {
      Diag(AttrLoc, diag::err_alignment_not_power_of_two)
        << E->getSourceRange();
      return;
    }

    D->addAttr(::new (Context)
               AlignValueAttr(AttrRange, Context, ICE.get(),
               SpellingListIndex));
    return;
  }

  // Save dependent expressions in the AST to be instantiated.
  D->addAttr(::new (Context) AlignValueAttr(TmpAttr));
}

static void handleAlignedAttr(Sema &S, Decl *D, const AttributeList &Attr) {
  // check the attribute arguments.
  if (Attr.getNumArgs() > 1) {
    S.Diag(Attr.getLoc(), diag::err_attribute_wrong_number_arguments)
      << Attr.getName() << 1;
    return;
  }

  if (Attr.getNumArgs() == 0) {
    D->addAttr(::new (S.Context) AlignedAttr(Attr.getRange(), S.Context,
               true, nullptr, Attr.getAttributeSpellingListIndex()));
    return;
  }

  Expr *E = Attr.getArgAsExpr(0);
  if (Attr.isPackExpansion() && !E->containsUnexpandedParameterPack()) {
    S.Diag(Attr.getEllipsisLoc(),
           diag::err_pack_expansion_without_parameter_packs);
    return;
  }

  if (!Attr.isPackExpansion() && S.DiagnoseUnexpandedParameterPack(E))
    return;

  if (E->isValueDependent()) {
    if (const auto *TND = dyn_cast<TypedefNameDecl>(D)) {
      if (!TND->getUnderlyingType()->isDependentType()) {
        S.Diag(Attr.getLoc(), diag::err_alignment_dependent_typedef_name)
            << E->getSourceRange();
        return;
      }
    }
  }

  S.AddAlignedAttr(Attr.getRange(), D, E, Attr.getAttributeSpellingListIndex(),
                   Attr.isPackExpansion());
}

void Sema::AddAlignedAttr(SourceRange AttrRange, Decl *D, Expr *E,
                          unsigned SpellingListIndex, bool IsPackExpansion) {
  AlignedAttr TmpAttr(AttrRange, Context, true, E, SpellingListIndex);
  SourceLocation AttrLoc = AttrRange.getBegin();

  // C++11 alignas(...) and C11 _Alignas(...) have additional requirements.
  if (TmpAttr.isAlignas()) {
    // C++11 [dcl.align]p1:
    //   An alignment-specifier may be applied to a variable or to a class
    //   data member, but it shall not be applied to a bit-field, a function
    //   parameter, the formal parameter of a catch clause, or a variable
    //   declared with the register storage class specifier. An
    //   alignment-specifier may also be applied to the declaration of a class
    //   or enumeration type.
    // C11 6.7.5/2:
    //   An alignment attribute shall not be specified in a declaration of
    //   a typedef, or a bit-field, or a function, or a parameter, or an
    //   object declared with the register storage-class specifier.
    int DiagKind = -1;
    if (isa<ParmVarDecl>(D)) {
      DiagKind = 0;
    } else if (VarDecl *VD = dyn_cast<VarDecl>(D)) {
      if (VD->getStorageClass() == SC_Register)
        DiagKind = 1;
      if (VD->isExceptionVariable())
        DiagKind = 2;
    } else if (FieldDecl *FD = dyn_cast<FieldDecl>(D)) {
      if (FD->isBitField())
        DiagKind = 3;
    } else if (!isa<TagDecl>(D)) {
      Diag(AttrLoc, diag::err_attribute_wrong_decl_type) << &TmpAttr
        << (TmpAttr.isC11() ? ExpectedVariableOrField
                            : ExpectedVariableFieldOrTag);
      return;
    }
    if (DiagKind != -1) {
      Diag(AttrLoc, diag::err_alignas_attribute_wrong_decl_type)
        << &TmpAttr << DiagKind;
      return;
    }
  }

  if (E->isTypeDependent() || E->isValueDependent()) {
    // Save dependent expressions in the AST to be instantiated.
    AlignedAttr *AA = ::new (Context) AlignedAttr(TmpAttr);
    AA->setPackExpansion(IsPackExpansion);
    D->addAttr(AA);
    return;
  }

  // FIXME: Cache the number on the Attr object?
  llvm::APSInt Alignment;
  ExprResult ICE
    = VerifyIntegerConstantExpression(E, &Alignment,
        diag::err_aligned_attribute_argument_not_int,
        /*AllowFold*/ false);
  if (ICE.isInvalid())
    return;

  uint64_t AlignVal = Alignment.getZExtValue();

  // C++11 [dcl.align]p2:
  //   -- if the constant expression evaluates to zero, the alignment
  //      specifier shall have no effect
  // C11 6.7.5p6:
  //   An alignment specification of zero has no effect.
  if (!(TmpAttr.isAlignas() && !Alignment)) {
    if (!llvm::isPowerOf2_64(AlignVal)) {
      Diag(AttrLoc, diag::err_alignment_not_power_of_two)
        << E->getSourceRange();
      return;
    }
  }

  // Alignment calculations can wrap around if it's greater than 2**28.
  unsigned MaxValidAlignment =
      Context.getTargetInfo().getTriple().isOSBinFormatCOFF() ? 8192
                                                              : 268435456;
  if (AlignVal > MaxValidAlignment) {
    Diag(AttrLoc, diag::err_attribute_aligned_too_great) << MaxValidAlignment
                                                         << E->getSourceRange();
    return;
  }

  if (Context.getTargetInfo().isTLSSupported()) {
    unsigned MaxTLSAlign =
        Context.toCharUnitsFromBits(Context.getTargetInfo().getMaxTLSAlign())
            .getQuantity();
    auto *VD = dyn_cast<VarDecl>(D);
    if (MaxTLSAlign && AlignVal > MaxTLSAlign && VD &&
        VD->getTLSKind() != VarDecl::TLS_None) {
      Diag(VD->getLocation(), diag::err_tls_var_aligned_over_maximum)
          << (unsigned)AlignVal << VD << MaxTLSAlign;
      return;
    }
  }

  AlignedAttr *AA = ::new (Context) AlignedAttr(AttrRange, Context, true,
                                                ICE.get(), SpellingListIndex);
  AA->setPackExpansion(IsPackExpansion);
  D->addAttr(AA);
}

void Sema::AddAlignedAttr(SourceRange AttrRange, Decl *D, TypeSourceInfo *TS,
                          unsigned SpellingListIndex, bool IsPackExpansion) {
  // FIXME: Cache the number on the Attr object if non-dependent?
  // FIXME: Perform checking of type validity
  AlignedAttr *AA = ::new (Context) AlignedAttr(AttrRange, Context, false, TS,
                                                SpellingListIndex);
  AA->setPackExpansion(IsPackExpansion);
  D->addAttr(AA);
}

void Sema::CheckAlignasUnderalignment(Decl *D) {
  assert(D->hasAttrs() && "no attributes on decl");

  QualType UnderlyingTy, DiagTy;
  if (ValueDecl *VD = dyn_cast<ValueDecl>(D)) {
    UnderlyingTy = DiagTy = VD->getType();
  } else {
    UnderlyingTy = DiagTy = Context.getTagDeclType(cast<TagDecl>(D));
    if (EnumDecl *ED = dyn_cast<EnumDecl>(D))
      UnderlyingTy = ED->getIntegerType();
  }
  if (DiagTy->isDependentType() || DiagTy->isIncompleteType())
    return;

  // C++11 [dcl.align]p5, C11 6.7.5/4:
  //   The combined effect of all alignment attributes in a declaration shall
  //   not specify an alignment that is less strict than the alignment that
  //   would otherwise be required for the entity being declared.
  AlignedAttr *AlignasAttr = nullptr;
  unsigned Align = 0;
  for (auto *I : D->specific_attrs<AlignedAttr>()) {
    if (I->isAlignmentDependent())
      return;
    if (I->isAlignas())
      AlignasAttr = I;
    Align = std::max(Align, I->getAlignment(Context));
  }

  if (AlignasAttr && Align) {
    CharUnits RequestedAlign = Context.toCharUnitsFromBits(Align);
    CharUnits NaturalAlign = Context.getTypeAlignInChars(UnderlyingTy);
    if (NaturalAlign > RequestedAlign)
      Diag(AlignasAttr->getLocation(), diag::err_alignas_underaligned)
        << DiagTy << (unsigned)NaturalAlign.getQuantity();
  }
}

bool Sema::checkMSInheritanceAttrOnDefinition(
    CXXRecordDecl *RD, SourceRange Range, bool BestCase,
    MSInheritanceAttr::Spelling SemanticSpelling) {
  assert(RD->hasDefinition() && "RD has no definition!");

  // We may not have seen base specifiers or any virtual methods yet.  We will
  // have to wait until the record is defined to catch any mismatches.
  if (!RD->getDefinition()->isCompleteDefinition())
    return false;

  // The unspecified model never matches what a definition could need.
  if (SemanticSpelling == MSInheritanceAttr::Keyword_unspecified_inheritance)
    return false;

  if (BestCase) {
    if (RD->calculateInheritanceModel() == SemanticSpelling)
      return false;
  } else {
    if (RD->calculateInheritanceModel() <= SemanticSpelling)
      return false;
  }

  Diag(Range.getBegin(), diag::err_mismatched_ms_inheritance)
      << 0 /*definition*/;
  Diag(RD->getDefinition()->getLocation(), diag::note_defined_here)
      << RD->getNameAsString();
  return true;
}

/// parseModeAttrArg - Parses attribute mode string and returns parsed type
/// attribute.
static void parseModeAttrArg(Sema &S, StringRef Str, unsigned &DestWidth,
                             bool &IntegerMode, bool &ComplexMode) {
  IntegerMode = true;
  ComplexMode = false;
  switch (Str.size()) {
  case 2:
    switch (Str[0]) {
    case 'Q':
      DestWidth = 8;
      break;
    case 'H':
      DestWidth = 16;
      break;
    case 'S':
      DestWidth = 32;
      break;
    case 'D':
      DestWidth = 64;
      break;
    case 'X':
      DestWidth = 96;
      break;
    case 'T':
      DestWidth = 128;
      break;
    }
    if (Str[1] == 'F') {
      IntegerMode = false;
    } else if (Str[1] == 'C') {
      IntegerMode = false;
      ComplexMode = true;
    } else if (Str[1] != 'I') {
      DestWidth = 0;
    }
    break;
  case 4:
    // FIXME: glibc uses 'word' to define register_t; this is narrower than a
    // pointer on PIC16 and other embedded platforms.
    if (Str == "word")
      DestWidth = S.Context.getTargetInfo().getRegisterWidth();
    else if (Str == "byte")
      DestWidth = S.Context.getTargetInfo().getCharWidth();
    break;
  case 7:
    if (Str == "pointer")
      DestWidth = S.Context.getTargetInfo().getPointerWidth(0);
    break;
  case 11:
    if (Str == "unwind_word")
      DestWidth = S.Context.getTargetInfo().getUnwindWordWidth();
    break;
  }
}

/// handleModeAttr - This attribute modifies the width of a decl with primitive
/// type.
///
/// Despite what would be logical, the mode attribute is a decl attribute, not a
/// type attribute: 'int ** __attribute((mode(HI))) *G;' tries to make 'G' be
/// HImode, not an intermediate pointer.
static void handleModeAttr(Sema &S, Decl *D, const AttributeList &Attr) {
  // This attribute isn't documented, but glibc uses it.  It changes
  // the width of an int or unsigned int to the specified size.
  if (!Attr.isArgIdent(0)) {
    S.Diag(Attr.getLoc(), diag::err_attribute_argument_type) << Attr.getName()
      << AANT_ArgumentIdentifier;
    return;
  }

  IdentifierInfo *Name = Attr.getArgAsIdent(0)->Ident;

  S.AddModeAttr(Attr.getRange(), D, Name, Attr.getAttributeSpellingListIndex());
}

void Sema::AddModeAttr(SourceRange AttrRange, Decl *D, IdentifierInfo *Name,
                       unsigned SpellingListIndex, bool InInstantiation) {
  StringRef Str = Name->getName();
  normalizeName(Str);
  SourceLocation AttrLoc = AttrRange.getBegin();

  unsigned DestWidth = 0;
  bool IntegerMode = true;
  bool ComplexMode = false;
  llvm::APInt VectorSize(64, 0);
  if (Str.size() >= 4 && Str[0] == 'V') {
    // Minimal length of vector mode is 4: 'V' + NUMBER(>=1) + TYPE(>=2).
    size_t StrSize = Str.size();
    size_t VectorStringLength = 0;
    while ((VectorStringLength + 1) < StrSize &&
           isdigit(Str[VectorStringLength + 1]))
      ++VectorStringLength;
    if (VectorStringLength &&
        !Str.substr(1, VectorStringLength).getAsInteger(10, VectorSize) &&
        VectorSize.isPowerOf2()) {
      parseModeAttrArg(*this, Str.substr(VectorStringLength + 1), DestWidth,
                       IntegerMode, ComplexMode);
      // Avoid duplicate warning from template instantiation.
      if (!InInstantiation)
        Diag(AttrLoc, diag::warn_vector_mode_deprecated);
    } else {
      VectorSize = 0;
    }
  }

  if (!VectorSize)
    parseModeAttrArg(*this, Str, DestWidth, IntegerMode, ComplexMode);

  // FIXME: Sync this with InitializePredefinedMacros; we need to match int8_t
  // and friends, at least with glibc.
  // FIXME: Make sure floating-point mappings are accurate
  // FIXME: Support XF and TF types
  if (!DestWidth) {
    Diag(AttrLoc, diag::err_machine_mode) << 0 /*Unknown*/ << Name;
    return;
  }

  QualType OldTy;
  if (TypedefNameDecl *TD = dyn_cast<TypedefNameDecl>(D))
    OldTy = TD->getUnderlyingType();
  else if (EnumDecl *ED = dyn_cast<EnumDecl>(D)) {
    // Something like 'typedef enum { X } __attribute__((mode(XX))) T;'.
    // Try to get type from enum declaration, default to int.
    OldTy = ED->getIntegerType();
    if (OldTy.isNull())
      OldTy = Context.IntTy;
  } else
    OldTy = cast<ValueDecl>(D)->getType();

  if (OldTy->isDependentType()) {
    D->addAttr(::new (Context)
               ModeAttr(AttrRange, Context, Name, SpellingListIndex));
    return;
  }

  // Base type can also be a vector type (see PR17453).
  // Distinguish between base type and base element type.
  QualType OldElemTy = OldTy;
  if (const VectorType *VT = OldTy->getAs<VectorType>())
    OldElemTy = VT->getElementType();

  // GCC allows 'mode' attribute on enumeration types (even incomplete), except
  // for vector modes. So, 'enum X __attribute__((mode(QI)));' forms a complete
  // type, 'enum { A } __attribute__((mode(V4SI)))' is rejected.
  if ((isa<EnumDecl>(D) || OldElemTy->getAs<EnumType>()) &&
      VectorSize.getBoolValue()) {
    Diag(AttrLoc, diag::err_enum_mode_vector_type) << Name << AttrRange;
    return;
  }
  bool IntegralOrAnyEnumType =
      OldElemTy->isIntegralOrEnumerationType() || OldElemTy->getAs<EnumType>();

  if (!OldElemTy->getAs<BuiltinType>() && !OldElemTy->isComplexType() &&
      !IntegralOrAnyEnumType)
    Diag(AttrLoc, diag::err_mode_not_primitive);
  else if (IntegerMode) {
    if (!IntegralOrAnyEnumType)
      Diag(AttrLoc, diag::err_mode_wrong_type);
  } else if (ComplexMode) {
    if (!OldElemTy->isComplexType())
      Diag(AttrLoc, diag::err_mode_wrong_type);
  } else {
    if (!OldElemTy->isFloatingType())
      Diag(AttrLoc, diag::err_mode_wrong_type);
  }

  QualType NewElemTy;

  if (IntegerMode)
    NewElemTy = Context.getIntTypeForBitwidth(DestWidth,
                                              OldElemTy->isSignedIntegerType());
  else
    NewElemTy = Context.getRealTypeForBitwidth(DestWidth);

  if (NewElemTy.isNull()) {
    Diag(AttrLoc, diag::err_machine_mode) << 1 /*Unsupported*/ << Name;
    return;
  }

  if (ComplexMode) {
    NewElemTy = Context.getComplexType(NewElemTy);
  }

  QualType NewTy = NewElemTy;
  if (VectorSize.getBoolValue()) {
    NewTy = Context.getVectorType(NewTy, VectorSize.getZExtValue(),
                                  VectorType::GenericVector);
  } else if (const VectorType *OldVT = OldTy->getAs<VectorType>()) {
    // Complex machine mode does not support base vector types.
    if (ComplexMode) {
      Diag(AttrLoc, diag::err_complex_mode_vector_type);
      return;
    }
    unsigned NumElements = Context.getTypeSize(OldElemTy) *
                           OldVT->getNumElements() /
                           Context.getTypeSize(NewElemTy);
    NewTy =
        Context.getVectorType(NewElemTy, NumElements, OldVT->getVectorKind());
  }

  if (NewTy.isNull()) {
    Diag(AttrLoc, diag::err_mode_wrong_type);
    return;
  }

  // Install the new type.
  if (TypedefNameDecl *TD = dyn_cast<TypedefNameDecl>(D))
    TD->setModedTypeSourceInfo(TD->getTypeSourceInfo(), NewTy);
  else if (EnumDecl *ED = dyn_cast<EnumDecl>(D))
    ED->setIntegerType(NewTy);
  else
    cast<ValueDecl>(D)->setType(NewTy);

  D->addAttr(::new (Context)
             ModeAttr(AttrRange, Context, Name, SpellingListIndex));
}

static void handleNoDebugAttr(Sema &S, Decl *D, const AttributeList &Attr) {
  D->addAttr(::new (S.Context)
             NoDebugAttr(Attr.getRange(), S.Context,
                         Attr.getAttributeSpellingListIndex()));
}

AlwaysInlineAttr *Sema::mergeAlwaysInlineAttr(Decl *D, SourceRange Range,
                                              IdentifierInfo *Ident,
                                              unsigned AttrSpellingListIndex) {
  if (OptimizeNoneAttr *Optnone = D->getAttr<OptimizeNoneAttr>()) {
    Diag(Range.getBegin(), diag::warn_attribute_ignored) << Ident;
    Diag(Optnone->getLocation(), diag::note_conflicting_attribute);
    return nullptr;
  }

  if (D->hasAttr<AlwaysInlineAttr>())
    return nullptr;

  return ::new (Context) AlwaysInlineAttr(Range, Context,
                                          AttrSpellingListIndex);
}

CommonAttr *Sema::mergeCommonAttr(Decl *D, SourceRange Range,
                                  IdentifierInfo *Ident,
                                  unsigned AttrSpellingListIndex) {
  if (checkAttrMutualExclusion<InternalLinkageAttr>(*this, D, Range, Ident))
    return nullptr;

  return ::new (Context) CommonAttr(Range, Context, AttrSpellingListIndex);
}

InternalLinkageAttr *
Sema::mergeInternalLinkageAttr(Decl *D, SourceRange Range,
                               IdentifierInfo *Ident,
                               unsigned AttrSpellingListIndex) {
  if (auto VD = dyn_cast<VarDecl>(D)) {
    // Attribute applies to Var but not any subclass of it (like ParmVar,
    // ImplicitParm or VarTemplateSpecialization).
    if (VD->getKind() != Decl::Var) {
      Diag(Range.getBegin(), diag::warn_attribute_wrong_decl_type)
          << Ident << (getLangOpts().CPlusPlus ? ExpectedFunctionVariableOrClass
                                               : ExpectedVariableOrFunction);
      return nullptr;
    }
    // Attribute does not apply to non-static local variables.
    if (VD->hasLocalStorage()) {
      Diag(VD->getLocation(), diag::warn_internal_linkage_local_storage);
      return nullptr;
    }
  }

  if (checkAttrMutualExclusion<CommonAttr>(*this, D, Range, Ident))
    return nullptr;

  return ::new (Context)
      InternalLinkageAttr(Range, Context, AttrSpellingListIndex);
}

MinSizeAttr *Sema::mergeMinSizeAttr(Decl *D, SourceRange Range,
                                    unsigned AttrSpellingListIndex) {
  if (OptimizeNoneAttr *Optnone = D->getAttr<OptimizeNoneAttr>()) {
    Diag(Range.getBegin(), diag::warn_attribute_ignored) << "'minsize'";
    Diag(Optnone->getLocation(), diag::note_conflicting_attribute);
    return nullptr;
  }

  if (D->hasAttr<MinSizeAttr>())
    return nullptr;

  return ::new (Context) MinSizeAttr(Range, Context, AttrSpellingListIndex);
}

OptimizeNoneAttr *Sema::mergeOptimizeNoneAttr(Decl *D, SourceRange Range,
                                              unsigned AttrSpellingListIndex) {
  if (AlwaysInlineAttr *Inline = D->getAttr<AlwaysInlineAttr>()) {
    Diag(Inline->getLocation(), diag::warn_attribute_ignored) << Inline;
    Diag(Range.getBegin(), diag::note_conflicting_attribute);
    D->dropAttr<AlwaysInlineAttr>();
  }
  if (MinSizeAttr *MinSize = D->getAttr<MinSizeAttr>()) {
    Diag(MinSize->getLocation(), diag::warn_attribute_ignored) << MinSize;
    Diag(Range.getBegin(), diag::note_conflicting_attribute);
    D->dropAttr<MinSizeAttr>();
  }

  if (D->hasAttr<OptimizeNoneAttr>())
    return nullptr;

  return ::new (Context) OptimizeNoneAttr(Range, Context,
                                          AttrSpellingListIndex);
}

static void handleAlwaysInlineAttr(Sema &S, Decl *D,
                                   const AttributeList &Attr) {
  if (checkAttrMutualExclusion<NotTailCalledAttr>(S, D, Attr.getRange(),
                                                  Attr.getName()))
    return;

  if (AlwaysInlineAttr *Inline = S.mergeAlwaysInlineAttr(
          D, Attr.getRange(), Attr.getName(),
          Attr.getAttributeSpellingListIndex()))
    D->addAttr(Inline);
}

static void handleMinSizeAttr(Sema &S, Decl *D, const AttributeList &Attr) {
  if (MinSizeAttr *MinSize = S.mergeMinSizeAttr(
          D, Attr.getRange(), Attr.getAttributeSpellingListIndex()))
    D->addAttr(MinSize);
}

static void handleOptimizeNoneAttr(Sema &S, Decl *D,
                                   const AttributeList &Attr) {
  if (OptimizeNoneAttr *Optnone = S.mergeOptimizeNoneAttr(
          D, Attr.getRange(), Attr.getAttributeSpellingListIndex()))
    D->addAttr(Optnone);
}

static void handleConstantAttr(Sema &S, Decl *D, const AttributeList &Attr) {
  if (checkAttrMutualExclusion<CUDASharedAttr>(S, D, Attr.getRange(),
                                               Attr.getName()))
    return;
  auto *VD = cast<VarDecl>(D);
  if (!VD->hasGlobalStorage()) {
    S.Diag(Attr.getLoc(), diag::err_cuda_nonglobal_constant);
    return;
  }
  D->addAttr(::new (S.Context) CUDAConstantAttr(
      Attr.getRange(), S.Context, Attr.getAttributeSpellingListIndex()));
}

static void handleSharedAttr(Sema &S, Decl *D, const AttributeList &Attr) {
  if (checkAttrMutualExclusion<CUDAConstantAttr>(S, D, Attr.getRange(),
                                                 Attr.getName()))
    return;
  auto *VD = cast<VarDecl>(D);
  // extern __shared__ is only allowed on arrays with no length (e.g.
  // "int x[]").
  if (VD->hasExternalStorage() && !isa<IncompleteArrayType>(VD->getType())) {
    S.Diag(Attr.getLoc(), diag::err_cuda_extern_shared) << VD;
    return;
  }
  if (S.getLangOpts().CUDA && VD->hasLocalStorage() &&
      S.CUDADiagIfHostCode(Attr.getLoc(), diag::err_cuda_host_shared)
          << S.CurrentCUDATarget())
    return;
  D->addAttr(::new (S.Context) CUDASharedAttr(
      Attr.getRange(), S.Context, Attr.getAttributeSpellingListIndex()));
}

static void handleGlobalAttr(Sema &S, Decl *D, const AttributeList &Attr) {
  if (checkAttrMutualExclusion<CUDADeviceAttr>(S, D, Attr.getRange(),
                                               Attr.getName()) ||
      checkAttrMutualExclusion<CUDAHostAttr>(S, D, Attr.getRange(),
                                             Attr.getName())) {
    return;
  }
  FunctionDecl *FD = cast<FunctionDecl>(D);
  if (!FD->getReturnType()->isVoidType()) {
    SourceRange RTRange = FD->getReturnTypeSourceRange();
    S.Diag(FD->getTypeSpecStartLoc(), diag::err_kern_type_not_void_return)
        << FD->getType()
        << (RTRange.isValid() ? FixItHint::CreateReplacement(RTRange, "void")
                              : FixItHint());
    return;
  }
  if (const auto *Method = dyn_cast<CXXMethodDecl>(FD)) {
    if (Method->isInstance()) {
      S.Diag(Method->getLocStart(), diag::err_kern_is_nonstatic_method)
          << Method;
      return;
    }
    S.Diag(Method->getLocStart(), diag::warn_kern_is_method) << Method;
  }
  // Only warn for "inline" when compiling for host, to cut down on noise.
  if (FD->isInlineSpecified() && !S.getLangOpts().CUDAIsDevice)
    S.Diag(FD->getLocStart(), diag::warn_kern_is_inline) << FD;

  D->addAttr(::new (S.Context)
              CUDAGlobalAttr(Attr.getRange(), S.Context,
                             Attr.getAttributeSpellingListIndex()));
}

static void handleGNUInlineAttr(Sema &S, Decl *D, const AttributeList &Attr) {
  FunctionDecl *Fn = cast<FunctionDecl>(D);
  if (!Fn->isInlineSpecified()) {
    S.Diag(Attr.getLoc(), diag::warn_gnu_inline_attribute_requires_inline);
    return;
  }

  D->addAttr(::new (S.Context)
             GNUInlineAttr(Attr.getRange(), S.Context,
                           Attr.getAttributeSpellingListIndex()));
}

static void handleCallConvAttr(Sema &S, Decl *D, const AttributeList &Attr) {
  if (hasDeclarator(D)) return;

  // Diagnostic is emitted elsewhere: here we store the (valid) Attr
  // in the Decl node for syntactic reasoning, e.g., pretty-printing.
  CallingConv CC;
  if (S.CheckCallingConvAttr(Attr, CC, /*FD*/nullptr))
    return;

  if (!isa<ObjCMethodDecl>(D)) {
    S.Diag(Attr.getLoc(), diag::warn_attribute_wrong_decl_type)
      << Attr.getName() << ExpectedFunctionOrMethod;
    return;
  }

  switch (Attr.getKind()) {
  case AttributeList::AT_FastCall:
    D->addAttr(::new (S.Context)
               FastCallAttr(Attr.getRange(), S.Context,
                            Attr.getAttributeSpellingListIndex()));
    return;
  case AttributeList::AT_StdCall:
    D->addAttr(::new (S.Context)
               StdCallAttr(Attr.getRange(), S.Context,
                           Attr.getAttributeSpellingListIndex()));
    return;
  case AttributeList::AT_ThisCall:
    D->addAttr(::new (S.Context)
               ThisCallAttr(Attr.getRange(), S.Context,
                            Attr.getAttributeSpellingListIndex()));
    return;
  case AttributeList::AT_CDecl:
    D->addAttr(::new (S.Context)
               CDeclAttr(Attr.getRange(), S.Context,
                         Attr.getAttributeSpellingListIndex()));
    return;
  case AttributeList::AT_Pascal:
    D->addAttr(::new (S.Context)
               PascalAttr(Attr.getRange(), S.Context,
                          Attr.getAttributeSpellingListIndex()));
    return;
  case AttributeList::AT_SwiftCall:
    D->addAttr(::new (S.Context)
               SwiftCallAttr(Attr.getRange(), S.Context,
                             Attr.getAttributeSpellingListIndex()));
    return;
  case AttributeList::AT_VectorCall:
    D->addAttr(::new (S.Context)
               VectorCallAttr(Attr.getRange(), S.Context,
                              Attr.getAttributeSpellingListIndex()));
    return;
  case AttributeList::AT_MSABI:
    D->addAttr(::new (S.Context)
               MSABIAttr(Attr.getRange(), S.Context,
                         Attr.getAttributeSpellingListIndex()));
    return;
  case AttributeList::AT_SysVABI:
    D->addAttr(::new (S.Context)
               SysVABIAttr(Attr.getRange(), S.Context,
                           Attr.getAttributeSpellingListIndex()));
    return;
  case AttributeList::AT_RegCall:
    D->addAttr(::new (S.Context) RegCallAttr(
        Attr.getRange(), S.Context, Attr.getAttributeSpellingListIndex()));
    return;
  case AttributeList::AT_Pcs: {
    PcsAttr::PCSType PCS;
    switch (CC) {
    case CC_AAPCS:
      PCS = PcsAttr::AAPCS;
      break;
    case CC_AAPCS_VFP:
      PCS = PcsAttr::AAPCS_VFP;
      break;
    default:
      llvm_unreachable("unexpected calling convention in pcs attribute");
    }

    D->addAttr(::new (S.Context)
               PcsAttr(Attr.getRange(), S.Context, PCS,
                       Attr.getAttributeSpellingListIndex()));
    return;
  }
  case AttributeList::AT_IntelOclBicc:
    D->addAttr(::new (S.Context)
               IntelOclBiccAttr(Attr.getRange(), S.Context,
                                Attr.getAttributeSpellingListIndex()));
    return;
  case AttributeList::AT_PreserveMost:
    D->addAttr(::new (S.Context) PreserveMostAttr(
        Attr.getRange(), S.Context, Attr.getAttributeSpellingListIndex()));
    return;
  case AttributeList::AT_PreserveAll:
    D->addAttr(::new (S.Context) PreserveAllAttr(
        Attr.getRange(), S.Context, Attr.getAttributeSpellingListIndex()));
    return;
  default:
    llvm_unreachable("unexpected attribute kind");
  }
}

bool Sema::CheckCallingConvAttr(const AttributeList &attr, CallingConv &CC, 
                                const FunctionDecl *FD) {
  if (attr.isInvalid())
    return true;

  if (attr.hasProcessingCache()) {
    CC = (CallingConv) attr.getProcessingCache();
    return false;
  }

  unsigned ReqArgs = attr.getKind() == AttributeList::AT_Pcs ? 1 : 0;
  if (!checkAttributeNumArgs(*this, attr, ReqArgs)) {
    attr.setInvalid();
    return true;
  }

  // TODO: diagnose uses of these conventions on the wrong target.
  switch (attr.getKind()) {
  case AttributeList::AT_CDecl: CC = CC_C; break;
  case AttributeList::AT_FastCall: CC = CC_X86FastCall; break;
  case AttributeList::AT_StdCall: CC = CC_X86StdCall; break;
  case AttributeList::AT_ThisCall: CC = CC_X86ThisCall; break;
  case AttributeList::AT_Pascal: CC = CC_X86Pascal; break;
  case AttributeList::AT_SwiftCall: CC = CC_Swift; break;
  case AttributeList::AT_VectorCall: CC = CC_X86VectorCall; break;
  case AttributeList::AT_RegCall: CC = CC_X86RegCall; break;
  case AttributeList::AT_MSABI:
    CC = Context.getTargetInfo().getTriple().isOSWindows() ? CC_C :
                                                             CC_X86_64Win64;
    break;
  case AttributeList::AT_SysVABI:
    CC = Context.getTargetInfo().getTriple().isOSWindows() ? CC_X86_64SysV :
                                                             CC_C;
    break;
  case AttributeList::AT_Pcs: {
    StringRef StrRef;
    if (!checkStringLiteralArgumentAttr(attr, 0, StrRef)) {
      attr.setInvalid();
      return true;
    }
    if (StrRef == "aapcs") {
      CC = CC_AAPCS;
      break;
    } else if (StrRef == "aapcs-vfp") {
      CC = CC_AAPCS_VFP;
      break;
    }

    attr.setInvalid();
    Diag(attr.getLoc(), diag::err_invalid_pcs);
    return true;
  }
  case AttributeList::AT_IntelOclBicc: CC = CC_IntelOclBicc; break;
  case AttributeList::AT_PreserveMost: CC = CC_PreserveMost; break;
  case AttributeList::AT_PreserveAll: CC = CC_PreserveAll; break;
  default: llvm_unreachable("unexpected attribute kind");
  }

  const TargetInfo &TI = Context.getTargetInfo();
  TargetInfo::CallingConvCheckResult A = TI.checkCallingConvention(CC);
  if (A != TargetInfo::CCCR_OK) {
    if (A == TargetInfo::CCCR_Warning)
      Diag(attr.getLoc(), diag::warn_cconv_ignored) << attr.getName();

    // This convention is not valid for the target. Use the default function or
    // method calling convention.
    bool IsCXXMethod = false, IsVariadic = false;
    if (FD) {
      IsCXXMethod = FD->isCXXInstanceMember();
      IsVariadic = FD->isVariadic();
    }
    CC = Context.getDefaultCallingConvention(IsVariadic, IsCXXMethod);
  }

  attr.setProcessingCache((unsigned) CC);
  return false;
}

/// Pointer-like types in the default address space.
static bool isValidSwiftContextType(QualType type) {
  if (!type->hasPointerRepresentation())
    return type->isDependentType();
  return type->getPointeeType().getAddressSpace() == 0;
}

/// Pointers and references in the default address space.
static bool isValidSwiftIndirectResultType(QualType type) {
  if (auto ptrType = type->getAs<PointerType>()) {
    type = ptrType->getPointeeType();
  } else if (auto refType = type->getAs<ReferenceType>()) {
    type = refType->getPointeeType();
  } else {
    return type->isDependentType();
  }
  return type.getAddressSpace() == 0;
}

/// Pointers and references to pointers in the default address space.
static bool isValidSwiftErrorResultType(QualType type) {
  if (auto ptrType = type->getAs<PointerType>()) {
    type = ptrType->getPointeeType();
  } else if (auto refType = type->getAs<ReferenceType>()) {
    type = refType->getPointeeType();
  } else {
    return type->isDependentType();
  }
  if (!type.getQualifiers().empty())
    return false;
  return isValidSwiftContextType(type);
}

static void handleParameterABIAttr(Sema &S, Decl *D, const AttributeList &attr,
                                   ParameterABI abi) {
  S.AddParameterABIAttr(attr.getRange(), D, abi,
                        attr.getAttributeSpellingListIndex());
}

void Sema::AddParameterABIAttr(SourceRange range, Decl *D, ParameterABI abi,
                               unsigned spellingIndex) {

  QualType type = cast<ParmVarDecl>(D)->getType();

  if (auto existingAttr = D->getAttr<ParameterABIAttr>()) {
    if (existingAttr->getABI() != abi) {
      Diag(range.getBegin(), diag::err_attributes_are_not_compatible)
        << getParameterABISpelling(abi) << existingAttr;
      Diag(existingAttr->getLocation(), diag::note_conflicting_attribute);
      return;
    }
  }

  switch (abi) {
  case ParameterABI::Ordinary:
    llvm_unreachable("explicit attribute for ordinary parameter ABI?");

  case ParameterABI::SwiftContext:
    if (!isValidSwiftContextType(type)) {
      Diag(range.getBegin(), diag::err_swift_abi_parameter_wrong_type)
        << getParameterABISpelling(abi)
        << /*pointer to pointer */ 0 << type;
    }
    D->addAttr(::new (Context)
               SwiftContextAttr(range, Context, spellingIndex));
    return;

  case ParameterABI::SwiftErrorResult:
    if (!isValidSwiftErrorResultType(type)) {
      Diag(range.getBegin(), diag::err_swift_abi_parameter_wrong_type)
        << getParameterABISpelling(abi)
        << /*pointer to pointer */ 1 << type;
    }
    D->addAttr(::new (Context)
               SwiftErrorResultAttr(range, Context, spellingIndex));
    return;

  case ParameterABI::SwiftIndirectResult:
    if (!isValidSwiftIndirectResultType(type)) {
      Diag(range.getBegin(), diag::err_swift_abi_parameter_wrong_type)
        << getParameterABISpelling(abi)
        << /*pointer*/ 0 << type;
    }
    D->addAttr(::new (Context)
               SwiftIndirectResultAttr(range, Context, spellingIndex));
    return;
  }
  llvm_unreachable("bad parameter ABI attribute");
}

/// Checks a regparm attribute, returning true if it is ill-formed and
/// otherwise setting numParams to the appropriate value.
bool Sema::CheckRegparmAttr(const AttributeList &Attr, unsigned &numParams) {
  if (Attr.isInvalid())
    return true;

  if (!checkAttributeNumArgs(*this, Attr, 1)) {
    Attr.setInvalid();
    return true;
  }

  uint32_t NP;
  Expr *NumParamsExpr = Attr.getArgAsExpr(0);
  if (!checkUInt32Argument(*this, Attr, NumParamsExpr, NP)) {
    Attr.setInvalid();
    return true;
  }

  if (Context.getTargetInfo().getRegParmMax() == 0) {
    Diag(Attr.getLoc(), diag::err_attribute_regparm_wrong_platform)
      << NumParamsExpr->getSourceRange();
    Attr.setInvalid();
    return true;
  }

  numParams = NP;
  if (numParams > Context.getTargetInfo().getRegParmMax()) {
    Diag(Attr.getLoc(), diag::err_attribute_regparm_invalid_number)
      << Context.getTargetInfo().getRegParmMax() << NumParamsExpr->getSourceRange();
    Attr.setInvalid();
    return true;
  }

  return false;
}

// Checks whether an argument of launch_bounds attribute is
// acceptable, performs implicit conversion to Rvalue, and returns
// non-nullptr Expr result on success. Otherwise, it returns nullptr
// and may output an error.
static Expr *makeLaunchBoundsArgExpr(Sema &S, Expr *E,
                                     const CUDALaunchBoundsAttr &Attr,
                                     const unsigned Idx) {
  if (S.DiagnoseUnexpandedParameterPack(E))
    return nullptr;

  // Accept template arguments for now as they depend on something else.
  // We'll get to check them when they eventually get instantiated.
  if (E->isValueDependent())
    return E;

  llvm::APSInt I(64);
  if (!E->isIntegerConstantExpr(I, S.Context)) {
    S.Diag(E->getExprLoc(), diag::err_attribute_argument_n_type)
        << &Attr << Idx << AANT_ArgumentIntegerConstant << E->getSourceRange();
    return nullptr;
  }
  // Make sure we can fit it in 32 bits.
  if (!I.isIntN(32)) {
    S.Diag(E->getExprLoc(), diag::err_ice_too_large) << I.toString(10, false)
                                                     << 32 << /* Unsigned */ 1;
    return nullptr;
  }
  if (I < 0)
    S.Diag(E->getExprLoc(), diag::warn_attribute_argument_n_negative)
        << &Attr << Idx << E->getSourceRange();

  // We may need to perform implicit conversion of the argument.
  InitializedEntity Entity = InitializedEntity::InitializeParameter(
      S.Context, S.Context.getConstType(S.Context.IntTy), /*consume*/ false);
  ExprResult ValArg = S.PerformCopyInitialization(Entity, SourceLocation(), E);
  assert(!ValArg.isInvalid() &&
         "Unexpected PerformCopyInitialization() failure.");

  return ValArg.getAs<Expr>();
}

void Sema::AddLaunchBoundsAttr(SourceRange AttrRange, Decl *D, Expr *MaxThreads,
                               Expr *MinBlocks, unsigned SpellingListIndex) {
  CUDALaunchBoundsAttr TmpAttr(AttrRange, Context, MaxThreads, MinBlocks,
                               SpellingListIndex);
  MaxThreads = makeLaunchBoundsArgExpr(*this, MaxThreads, TmpAttr, 0);
  if (MaxThreads == nullptr)
    return;

  if (MinBlocks) {
    MinBlocks = makeLaunchBoundsArgExpr(*this, MinBlocks, TmpAttr, 1);
    if (MinBlocks == nullptr)
      return;
  }

  D->addAttr(::new (Context) CUDALaunchBoundsAttr(
      AttrRange, Context, MaxThreads, MinBlocks, SpellingListIndex));
}

static void handleLaunchBoundsAttr(Sema &S, Decl *D,
                                   const AttributeList &Attr) {
  if (!checkAttributeAtLeastNumArgs(S, Attr, 1) ||
      !checkAttributeAtMostNumArgs(S, Attr, 2))
    return;

  S.AddLaunchBoundsAttr(Attr.getRange(), D, Attr.getArgAsExpr(0),
                        Attr.getNumArgs() > 1 ? Attr.getArgAsExpr(1) : nullptr,
                        Attr.getAttributeSpellingListIndex());
}

static void handleArgumentWithTypeTagAttr(Sema &S, Decl *D,
                                          const AttributeList &Attr) {
  if (!Attr.isArgIdent(0)) {
    S.Diag(Attr.getLoc(), diag::err_attribute_argument_n_type)
      << Attr.getName() << /* arg num = */ 1 << AANT_ArgumentIdentifier;
    return;
  }
  
  if (!checkAttributeNumArgs(S, Attr, 3))
    return;

  IdentifierInfo *ArgumentKind = Attr.getArgAsIdent(0)->Ident;

  if (!isFunctionOrMethod(D) || !hasFunctionProto(D)) {
    S.Diag(Attr.getLoc(), diag::err_attribute_wrong_decl_type)
      << Attr.getName() << ExpectedFunctionOrMethod;
    return;
  }

  uint64_t ArgumentIdx;
  if (!checkFunctionOrMethodParameterIndex(S, D, Attr, 2, Attr.getArgAsExpr(1),
                                           ArgumentIdx))
    return;

  uint64_t TypeTagIdx;
  if (!checkFunctionOrMethodParameterIndex(S, D, Attr, 3, Attr.getArgAsExpr(2),
                                           TypeTagIdx))
    return;

  bool IsPointer = (Attr.getName()->getName() == "pointer_with_type_tag");
  if (IsPointer) {
    // Ensure that buffer has a pointer type.
    QualType BufferTy = getFunctionOrMethodParamType(D, ArgumentIdx);
    if (!BufferTy->isPointerType()) {
      S.Diag(Attr.getLoc(), diag::err_attribute_pointers_only)
        << Attr.getName() << 0;
    }
  }

  D->addAttr(::new (S.Context)
             ArgumentWithTypeTagAttr(Attr.getRange(), S.Context, ArgumentKind,
                                     ArgumentIdx, TypeTagIdx, IsPointer,
                                     Attr.getAttributeSpellingListIndex()));
}

static void handleTypeTagForDatatypeAttr(Sema &S, Decl *D,
                                         const AttributeList &Attr) {
  if (!Attr.isArgIdent(0)) {
    S.Diag(Attr.getLoc(), diag::err_attribute_argument_n_type)
      << Attr.getName() << 1 << AANT_ArgumentIdentifier;
    return;
  }
  
  if (!checkAttributeNumArgs(S, Attr, 1))
    return;

  if (!isa<VarDecl>(D)) {
    S.Diag(Attr.getLoc(), diag::err_attribute_wrong_decl_type)
      << Attr.getName() << ExpectedVariable;
    return;
  }

  IdentifierInfo *PointerKind = Attr.getArgAsIdent(0)->Ident;
  TypeSourceInfo *MatchingCTypeLoc = nullptr;
  S.GetTypeFromParser(Attr.getMatchingCType(), &MatchingCTypeLoc);
  assert(MatchingCTypeLoc && "no type source info for attribute argument");

  D->addAttr(::new (S.Context)
             TypeTagForDatatypeAttr(Attr.getRange(), S.Context, PointerKind,
                                    MatchingCTypeLoc,
                                    Attr.getLayoutCompatible(),
                                    Attr.getMustBeNull(),
                                    Attr.getAttributeSpellingListIndex()));
}

//===----------------------------------------------------------------------===//
// Checker-specific attribute handlers.
//===----------------------------------------------------------------------===//

static bool isValidSubjectOfNSReturnsRetainedAttribute(QualType type) {
  return type->isDependentType() ||
         type->isObjCRetainableType();
}

static bool isValidSubjectOfNSAttribute(Sema &S, QualType type) {
  return type->isDependentType() || 
         type->isObjCObjectPointerType() || 
         S.Context.isObjCNSObjectType(type);
}

static bool isValidSubjectOfCFAttribute(Sema &S, QualType type) {
  return type->isDependentType() || 
         type->isPointerType() || 
         isValidSubjectOfNSAttribute(S, type);
}

static void handleNSConsumedAttr(Sema &S, Decl *D, const AttributeList &Attr) {
  S.AddNSConsumedAttr(Attr.getRange(), D, Attr.getAttributeSpellingListIndex(),
                      Attr.getKind() == AttributeList::AT_NSConsumed,
                      /*template instantiation*/ false);
}

void Sema::AddNSConsumedAttr(SourceRange attrRange, Decl *D,
                             unsigned spellingIndex, bool isNSConsumed,
                             bool isTemplateInstantiation) {
  ParmVarDecl *param = cast<ParmVarDecl>(D);
  bool typeOK;

  if (isNSConsumed) {
    typeOK = isValidSubjectOfNSAttribute(*this, param->getType());
  } else {
    typeOK = isValidSubjectOfCFAttribute(*this, param->getType());
  }

  if (!typeOK) {
    // These attributes are normally just advisory, but in ARC, ns_consumed
    // is significant.  Allow non-dependent code to contain inappropriate
    // attributes even in ARC, but require template instantiations to be
    // set up correctly.
    Diag(D->getLocStart(),
         (isTemplateInstantiation && isNSConsumed &&
            getLangOpts().ObjCAutoRefCount
          ? diag::err_ns_attribute_wrong_parameter_type
          : diag::warn_ns_attribute_wrong_parameter_type))
      << attrRange
      << (isNSConsumed ? "ns_consumed" : "cf_consumed")
      << (isNSConsumed ? /*objc pointers*/ 0 : /*cf pointers*/ 1);
    return;
  }

  if (isNSConsumed)
    param->addAttr(::new (Context)
                   NSConsumedAttr(attrRange, Context, spellingIndex));
  else
    param->addAttr(::new (Context)
                   CFConsumedAttr(attrRange, Context, spellingIndex));
}

static void handleNSReturnsRetainedAttr(Sema &S, Decl *D,
                                        const AttributeList &Attr) {
  QualType returnType;

  if (ObjCMethodDecl *MD = dyn_cast<ObjCMethodDecl>(D))
    returnType = MD->getReturnType();
  else if (S.getLangOpts().ObjCAutoRefCount && hasDeclarator(D) &&
           (Attr.getKind() == AttributeList::AT_NSReturnsRetained))
    return; // ignore: was handled as a type attribute
  else if (ObjCPropertyDecl *PD = dyn_cast<ObjCPropertyDecl>(D))
    returnType = PD->getType();
  else if (FunctionDecl *FD = dyn_cast<FunctionDecl>(D))
    returnType = FD->getReturnType();
  else if (auto *Param = dyn_cast<ParmVarDecl>(D)) {
    returnType = Param->getType()->getPointeeType();
    if (returnType.isNull()) {
      S.Diag(D->getLocStart(), diag::warn_ns_attribute_wrong_parameter_type)
          << Attr.getName() << /*pointer-to-CF*/2
          << Attr.getRange();
      return;
    }
  } else {
    AttributeDeclKind ExpectedDeclKind;
    switch (Attr.getKind()) {
    default: llvm_unreachable("invalid ownership attribute");
    case AttributeList::AT_NSReturnsRetained:
    case AttributeList::AT_NSReturnsAutoreleased:
    case AttributeList::AT_NSReturnsNotRetained:
      ExpectedDeclKind = ExpectedFunctionOrMethod;
      break;

    case AttributeList::AT_CFReturnsRetained:
    case AttributeList::AT_CFReturnsNotRetained:
      ExpectedDeclKind = ExpectedFunctionMethodOrParameter;
      break;
    }
    S.Diag(D->getLocStart(), diag::warn_attribute_wrong_decl_type)
        << Attr.getRange() << Attr.getName() << ExpectedDeclKind;
    return;
  }

  bool typeOK;
  bool cf;
  switch (Attr.getKind()) {
  default: llvm_unreachable("invalid ownership attribute");
  case AttributeList::AT_NSReturnsRetained:
    typeOK = isValidSubjectOfNSReturnsRetainedAttribute(returnType);
    cf = false;
    break;
      
  case AttributeList::AT_NSReturnsAutoreleased:
  case AttributeList::AT_NSReturnsNotRetained:
    typeOK = isValidSubjectOfNSAttribute(S, returnType);
    cf = false;
    break;

  case AttributeList::AT_CFReturnsRetained:
  case AttributeList::AT_CFReturnsNotRetained:
    typeOK = isValidSubjectOfCFAttribute(S, returnType);
    cf = true;
    break;
  }

  if (!typeOK) {
    if (isa<ParmVarDecl>(D)) {
      S.Diag(D->getLocStart(), diag::warn_ns_attribute_wrong_parameter_type)
          << Attr.getName() << /*pointer-to-CF*/2
          << Attr.getRange();
    } else {
      // Needs to be kept in sync with warn_ns_attribute_wrong_return_type.
      enum : unsigned {
        Function,
        Method,
        Property
      } SubjectKind = Function;
      if (isa<ObjCMethodDecl>(D))
        SubjectKind = Method;
      else if (isa<ObjCPropertyDecl>(D))
        SubjectKind = Property;
      S.Diag(D->getLocStart(), diag::warn_ns_attribute_wrong_return_type)
          << Attr.getName() << SubjectKind << cf
          << Attr.getRange();
    }
    return;
  }

  switch (Attr.getKind()) {
    default:
      llvm_unreachable("invalid ownership attribute");
    case AttributeList::AT_NSReturnsAutoreleased:
      D->addAttr(::new (S.Context) NSReturnsAutoreleasedAttr(
          Attr.getRange(), S.Context, Attr.getAttributeSpellingListIndex()));
      return;
    case AttributeList::AT_CFReturnsNotRetained:
      D->addAttr(::new (S.Context) CFReturnsNotRetainedAttr(
          Attr.getRange(), S.Context, Attr.getAttributeSpellingListIndex()));
      return;
    case AttributeList::AT_NSReturnsNotRetained:
      D->addAttr(::new (S.Context) NSReturnsNotRetainedAttr(
          Attr.getRange(), S.Context, Attr.getAttributeSpellingListIndex()));
      return;
    case AttributeList::AT_CFReturnsRetained:
      D->addAttr(::new (S.Context) CFReturnsRetainedAttr(
          Attr.getRange(), S.Context, Attr.getAttributeSpellingListIndex()));
      return;
    case AttributeList::AT_NSReturnsRetained:
      D->addAttr(::new (S.Context) NSReturnsRetainedAttr(
          Attr.getRange(), S.Context, Attr.getAttributeSpellingListIndex()));
      return;
  };
}

static void handleObjCReturnsInnerPointerAttr(Sema &S, Decl *D,
                                              const AttributeList &attr) {
  const int EP_ObjCMethod = 1;
  const int EP_ObjCProperty = 2;
  
  SourceLocation loc = attr.getLoc();
  QualType resultType;
  if (isa<ObjCMethodDecl>(D))
    resultType = cast<ObjCMethodDecl>(D)->getReturnType();
  else
    resultType = cast<ObjCPropertyDecl>(D)->getType();

  if (!resultType->isReferenceType() &&
      (!resultType->isPointerType() || resultType->isObjCRetainableType())) {
    S.Diag(D->getLocStart(), diag::warn_ns_attribute_wrong_return_type)
      << SourceRange(loc)
    << attr.getName()
    << (isa<ObjCMethodDecl>(D) ? EP_ObjCMethod : EP_ObjCProperty)
    << /*non-retainable pointer*/ 2;

    // Drop the attribute.
    return;
  }

  D->addAttr(::new (S.Context) ObjCReturnsInnerPointerAttr(
      attr.getRange(), S.Context, attr.getAttributeSpellingListIndex()));
}

static void handleObjCRequiresSuperAttr(Sema &S, Decl *D,
                                        const AttributeList &attr) {
  ObjCMethodDecl *method = cast<ObjCMethodDecl>(D);
  
  DeclContext *DC = method->getDeclContext();
  if (const ObjCProtocolDecl *PDecl = dyn_cast_or_null<ObjCProtocolDecl>(DC)) {
    S.Diag(D->getLocStart(), diag::warn_objc_requires_super_protocol)
    << attr.getName() << 0;
    S.Diag(PDecl->getLocation(), diag::note_protocol_decl);
    return;
  }
  if (method->getMethodFamily() == OMF_dealloc) {
    S.Diag(D->getLocStart(), diag::warn_objc_requires_super_protocol)
    << attr.getName() << 1;
    return;
  }
  
  method->addAttr(::new (S.Context)
                  ObjCRequiresSuperAttr(attr.getRange(), S.Context,
                                        attr.getAttributeSpellingListIndex()));
}

static void handleCFAuditedTransferAttr(Sema &S, Decl *D,
                                        const AttributeList &Attr) {
  if (checkAttrMutualExclusion<CFUnknownTransferAttr>(S, D, Attr.getRange(),
                                                      Attr.getName()))
    return;

  D->addAttr(::new (S.Context)
             CFAuditedTransferAttr(Attr.getRange(), S.Context,
                                   Attr.getAttributeSpellingListIndex()));
}

static void handleCFUnknownTransferAttr(Sema &S, Decl *D,
                                        const AttributeList &Attr) {
  if (checkAttrMutualExclusion<CFAuditedTransferAttr>(S, D, Attr.getRange(),
                                                      Attr.getName()))
    return;

  D->addAttr(::new (S.Context)
             CFUnknownTransferAttr(Attr.getRange(), S.Context,
             Attr.getAttributeSpellingListIndex()));
}

static void handleObjCBridgeAttr(Sema &S, Scope *Sc, Decl *D,
                                const AttributeList &Attr) {
  IdentifierLoc * Parm = Attr.isArgIdent(0) ? Attr.getArgAsIdent(0) : nullptr;

  if (!Parm) {
    S.Diag(D->getLocStart(), diag::err_objc_attr_not_id) << Attr.getName() << 0;
    return;
  }

  // Typedefs only allow objc_bridge(id) and have some additional checking.
  if (auto TD = dyn_cast<TypedefNameDecl>(D)) {
    if (!Parm->Ident->isStr("id")) {
      S.Diag(Attr.getLoc(), diag::err_objc_attr_typedef_not_id)
        << Attr.getName();
      return;
    }

    // Only allow 'cv void *'.
    QualType T = TD->getUnderlyingType();
    if (!T->isVoidPointerType()) {
      S.Diag(Attr.getLoc(), diag::err_objc_attr_typedef_not_void_pointer);
      return;
    }
  }
  
  D->addAttr(::new (S.Context)
             ObjCBridgeAttr(Attr.getRange(), S.Context, Parm->Ident,
                           Attr.getAttributeSpellingListIndex()));
}

static void handleObjCBridgeMutableAttr(Sema &S, Scope *Sc, Decl *D,
                                        const AttributeList &Attr) {
  IdentifierLoc * Parm = Attr.isArgIdent(0) ? Attr.getArgAsIdent(0) : nullptr;

  if (!Parm) {
    S.Diag(D->getLocStart(), diag::err_objc_attr_not_id) << Attr.getName() << 0;
    return;
  }
  
  D->addAttr(::new (S.Context)
             ObjCBridgeMutableAttr(Attr.getRange(), S.Context, Parm->Ident,
                            Attr.getAttributeSpellingListIndex()));
}

static void handleObjCBridgeRelatedAttr(Sema &S, Scope *Sc, Decl *D,
                                 const AttributeList &Attr) {
  IdentifierInfo *RelatedClass =
    Attr.isArgIdent(0) ? Attr.getArgAsIdent(0)->Ident : nullptr;
  if (!RelatedClass) {
    S.Diag(D->getLocStart(), diag::err_objc_attr_not_id) << Attr.getName() << 0;
    return;
  }
  IdentifierInfo *ClassMethod =
    Attr.getArgAsIdent(1) ? Attr.getArgAsIdent(1)->Ident : nullptr;
  IdentifierInfo *InstanceMethod =
    Attr.getArgAsIdent(2) ? Attr.getArgAsIdent(2)->Ident : nullptr;
  D->addAttr(::new (S.Context)
             ObjCBridgeRelatedAttr(Attr.getRange(), S.Context, RelatedClass,
                                   ClassMethod, InstanceMethod,
                                   Attr.getAttributeSpellingListIndex()));
}

static void handleObjCDesignatedInitializer(Sema &S, Decl *D,
                                            const AttributeList &Attr) {
  ObjCInterfaceDecl *IFace;
  if (ObjCCategoryDecl *CatDecl =
          dyn_cast<ObjCCategoryDecl>(D->getDeclContext()))
    IFace = CatDecl->getClassInterface();
  else
    IFace = cast<ObjCInterfaceDecl>(D->getDeclContext());

  if (!IFace)
    return;

  IFace->setHasDesignatedInitializers();
  D->addAttr(::new (S.Context)
                  ObjCDesignatedInitializerAttr(Attr.getRange(), S.Context,
                                         Attr.getAttributeSpellingListIndex()));
}

static void handleObjCRuntimeName(Sema &S, Decl *D,
                                  const AttributeList &Attr) {
  StringRef MetaDataName;
  if (!S.checkStringLiteralArgumentAttr(Attr, 0, MetaDataName))
    return;
  D->addAttr(::new (S.Context)
             ObjCRuntimeNameAttr(Attr.getRange(), S.Context,
                                 MetaDataName,
                                 Attr.getAttributeSpellingListIndex()));
}

// When a user wants to use objc_boxable with a union or struct
// but they don't have access to the declaration (legacy/third-party code)
// then they can 'enable' this feature with a typedef:
// typedef struct __attribute((objc_boxable)) legacy_struct legacy_struct;
static void handleObjCBoxable(Sema &S, Decl *D, const AttributeList &Attr) {
  bool notify = false;

  RecordDecl *RD = dyn_cast<RecordDecl>(D);
  if (RD && RD->getDefinition()) {
    RD = RD->getDefinition();
    notify = true;
  }

  if (RD) {
    ObjCBoxableAttr *BoxableAttr = ::new (S.Context)
                          ObjCBoxableAttr(Attr.getRange(), S.Context,
                                          Attr.getAttributeSpellingListIndex());
    RD->addAttr(BoxableAttr);
    if (notify) {
      // we need to notify ASTReader/ASTWriter about
      // modification of existing declaration
      if (ASTMutationListener *L = S.getASTMutationListener())
        L->AddedAttributeToRecord(BoxableAttr, RD);
    }
  }
}

static void handleObjCOwnershipAttr(Sema &S, Decl *D,
                                    const AttributeList &Attr) {
  if (hasDeclarator(D)) return;

  S.Diag(D->getLocStart(), diag::err_attribute_wrong_decl_type)
    << Attr.getRange() << Attr.getName() << ExpectedVariable;
}

static void handleObjCPreciseLifetimeAttr(Sema &S, Decl *D,
                                          const AttributeList &Attr) {
  ValueDecl *vd = cast<ValueDecl>(D);
  QualType type = vd->getType();

  if (!type->isDependentType() &&
      !type->isObjCLifetimeType()) {
    S.Diag(Attr.getLoc(), diag::err_objc_precise_lifetime_bad_type)
      << type;
    return;
  }

  Qualifiers::ObjCLifetime lifetime = type.getObjCLifetime();

  // If we have no lifetime yet, check the lifetime we're presumably
  // going to infer.
  if (lifetime == Qualifiers::OCL_None && !type->isDependentType())
    lifetime = type->getObjCARCImplicitLifetime();

  switch (lifetime) {
  case Qualifiers::OCL_None:
    assert(type->isDependentType() &&
           "didn't infer lifetime for non-dependent type?");
    break;

  case Qualifiers::OCL_Weak:   // meaningful
  case Qualifiers::OCL_Strong: // meaningful
    break;

  case Qualifiers::OCL_ExplicitNone:
  case Qualifiers::OCL_Autoreleasing:
    S.Diag(Attr.getLoc(), diag::warn_objc_precise_lifetime_meaningless)
      << (lifetime == Qualifiers::OCL_Autoreleasing);
    break;
  }

  D->addAttr(::new (S.Context)
             ObjCPreciseLifetimeAttr(Attr.getRange(), S.Context,
                                     Attr.getAttributeSpellingListIndex()));
}

//===----------------------------------------------------------------------===//
// Microsoft specific attribute handlers.
//===----------------------------------------------------------------------===//

UuidAttr *Sema::mergeUuidAttr(Decl *D, SourceRange Range,
                              unsigned AttrSpellingListIndex, StringRef Uuid) {
  if (const auto *UA = D->getAttr<UuidAttr>()) {
    if (UA->getGuid().equals_lower(Uuid))
      return nullptr;
    Diag(UA->getLocation(), diag::err_mismatched_uuid);
    Diag(Range.getBegin(), diag::note_previous_uuid);
    D->dropAttr<UuidAttr>();
  }

  return ::new (Context) UuidAttr(Range, Context, Uuid, AttrSpellingListIndex);
}

static void handleUuidAttr(Sema &S, Decl *D, const AttributeList &Attr) {
  if (!S.LangOpts.CPlusPlus) {
    S.Diag(Attr.getLoc(), diag::err_attribute_not_supported_in_lang)
      << Attr.getName() << AttributeLangSupport::C;
    return;
  }

  StringRef StrRef;
  SourceLocation LiteralLoc;
  if (!S.checkStringLiteralArgumentAttr(Attr, 0, StrRef, &LiteralLoc))
    return;

  // GUID format is "XXXXXXXX-XXXX-XXXX-XXXX-XXXXXXXXXXXX" or
  // "{XXXXXXXX-XXXX-XXXX-XXXX-XXXXXXXXXXXX}", normalize to the former.
  if (StrRef.size() == 38 && StrRef.front() == '{' && StrRef.back() == '}')
    StrRef = StrRef.drop_front().drop_back();

  // Validate GUID length.
  if (StrRef.size() != 36) {
    S.Diag(LiteralLoc, diag::err_attribute_uuid_malformed_guid);
    return;
  }

  for (unsigned i = 0; i < 36; ++i) {
    if (i == 8 || i == 13 || i == 18 || i == 23) {
      if (StrRef[i] != '-') {
        S.Diag(LiteralLoc, diag::err_attribute_uuid_malformed_guid);
        return;
      }
    } else if (!isHexDigit(StrRef[i])) {
      S.Diag(LiteralLoc, diag::err_attribute_uuid_malformed_guid);
      return;
    }
  }

  UuidAttr *UA = S.mergeUuidAttr(D, Attr.getRange(),
                                 Attr.getAttributeSpellingListIndex(), StrRef);
  if (UA)
    D->addAttr(UA);
}

static void handleMSInheritanceAttr(Sema &S, Decl *D, const AttributeList &Attr) {
  if (!S.LangOpts.CPlusPlus) {
    S.Diag(Attr.getLoc(), diag::err_attribute_not_supported_in_lang)
      << Attr.getName() << AttributeLangSupport::C;
    return;
  }
  MSInheritanceAttr *IA = S.mergeMSInheritanceAttr(
      D, Attr.getRange(), /*BestCase=*/true,
      Attr.getAttributeSpellingListIndex(),
      (MSInheritanceAttr::Spelling)Attr.getSemanticSpelling());
  if (IA) {
    D->addAttr(IA);
    S.Consumer.AssignInheritanceModel(cast<CXXRecordDecl>(D));
  }
}

static void handleDeclspecThreadAttr(Sema &S, Decl *D,
                                     const AttributeList &Attr) {
  VarDecl *VD = cast<VarDecl>(D);
  if (!S.Context.getTargetInfo().isTLSSupported()) {
    S.Diag(Attr.getLoc(), diag::err_thread_unsupported);
    return;
  }
  if (VD->getTSCSpec() != TSCS_unspecified) {
    S.Diag(Attr.getLoc(), diag::err_declspec_thread_on_thread_variable);
    return;
  }
  if (VD->hasLocalStorage()) {
    S.Diag(Attr.getLoc(), diag::err_thread_non_global) << "__declspec(thread)";
    return;
  }
  VD->addAttr(::new (S.Context) ThreadAttr(
      Attr.getRange(), S.Context, Attr.getAttributeSpellingListIndex()));
}

static void handleAbiTagAttr(Sema &S, Decl *D, const AttributeList &Attr) {
  SmallVector<StringRef, 4> Tags;
  for (unsigned I = 0, E = Attr.getNumArgs(); I != E; ++I) {
    StringRef Tag;
    if (!S.checkStringLiteralArgumentAttr(Attr, I, Tag))
      return;
    Tags.push_back(Tag);
  }

  if (const auto *NS = dyn_cast<NamespaceDecl>(D)) {
    if (!NS->isInline()) {
      S.Diag(Attr.getLoc(), diag::warn_attr_abi_tag_namespace) << 0;
      return;
    }
    if (NS->isAnonymousNamespace()) {
      S.Diag(Attr.getLoc(), diag::warn_attr_abi_tag_namespace) << 1;
      return;
    }
    if (Attr.getNumArgs() == 0)
      Tags.push_back(NS->getName());
  } else if (!checkAttributeAtLeastNumArgs(S, Attr, 1))
    return;

  // Store tags sorted and without duplicates.
  std::sort(Tags.begin(), Tags.end());
  Tags.erase(std::unique(Tags.begin(), Tags.end()), Tags.end());

  D->addAttr(::new (S.Context)
             AbiTagAttr(Attr.getRange(), S.Context, Tags.data(), Tags.size(),
                        Attr.getAttributeSpellingListIndex()));
}

static void handleARMInterruptAttr(Sema &S, Decl *D,
                                   const AttributeList &Attr) {
  // Check the attribute arguments.
  if (Attr.getNumArgs() > 1) {
    S.Diag(Attr.getLoc(), diag::err_attribute_too_many_arguments)
      << Attr.getName() << 1;
    return;
  }

  StringRef Str;
  SourceLocation ArgLoc;

  if (Attr.getNumArgs() == 0)
    Str = "";
  else if (!S.checkStringLiteralArgumentAttr(Attr, 0, Str, &ArgLoc))
    return;

  ARMInterruptAttr::InterruptType Kind;
  if (!ARMInterruptAttr::ConvertStrToInterruptType(Str, Kind)) {
    S.Diag(Attr.getLoc(), diag::warn_attribute_type_not_supported)
      << Attr.getName() << Str << ArgLoc;
    return;
  }

  unsigned Index = Attr.getAttributeSpellingListIndex();
  D->addAttr(::new (S.Context)
             ARMInterruptAttr(Attr.getLoc(), S.Context, Kind, Index));
}

static void handleMSP430InterruptAttr(Sema &S, Decl *D,
                                      const AttributeList &Attr) {
  if (!checkAttributeNumArgs(S, Attr, 1))
    return;

  if (!Attr.isArgExpr(0)) {
    S.Diag(Attr.getLoc(), diag::err_attribute_argument_type) << Attr.getName()
      << AANT_ArgumentIntegerConstant;
    return;    
  }

  // FIXME: Check for decl - it should be void ()(void).

  Expr *NumParamsExpr = static_cast<Expr *>(Attr.getArgAsExpr(0));
  llvm::APSInt NumParams(32);
  if (!NumParamsExpr->isIntegerConstantExpr(NumParams, S.Context)) {
    S.Diag(Attr.getLoc(), diag::err_attribute_argument_type)
      << Attr.getName() << AANT_ArgumentIntegerConstant
      << NumParamsExpr->getSourceRange();
    return;
  }

  unsigned Num = NumParams.getLimitedValue(255);
  if ((Num & 1) || Num > 30) {
    S.Diag(Attr.getLoc(), diag::err_attribute_argument_out_of_bounds)
      << Attr.getName() << (int)NumParams.getSExtValue()
      << NumParamsExpr->getSourceRange();
    return;
  }

  D->addAttr(::new (S.Context)
              MSP430InterruptAttr(Attr.getLoc(), S.Context, Num,
                                  Attr.getAttributeSpellingListIndex()));
  D->addAttr(UsedAttr::CreateImplicit(S.Context));
}

static void handleMipsInterruptAttr(Sema &S, Decl *D,
                                    const AttributeList &Attr) {
  // Only one optional argument permitted.
  if (Attr.getNumArgs() > 1) {
    S.Diag(Attr.getLoc(), diag::err_attribute_too_many_arguments)
        << Attr.getName() << 1;
    return;
  }

  StringRef Str;
  SourceLocation ArgLoc;

  if (Attr.getNumArgs() == 0)
    Str = "";
  else if (!S.checkStringLiteralArgumentAttr(Attr, 0, Str, &ArgLoc))
    return;

  // Semantic checks for a function with the 'interrupt' attribute for MIPS:
  // a) Must be a function.
  // b) Must have no parameters.
  // c) Must have the 'void' return type.
  // d) Cannot have the 'mips16' attribute, as that instruction set
  //    lacks the 'eret' instruction.
  // e) The attribute itself must either have no argument or one of the
  //    valid interrupt types, see [MipsInterruptDocs].

  if (!isFunctionOrMethod(D)) {
    S.Diag(D->getLocation(), diag::warn_attribute_wrong_decl_type)
        << "'interrupt'" << ExpectedFunctionOrMethod;
    return;
  }

  if (hasFunctionProto(D) && getFunctionOrMethodNumParams(D) != 0) {
    S.Diag(D->getLocation(), diag::warn_mips_interrupt_attribute)
        << 0;
    return;
  }

  if (!getFunctionOrMethodResultType(D)->isVoidType()) {
    S.Diag(D->getLocation(), diag::warn_mips_interrupt_attribute)
        << 1;
    return;
  }

  if (checkAttrMutualExclusion<Mips16Attr>(S, D, Attr.getRange(),
                                           Attr.getName()))
    return;

  MipsInterruptAttr::InterruptType Kind;
  if (!MipsInterruptAttr::ConvertStrToInterruptType(Str, Kind)) {
    S.Diag(Attr.getLoc(), diag::warn_attribute_type_not_supported)
        << Attr.getName() << "'" + std::string(Str) + "'";
    return;
  }

  D->addAttr(::new (S.Context) MipsInterruptAttr(
      Attr.getLoc(), S.Context, Kind, Attr.getAttributeSpellingListIndex()));
}

static void handleAnyX86InterruptAttr(Sema &S, Decl *D,
                                      const AttributeList &Attr) {
  // Semantic checks for a function with the 'interrupt' attribute.
  // a) Must be a function.
  // b) Must have the 'void' return type.
  // c) Must take 1 or 2 arguments.
  // d) The 1st argument must be a pointer.
  // e) The 2nd argument (if any) must be an unsigned integer.
  if (!isFunctionOrMethod(D) || !hasFunctionProto(D) || isInstanceMethod(D) ||
      CXXMethodDecl::isStaticOverloadedOperator(
          cast<NamedDecl>(D)->getDeclName().getCXXOverloadedOperator())) {
    S.Diag(Attr.getLoc(), diag::warn_attribute_wrong_decl_type)
        << Attr.getName() << ExpectedFunctionWithProtoType;
    return;
  }
  // Interrupt handler must have void return type.
  if (!getFunctionOrMethodResultType(D)->isVoidType()) {
    S.Diag(getFunctionOrMethodResultSourceRange(D).getBegin(),
           diag::err_anyx86_interrupt_attribute)
        << (S.Context.getTargetInfo().getTriple().getArch() == llvm::Triple::x86
                ? 0
                : 1)
        << 0;
    return;
  }
  // Interrupt handler must have 1 or 2 parameters.
  unsigned NumParams = getFunctionOrMethodNumParams(D);
  if (NumParams < 1 || NumParams > 2) {
    S.Diag(D->getLocStart(), diag::err_anyx86_interrupt_attribute)
        << (S.Context.getTargetInfo().getTriple().getArch() == llvm::Triple::x86
                ? 0
                : 1)
        << 1;
    return;
  }
  // The first argument must be a pointer.
  if (!getFunctionOrMethodParamType(D, 0)->isPointerType()) {
    S.Diag(getFunctionOrMethodParamRange(D, 0).getBegin(),
           diag::err_anyx86_interrupt_attribute)
        << (S.Context.getTargetInfo().getTriple().getArch() == llvm::Triple::x86
                ? 0
                : 1)
        << 2;
    return;
  }
  // The second argument, if present, must be an unsigned integer.
  unsigned TypeSize =
      S.Context.getTargetInfo().getTriple().getArch() == llvm::Triple::x86_64
          ? 64
          : 32;
  if (NumParams == 2 &&
      (!getFunctionOrMethodParamType(D, 1)->isUnsignedIntegerType() ||
       S.Context.getTypeSize(getFunctionOrMethodParamType(D, 1)) != TypeSize)) {
    S.Diag(getFunctionOrMethodParamRange(D, 1).getBegin(),
           diag::err_anyx86_interrupt_attribute)
        << (S.Context.getTargetInfo().getTriple().getArch() == llvm::Triple::x86
                ? 0
                : 1)
        << 3 << S.Context.getIntTypeForBitwidth(TypeSize, /*Signed=*/false);
    return;
  }
  D->addAttr(::new (S.Context) AnyX86InterruptAttr(
      Attr.getLoc(), S.Context, Attr.getAttributeSpellingListIndex()));
  D->addAttr(UsedAttr::CreateImplicit(S.Context));
}

static void handleAVRInterruptAttr(Sema &S, Decl *D, const AttributeList &Attr) {
  if (!isFunctionOrMethod(D)) {
    S.Diag(D->getLocation(), diag::warn_attribute_wrong_decl_type)
        << "'interrupt'" << ExpectedFunction;
    return;
  }

  if (!checkAttributeNumArgs(S, Attr, 0))
    return;

  handleSimpleAttribute<AVRInterruptAttr>(S, D, Attr);
}

static void handleAVRSignalAttr(Sema &S, Decl *D, const AttributeList &Attr) {
  if (!isFunctionOrMethod(D)) {
    S.Diag(D->getLocation(), diag::warn_attribute_wrong_decl_type)
        << "'signal'" << ExpectedFunction;
    return;
  }

  if (!checkAttributeNumArgs(S, Attr, 0))
    return;

  handleSimpleAttribute<AVRSignalAttr>(S, D, Attr);
}

static void handleInterruptAttr(Sema &S, Decl *D, const AttributeList &Attr) {
  // Dispatch the interrupt attribute based on the current target.
  switch (S.Context.getTargetInfo().getTriple().getArch()) {
  case llvm::Triple::msp430:
    handleMSP430InterruptAttr(S, D, Attr);
    break;
  case llvm::Triple::mipsel:
  case llvm::Triple::mips:
    handleMipsInterruptAttr(S, D, Attr);
    break;
  case llvm::Triple::x86:
  case llvm::Triple::x86_64:
    handleAnyX86InterruptAttr(S, D, Attr);
    break;
  case llvm::Triple::avr:
    handleAVRInterruptAttr(S, D, Attr);
    break;
  default:
    handleARMInterruptAttr(S, D, Attr);
    break;
  }
}

class AMDGPUISAVersionChecker {
public:
  AMDGPUISAVersionChecker(Sema &S):S(S){
    GPU = S.getASTContext().getTargetInfo().getTargetOpts().CPU;
  }

  /// Check GPU ISA version parameter of AMDGPU attributes.
  /// The ISA version parameter is either a three-digit ISA version string
  /// prefixed by "gfx", e.g. "gfx810", or a case insensitive device name,
  /// e.g. "Fiji".
  /// \param Attr is AMDGPU attribute containing ISA version parameter.
  /// \param Index is the index for the ISA version parameter.
  /// \param ISA will contain the ISA version string if returning true.
  /// \return true if the attribute does not contain the ISA version parameter,
  ///         or the ISA version parameter is empty, or the ISA version
  ///         parameter and the target GPU have the same ISA version.
  bool checkAMDGPUISAVersion(const AttributeList &Attr, unsigned Index,
      StringRef &ISA) {
    if (Attr.getNumArgs() <= Index) {
      ISA = "";
      return true;
    }

    if (!S.checkStringLiteralArgumentAttr(Attr, Index, ISA))
      return false;

    if (ISA.empty())
      return true;
    auto ISAVer = parseAMDGPUISAVersion(ISA);
    if (ISAVer == AMDGPU_ISA_NONE || !ISA.startswith("gfx")) {
      S.Diag(Attr.getLoc(), diag::err_attribute_amdgpu_invalid_isa_version)
        << ISA;
      return false;
    }
    return ISAVer == parseAMDGPUISAVersion(GPU);
  }

private:
  Sema &S;
  StringRef GPU; // target GPU specified by -target-cpu option

  /// \brief The ISA version of AMD GPU.
  enum AMDGPUISAVersion {
    AMDGPU_ISA_NONE,
    AMDGPU_ISA_600,
    AMDGPU_ISA_700,
    AMDGPU_ISA_701,
    AMDGPU_ISA_800,
    AMDGPU_ISA_801,
    AMDGPU_ISA_802,
    AMDGPU_ISA_803,
  };

  // Parse AMDGPU ISA version string.
  // \param ISA is either a three-digit ISA version string with prefix "gfx",
  //        e.g. "gfx810", or a case insensitive device name, e.g. "Fiji".
  // \return AMDGPU ISA version.
  // ToDo: The cases need to cover both ISA version parameter of register
  // control attributes and -target-cpu option. We should phase out using GPU
  // code names in -target-cpu option and remove them from below.
  AMDGPUISAVersion parseAMDGPUISAVersion(StringRef ISA) {
    return llvm::StringSwitch<AMDGPUISAVersion>(ISA.lower())
      .Case("",          AMDGPU_ISA_600)
      .Case("gfx600",    AMDGPU_ISA_600)
      .Case("gfx700",    AMDGPU_ISA_700)
      .Case("gfx701",    AMDGPU_ISA_701)
      .Case("gfx800",    AMDGPU_ISA_800)
      .Case("gfx801",    AMDGPU_ISA_801)
      .Case("gfx802",    AMDGPU_ISA_802)
      .Case("gfx803",    AMDGPU_ISA_803)
      .Case("tahiti",    AMDGPU_ISA_600)
      .Case("pitcairn",  AMDGPU_ISA_600)
      .Case("verde",     AMDGPU_ISA_600)
      .Case("oland",     AMDGPU_ISA_600)
      .Case("hainan",    AMDGPU_ISA_600)
      .Case("bonaire",   AMDGPU_ISA_700)
      .Case("kabini",    AMDGPU_ISA_700)
      .Case("kaveri",    AMDGPU_ISA_700)
      .Case("hawaii",    AMDGPU_ISA_701)
      .Case("mullins",   AMDGPU_ISA_700)
      .Case("tonga",     AMDGPU_ISA_802)
      .Case("iceland",   AMDGPU_ISA_800)
      .Case("carrizo",   AMDGPU_ISA_801)
      .Case("fiji",      AMDGPU_ISA_803)
      .Case("stoney",    AMDGPU_ISA_801)
      .Case("polaris10", AMDGPU_ISA_803)
      .Case("polaris11", AMDGPU_ISA_803)
      .Default(AMDGPU_ISA_NONE);
  }
};

static void handleAMDGPUFlatWorkGroupSizeAttr(Sema &S, Decl *D,
                                              const AttributeList &Attr) {
  uint32_t Min = 0;
  Expr *MinExpr = Attr.getArgAsExpr(0);
  if (!checkUInt32Argument(S, Attr, MinExpr, Min))
    return;

  uint32_t Max = 0;
  if (Attr.getNumArgs() > 1 ) {
    Expr *MaxExpr = Attr.getArgAsExpr(1);
    if (!checkUInt32Argument(S, Attr, MaxExpr, Max))
      return;
  }

  if (Min == 0 && Max != 0) {
    S.Diag(Attr.getLoc(), diag::err_attribute_argument_invalid)
      << Attr.getName() << 0;
    return;
  }
  if (Attr.getNumArgs() > 1 && Min > Max) {
    S.Diag(Attr.getLoc(), diag::err_attribute_argument_invalid)
      << Attr.getName() << 1;
    return;
  }

  AMDGPUISAVersionChecker VC(S);
  StringRef ISA;
  if (VC.checkAMDGPUISAVersion(Attr, 2, ISA))
    D->addAttr(::new (S.Context)
               AMDGPUFlatWorkGroupSizeAttr(Attr.getLoc(), S.Context, Min, Max,
                    ISA, Attr.getAttributeSpellingListIndex()));
}

static void handleAMDGPUWavesPerEUAttr(Sema &S, Decl *D,
                                       const AttributeList &Attr) {
  uint32_t Min = 0;
  Expr *MinExpr = Attr.getArgAsExpr(0);
  if (!checkUInt32Argument(S, Attr, MinExpr, Min))
    return;

  uint32_t Max = 0;
  if (Attr.getNumArgs() > 1) {
    Expr *MaxExpr = Attr.getArgAsExpr(1);
    if (!checkUInt32Argument(S, Attr, MaxExpr, Max))
      return;
  }

  if (Min == 0 && Max != 0) {
    S.Diag(Attr.getLoc(), diag::err_attribute_argument_invalid)
      << Attr.getName() << 0;
    return;
  }
  if (Max != 0 && Min > Max) {
    S.Diag(Attr.getLoc(), diag::err_attribute_argument_invalid)
      << Attr.getName() << 1;
    return;
  }

  AMDGPUISAVersionChecker VC(S);
  StringRef ISA;
  if (VC.checkAMDGPUISAVersion(Attr, 2, ISA))
    D->addAttr(::new (S.Context)
               AMDGPUWavesPerEUAttr(Attr.getLoc(), S.Context, Min, Max, ISA,
                                  Attr.getAttributeSpellingListIndex()));
}

static void handleAMDGPUNumSGPRAttr(Sema &S, Decl *D,
                                    const AttributeList &Attr) {
  uint32_t NumSGPR = 0;
  Expr *NumSGPRExpr = Attr.getArgAsExpr(0);
  if (!checkUInt32Argument(S, Attr, NumSGPRExpr, NumSGPR))
    return;

  D->addAttr(::new (S.Context)
             AMDGPUNumSGPRAttr(Attr.getLoc(), S.Context, NumSGPR,
                               Attr.getAttributeSpellingListIndex()));
}

static void handleAMDGPUNumVGPRAttr(Sema &S, Decl *D,
                                    const AttributeList &Attr) {
  uint32_t NumVGPR = 0;
  Expr *NumVGPRExpr = Attr.getArgAsExpr(0);
  if (!checkUInt32Argument(S, Attr, NumVGPRExpr, NumVGPR))
    return;

  D->addAttr(::new (S.Context)
             AMDGPUNumVGPRAttr(Attr.getLoc(), S.Context, NumVGPR,
                               Attr.getAttributeSpellingListIndex()));
}

static void handleAMDGPUMaxWorkGroupDimAttr(Sema &S, Decl *D,
                                            const AttributeList &Attr) {
  if (!checkAttributeAtLeastNumArgs(S, Attr, 3))
    return;

  uint32_t X = 0;
  Expr *XExpr = Attr.getArgAsExpr(0);
  if (!checkUInt32Argument(S, Attr, XExpr, X))
    return;

  uint32_t Y = 0;
  Expr *YExpr = Attr.getArgAsExpr(1);
  if (!checkUInt32Argument(S, Attr, YExpr, Y))
    return;

  uint32_t Z = 0;
  Expr *ZExpr = Attr.getArgAsExpr(2);
  if (!checkUInt32Argument(S, Attr, ZExpr, Z))
    return;

  AMDGPUISAVersionChecker VC(S);
  StringRef ISA;
  if (VC.checkAMDGPUISAVersion(Attr, 3, ISA))
    D->addAttr(::new (S.Context)
         AMDGPUMaxWorkGroupDimAttr(Attr.getLoc(), S.Context, X, Y, Z, ISA,
                                   Attr.getAttributeSpellingListIndex()));
}

static void handleX86ForceAlignArgPointerAttr(Sema &S, Decl *D,
                                              const AttributeList& Attr) {
  // If we try to apply it to a function pointer, don't warn, but don't
  // do anything, either. It doesn't matter anyway, because there's nothing
  // special about calling a force_align_arg_pointer function.
  ValueDecl *VD = dyn_cast<ValueDecl>(D);
  if (VD && VD->getType()->isFunctionPointerType())
    return;
  // Also don't warn on function pointer typedefs.
  TypedefNameDecl *TD = dyn_cast<TypedefNameDecl>(D);
  if (TD && (TD->getUnderlyingType()->isFunctionPointerType() ||
    TD->getUnderlyingType()->isFunctionType()))
    return;
  // Attribute can only be applied to function types.
  if (!isa<FunctionDecl>(D)) {
    S.Diag(Attr.getLoc(), diag::warn_attribute_wrong_decl_type)
      << Attr.getName() << /* function */0;
    return;
  }

  D->addAttr(::new (S.Context)
              X86ForceAlignArgPointerAttr(Attr.getRange(), S.Context,
                                        Attr.getAttributeSpellingListIndex()));
}

static void handleLayoutVersion(Sema &S, Decl *D, const AttributeList &Attr) {
  uint32_t Version;
  Expr *VersionExpr = static_cast<Expr *>(Attr.getArgAsExpr(0));
  if (!checkUInt32Argument(S, Attr, Attr.getArgAsExpr(0), Version))
    return;

  // TODO: Investigate what happens with the next major version of MSVC.
  if (Version != LangOptions::MSVC2015) {
    S.Diag(Attr.getLoc(), diag::err_attribute_argument_out_of_bounds)
        << Attr.getName() << Version << VersionExpr->getSourceRange();
    return;
  }

  D->addAttr(::new (S.Context)
                 LayoutVersionAttr(Attr.getRange(), S.Context, Version,
                                   Attr.getAttributeSpellingListIndex()));
}

DLLImportAttr *Sema::mergeDLLImportAttr(Decl *D, SourceRange Range,
                                        unsigned AttrSpellingListIndex) {
  if (D->hasAttr<DLLExportAttr>()) {
    Diag(Range.getBegin(), diag::warn_attribute_ignored) << "'dllimport'";
    return nullptr;
  }

  if (D->hasAttr<DLLImportAttr>())
    return nullptr;

  return ::new (Context) DLLImportAttr(Range, Context, AttrSpellingListIndex);
}

DLLExportAttr *Sema::mergeDLLExportAttr(Decl *D, SourceRange Range,
                                        unsigned AttrSpellingListIndex) {
  if (DLLImportAttr *Import = D->getAttr<DLLImportAttr>()) {
    Diag(Import->getLocation(), diag::warn_attribute_ignored) << Import;
    D->dropAttr<DLLImportAttr>();
  }

  if (D->hasAttr<DLLExportAttr>())
    return nullptr;

  return ::new (Context) DLLExportAttr(Range, Context, AttrSpellingListIndex);
}

static void handleDLLAttr(Sema &S, Decl *D, const AttributeList &A) {
  if (isa<ClassTemplatePartialSpecializationDecl>(D) &&
      S.Context.getTargetInfo().getCXXABI().isMicrosoft()) {
    S.Diag(A.getRange().getBegin(), diag::warn_attribute_ignored)
        << A.getName();
    return;
  }

  if (FunctionDecl *FD = dyn_cast<FunctionDecl>(D)) {
    if (FD->isInlined() && A.getKind() == AttributeList::AT_DLLImport &&
        !S.Context.getTargetInfo().getCXXABI().isMicrosoft()) {
      // MinGW doesn't allow dllimport on inline functions.
      S.Diag(A.getRange().getBegin(), diag::warn_attribute_ignored_on_inline)
          << A.getName();
      return;
    }
  }

  if (auto *MD = dyn_cast<CXXMethodDecl>(D)) {
    if (S.Context.getTargetInfo().getCXXABI().isMicrosoft() &&
        MD->getParent()->isLambda()) {
      S.Diag(A.getRange().getBegin(), diag::err_attribute_dll_lambda) << A.getName();
      return;
    }
  }

  unsigned Index = A.getAttributeSpellingListIndex();
  Attr *NewAttr = A.getKind() == AttributeList::AT_DLLExport
                      ? (Attr *)S.mergeDLLExportAttr(D, A.getRange(), Index)
                      : (Attr *)S.mergeDLLImportAttr(D, A.getRange(), Index);
  if (NewAttr)
    D->addAttr(NewAttr);
}

MSInheritanceAttr *
Sema::mergeMSInheritanceAttr(Decl *D, SourceRange Range, bool BestCase,
                             unsigned AttrSpellingListIndex,
                             MSInheritanceAttr::Spelling SemanticSpelling) {
  if (MSInheritanceAttr *IA = D->getAttr<MSInheritanceAttr>()) {
    if (IA->getSemanticSpelling() == SemanticSpelling)
      return nullptr;
    Diag(IA->getLocation(), diag::err_mismatched_ms_inheritance)
        << 1 /*previous declaration*/;
    Diag(Range.getBegin(), diag::note_previous_ms_inheritance);
    D->dropAttr<MSInheritanceAttr>();
  }

  CXXRecordDecl *RD = cast<CXXRecordDecl>(D);
  if (RD->hasDefinition()) {
    if (checkMSInheritanceAttrOnDefinition(RD, Range, BestCase,
                                           SemanticSpelling)) {
      return nullptr;
    }
  } else {
    if (isa<ClassTemplatePartialSpecializationDecl>(RD)) {
      Diag(Range.getBegin(), diag::warn_ignored_ms_inheritance)
          << 1 /*partial specialization*/;
      return nullptr;
    }
    if (RD->getDescribedClassTemplate()) {
      Diag(Range.getBegin(), diag::warn_ignored_ms_inheritance)
          << 0 /*primary template*/;
      return nullptr;
    }
  }

  return ::new (Context)
      MSInheritanceAttr(Range, Context, BestCase, AttrSpellingListIndex);
}

static void handleCapabilityAttr(Sema &S, Decl *D, const AttributeList &Attr) {
  // The capability attributes take a single string parameter for the name of
  // the capability they represent. The lockable attribute does not take any
  // parameters. However, semantically, both attributes represent the same
  // concept, and so they use the same semantic attribute. Eventually, the
  // lockable attribute will be removed.
  //
  // For backward compatibility, any capability which has no specified string
  // literal will be considered a "mutex."
  StringRef N("mutex");
  SourceLocation LiteralLoc;
  if (Attr.getKind() == AttributeList::AT_Capability &&
      !S.checkStringLiteralArgumentAttr(Attr, 0, N, &LiteralLoc))
    return;

  // Currently, there are only two names allowed for a capability: role and
  // mutex (case insensitive). Diagnose other capability names.
  if (!N.equals_lower("mutex") && !N.equals_lower("role"))
    S.Diag(LiteralLoc, diag::warn_invalid_capability_name) << N;

  D->addAttr(::new (S.Context) CapabilityAttr(Attr.getRange(), S.Context, N,
                                        Attr.getAttributeSpellingListIndex()));
}

static void handleAssertCapabilityAttr(Sema &S, Decl *D,
                                       const AttributeList &Attr) {
  D->addAttr(::new (S.Context) AssertCapabilityAttr(Attr.getRange(), S.Context,
                                                    Attr.getArgAsExpr(0),
                                        Attr.getAttributeSpellingListIndex()));
}

static void handleAcquireCapabilityAttr(Sema &S, Decl *D,
                                        const AttributeList &Attr) {
  SmallVector<Expr*, 1> Args;
  if (!checkLockFunAttrCommon(S, D, Attr, Args))
    return;

  D->addAttr(::new (S.Context) AcquireCapabilityAttr(Attr.getRange(),
                                                     S.Context,
                                                     Args.data(), Args.size(),
                                        Attr.getAttributeSpellingListIndex()));
}

static void handleTryAcquireCapabilityAttr(Sema &S, Decl *D,
                                           const AttributeList &Attr) {
  SmallVector<Expr*, 2> Args;
  if (!checkTryLockFunAttrCommon(S, D, Attr, Args))
    return;

  D->addAttr(::new (S.Context) TryAcquireCapabilityAttr(Attr.getRange(),
                                                        S.Context,
                                                        Attr.getArgAsExpr(0),
                                                        Args.data(),
                                                        Args.size(),
                                        Attr.getAttributeSpellingListIndex()));
}

static void handleReleaseCapabilityAttr(Sema &S, Decl *D,
                                        const AttributeList &Attr) {
  // Check that all arguments are lockable objects.
  SmallVector<Expr *, 1> Args;
  checkAttrArgsAreCapabilityObjs(S, D, Attr, Args, 0, true);

  D->addAttr(::new (S.Context) ReleaseCapabilityAttr(
      Attr.getRange(), S.Context, Args.data(), Args.size(),
      Attr.getAttributeSpellingListIndex()));
}

static void handleRequiresCapabilityAttr(Sema &S, Decl *D,
                                         const AttributeList &Attr) {
  if (!checkAttributeAtLeastNumArgs(S, Attr, 1))
    return;

  // check that all arguments are lockable objects
  SmallVector<Expr*, 1> Args;
  checkAttrArgsAreCapabilityObjs(S, D, Attr, Args);
  if (Args.empty())
    return;

  RequiresCapabilityAttr *RCA = ::new (S.Context)
    RequiresCapabilityAttr(Attr.getRange(), S.Context, Args.data(),
                           Args.size(), Attr.getAttributeSpellingListIndex());

  D->addAttr(RCA);
}

static void handleDeprecatedAttr(Sema &S, Decl *D, const AttributeList &Attr) {
  if (auto *NSD = dyn_cast<NamespaceDecl>(D)) {
    if (NSD->isAnonymousNamespace()) {
      S.Diag(Attr.getLoc(), diag::warn_deprecated_anonymous_namespace);
      // Do not want to attach the attribute to the namespace because that will
      // cause confusing diagnostic reports for uses of declarations within the
      // namespace.
      return;
    }
  }

  // Handle the cases where the attribute has a text message.
  StringRef Str, Replacement;
  if (Attr.isArgExpr(0) && Attr.getArgAsExpr(0) &&
      !S.checkStringLiteralArgumentAttr(Attr, 0, Str))
    return;

  // Only support a single optional message for Declspec and CXX11.
  if (Attr.isDeclspecAttribute() || Attr.isCXX11Attribute())
    checkAttributeAtMostNumArgs(S, Attr, 1);
  else if (Attr.isArgExpr(1) && Attr.getArgAsExpr(1) &&
           !S.checkStringLiteralArgumentAttr(Attr, 1, Replacement))
    return;

  if (!S.getLangOpts().CPlusPlus14)
    if (Attr.isCXX11Attribute() &&
        !(Attr.hasScope() && Attr.getScopeName()->isStr("gnu")))
      S.Diag(Attr.getLoc(), diag::ext_cxx14_attr) << Attr.getName();

  D->addAttr(::new (S.Context)
                 DeprecatedAttr(Attr.getRange(), S.Context, Str, Replacement,
                                Attr.getAttributeSpellingListIndex()));
}

static bool isGlobalVar(const Decl *D) {
  if (const auto *S = dyn_cast<VarDecl>(D))
    return S->hasGlobalStorage();
  return false;
}

static void handleNoSanitizeAttr(Sema &S, Decl *D, const AttributeList &Attr) {
  if (!checkAttributeAtLeastNumArgs(S, Attr, 1))
    return;

  std::vector<StringRef> Sanitizers;

  for (unsigned I = 0, E = Attr.getNumArgs(); I != E; ++I) {
    StringRef SanitizerName;
    SourceLocation LiteralLoc;

    if (!S.checkStringLiteralArgumentAttr(Attr, I, SanitizerName, &LiteralLoc))
      return;

    if (parseSanitizerValue(SanitizerName, /*AllowGroups=*/true) == 0)
      S.Diag(LiteralLoc, diag::warn_unknown_sanitizer_ignored) << SanitizerName;
    else if (isGlobalVar(D) && SanitizerName != "address")
      S.Diag(D->getLocation(), diag::err_attribute_wrong_decl_type)
          << Attr.getName() << ExpectedFunctionOrMethod;
    Sanitizers.push_back(SanitizerName);
  }

  D->addAttr(::new (S.Context) NoSanitizeAttr(
      Attr.getRange(), S.Context, Sanitizers.data(), Sanitizers.size(),
      Attr.getAttributeSpellingListIndex()));
}

static void handleNoSanitizeSpecificAttr(Sema &S, Decl *D,
                                         const AttributeList &Attr) {
  StringRef AttrName = Attr.getName()->getName();
  normalizeName(AttrName);
  StringRef SanitizerName = llvm::StringSwitch<StringRef>(AttrName)
                                .Case("no_address_safety_analysis", "address")
                                .Case("no_sanitize_address", "address")
                                .Case("no_sanitize_thread", "thread")
                                .Case("no_sanitize_memory", "memory");
  if (isGlobalVar(D) && SanitizerName != "address")
    S.Diag(D->getLocation(), diag::err_attribute_wrong_decl_type)
        << Attr.getName() << ExpectedFunction;
  D->addAttr(::new (S.Context)
                 NoSanitizeAttr(Attr.getRange(), S.Context, &SanitizerName, 1,
                                Attr.getAttributeSpellingListIndex()));
}

static void handleInternalLinkageAttr(Sema &S, Decl *D,
                                      const AttributeList &Attr) {
  if (InternalLinkageAttr *Internal =
          S.mergeInternalLinkageAttr(D, Attr.getRange(), Attr.getName(),
                                     Attr.getAttributeSpellingListIndex()))
    D->addAttr(Internal);
}

static void handleOpenCLNoSVMAttr(Sema &S, Decl *D, const AttributeList &Attr) {
  if (S.LangOpts.OpenCLVersion != 200)
    S.Diag(Attr.getLoc(), diag::err_attribute_requires_opencl_version)
        << Attr.getName() << "2.0" << 0;
  else
    S.Diag(Attr.getLoc(), diag::warn_opencl_attr_deprecated_ignored)
        << Attr.getName() << "2.0";
}

/// Handles semantic checking for features that are common to all attributes,
/// such as checking whether a parameter was properly specified, or the correct
/// number of arguments were passed, etc.
static bool handleCommonAttributeFeatures(Sema &S, Scope *scope, Decl *D,
                                          const AttributeList &Attr) {
  // Several attributes carry different semantics than the parsing requires, so
  // those are opted out of the common handling.
  //
  // We also bail on unknown and ignored attributes because those are handled
  // as part of the target-specific handling logic.
  if (Attr.hasCustomParsing() ||
      Attr.getKind() == AttributeList::UnknownAttribute)
    return false;

  // Check whether the attribute requires specific language extensions to be
  // enabled.
  if (!Attr.diagnoseLangOpts(S))
    return true;

  if (Attr.getMinArgs() == Attr.getMaxArgs()) {
    // If there are no optional arguments, then checking for the argument count
    // is trivial.
    if (!checkAttributeNumArgs(S, Attr, Attr.getMinArgs()))
      return true;
  } else {
    // There are optional arguments, so checking is slightly more involved.
    if (Attr.getMinArgs() &&
        !checkAttributeAtLeastNumArgs(S, Attr, Attr.getMinArgs()))
      return true;
    else if (!Attr.hasVariadicArg() && Attr.getMaxArgs() &&
             !checkAttributeAtMostNumArgs(S, Attr, Attr.getMaxArgs()))
      return true;
  }

  // Check whether the attribute appertains to the given subject.
  if (!Attr.diagnoseAppertainsTo(S, D))
    return true;

  return false;
}

static void handleOpenCLAccessAttr(Sema &S, Decl *D,
                                   const AttributeList &Attr) {
  if (D->isInvalidDecl())
    return;

  // Check if there is only one access qualifier.
  if (D->hasAttr<OpenCLAccessAttr>()) {
    S.Diag(Attr.getLoc(), diag::err_opencl_multiple_access_qualifiers)
        << D->getSourceRange();
    D->setInvalidDecl(true);
    return;
  }

  // OpenCL v2.0 s6.6 - read_write can be used for image types to specify that an
  // image object can be read and written.
  // OpenCL v2.0 s6.13.6 - A kernel cannot read from and write to the same pipe
  // object. Using the read_write (or __read_write) qualifier with the pipe
  // qualifier is a compilation error.
  if (const ParmVarDecl *PDecl = dyn_cast<ParmVarDecl>(D)) {
    const Type *DeclTy = PDecl->getType().getCanonicalType().getTypePtr();
    if (Attr.getName()->getName().find("read_write") != StringRef::npos) {
      if (S.getLangOpts().OpenCLVersion < 200 || DeclTy->isPipeType()) {
        S.Diag(Attr.getLoc(), diag::err_opencl_invalid_read_write)
            << Attr.getName() << PDecl->getType() << DeclTy->isImageType();
        D->setInvalidDecl(true);
        return;
      }
    }
  }

  D->addAttr(::new (S.Context) OpenCLAccessAttr(
      Attr.getRange(), S.Context, Attr.getAttributeSpellingListIndex()));
}

//===----------------------------------------------------------------------===//
// C++ AMP specific attribute handlers.
// FIXME: Merge these handlers with handleSimpleAttribute
//===----------------------------------------------------------------------===//

static void handleAutoAttr(Sema &S, Decl *D, const AttributeList &Attr) {
  if (S.LangOpts.CUDA) {
    // No support for now
  } else if (S.LangOpts.CPlusPlusAMP) {
    D->addAttr(::new (S.Context) AlwaysInlineAttr(Attr.getRange(),
          S.Context, Attr.getAttributeSpellingListIndex()));
    D->addAttr(::new (S.Context) CXXAMPRestrictAUTOAttr(Attr.getRange(),
          S.Context, Attr.getAttributeSpellingListIndex()));
  } else {
    S.Diag(Attr.getLoc(), diag::warn_attribute_ignored) << "auto";
  }
}

static void handleDeviceAttr(Sema &S, Decl *D, const AttributeList &Attr) {
  if (S.LangOpts.CUDA) {
    // check the attribute arguments.
    if (Attr.getNumArgs() != 0) {
      S.Diag(Attr.getLoc(), diag::err_attribute_wrong_number_arguments) << 0;
      return;
    }

    if (!isa<FunctionDecl>(D) && !isa<VarDecl>(D)) {
      S.Diag(Attr.getLoc(), diag::warn_attribute_wrong_decl_type)
        << Attr.getName() << ExpectedVariableOrFunction;
      return;
    }

    D->addAttr(::new (S.Context)
               CUDADeviceAttr(Attr.getRange(), S.Context,
                              Attr.getAttributeSpellingListIndex()));
  } else if (S.LangOpts.CPlusPlusAMP) {
    if (!S.LangOpts.AMPCPU)
      D->addAttr(::new (S.Context) AlwaysInlineAttr(Attr.getRange(),
                                                    S.Context, Attr.getAttributeSpellingListIndex()));
    D->addAttr(::new (S.Context) CXXAMPRestrictAMPAttr(Attr.getRange(),
          S.Context, Attr.getAttributeSpellingListIndex()));
  } else {
    S.Diag(Attr.getLoc(), diag::warn_attribute_ignored) << "device";
  }
}

static void handleHostAttr(Sema &S, Decl *D, const AttributeList &Attr) {
  if (S.LangOpts.CUDA) {
    // check the attribute arguments.
    if (!checkAttributeNumArgs(S, Attr, 0))
      return;

    if (!isa<FunctionDecl>(D)) {
      S.Diag(Attr.getLoc(), diag::warn_attribute_wrong_decl_type)
        << Attr.getName() << ExpectedFunction;
      return;
    }

    D->addAttr(::new (S.Context)
               CUDAHostAttr(Attr.getRange(), S.Context,
                            Attr.getAttributeSpellingListIndex()));
  } else if (S.LangOpts.CPlusPlusAMP) {
    D->addAttr(::new (S.Context) CXXAMPRestrictCPUAttr(Attr.getRange(),
          S.Context, Attr.getAttributeSpellingListIndex()));
  } else {
    S.Diag(Attr.getLoc(), diag::warn_attribute_ignored) << "host";
  }
}

//===----------------------------------------------------------------------===//
// Top Level Sema Entry Points
//===----------------------------------------------------------------------===//

/// ProcessDeclAttribute - Apply the specific attribute to the specified decl if
/// the attribute applies to decls.  If the attribute is a type attribute, just
/// silently ignore it if a GNU attribute.
static void ProcessDeclAttribute(Sema &S, Scope *scope, Decl *D,
                                 const AttributeList &Attr,
                                 bool IncludeCXX11Attributes) {
  if (Attr.isInvalid() || Attr.getKind() == AttributeList::IgnoredAttribute)
    return;

  // Ignore C++11 attributes on declarator chunks: they appertain to the type
  // instead.
  if (Attr.isCXX11Attribute() && !IncludeCXX11Attributes &&
      Attr.getKind() != AttributeList::AT_HC_HC &&
      Attr.getKind() != AttributeList::AT_HC_CPU &&
      Attr.getKind() != AttributeList::AT_AMDGPUWavesPerEU &&
      Attr.getKind() != AttributeList::AT_AMDGPUFlatWorkGroupSize &&
      Attr.getKind() != AttributeList::AT_AMDGPUMaxWorkGroupDim)
    return;

  // Unknown attributes are automatically warned on. Target-specific attributes
  // which do not apply to the current target architecture are treated as
  // though they were unknown attributes.
  if (Attr.getKind() == AttributeList::UnknownAttribute ||
      !Attr.existsInTarget(S.Context.getTargetInfo())) {
    S.Diag(Attr.getLoc(), Attr.isDeclspecAttribute()
                              ? diag::warn_unhandled_ms_attribute_ignored
                              : diag::warn_unknown_attribute_ignored)
        << Attr.getName();
    return;
  }

  if (handleCommonAttributeFeatures(S, scope, D, Attr))
    return;

  switch (Attr.getKind()) {
  default:
    if (!Attr.isStmtAttr()) {
      // Type attributes are handled elsewhere; silently move on.
      assert(Attr.isTypeAttr() && "Non-type attribute not handled");
      break;
    }
    S.Diag(Attr.getLoc(), diag::err_stmt_attribute_invalid_on_decl)
        << Attr.getName() << D->getLocation();
    break;
  case AttributeList::AT_Interrupt:
    handleInterruptAttr(S, D, Attr);
    break;
  case AttributeList::AT_X86ForceAlignArgPointer:
    handleX86ForceAlignArgPointerAttr(S, D, Attr);
    break;
  case AttributeList::AT_DLLExport:
  case AttributeList::AT_DLLImport:
    handleDLLAttr(S, D, Attr);
    break;
  case AttributeList::AT_Mips16:
    handleSimpleAttributeWithExclusions<Mips16Attr, MipsInterruptAttr>(S, D,
                                                                       Attr);
    break;
  case AttributeList::AT_NoMips16:
    handleSimpleAttribute<NoMips16Attr>(S, D, Attr);
    break;
  case AttributeList::AT_AMDGPUFlatWorkGroupSize:
    handleAMDGPUFlatWorkGroupSizeAttr(S, D, Attr);
    break;
  case AttributeList::AT_AMDGPUWavesPerEU:
    handleAMDGPUWavesPerEUAttr(S, D, Attr);
    break;
  case AttributeList::AT_AMDGPUNumSGPR:
    handleAMDGPUNumSGPRAttr(S, D, Attr);
    break;
  case AttributeList::AT_AMDGPUNumVGPR:
    handleAMDGPUNumVGPRAttr(S, D, Attr);
    break;
  case AttributeList::AT_AMDGPUMaxWorkGroupDim:
    handleAMDGPUMaxWorkGroupDimAttr(S, D, Attr);
    break;
  case AttributeList::AT_AVRSignal:
    handleAVRSignalAttr(S, D, Attr);
    break;
  case AttributeList::AT_IBAction:
    handleSimpleAttribute<IBActionAttr>(S, D, Attr);
    break;
  case AttributeList::AT_IBOutlet:
    handleIBOutlet(S, D, Attr);
    break;
  case AttributeList::AT_IBOutletCollection:
    handleIBOutletCollection(S, D, Attr);
    break;
  case AttributeList::AT_IFunc:
    handleIFuncAttr(S, D, Attr);
    break;
  case AttributeList::AT_Alias:
    handleAliasAttr(S, D, Attr);
    break;
  case AttributeList::AT_Aligned:
    handleAlignedAttr(S, D, Attr);
    break;
  case AttributeList::AT_AlignValue:
    handleAlignValueAttr(S, D, Attr);
    break;
  case AttributeList::AT_AllocSize:
    handleAllocSizeAttr(S, D, Attr);
    break;
  case AttributeList::AT_AlwaysInline:
    handleAlwaysInlineAttr(S, D, Attr);
    break;
  case AttributeList::AT_AnalyzerNoReturn:
    handleAnalyzerNoReturnAttr(S, D, Attr);
    break;
  case AttributeList::AT_TLSModel:
    handleTLSModelAttr(S, D, Attr);
    break;
  case AttributeList::AT_Annotate:
    handleAnnotateAttr(S, D, Attr);
    break;
  case AttributeList::AT_Availability:
    handleAvailabilityAttr(S, D, Attr);
    break;
  case AttributeList::AT_CarriesDependency:
    handleDependencyAttr(S, scope, D, Attr);
    break;
  case AttributeList::AT_Common:
    handleCommonAttr(S, D, Attr);
    break;
  case AttributeList::AT_CUDAConstant:
    handleConstantAttr(S, D, Attr);
    break;
  case AttributeList::AT_PassObjectSize:
    handlePassObjectSizeAttr(S, D, Attr);
    break;
  case AttributeList::AT_Constructor:
    handleConstructorAttr(S, D, Attr);
    break;
  case AttributeList::AT_CXX11NoReturn:
    handleSimpleAttribute<CXX11NoReturnAttr>(S, D, Attr);
    break;
  case AttributeList::AT_Deprecated:
    handleDeprecatedAttr(S, D, Attr);
    break;
  case AttributeList::AT_Destructor:
    handleDestructorAttr(S, D, Attr);
    break;
  case AttributeList::AT_EnableIf:
    handleEnableIfAttr(S, D, Attr);
    break;
  case AttributeList::AT_DiagnoseIf:
    handleDiagnoseIfAttr(S, D, Attr);
    break;
  case AttributeList::AT_ExtVectorType:
    handleExtVectorTypeAttr(S, scope, D, Attr);
    break;
<<<<<<< HEAD
  case AttributeList::AT_HCGridLaunch:
    handleHCGridLaunchAttr(S, D, Attr);
=======
  case AttributeList::AT_ExternalSourceSymbol:
    handleExternalSourceSymbolAttr(S, D, Attr);
>>>>>>> c5c0f316
    break;
  case AttributeList::AT_MinSize:
    handleMinSizeAttr(S, D, Attr);
    break;
  case AttributeList::AT_OptimizeNone:
    handleOptimizeNoneAttr(S, D, Attr);
    break;
  case AttributeList::AT_FlagEnum:
    handleSimpleAttribute<FlagEnumAttr>(S, D, Attr);
    break;
  case AttributeList::AT_Flatten:
    handleSimpleAttribute<FlattenAttr>(S, D, Attr);
    break;
  case AttributeList::AT_Format:
    handleFormatAttr(S, D, Attr);
    break;
  case AttributeList::AT_FormatArg:
    handleFormatArgAttr(S, D, Attr);
    break;
  case AttributeList::AT_CUDAGlobal:
    handleGlobalAttr(S, D, Attr);
    break;
  case AttributeList::AT_HC_HC:
  case AttributeList::AT_CXXAMPRestrictAMP:
    handleDeviceAttr(S, D, Attr);
    break;
  case AttributeList::AT_HC_CPU:
  case AttributeList::AT_CXXAMPRestrictCPU:
    handleHostAttr(S, D, Attr);
    break;
  case AttributeList::AT_CXXAMPRestrictAUTO:
    handleAutoAttr(S, D, Attr);
    break;
  case AttributeList::AT_CUDADevice:
    handleSimpleAttributeWithExclusions<CUDADeviceAttr, CUDAGlobalAttr>(S, D,
                                                                        Attr);
    break;
  case AttributeList::AT_CUDAHost:
    handleSimpleAttributeWithExclusions<CUDAHostAttr, CUDAGlobalAttr>(S, D,
                                                                      Attr);
    break;
  case AttributeList::AT_GNUInline:
    handleGNUInlineAttr(S, D, Attr);
    break;
  case AttributeList::AT_CUDALaunchBounds:
    handleLaunchBoundsAttr(S, D, Attr);
    break;
  case AttributeList::AT_Restrict:
    handleRestrictAttr(S, D, Attr);
    break;
  case AttributeList::AT_MayAlias:
    handleSimpleAttribute<MayAliasAttr>(S, D, Attr);
    break;
  case AttributeList::AT_Mode:
    handleModeAttr(S, D, Attr);
    break;
  case AttributeList::AT_NoAlias:
    handleSimpleAttribute<NoAliasAttr>(S, D, Attr);
    break;
  case AttributeList::AT_NoCommon:
    handleSimpleAttribute<NoCommonAttr>(S, D, Attr);
    break;
  case AttributeList::AT_NoSplitStack:
    handleSimpleAttribute<NoSplitStackAttr>(S, D, Attr);
    break;
  case AttributeList::AT_NonNull:
    if (ParmVarDecl *PVD = dyn_cast<ParmVarDecl>(D))
      handleNonNullAttrParameter(S, PVD, Attr);
    else
      handleNonNullAttr(S, D, Attr);
    break;
  case AttributeList::AT_ReturnsNonNull:
    handleReturnsNonNullAttr(S, D, Attr);
    break;
  case AttributeList::AT_AssumeAligned:
    handleAssumeAlignedAttr(S, D, Attr);
    break;
  case AttributeList::AT_Overloadable:
    handleSimpleAttribute<OverloadableAttr>(S, D, Attr);
    break;
  case AttributeList::AT_Ownership:
    handleOwnershipAttr(S, D, Attr);
    break;
  case AttributeList::AT_Cold:
    handleColdAttr(S, D, Attr);
    break;
  case AttributeList::AT_Hot:
    handleHotAttr(S, D, Attr);
    break;
  case AttributeList::AT_Naked:
    handleNakedAttr(S, D, Attr);
    break;
  case AttributeList::AT_NoReturn:
    handleNoReturnAttr(S, D, Attr);
    break;
  case AttributeList::AT_NoThrow:
    handleSimpleAttribute<NoThrowAttr>(S, D, Attr);
    break;
  case AttributeList::AT_CUDAShared:
    handleSharedAttr(S, D, Attr);
    break;
  case AttributeList::AT_VecReturn:
    handleVecReturnAttr(S, D, Attr);
    break;
  case AttributeList::AT_ObjCOwnership:
    handleObjCOwnershipAttr(S, D, Attr);
    break;
  case AttributeList::AT_ObjCPreciseLifetime:
    handleObjCPreciseLifetimeAttr(S, D, Attr);
    break;
  case AttributeList::AT_ObjCReturnsInnerPointer:
    handleObjCReturnsInnerPointerAttr(S, D, Attr);
    break;
  case AttributeList::AT_ObjCRequiresSuper:
    handleObjCRequiresSuperAttr(S, D, Attr);
    break;
  case AttributeList::AT_ObjCBridge:
    handleObjCBridgeAttr(S, scope, D, Attr);
    break;
  case AttributeList::AT_ObjCBridgeMutable:
    handleObjCBridgeMutableAttr(S, scope, D, Attr);
    break;
  case AttributeList::AT_ObjCBridgeRelated:
    handleObjCBridgeRelatedAttr(S, scope, D, Attr);
    break;
  case AttributeList::AT_ObjCDesignatedInitializer:
    handleObjCDesignatedInitializer(S, D, Attr);
    break;
  case AttributeList::AT_ObjCRuntimeName:
    handleObjCRuntimeName(S, D, Attr);
    break;
   case AttributeList::AT_ObjCRuntimeVisible:
    handleSimpleAttribute<ObjCRuntimeVisibleAttr>(S, D, Attr);
    break;
  case AttributeList::AT_ObjCBoxable:
    handleObjCBoxable(S, D, Attr);
    break;
  case AttributeList::AT_CFAuditedTransfer:
    handleCFAuditedTransferAttr(S, D, Attr);
    break;
  case AttributeList::AT_CFUnknownTransfer:
    handleCFUnknownTransferAttr(S, D, Attr);
    break;
  case AttributeList::AT_CFConsumed:
  case AttributeList::AT_NSConsumed:
    handleNSConsumedAttr(S, D, Attr);
    break;
  case AttributeList::AT_NSConsumesSelf:
    handleSimpleAttribute<NSConsumesSelfAttr>(S, D, Attr);
    break;
  case AttributeList::AT_NSReturnsAutoreleased:
  case AttributeList::AT_NSReturnsNotRetained:
  case AttributeList::AT_CFReturnsNotRetained:
  case AttributeList::AT_NSReturnsRetained:
  case AttributeList::AT_CFReturnsRetained:
    handleNSReturnsRetainedAttr(S, D, Attr);
    break;
  case AttributeList::AT_WorkGroupSizeHint:
    handleWorkGroupSize<WorkGroupSizeHintAttr>(S, D, Attr);
    break;
  case AttributeList::AT_ReqdWorkGroupSize:
    handleWorkGroupSize<ReqdWorkGroupSizeAttr>(S, D, Attr);
    break;
  case AttributeList::AT_VecTypeHint:
    handleVecTypeHint(S, D, Attr);
    break;
  case AttributeList::AT_RequireConstantInit:
    handleSimpleAttribute<RequireConstantInitAttr>(S, D, Attr);
    break;
  case AttributeList::AT_InitPriority:
    handleInitPriorityAttr(S, D, Attr);
    break;
  case AttributeList::AT_Packed:
    handlePackedAttr(S, D, Attr);
    break;
  case AttributeList::AT_Section:
    handleSectionAttr(S, D, Attr);
    break;
  case AttributeList::AT_Target:
    handleTargetAttr(S, D, Attr);
    break;
  case AttributeList::AT_Unavailable:
    handleAttrWithMessage<UnavailableAttr>(S, D, Attr);
    break;
  case AttributeList::AT_ArcWeakrefUnavailable:
    handleSimpleAttribute<ArcWeakrefUnavailableAttr>(S, D, Attr);
    break;
  case AttributeList::AT_ObjCRootClass:
    handleSimpleAttribute<ObjCRootClassAttr>(S, D, Attr);
    break;
  case AttributeList::AT_ObjCSubclassingRestricted:
    handleSimpleAttribute<ObjCSubclassingRestrictedAttr>(S, D, Attr);
    break;
  case AttributeList::AT_ObjCExplicitProtocolImpl:
    handleObjCSuppresProtocolAttr(S, D, Attr);
    break;
  case AttributeList::AT_ObjCRequiresPropertyDefs:
    handleSimpleAttribute<ObjCRequiresPropertyDefsAttr>(S, D, Attr);
    break;
  case AttributeList::AT_Unused:
    handleUnusedAttr(S, D, Attr);
    break;
  case AttributeList::AT_ReturnsTwice:
    handleSimpleAttribute<ReturnsTwiceAttr>(S, D, Attr);
    break;
  case AttributeList::AT_NotTailCalled:
    handleNotTailCalledAttr(S, D, Attr);
    break;
  case AttributeList::AT_DisableTailCalls:
    handleDisableTailCallsAttr(S, D, Attr);
    break;
  case AttributeList::AT_Used:
    handleUsedAttr(S, D, Attr);
    break;
  case AttributeList::AT_Visibility:
    handleVisibilityAttr(S, D, Attr, false);
    break;
  case AttributeList::AT_TypeVisibility:
    handleVisibilityAttr(S, D, Attr, true);
    break;
  case AttributeList::AT_WarnUnused:
    handleSimpleAttribute<WarnUnusedAttr>(S, D, Attr);
    break;
  case AttributeList::AT_WarnUnusedResult:
    handleWarnUnusedResult(S, D, Attr);
    break;
  case AttributeList::AT_Weak:
    handleSimpleAttribute<WeakAttr>(S, D, Attr);
    break;
  case AttributeList::AT_WeakRef:
    handleWeakRefAttr(S, D, Attr);
    break;
  case AttributeList::AT_WeakImport:
    handleWeakImportAttr(S, D, Attr);
    break;
  case AttributeList::AT_TransparentUnion:
    handleTransparentUnionAttr(S, D, Attr);
    break;
  case AttributeList::AT_ObjCException:
    handleSimpleAttribute<ObjCExceptionAttr>(S, D, Attr);
    break;
  case AttributeList::AT_ObjCMethodFamily:
    handleObjCMethodFamilyAttr(S, D, Attr);
    break;
  case AttributeList::AT_ObjCNSObject:
    handleObjCNSObject(S, D, Attr);
    break;
  case AttributeList::AT_ObjCIndependentClass:
    handleObjCIndependentClass(S, D, Attr);
    break;
  case AttributeList::AT_Blocks:
    handleBlocksAttr(S, D, Attr);
    break;
  case AttributeList::AT_Sentinel:
    handleSentinelAttr(S, D, Attr);
    break;
  case AttributeList::AT_Const:
    handleSimpleAttribute<ConstAttr>(S, D, Attr);
    break;
  case AttributeList::AT_Pure:
    handleSimpleAttribute<PureAttr>(S, D, Attr);
    break;
  case AttributeList::AT_Cleanup:
    handleCleanupAttr(S, D, Attr);
    break;
  case AttributeList::AT_NoDebug:
    handleNoDebugAttr(S, D, Attr);
    break;
  case AttributeList::AT_NoDuplicate:
    handleSimpleAttribute<NoDuplicateAttr>(S, D, Attr);
    break;
  case AttributeList::AT_Convergent:
    handleSimpleAttribute<ConvergentAttr>(S, D, Attr);
    break;
  case AttributeList::AT_NoInline:
    handleSimpleAttribute<NoInlineAttr>(S, D, Attr);
    break;
  case AttributeList::AT_NoInstrumentFunction: // Interacts with -pg.
    handleSimpleAttribute<NoInstrumentFunctionAttr>(S, D, Attr);
    break;
  case AttributeList::AT_StdCall:
  case AttributeList::AT_CDecl:
  case AttributeList::AT_FastCall:
  case AttributeList::AT_ThisCall:
  case AttributeList::AT_Pascal:
  case AttributeList::AT_RegCall:
  case AttributeList::AT_SwiftCall:
  case AttributeList::AT_VectorCall:
  case AttributeList::AT_MSABI:
  case AttributeList::AT_SysVABI:
  case AttributeList::AT_Pcs:
  case AttributeList::AT_IntelOclBicc:
  case AttributeList::AT_PreserveMost:
  case AttributeList::AT_PreserveAll:
    handleCallConvAttr(S, D, Attr);
    break;
  case AttributeList::AT_OpenCLKernel:
    handleSimpleAttribute<OpenCLKernelAttr>(S, D, Attr);
    break;
  case AttributeList::AT_OpenCLAccess:
    handleOpenCLAccessAttr(S, D, Attr);
    break;
  case AttributeList::AT_OpenCLNoSVM:
    handleOpenCLNoSVMAttr(S, D, Attr);
    break;
  case AttributeList::AT_SwiftContext:
    handleParameterABIAttr(S, D, Attr, ParameterABI::SwiftContext);
    break;
  case AttributeList::AT_SwiftErrorResult:
    handleParameterABIAttr(S, D, Attr, ParameterABI::SwiftErrorResult);
    break;
  case AttributeList::AT_SwiftIndirectResult:
    handleParameterABIAttr(S, D, Attr, ParameterABI::SwiftIndirectResult);
    break;
  case AttributeList::AT_InternalLinkage:
    handleInternalLinkageAttr(S, D, Attr);
    break;
  case AttributeList::AT_LTOVisibilityPublic:
    handleSimpleAttribute<LTOVisibilityPublicAttr>(S, D, Attr);
    break;

  // Microsoft attributes:
  case AttributeList::AT_EmptyBases:
    handleSimpleAttribute<EmptyBasesAttr>(S, D, Attr);
    break;
  case AttributeList::AT_LayoutVersion:
    handleLayoutVersion(S, D, Attr);
    break;
  case AttributeList::AT_MSNoVTable:
    handleSimpleAttribute<MSNoVTableAttr>(S, D, Attr);
    break;
  case AttributeList::AT_MSStruct:
    handleSimpleAttribute<MSStructAttr>(S, D, Attr);
    break;
  case AttributeList::AT_Uuid:
    handleUuidAttr(S, D, Attr);
    break;
  case AttributeList::AT_MSInheritance:
    handleMSInheritanceAttr(S, D, Attr);
    break;
  case AttributeList::AT_SelectAny:
    handleSimpleAttribute<SelectAnyAttr>(S, D, Attr);
    break;
  case AttributeList::AT_Thread:
    handleDeclspecThreadAttr(S, D, Attr);
    break;

  case AttributeList::AT_AbiTag:
    handleAbiTagAttr(S, D, Attr);
    break;

  // Thread safety attributes:
  case AttributeList::AT_AssertExclusiveLock:
    handleAssertExclusiveLockAttr(S, D, Attr);
    break;
  case AttributeList::AT_AssertSharedLock:
    handleAssertSharedLockAttr(S, D, Attr);
    break;
  case AttributeList::AT_GuardedVar:
    handleSimpleAttribute<GuardedVarAttr>(S, D, Attr);
    break;
  case AttributeList::AT_PtGuardedVar:
    handlePtGuardedVarAttr(S, D, Attr);
    break;
  case AttributeList::AT_ScopedLockable:
    handleSimpleAttribute<ScopedLockableAttr>(S, D, Attr);
    break;
  case AttributeList::AT_NoSanitize:
    handleNoSanitizeAttr(S, D, Attr);
    break;
  case AttributeList::AT_NoSanitizeSpecific:
    handleNoSanitizeSpecificAttr(S, D, Attr);
    break;
  case AttributeList::AT_NoThreadSafetyAnalysis:
    handleSimpleAttribute<NoThreadSafetyAnalysisAttr>(S, D, Attr);
    break;
  case AttributeList::AT_GuardedBy:
    handleGuardedByAttr(S, D, Attr);
    break;
  case AttributeList::AT_PtGuardedBy:
    handlePtGuardedByAttr(S, D, Attr);
    break;
  case AttributeList::AT_ExclusiveTrylockFunction:
    handleExclusiveTrylockFunctionAttr(S, D, Attr);
    break;
  case AttributeList::AT_LockReturned:
    handleLockReturnedAttr(S, D, Attr);
    break;
  case AttributeList::AT_LocksExcluded:
    handleLocksExcludedAttr(S, D, Attr);
    break;
  case AttributeList::AT_SharedTrylockFunction:
    handleSharedTrylockFunctionAttr(S, D, Attr);
    break;
  case AttributeList::AT_AcquiredBefore:
    handleAcquiredBeforeAttr(S, D, Attr);
    break;
  case AttributeList::AT_AcquiredAfter:
    handleAcquiredAfterAttr(S, D, Attr);
    break;

  // Capability analysis attributes.
  case AttributeList::AT_Capability:
  case AttributeList::AT_Lockable:
    handleCapabilityAttr(S, D, Attr);
    break;
  case AttributeList::AT_RequiresCapability:
    handleRequiresCapabilityAttr(S, D, Attr);
    break;

  case AttributeList::AT_AssertCapability:
    handleAssertCapabilityAttr(S, D, Attr);
    break;
  case AttributeList::AT_AcquireCapability:
    handleAcquireCapabilityAttr(S, D, Attr);
    break;
  case AttributeList::AT_ReleaseCapability:
    handleReleaseCapabilityAttr(S, D, Attr);
    break;
  case AttributeList::AT_TryAcquireCapability:
    handleTryAcquireCapabilityAttr(S, D, Attr);
    break;

  // Consumed analysis attributes.
  case AttributeList::AT_Consumable:
    handleConsumableAttr(S, D, Attr);
    break;
  case AttributeList::AT_ConsumableAutoCast:
    handleSimpleAttribute<ConsumableAutoCastAttr>(S, D, Attr);
    break;
  case AttributeList::AT_ConsumableSetOnRead:
    handleSimpleAttribute<ConsumableSetOnReadAttr>(S, D, Attr);
    break;
  case AttributeList::AT_CallableWhen:
    handleCallableWhenAttr(S, D, Attr);
    break;
  case AttributeList::AT_ParamTypestate:
    handleParamTypestateAttr(S, D, Attr);
    break;
  case AttributeList::AT_ReturnTypestate:
    handleReturnTypestateAttr(S, D, Attr);
    break;
  case AttributeList::AT_SetTypestate:
    handleSetTypestateAttr(S, D, Attr);
    break;
  case AttributeList::AT_TestTypestate:
    handleTestTypestateAttr(S, D, Attr);
    break;

  // Type safety attributes.
  case AttributeList::AT_ArgumentWithTypeTag:
    handleArgumentWithTypeTagAttr(S, D, Attr);
    break;
  case AttributeList::AT_TypeTagForDatatype:
    handleTypeTagForDatatypeAttr(S, D, Attr);
    break;
  case AttributeList::AT_RenderScriptKernel:
    handleSimpleAttribute<RenderScriptKernelAttr>(S, D, Attr);
    break;
  // XRay attributes.
  case AttributeList::AT_XRayInstrument:
    handleSimpleAttribute<XRayInstrumentAttr>(S, D, Attr);
    break;
  }
}

/// ProcessDeclAttributeList - Apply all the decl attributes in the specified
/// attribute list to the specified decl, ignoring any type attributes.
void Sema::ProcessDeclAttributeList(Scope *S, Decl *D,
                                    const AttributeList *AttrList,
                                    bool IncludeCXX11Attributes) {
  for (const AttributeList* l = AttrList; l; l = l->getNext())
    ProcessDeclAttribute(*this, S, D, *l, IncludeCXX11Attributes);

  // FIXME: We should be able to handle these cases in TableGen.
  // GCC accepts
  // static int a9 __attribute__((weakref));
  // but that looks really pointless. We reject it.
  if (D->hasAttr<WeakRefAttr>() && !D->hasAttr<AliasAttr>()) {
    Diag(AttrList->getLoc(), diag::err_attribute_weakref_without_alias)
      << cast<NamedDecl>(D);
    D->dropAttr<WeakRefAttr>();
    return;
  }

  // FIXME: We should be able to handle this in TableGen as well. It would be
  // good to have a way to specify "these attributes must appear as a group",
  // for these. Additionally, it would be good to have a way to specify "these
  // attribute must never appear as a group" for attributes like cold and hot.
  if (!D->hasAttr<OpenCLKernelAttr>()) {
    // These attributes cannot be applied to a non-kernel function.
    if (Attr *A = D->getAttr<ReqdWorkGroupSizeAttr>()) {
      // FIXME: This emits a different error message than
      // diag::err_attribute_wrong_decl_type + ExpectedKernelFunction.
      Diag(D->getLocation(), diag::err_opencl_kernel_attr) << A;
      D->setInvalidDecl();
    } else if (Attr *A = D->getAttr<WorkGroupSizeHintAttr>()) {
      Diag(D->getLocation(), diag::err_opencl_kernel_attr) << A;
      D->setInvalidDecl();
    } else if (Attr *A = D->getAttr<VecTypeHintAttr>()) {
      Diag(D->getLocation(), diag::err_opencl_kernel_attr) << A;
      D->setInvalidDecl();
    }
  }
  if (!D->hasAttr<OpenCLKernelAttr>() && !LangOpts.CPlusPlusAMP) {
    if (Attr *A = D->getAttr<AMDGPUFlatWorkGroupSizeAttr>()) {
      Diag(D->getLocation(), diag::err_attribute_wrong_decl_type)
        << A << ExpectedKernelFunction;
      D->setInvalidDecl();
    } else if (Attr *A = D->getAttr<AMDGPUWavesPerEUAttr>()) {
      Diag(D->getLocation(), diag::err_attribute_wrong_decl_type)
        << A << ExpectedKernelFunction;
      D->setInvalidDecl();
    } else if (Attr *A = D->getAttr<AMDGPUNumSGPRAttr>()) {
      Diag(D->getLocation(), diag::err_attribute_wrong_decl_type)
        << A << ExpectedKernelFunction;
      D->setInvalidDecl();
    } else if (Attr *A = D->getAttr<AMDGPUNumVGPRAttr>()) {
      Diag(D->getLocation(), diag::err_attribute_wrong_decl_type)
        << A << ExpectedKernelFunction;
      D->setInvalidDecl();
    }
  }
}

// Helper for delayed proccessing TransparentUnion attribute.
void Sema::ProcessDeclAttributeDelayed(Decl *D, const AttributeList *AttrList) {
  for (const AttributeList *Attr = AttrList; Attr; Attr = Attr->getNext())
    if (Attr->getKind() == AttributeList::AT_TransparentUnion) {
      handleTransparentUnionAttr(*this, D, *Attr);
      break;
    }
}

// Annotation attributes are the only attributes allowed after an access
// specifier.
bool Sema::ProcessAccessDeclAttributeList(AccessSpecDecl *ASDecl,
                                          const AttributeList *AttrList) {
  for (const AttributeList* l = AttrList; l; l = l->getNext()) {
    if (l->getKind() == AttributeList::AT_Annotate) {
      ProcessDeclAttribute(*this, nullptr, ASDecl, *l, l->isCXX11Attribute());
    } else {
      Diag(l->getLoc(), diag::err_only_annotate_after_access_spec);
      return true;
    }
  }

  return false;
}

/// checkUnusedDeclAttributes - Check a list of attributes to see if it
/// contains any decl attributes that we should warn about.
static void checkUnusedDeclAttributes(Sema &S, const AttributeList *A) {
  for ( ; A; A = A->getNext()) {
    // Only warn if the attribute is an unignored, non-type attribute.
    if (A->isUsedAsTypeAttr() || A->isInvalid()) continue;
    if (A->getKind() == AttributeList::IgnoredAttribute) continue;

    if (A->getKind() == AttributeList::UnknownAttribute) {
      S.Diag(A->getLoc(), diag::warn_unknown_attribute_ignored)
        << A->getName() << A->getRange();
    } else {
      S.Diag(A->getLoc(), diag::warn_attribute_not_on_decl)
        << A->getName() << A->getRange();
    }
  }
}

/// checkUnusedDeclAttributes - Given a declarator which is not being
/// used to build a declaration, complain about any decl attributes
/// which might be lying around on it.
void Sema::checkUnusedDeclAttributes(Declarator &D) {
  ::checkUnusedDeclAttributes(*this, D.getDeclSpec().getAttributes().getList());
  ::checkUnusedDeclAttributes(*this, D.getAttributes());
  for (unsigned i = 0, e = D.getNumTypeObjects(); i != e; ++i)
    ::checkUnusedDeclAttributes(*this, D.getTypeObject(i).getAttrs());
}

/// DeclClonePragmaWeak - clone existing decl (maybe definition),
/// \#pragma weak needs a non-definition decl and source may not have one.
NamedDecl * Sema::DeclClonePragmaWeak(NamedDecl *ND, IdentifierInfo *II,
                                      SourceLocation Loc) {
  assert(isa<FunctionDecl>(ND) || isa<VarDecl>(ND));
  NamedDecl *NewD = nullptr;
  if (FunctionDecl *FD = dyn_cast<FunctionDecl>(ND)) {
    FunctionDecl *NewFD;
    // FIXME: Missing call to CheckFunctionDeclaration().
    // FIXME: Mangling?
    // FIXME: Is the qualifier info correct?
    // FIXME: Is the DeclContext correct?
    NewFD = FunctionDecl::Create(FD->getASTContext(), FD->getDeclContext(),
                                 Loc, Loc, DeclarationName(II),
                                 FD->getType(), FD->getTypeSourceInfo(),
                                 SC_None, false/*isInlineSpecified*/,
                                 FD->hasPrototype(),
                                 false/*isConstexprSpecified*/);
    NewD = NewFD;

    if (FD->getQualifier())
      NewFD->setQualifierInfo(FD->getQualifierLoc());

    // Fake up parameter variables; they are declared as if this were
    // a typedef.
    QualType FDTy = FD->getType();
    if (const FunctionProtoType *FT = FDTy->getAs<FunctionProtoType>()) {
      SmallVector<ParmVarDecl*, 16> Params;
      for (const auto &AI : FT->param_types()) {
        ParmVarDecl *Param = BuildParmVarDeclForTypedef(NewFD, Loc, AI);
        Param->setScopeInfo(0, Params.size());
        Params.push_back(Param);
      }
      NewFD->setParams(Params);
    }
  } else if (VarDecl *VD = dyn_cast<VarDecl>(ND)) {
    NewD = VarDecl::Create(VD->getASTContext(), VD->getDeclContext(),
                           VD->getInnerLocStart(), VD->getLocation(), II,
                           VD->getType(), VD->getTypeSourceInfo(),
                           VD->getStorageClass());
    if (VD->getQualifier()) {
      VarDecl *NewVD = cast<VarDecl>(NewD);
      NewVD->setQualifierInfo(VD->getQualifierLoc());
    }
  }
  return NewD;
}

/// DeclApplyPragmaWeak - A declaration (maybe definition) needs \#pragma weak
/// applied to it, possibly with an alias.
void Sema::DeclApplyPragmaWeak(Scope *S, NamedDecl *ND, WeakInfo &W) {
  if (W.getUsed()) return; // only do this once
  W.setUsed(true);
  if (W.getAlias()) { // clone decl, impersonate __attribute(weak,alias(...))
    IdentifierInfo *NDId = ND->getIdentifier();
    NamedDecl *NewD = DeclClonePragmaWeak(ND, W.getAlias(), W.getLocation());
    NewD->addAttr(AliasAttr::CreateImplicit(Context, NDId->getName(),
                                            W.getLocation()));
    NewD->addAttr(WeakAttr::CreateImplicit(Context, W.getLocation()));
    WeakTopLevelDecl.push_back(NewD);
    // FIXME: "hideous" code from Sema::LazilyCreateBuiltin
    // to insert Decl at TU scope, sorry.
    DeclContext *SavedContext = CurContext;
    CurContext = Context.getTranslationUnitDecl();
    NewD->setDeclContext(CurContext);
    NewD->setLexicalDeclContext(CurContext);
    PushOnScopeChains(NewD, S);
    CurContext = SavedContext;
  } else { // just add weak to existing
    ND->addAttr(WeakAttr::CreateImplicit(Context, W.getLocation()));
  }
}

void Sema::ProcessPragmaWeak(Scope *S, Decl *D) {
  // It's valid to "forward-declare" #pragma weak, in which case we
  // have to do this.
  LoadExternalWeakUndeclaredIdentifiers();
  if (!WeakUndeclaredIdentifiers.empty()) {
    NamedDecl *ND = nullptr;
    if (VarDecl *VD = dyn_cast<VarDecl>(D))
      if (VD->isExternC())
        ND = VD;
    if (FunctionDecl *FD = dyn_cast<FunctionDecl>(D))
      if (FD->isExternC())
        ND = FD;
    if (ND) {
      if (IdentifierInfo *Id = ND->getIdentifier()) {
        auto I = WeakUndeclaredIdentifiers.find(Id);
        if (I != WeakUndeclaredIdentifiers.end()) {
          WeakInfo W = I->second;
          DeclApplyPragmaWeak(S, ND, W);
          WeakUndeclaredIdentifiers[Id] = W;
        }
      }
    }
  }
}

/// ProcessDeclAttributes - Given a declarator (PD) with attributes indicated in
/// it, apply them to D.  This is a bit tricky because PD can have attributes
/// specified in many different places, and we need to find and apply them all.
void Sema::ProcessDeclAttributes(Scope *S, Decl *D, const Declarator &PD) {
  // Apply decl attributes from the DeclSpec if present.
  if (const AttributeList *Attrs = PD.getDeclSpec().getAttributes().getList())
    ProcessDeclAttributeList(S, D, Attrs);

  // Walk the declarator structure, applying decl attributes that were in a type
  // position to the decl itself.  This handles cases like:
  //   int *__attr__(x)** D;
  // when X is a decl attribute.
  for (unsigned i = 0, e = PD.getNumTypeObjects(); i != e; ++i)
    if (const AttributeList *Attrs = PD.getTypeObject(i).getAttrs())
      ProcessDeclAttributeList(S, D, Attrs, /*IncludeCXX11Attributes=*/false);

  // Finally, apply any attributes on the decl itself.
  if (const AttributeList *Attrs = PD.getAttributes())
    ProcessDeclAttributeList(S, D, Attrs);
}

/// Is the given declaration allowed to use a forbidden type?
/// If so, it'll still be annotated with an attribute that makes it
/// illegal to actually use.
static bool isForbiddenTypeAllowed(Sema &S, Decl *decl,
                                   const DelayedDiagnostic &diag,
                                   UnavailableAttr::ImplicitReason &reason) {
  // Private ivars are always okay.  Unfortunately, people don't
  // always properly make their ivars private, even in system headers.
  // Plus we need to make fields okay, too.
  if (!isa<FieldDecl>(decl) && !isa<ObjCPropertyDecl>(decl) &&
      !isa<FunctionDecl>(decl))
    return false;

  // Silently accept unsupported uses of __weak in both user and system
  // declarations when it's been disabled, for ease of integration with
  // -fno-objc-arc files.  We do have to take some care against attempts
  // to define such things;  for now, we've only done that for ivars
  // and properties.
  if ((isa<ObjCIvarDecl>(decl) || isa<ObjCPropertyDecl>(decl))) {
    if (diag.getForbiddenTypeDiagnostic() == diag::err_arc_weak_disabled ||
        diag.getForbiddenTypeDiagnostic() == diag::err_arc_weak_no_runtime) {
      reason = UnavailableAttr::IR_ForbiddenWeak;
      return true;
    }
  }

  // Allow all sorts of things in system headers.
  if (S.Context.getSourceManager().isInSystemHeader(decl->getLocation())) {
    // Currently, all the failures dealt with this way are due to ARC
    // restrictions.
    reason = UnavailableAttr::IR_ARCForbiddenType;
    return true;
  }

  return false;
}

/// Handle a delayed forbidden-type diagnostic.
static void handleDelayedForbiddenType(Sema &S, DelayedDiagnostic &diag,
                                       Decl *decl) {
  auto reason = UnavailableAttr::IR_None;
  if (decl && isForbiddenTypeAllowed(S, decl, diag, reason)) {
    assert(reason && "didn't set reason?");
    decl->addAttr(UnavailableAttr::CreateImplicit(S.Context, "", reason,
                                                  diag.Loc));
    return;
  }
  if (S.getLangOpts().ObjCAutoRefCount)
    if (const FunctionDecl *FD = dyn_cast<FunctionDecl>(decl)) {
      // FIXME: we may want to suppress diagnostics for all
      // kind of forbidden type messages on unavailable functions. 
      if (FD->hasAttr<UnavailableAttr>() &&
          diag.getForbiddenTypeDiagnostic() == 
          diag::err_arc_array_param_no_ownership) {
        diag.Triggered = true;
        return;
      }
    }

  S.Diag(diag.Loc, diag.getForbiddenTypeDiagnostic())
    << diag.getForbiddenTypeOperand() << diag.getForbiddenTypeArgument();
  diag.Triggered = true;
}

static const AvailabilityAttr *getAttrForPlatform(ASTContext &Context,
                                                  const Decl *D) {
  // Check each AvailabilityAttr to find the one for this platform.
  for (const auto *A : D->attrs()) {
    if (const auto *Avail = dyn_cast<AvailabilityAttr>(A)) {
      // FIXME: this is copied from CheckAvailability. We should try to
      // de-duplicate.

      // Check if this is an App Extension "platform", and if so chop off
      // the suffix for matching with the actual platform.
      StringRef ActualPlatform = Avail->getPlatform()->getName();
      StringRef RealizedPlatform = ActualPlatform;
      if (Context.getLangOpts().AppExt) {
        size_t suffix = RealizedPlatform.rfind("_app_extension");
        if (suffix != StringRef::npos)
          RealizedPlatform = RealizedPlatform.slice(0, suffix);
      }

      StringRef TargetPlatform = Context.getTargetInfo().getPlatformName();

      // Match the platform name.
      if (RealizedPlatform == TargetPlatform)
        return Avail;
    }
  }
  return nullptr;
}

/// \brief whether we should emit a diagnostic for \c K and \c DeclVersion in
/// the context of \c Ctx. For example, we should emit an unavailable diagnostic
/// in a deprecated context, but not the other way around.
static bool ShouldDiagnoseAvailabilityInContext(Sema &S, AvailabilityResult K,
                                                VersionTuple DeclVersion,
                                                Decl *Ctx) {
  assert(K != AR_Available && "Expected an unavailable declaration here!");

  // Checks if we should emit the availability diagnostic in the context of C.
  auto CheckContext = [&](const Decl *C) {
    if (K == AR_NotYetIntroduced) {
      if (const AvailabilityAttr *AA = getAttrForPlatform(S.Context, C))
        if (AA->getIntroduced() >= DeclVersion)
          return true;
    } else if (K == AR_Deprecated)
      if (C->isDeprecated())
        return true;

    if (C->isUnavailable())
      return true;
    return false;
  };

  // FIXME: This is a temporary workaround! Some existing Apple headers depends
  // on nested declarations in an @interface having the availability of the
  // interface when they really shouldn't: they are members of the enclosing
  // context, and can referenced from there.
  if (S.OriginalLexicalContext && cast<Decl>(S.OriginalLexicalContext) != Ctx) {
    auto *OrigCtx = cast<Decl>(S.OriginalLexicalContext);
    if (CheckContext(OrigCtx))
      return false;

    // An implementation implicitly has the availability of the interface.
    if (auto *CatOrImpl = dyn_cast<ObjCImplDecl>(OrigCtx)) {
      if (const ObjCInterfaceDecl *Interface = CatOrImpl->getClassInterface())
        if (CheckContext(Interface))
          return false;
    }
    // A category implicitly has the availability of the interface.
    else if (auto *CatD = dyn_cast<ObjCCategoryDecl>(OrigCtx))
      if (const ObjCInterfaceDecl *Interface = CatD->getClassInterface())
        if (CheckContext(Interface))
          return false;
  }

  do {
    if (CheckContext(Ctx))
      return false;

    // An implementation implicitly has the availability of the interface.
    if (auto *CatOrImpl = dyn_cast<ObjCImplDecl>(Ctx)) {
      if (const ObjCInterfaceDecl *Interface = CatOrImpl->getClassInterface())
        if (CheckContext(Interface))
          return false;
    }
    // A category implicitly has the availability of the interface.
    else if (auto *CatD = dyn_cast<ObjCCategoryDecl>(Ctx))
      if (const ObjCInterfaceDecl *Interface = CatD->getClassInterface())
        if (CheckContext(Interface))
          return false;
  } while ((Ctx = cast_or_null<Decl>(Ctx->getDeclContext())));

  return true;
}

static void DoEmitAvailabilityWarning(Sema &S, AvailabilityResult K,
                                      Decl *Ctx, const NamedDecl *D,
                                      StringRef Message, SourceLocation Loc,
                                      const ObjCInterfaceDecl *UnknownObjCClass,
                                      const ObjCPropertyDecl *ObjCProperty,
                                      bool ObjCPropertyAccess) {
  // Diagnostics for deprecated or unavailable.
  unsigned diag, diag_message, diag_fwdclass_message;
  unsigned diag_available_here = diag::note_availability_specified_here;

  // Matches 'diag::note_property_attribute' options.
  unsigned property_note_select;

  // Matches diag::note_availability_specified_here.
  unsigned available_here_select_kind;

  VersionTuple DeclVersion;
  if (const AvailabilityAttr *AA = getAttrForPlatform(S.Context, D))
    DeclVersion = AA->getIntroduced();

  if (!ShouldDiagnoseAvailabilityInContext(S, K, DeclVersion, Ctx))
    return;

  switch (K) {
  case AR_Deprecated:
    diag = !ObjCPropertyAccess ? diag::warn_deprecated
                               : diag::warn_property_method_deprecated;
    diag_message = diag::warn_deprecated_message;
    diag_fwdclass_message = diag::warn_deprecated_fwdclass_message;
    property_note_select = /* deprecated */ 0;
    available_here_select_kind = /* deprecated */ 2;
    break;

  case AR_Unavailable:
    diag = !ObjCPropertyAccess ? diag::err_unavailable
                               : diag::err_property_method_unavailable;
    diag_message = diag::err_unavailable_message;
    diag_fwdclass_message = diag::warn_unavailable_fwdclass_message;
    property_note_select = /* unavailable */ 1;
    available_here_select_kind = /* unavailable */ 0;

    if (auto attr = D->getAttr<UnavailableAttr>()) {
      if (attr->isImplicit() && attr->getImplicitReason()) {
        // Most of these failures are due to extra restrictions in ARC;
        // reflect that in the primary diagnostic when applicable.
        auto flagARCError = [&] {
          if (S.getLangOpts().ObjCAutoRefCount &&
              S.getSourceManager().isInSystemHeader(D->getLocation()))
            diag = diag::err_unavailable_in_arc;
        };

        switch (attr->getImplicitReason()) {
        case UnavailableAttr::IR_None: break;

        case UnavailableAttr::IR_ARCForbiddenType:
          flagARCError();
          diag_available_here = diag::note_arc_forbidden_type;
          break;

        case UnavailableAttr::IR_ForbiddenWeak:
          if (S.getLangOpts().ObjCWeakRuntime)
            diag_available_here = diag::note_arc_weak_disabled;
          else
            diag_available_here = diag::note_arc_weak_no_runtime;
          break;

        case UnavailableAttr::IR_ARCForbiddenConversion:
          flagARCError();
          diag_available_here = diag::note_performs_forbidden_arc_conversion;
          break;

        case UnavailableAttr::IR_ARCInitReturnsUnrelated:
          flagARCError();
          diag_available_here = diag::note_arc_init_returns_unrelated;
          break;

        case UnavailableAttr::IR_ARCFieldWithOwnership:
          flagARCError();
          diag_available_here = diag::note_arc_field_with_ownership;
          break;
        }
      }
    }
    break;

  case AR_NotYetIntroduced:
    diag = diag::warn_partial_availability;
    diag_message = diag::warn_partial_message;
    diag_fwdclass_message = diag::warn_partial_fwdclass_message;
    property_note_select = /* partial */ 2;
    available_here_select_kind = /* partial */ 3;
    break;

  case AR_Available:
    llvm_unreachable("Warning for availability of available declaration?");
  }

  CharSourceRange UseRange;
  StringRef Replacement;
  if (K == AR_Deprecated) {
    if (auto attr = D->getAttr<DeprecatedAttr>())
      Replacement = attr->getReplacement();
    if (auto attr = getAttrForPlatform(S.Context, D))
      Replacement = attr->getReplacement();

    if (!Replacement.empty())
      UseRange =
          CharSourceRange::getCharRange(Loc, S.getLocForEndOfToken(Loc));
  }

  if (!Message.empty()) {
    S.Diag(Loc, diag_message) << D << Message
      << (UseRange.isValid() ?
          FixItHint::CreateReplacement(UseRange, Replacement) : FixItHint());
    if (ObjCProperty)
      S.Diag(ObjCProperty->getLocation(), diag::note_property_attribute)
          << ObjCProperty->getDeclName() << property_note_select;
  } else if (!UnknownObjCClass) {
    S.Diag(Loc, diag) << D
      << (UseRange.isValid() ?
          FixItHint::CreateReplacement(UseRange, Replacement) : FixItHint());
    if (ObjCProperty)
      S.Diag(ObjCProperty->getLocation(), diag::note_property_attribute)
          << ObjCProperty->getDeclName() << property_note_select;
  } else {
    S.Diag(Loc, diag_fwdclass_message) << D
      << (UseRange.isValid() ?
          FixItHint::CreateReplacement(UseRange, Replacement) : FixItHint());
    S.Diag(UnknownObjCClass->getLocation(), diag::note_forward_class);
  }

  // The declaration can have multiple availability attributes, we are looking
  // at one of them.
  const AvailabilityAttr *A = getAttrForPlatform(S.Context, D);
  if (A && A->isInherited()) {
    for (const Decl *Redecl = D->getMostRecentDecl(); Redecl;
         Redecl = Redecl->getPreviousDecl()) {
      const AvailabilityAttr *AForRedecl = getAttrForPlatform(S.Context,
                                                              Redecl);
      if (AForRedecl && !AForRedecl->isInherited()) {
        // If D is a declaration with inherited attributes, the note should
        // point to the declaration with actual attributes.
        S.Diag(Redecl->getLocation(), diag_available_here) << D
            << available_here_select_kind;
        break;
      }
    }
  }
  else
    S.Diag(D->getLocation(), diag_available_here)
        << D << available_here_select_kind;

  if (K == AR_NotYetIntroduced)
    S.Diag(Loc, diag::note_partial_availability_silence) << D;
}

static void handleDelayedAvailabilityCheck(Sema &S, DelayedDiagnostic &DD,
                                           Decl *Ctx) {
  assert(DD.Kind == DelayedDiagnostic::Availability &&
         "Expected an availability diagnostic here");

  DD.Triggered = true;
  DoEmitAvailabilityWarning(
      S, DD.getAvailabilityResult(), Ctx, DD.getAvailabilityDecl(),
      DD.getAvailabilityMessage(), DD.Loc, DD.getUnknownObjCClass(),
      DD.getObjCProperty(), false);
}

void Sema::PopParsingDeclaration(ParsingDeclState state, Decl *decl) {
  assert(DelayedDiagnostics.getCurrentPool());
  DelayedDiagnosticPool &poppedPool = *DelayedDiagnostics.getCurrentPool();
  DelayedDiagnostics.popWithoutEmitting(state);

  // When delaying diagnostics to run in the context of a parsed
  // declaration, we only want to actually emit anything if parsing
  // succeeds.
  if (!decl) return;

  // We emit all the active diagnostics in this pool or any of its
  // parents.  In general, we'll get one pool for the decl spec
  // and a child pool for each declarator; in a decl group like:
  //   deprecated_typedef foo, *bar, baz();
  // only the declarator pops will be passed decls.  This is correct;
  // we really do need to consider delayed diagnostics from the decl spec
  // for each of the different declarations.
  const DelayedDiagnosticPool *pool = &poppedPool;
  do {
    for (DelayedDiagnosticPool::pool_iterator
           i = pool->pool_begin(), e = pool->pool_end(); i != e; ++i) {
      // This const_cast is a bit lame.  Really, Triggered should be mutable.
      DelayedDiagnostic &diag = const_cast<DelayedDiagnostic&>(*i);
      if (diag.Triggered)
        continue;

      switch (diag.Kind) {
      case DelayedDiagnostic::Availability:
        // Don't bother giving deprecation/unavailable diagnostics if
        // the decl is invalid.
        if (!decl->isInvalidDecl())
          handleDelayedAvailabilityCheck(*this, diag, decl);
        break;

      case DelayedDiagnostic::Access:
        HandleDelayedAccessCheck(diag, decl);
        break;

      case DelayedDiagnostic::ForbiddenType:
        handleDelayedForbiddenType(*this, diag, decl);
        break;
      }
    }
  } while ((pool = pool->getParent()));
}

/// Given a set of delayed diagnostics, re-emit them as if they had
/// been delayed in the current context instead of in the given pool.
/// Essentially, this just moves them to the current pool.
void Sema::redelayDiagnostics(DelayedDiagnosticPool &pool) {
  DelayedDiagnosticPool *curPool = DelayedDiagnostics.getCurrentPool();
  assert(curPool && "re-emitting in undelayed context not supported");
  curPool->steal(pool);
}

void Sema::EmitAvailabilityWarning(AvailabilityResult AR,
                                   NamedDecl *D, StringRef Message,
                                   SourceLocation Loc,
                                   const ObjCInterfaceDecl *UnknownObjCClass,
                                   const ObjCPropertyDecl  *ObjCProperty,
                                   bool ObjCPropertyAccess) {
  // Delay if we're currently parsing a declaration.
  if (DelayedDiagnostics.shouldDelayDiagnostics()) {
    DelayedDiagnostics.add(DelayedDiagnostic::makeAvailability(
        AR, Loc, D, UnknownObjCClass, ObjCProperty, Message,
        ObjCPropertyAccess));
    return;
  }

  Decl *Ctx = cast<Decl>(getCurLexicalContext());
  DoEmitAvailabilityWarning(*this, AR, Ctx, D, Message, Loc, UnknownObjCClass,
                            ObjCProperty, ObjCPropertyAccess);
}

namespace {

/// \brief This class implements -Wunguarded-availability.
///
/// This is done with a traversal of the AST of a function that makes reference
/// to a partially available declaration. Whenever we encounter an \c if of the
/// form: \c if(@available(...)), we use the version from the condition to visit
/// the then statement.
class DiagnoseUnguardedAvailability
    : public RecursiveASTVisitor<DiagnoseUnguardedAvailability> {
  typedef RecursiveASTVisitor<DiagnoseUnguardedAvailability> Base;

  Sema &SemaRef;
  Decl *Ctx;

  /// Stack of potentially nested 'if (@available(...))'s.
  SmallVector<VersionTuple, 8> AvailabilityStack;

  void DiagnoseDeclAvailability(NamedDecl *D, SourceRange Range);

public:
  DiagnoseUnguardedAvailability(Sema &SemaRef, Decl *Ctx)
      : SemaRef(SemaRef), Ctx(Ctx) {
    AvailabilityStack.push_back(
        SemaRef.Context.getTargetInfo().getPlatformMinVersion());
  }

  void IssueDiagnostics(Stmt *S) { TraverseStmt(S); }

  bool TraverseIfStmt(IfStmt *If);

  bool VisitObjCMessageExpr(ObjCMessageExpr *Msg) {
    if (ObjCMethodDecl *D = Msg->getMethodDecl())
      DiagnoseDeclAvailability(
          D, SourceRange(Msg->getSelectorStartLoc(), Msg->getLocEnd()));
    return true;
  }

  bool VisitDeclRefExpr(DeclRefExpr *DRE) {
    DiagnoseDeclAvailability(DRE->getDecl(),
                             SourceRange(DRE->getLocStart(), DRE->getLocEnd()));
    return true;
  }

  bool VisitMemberExpr(MemberExpr *ME) {
    DiagnoseDeclAvailability(ME->getMemberDecl(),
                             SourceRange(ME->getLocStart(), ME->getLocEnd()));
    return true;
  }

  bool VisitTypeLoc(TypeLoc Ty);
};

void DiagnoseUnguardedAvailability::DiagnoseDeclAvailability(
    NamedDecl *D, SourceRange Range) {

  VersionTuple ContextVersion = AvailabilityStack.back();
  if (AvailabilityResult Result =
          SemaRef.ShouldDiagnoseAvailabilityOfDecl(D, nullptr)) {
    // All other diagnostic kinds have already been handled in
    // DiagnoseAvailabilityOfDecl.
    if (Result != AR_NotYetIntroduced)
      return;

    const AvailabilityAttr *AA = getAttrForPlatform(SemaRef.getASTContext(), D);
    VersionTuple Introduced = AA->getIntroduced();

    if (ContextVersion >= Introduced)
      return;

    // If the context of this function is less available than D, we should not
    // emit a diagnostic.
    if (!ShouldDiagnoseAvailabilityInContext(SemaRef, Result, Introduced, Ctx))
      return;

    SemaRef.Diag(Range.getBegin(), diag::warn_unguarded_availability)
        << Range << D
        << AvailabilityAttr::getPrettyPlatformName(
               SemaRef.getASTContext().getTargetInfo().getPlatformName())
        << Introduced.getAsString();

    SemaRef.Diag(D->getLocation(), diag::note_availability_specified_here)
        << D << /* partial */ 3;

    // FIXME: Replace this with a fixit diagnostic.
    SemaRef.Diag(Range.getBegin(), diag::note_unguarded_available_silence)
        << Range << D;
  }
}

bool DiagnoseUnguardedAvailability::VisitTypeLoc(TypeLoc Ty) {
  const Type *TyPtr = Ty.getTypePtr();
  SourceRange Range{Ty.getBeginLoc(), Ty.getEndLoc()};

  if (const TagType *TT = dyn_cast<TagType>(TyPtr)) {
    TagDecl *TD = TT->getDecl();
    DiagnoseDeclAvailability(TD, Range);

  } else if (const TypedefType *TD = dyn_cast<TypedefType>(TyPtr)) {
    TypedefNameDecl *D = TD->getDecl();
    DiagnoseDeclAvailability(D, Range);

  } else if (const auto *ObjCO = dyn_cast<ObjCObjectType>(TyPtr)) {
    if (NamedDecl *D = ObjCO->getInterface())
      DiagnoseDeclAvailability(D, Range);
  }

  return true;
}

bool DiagnoseUnguardedAvailability::TraverseIfStmt(IfStmt *If) {
  VersionTuple CondVersion;
  if (auto *E = dyn_cast<ObjCAvailabilityCheckExpr>(If->getCond())) {
    CondVersion = E->getVersion();

    // If we're using the '*' case here or if this check is redundant, then we
    // use the enclosing version to check both branches.
    if (CondVersion.empty() || CondVersion <= AvailabilityStack.back())
      return Base::TraverseStmt(If->getThen()) &&
             Base::TraverseStmt(If->getElse());
  } else {
    // This isn't an availability checking 'if', we can just continue.
    return Base::TraverseIfStmt(If);
  }

  AvailabilityStack.push_back(CondVersion);
  bool ShouldContinue = TraverseStmt(If->getThen());
  AvailabilityStack.pop_back();

  return ShouldContinue && TraverseStmt(If->getElse());
}

} // end anonymous namespace

void Sema::DiagnoseUnguardedAvailabilityViolations(Decl *D) {
  Stmt *Body = nullptr;

  if (auto *FD = D->getAsFunction()) {
    // FIXME: We only examine the pattern decl for availability violations now,
    // but we should also examine instantiated templates.
    if (FD->isTemplateInstantiation())
      return;

    Body = FD->getBody();
  } else if (auto *MD = dyn_cast<ObjCMethodDecl>(D))
    Body = MD->getBody();

  assert(Body && "Need a body here!");

  DiagnoseUnguardedAvailability(*this, D).IssueDiagnostics(Body);
}<|MERGE_RESOLUTION|>--- conflicted
+++ resolved
@@ -6045,13 +6045,11 @@
   case AttributeList::AT_ExtVectorType:
     handleExtVectorTypeAttr(S, scope, D, Attr);
     break;
-<<<<<<< HEAD
   case AttributeList::AT_HCGridLaunch:
     handleHCGridLaunchAttr(S, D, Attr);
-=======
+    break;
   case AttributeList::AT_ExternalSourceSymbol:
     handleExternalSourceSymbolAttr(S, D, Attr);
->>>>>>> c5c0f316
     break;
   case AttributeList::AT_MinSize:
     handleMinSizeAttr(S, D, Attr);
