//===--- SemaCUDA.cpp - Semantic Analysis for CUDA constructs -------------===//
//
// Part of the LLVM Project, under the Apache License v2.0 with LLVM Exceptions.
// See https://llvm.org/LICENSE.txt for license information.
// SPDX-License-Identifier: Apache-2.0 WITH LLVM-exception
//
//===----------------------------------------------------------------------===//
/// \file
/// This file implements semantic analysis for CUDA constructs.
///
//===----------------------------------------------------------------------===//

#include "clang/AST/ASTContext.h"
#include "clang/AST/Decl.h"
#include "clang/AST/ExprCXX.h"
#include "clang/Basic/Cuda.h"
#include "clang/Basic/TargetInfo.h"
#include "clang/Lex/Preprocessor.h"
#include "clang/Sema/Lookup.h"
#include "clang/Sema/ScopeInfo.h"
#include "clang/Sema/Sema.h"
#include "clang/Sema/SemaDiagnostic.h"
#include "clang/Sema/SemaInternal.h"
#include "clang/Sema/Template.h"
#include "llvm/ADT/Optional.h"
#include "llvm/ADT/SmallVector.h"
using namespace clang;

void Sema::PushForceCUDAHostDevice() {
  assert(getLangOpts().CUDA && "Should only be called during CUDA compilation");
  ForceCUDAHostDeviceDepth++;
}

bool Sema::PopForceCUDAHostDevice() {
  assert(getLangOpts().CUDA && "Should only be called during CUDA compilation");
  if (ForceCUDAHostDeviceDepth == 0)
    return false;
  ForceCUDAHostDeviceDepth--;
  return true;
}

ExprResult Sema::ActOnCUDAExecConfigExpr(Scope *S, SourceLocation LLLLoc,
                                         MultiExprArg ExecConfig,
                                         SourceLocation GGGLoc) {
  FunctionDecl *ConfigDecl = Context.getcudaConfigureCallDecl();
  if (!ConfigDecl)
    return ExprError(Diag(LLLLoc, diag::err_undeclared_var_use)
                     << getCudaConfigureFuncName());
  QualType ConfigQTy = ConfigDecl->getType();

  DeclRefExpr *ConfigDR = new (Context)
      DeclRefExpr(Context, ConfigDecl, false, ConfigQTy, VK_LValue, LLLLoc);
  MarkFunctionReferenced(LLLLoc, ConfigDecl);

  return BuildCallExpr(S, ConfigDR, LLLLoc, ExecConfig, GGGLoc, nullptr,
                       /*IsExecConfig=*/true);
}

Sema::CUDAFunctionTarget
Sema::IdentifyCUDATarget(const ParsedAttributesView &Attrs) {
  bool HasHostAttr = false;
  bool HasDeviceAttr = false;
  bool HasGlobalAttr = false;
  bool HasInvalidTargetAttr = false;
  for (const ParsedAttr &AL : Attrs) {
    switch (AL.getKind()) {
    case ParsedAttr::AT_CUDAGlobal:
      HasGlobalAttr = true;
      break;
    case ParsedAttr::AT_CUDAHost:
      HasHostAttr = true;
      break;
    case ParsedAttr::AT_CUDADevice:
      HasDeviceAttr = true;
      break;
    case ParsedAttr::AT_CUDAInvalidTarget:
      HasInvalidTargetAttr = true;
      break;
    default:
      break;
    }
  }

  if (HasInvalidTargetAttr)
    return CFT_InvalidTarget;

  if (HasGlobalAttr)
    return CFT_Global;

  if (HasHostAttr && HasDeviceAttr)
    return CFT_HostDevice;

  if (HasDeviceAttr)
    return CFT_Device;

  return CFT_Host;
}

template <typename A>
static bool hasAttr(const FunctionDecl *D, bool IgnoreImplicitAttr) {
  return D->hasAttrs() && llvm::any_of(D->getAttrs(), [&](Attr *Attribute) {
           return isa<A>(Attribute) &&
                  !(IgnoreImplicitAttr && Attribute->isImplicit());
         });
}

/// IdentifyCUDATarget - Determine the CUDA compilation target for this function
Sema::CUDAFunctionTarget Sema::IdentifyCUDATarget(const FunctionDecl *D,
                                                  bool IgnoreImplicitHDAttr) {
  // Code that lives outside a function is run on the host.
  if (D == nullptr)
    return CFT_Host;

  if (D->hasAttr<CUDAInvalidTargetAttr>())
    return CFT_InvalidTarget;

  if (D->hasAttr<CUDAGlobalAttr>())
    return CFT_Global;

  if (hasAttr<CUDADeviceAttr>(D, IgnoreImplicitHDAttr)) {
    if (hasAttr<CUDAHostAttr>(D, IgnoreImplicitHDAttr))
      return CFT_HostDevice;
    return CFT_Device;
  } else if (hasAttr<CUDAHostAttr>(D, IgnoreImplicitHDAttr)) {
    return CFT_Host;
  } else if (D->isImplicit() && !IgnoreImplicitHDAttr) {
    // Some implicit declarations (like intrinsic functions) are not marked.
    // Set the most lenient target on them for maximal flexibility.
    return CFT_HostDevice;
  }

  return CFT_Host;
}

// * CUDA Call preference table
//
// F - from,
// T - to
// Ph - preference in host mode
// Pd - preference in device mode
// H  - handled in (x)
// Preferences: N:native, SS:same side, HD:host-device, WS:wrong side, --:never.
//
// | F  | T  | Ph  | Pd  |  H  |
// |----+----+-----+-----+-----+
// | d  | d  | N   | N   | (c) |
// | d  | g  | --  | --  | (a) |
// | d  | h  | --  | --  | (e) |
// | d  | hd | HD  | HD  | (b) |
// | g  | d  | N   | N   | (c) |
// | g  | g  | --  | --  | (a) |
// | g  | h  | --  | --  | (e) |
// | g  | hd | HD  | HD  | (b) |
// | h  | d  | --  | --  | (e) |
// | h  | g  | N   | N   | (c) |
// | h  | h  | N   | N   | (c) |
// | h  | hd | HD  | HD  | (b) |
// | hd | d  | WS  | SS  | (d) |
// | hd | g  | SS  | --  |(d/a)|
// | hd | h  | SS  | WS  | (d) |
// | hd | hd | HD  | HD  | (b) |

Sema::CUDAFunctionPreference
Sema::IdentifyCUDAPreference(const FunctionDecl *Caller,
                             const FunctionDecl *Callee) {
  assert(Callee && "Callee must be valid.");
  CUDAFunctionTarget CallerTarget = IdentifyCUDATarget(Caller);
  CUDAFunctionTarget CalleeTarget = IdentifyCUDATarget(Callee);

  // If one of the targets is invalid, the check always fails, no matter what
  // the other target is.
  if (CallerTarget == CFT_InvalidTarget || CalleeTarget == CFT_InvalidTarget)
    return CFP_Never;

  // (a) Can't call global from some contexts until we support CUDA's
  // dynamic parallelism.
  if (CalleeTarget == CFT_Global &&
      (CallerTarget == CFT_Global || CallerTarget == CFT_Device))
    return CFP_Never;

  // (b) Calling HostDevice is OK for everyone.
  if (CalleeTarget == CFT_HostDevice)
    return CFP_HostDevice;

  // (c) Best case scenarios
  if (CalleeTarget == CallerTarget ||
      (CallerTarget == CFT_Host && CalleeTarget == CFT_Global) ||
      (CallerTarget == CFT_Global && CalleeTarget == CFT_Device))
    return CFP_Native;

  // (d) HostDevice behavior depends on compilation mode.
  if (CallerTarget == CFT_HostDevice) {
    // It's OK to call a compilation-mode matching function from an HD one.
    if ((getLangOpts().CUDAIsDevice && CalleeTarget == CFT_Device) ||
        (!getLangOpts().CUDAIsDevice &&
         (CalleeTarget == CFT_Host || CalleeTarget == CFT_Global)))
      return CFP_SameSide;

    // Calls from HD to non-mode-matching functions (i.e., to host functions
    // when compiling in device mode or to device functions when compiling in
    // host mode) are allowed at the sema level, but eventually rejected if
    // they're ever codegened.  TODO: Reject said calls earlier.
    return CFP_WrongSide;
  }

  // (e) Calling across device/host boundary is not something you should do.
  if ((CallerTarget == CFT_Host && CalleeTarget == CFT_Device) ||
      (CallerTarget == CFT_Device && CalleeTarget == CFT_Host) ||
      (CallerTarget == CFT_Global && CalleeTarget == CFT_Host))
    return CFP_Never;

  llvm_unreachable("All cases should've been handled by now.");
}

template <typename AttrT> static bool hasImplicitAttr(const FunctionDecl *D) {
  if (!D)
    return false;
  if (auto *A = D->getAttr<AttrT>())
    return A->isImplicit();
  return D->isImplicit();
}

bool Sema::isCUDAImplicitHostDeviceFunction(const FunctionDecl *D) {
  bool IsImplicitDevAttr = hasImplicitAttr<CUDADeviceAttr>(D);
  bool IsImplicitHostAttr = hasImplicitAttr<CUDAHostAttr>(D);
  return IsImplicitDevAttr && IsImplicitHostAttr;
}

void Sema::EraseUnwantedCUDAMatches(
    const FunctionDecl *Caller,
    SmallVectorImpl<std::pair<DeclAccessPair, FunctionDecl *>> &Matches) {
  if (Matches.size() <= 1)
    return;

  using Pair = std::pair<DeclAccessPair, FunctionDecl*>;

  // Gets the CUDA function preference for a call from Caller to Match.
  auto GetCFP = [&](const Pair &Match) {
    return IdentifyCUDAPreference(Caller, Match.second);
  };

  // Find the best call preference among the functions in Matches.
  CUDAFunctionPreference BestCFP = GetCFP(*std::max_element(
      Matches.begin(), Matches.end(),
      [&](const Pair &M1, const Pair &M2) { return GetCFP(M1) < GetCFP(M2); }));

  // Erase all functions with lower priority.
  llvm::erase_if(Matches,
                 [&](const Pair &Match) { return GetCFP(Match) < BestCFP; });
}

/// When an implicitly-declared special member has to invoke more than one
/// base/field special member, conflicts may occur in the targets of these
/// members. For example, if one base's member __host__ and another's is
/// __device__, it's a conflict.
/// This function figures out if the given targets \param Target1 and
/// \param Target2 conflict, and if they do not it fills in
/// \param ResolvedTarget with a target that resolves for both calls.
/// \return true if there's a conflict, false otherwise.
static bool
resolveCalleeCUDATargetConflict(Sema::CUDAFunctionTarget Target1,
                                Sema::CUDAFunctionTarget Target2,
                                Sema::CUDAFunctionTarget *ResolvedTarget) {
  // Only free functions and static member functions may be global.
  assert(Target1 != Sema::CFT_Global);
  assert(Target2 != Sema::CFT_Global);

  if (Target1 == Sema::CFT_HostDevice) {
    *ResolvedTarget = Target2;
  } else if (Target2 == Sema::CFT_HostDevice) {
    *ResolvedTarget = Target1;
  } else if (Target1 != Target2) {
    return true;
  } else {
    *ResolvedTarget = Target1;
  }

  return false;
}

bool Sema::inferCUDATargetForImplicitSpecialMember(CXXRecordDecl *ClassDecl,
                                                   CXXSpecialMember CSM,
                                                   CXXMethodDecl *MemberDecl,
                                                   bool ConstRHS,
                                                   bool Diagnose) {
  // If the defaulted special member is defined lexically outside of its
  // owning class, or the special member already has explicit device or host
  // attributes, do not infer.
  bool InClass = MemberDecl->getLexicalParent() == MemberDecl->getParent();
  bool HasH = MemberDecl->hasAttr<CUDAHostAttr>();
  bool HasD = MemberDecl->hasAttr<CUDADeviceAttr>();
  bool HasExplicitAttr =
      (HasD && !MemberDecl->getAttr<CUDADeviceAttr>()->isImplicit()) ||
      (HasH && !MemberDecl->getAttr<CUDAHostAttr>()->isImplicit());
  if (!InClass || HasExplicitAttr)
    return false;

  llvm::Optional<CUDAFunctionTarget> InferredTarget;

  // We're going to invoke special member lookup; mark that these special
  // members are called from this one, and not from its caller.
  ContextRAII MethodContext(*this, MemberDecl);

  // Look for special members in base classes that should be invoked from here.
  // Infer the target of this member base on the ones it should call.
  // Skip direct and indirect virtual bases for abstract classes.
  llvm::SmallVector<const CXXBaseSpecifier *, 16> Bases;
  for (const auto &B : ClassDecl->bases()) {
    if (!B.isVirtual()) {
      Bases.push_back(&B);
    }
  }

  if (!ClassDecl->isAbstract()) {
    for (const auto &VB : ClassDecl->vbases()) {
      Bases.push_back(&VB);
    }
  }

  for (const auto *B : Bases) {
    const RecordType *BaseType = B->getType()->getAs<RecordType>();
    if (!BaseType) {
      continue;
    }

    CXXRecordDecl *BaseClassDecl = cast<CXXRecordDecl>(BaseType->getDecl());
    Sema::SpecialMemberOverloadResult SMOR =
        LookupSpecialMember(BaseClassDecl, CSM,
                            /* ConstArg */ ConstRHS,
                            /* VolatileArg */ false,
                            /* RValueThis */ false,
                            /* ConstThis */ false,
                            /* VolatileThis */ false);

    if (!SMOR.getMethod())
      continue;

    CUDAFunctionTarget BaseMethodTarget = IdentifyCUDATarget(SMOR.getMethod());
    if (!InferredTarget.hasValue()) {
      InferredTarget = BaseMethodTarget;
    } else {
      bool ResolutionError = resolveCalleeCUDATargetConflict(
          InferredTarget.getValue(), BaseMethodTarget,
          InferredTarget.getPointer());
      if (ResolutionError) {
        if (Diagnose) {
          Diag(ClassDecl->getLocation(),
               diag::note_implicit_member_target_infer_collision)
              << (unsigned)CSM << InferredTarget.getValue() << BaseMethodTarget;
        }
        MemberDecl->addAttr(CUDAInvalidTargetAttr::CreateImplicit(Context));
        return true;
      }
    }
  }

  // Same as for bases, but now for special members of fields.
  for (const auto *F : ClassDecl->fields()) {
    if (F->isInvalidDecl()) {
      continue;
    }

    const RecordType *FieldType =
        Context.getBaseElementType(F->getType())->getAs<RecordType>();
    if (!FieldType) {
      continue;
    }

    CXXRecordDecl *FieldRecDecl = cast<CXXRecordDecl>(FieldType->getDecl());
    Sema::SpecialMemberOverloadResult SMOR =
        LookupSpecialMember(FieldRecDecl, CSM,
                            /* ConstArg */ ConstRHS && !F->isMutable(),
                            /* VolatileArg */ false,
                            /* RValueThis */ false,
                            /* ConstThis */ false,
                            /* VolatileThis */ false);

    if (!SMOR.getMethod())
      continue;

    CUDAFunctionTarget FieldMethodTarget =
        IdentifyCUDATarget(SMOR.getMethod());
    if (!InferredTarget.hasValue()) {
      InferredTarget = FieldMethodTarget;
    } else {
      bool ResolutionError = resolveCalleeCUDATargetConflict(
          InferredTarget.getValue(), FieldMethodTarget,
          InferredTarget.getPointer());
      if (ResolutionError) {
        if (Diagnose) {
          Diag(ClassDecl->getLocation(),
               diag::note_implicit_member_target_infer_collision)
              << (unsigned)CSM << InferredTarget.getValue()
              << FieldMethodTarget;
        }
        MemberDecl->addAttr(CUDAInvalidTargetAttr::CreateImplicit(Context));
        return true;
      }
    }
  }


  // If no target was inferred, mark this member as __host__ __device__;
  // it's the least restrictive option that can be invoked from any target.
  bool NeedsH = true, NeedsD = true;
  if (InferredTarget.hasValue()) {
    if (InferredTarget.getValue() == CFT_Device)
      NeedsH = false;
    else if (InferredTarget.getValue() == CFT_Host)
      NeedsD = false;
  }

  // We either setting attributes first time, or the inferred ones must match
  // previously set ones.
  if (NeedsD && !HasD)
    MemberDecl->addAttr(CUDADeviceAttr::CreateImplicit(Context));
  if (NeedsH && !HasH)
    MemberDecl->addAttr(CUDAHostAttr::CreateImplicit(Context));

  return false;
}

bool Sema::isEmptyCudaConstructor(SourceLocation Loc, CXXConstructorDecl *CD) {
  if (!CD->isDefined() && CD->isTemplateInstantiation())
    InstantiateFunctionDefinition(Loc, CD->getFirstDecl());

  // (E.2.3.1, CUDA 7.5) A constructor for a class type is considered
  // empty at a point in the translation unit, if it is either a
  // trivial constructor
  if (CD->isTrivial())
    return true;

  // ... or it satisfies all of the following conditions:
  // The constructor function has been defined.
  // The constructor function has no parameters,
  // and the function body is an empty compound statement.
  if (!(CD->hasTrivialBody() && CD->getNumParams() == 0))
    return false;

  // Its class has no virtual functions and no virtual base classes.
  if (CD->getParent()->isDynamicClass())
    return false;

  // Union ctor does not call ctors of its data members.
  if (CD->getParent()->isUnion())
    return true;

  // The only form of initializer allowed is an empty constructor.
  // This will recursively check all base classes and member initializers
  if (!llvm::all_of(CD->inits(), [&](const CXXCtorInitializer *CI) {
        if (const CXXConstructExpr *CE =
                dyn_cast<CXXConstructExpr>(CI->getInit()))
          return isEmptyCudaConstructor(Loc, CE->getConstructor());
        return false;
      }))
    return false;

  return true;
}

bool Sema::isEmptyCudaDestructor(SourceLocation Loc, CXXDestructorDecl *DD) {
  // No destructor -> no problem.
  if (!DD)
    return true;

  if (!DD->isDefined() && DD->isTemplateInstantiation())
    InstantiateFunctionDefinition(Loc, DD->getFirstDecl());

  // (E.2.3.1, CUDA 7.5) A destructor for a class type is considered
  // empty at a point in the translation unit, if it is either a
  // trivial constructor
  if (DD->isTrivial())
    return true;

  // ... or it satisfies all of the following conditions:
  // The destructor function has been defined.
  // and the function body is an empty compound statement.
  if (!DD->hasTrivialBody())
    return false;

  const CXXRecordDecl *ClassDecl = DD->getParent();

  // Its class has no virtual functions and no virtual base classes.
  if (ClassDecl->isDynamicClass())
    return false;

  // Union does not have base class and union dtor does not call dtors of its
  // data members.
  if (DD->getParent()->isUnion())
    return true;

  // Only empty destructors are allowed. This will recursively check
  // destructors for all base classes...
  if (!llvm::all_of(ClassDecl->bases(), [&](const CXXBaseSpecifier &BS) {
        if (CXXRecordDecl *RD = BS.getType()->getAsCXXRecordDecl())
          return isEmptyCudaDestructor(Loc, RD->getDestructor());
        return true;
      }))
    return false;

  // ... and member fields.
  if (!llvm::all_of(ClassDecl->fields(), [&](const FieldDecl *Field) {
        if (CXXRecordDecl *RD = Field->getType()
                                    ->getBaseElementTypeUnsafe()
                                    ->getAsCXXRecordDecl())
          return isEmptyCudaDestructor(Loc, RD->getDestructor());
        return true;
      }))
    return false;

  return true;
}

void Sema::checkAllowedCUDAInitializer(VarDecl *VD) {
  if (VD->isInvalidDecl() || !VD->hasInit() || !VD->hasGlobalStorage())
    return;
  const Expr *Init = VD->getInit();
  if (VD->hasAttr<CUDADeviceAttr>() || VD->hasAttr<CUDAConstantAttr>() ||
      VD->hasAttr<CUDASharedAttr>()) {
    if (LangOpts.GPUAllowDeviceInit)
      return;
    assert(!VD->isStaticLocal() || VD->hasAttr<CUDASharedAttr>());
    bool AllowedInit = false;
    if (const CXXConstructExpr *CE = dyn_cast<CXXConstructExpr>(Init))
      AllowedInit =
          isEmptyCudaConstructor(VD->getLocation(), CE->getConstructor());
    // We'll allow constant initializers even if it's a non-empty
    // constructor according to CUDA rules. This deviates from NVCC,
    // but allows us to handle things like constexpr constructors.
    if (!AllowedInit &&
        (VD->hasAttr<CUDADeviceAttr>() || VD->hasAttr<CUDAConstantAttr>())) {
      auto *Init = VD->getInit();
      AllowedInit =
          ((VD->getType()->isDependentType() || Init->isValueDependent()) &&
           VD->isConstexpr()) ||
          Init->isConstantInitializer(Context,
                                      VD->getType()->isReferenceType());
    }

    // Also make sure that destructor, if there is one, is empty.
    if (AllowedInit)
      if (CXXRecordDecl *RD = VD->getType()->getAsCXXRecordDecl())
        AllowedInit =
            isEmptyCudaDestructor(VD->getLocation(), RD->getDestructor());

    if (!AllowedInit) {
      Diag(VD->getLocation(), VD->hasAttr<CUDASharedAttr>()
                                  ? diag::err_shared_var_init
                                  : diag::err_dynamic_var_init)
          << Init->getSourceRange();
      VD->setInvalidDecl();
    }
  } else {
    // This is a host-side global variable.  Check that the initializer is
    // callable from the host side.
    const FunctionDecl *InitFn = nullptr;
    if (const CXXConstructExpr *CE = dyn_cast<CXXConstructExpr>(Init)) {
      InitFn = CE->getConstructor();
    } else if (const CallExpr *CE = dyn_cast<CallExpr>(Init)) {
      InitFn = CE->getDirectCallee();
    }
    if (InitFn) {
      CUDAFunctionTarget InitFnTarget = IdentifyCUDATarget(InitFn);
      if (InitFnTarget != CFT_Host && InitFnTarget != CFT_HostDevice) {
        Diag(VD->getLocation(), diag::err_ref_bad_target_global_initializer)
            << InitFnTarget << InitFn;
        Diag(InitFn->getLocation(), diag::note_previous_decl) << InitFn;
        VD->setInvalidDecl();
      }
    }
  }
}

// With -fcuda-host-device-constexpr, an unattributed constexpr function is
// treated as implicitly __host__ __device__, unless:
//  * it is a variadic function (device-side variadic functions are not
//    allowed), or
//  * a __device__ function with this signature was already declared, in which
//    case in which case we output an error, unless the __device__ decl is in a
//    system header, in which case we leave the constexpr function unattributed.
//
// In addition, all function decls are treated as __host__ __device__ when
// ForceCUDAHostDeviceDepth > 0 (corresponding to code within a
//   #pragma clang force_cuda_host_device_begin/end
// pair).
void Sema::maybeAddCUDAHostDeviceAttrs(FunctionDecl *NewD,
                                       const LookupResult &Previous) {
  assert(getLangOpts().CUDA && "Should only be called during CUDA compilation");

  if (ForceCUDAHostDeviceDepth > 0) {
    if (!NewD->hasAttr<CUDAHostAttr>())
      NewD->addAttr(CUDAHostAttr::CreateImplicit(Context));
    if (!NewD->hasAttr<CUDADeviceAttr>())
      NewD->addAttr(CUDADeviceAttr::CreateImplicit(Context));
    return;
  }

  if (!getLangOpts().CUDAHostDeviceConstexpr || !NewD->isConstexpr() ||
      NewD->isVariadic() || NewD->hasAttr<CUDAHostAttr>() ||
      NewD->hasAttr<CUDADeviceAttr>() || NewD->hasAttr<CUDAGlobalAttr>())
    return;

  // Is D a __device__ function with the same signature as NewD, ignoring CUDA
  // attributes?
  auto IsMatchingDeviceFn = [&](NamedDecl *D) {
    if (UsingShadowDecl *Using = dyn_cast<UsingShadowDecl>(D))
      D = Using->getTargetDecl();
    FunctionDecl *OldD = D->getAsFunction();
    return OldD && OldD->hasAttr<CUDADeviceAttr>() &&
           !OldD->hasAttr<CUDAHostAttr>() &&
           !IsOverload(NewD, OldD, /* UseMemberUsingDeclRules = */ false,
                       /* ConsiderCudaAttrs = */ false);
  };
  auto It = llvm::find_if(Previous, IsMatchingDeviceFn);
  if (It != Previous.end()) {
    // We found a __device__ function with the same name and signature as NewD
    // (ignoring CUDA attrs).  This is an error unless that function is defined
    // in a system header, in which case we simply return without making NewD
    // host+device.
    NamedDecl *Match = *It;
    if (!getSourceManager().isInSystemHeader(Match->getLocation())) {
      Diag(NewD->getLocation(),
           diag::err_cuda_unattributed_constexpr_cannot_overload_device)
          << NewD;
      Diag(Match->getLocation(),
           diag::note_cuda_conflicting_device_function_declared_here);
    }
    return;
  }

  NewD->addAttr(CUDAHostAttr::CreateImplicit(Context));
  NewD->addAttr(CUDADeviceAttr::CreateImplicit(Context));
}

void Sema::MaybeAddCUDAConstantAttr(VarDecl *VD) {
  if (getLangOpts().CUDAIsDevice && VD->isConstexpr() &&
      (VD->isFileVarDecl() || VD->isStaticDataMember())) {
    VD->addAttr(CUDAConstantAttr::CreateImplicit(getASTContext()));
  }
}

Sema::DeviceDiagBuilder Sema::CUDADiagIfDeviceCode(SourceLocation Loc,
                                                   unsigned DiagID) {
  assert(getLangOpts().CUDA && "Should only be called during CUDA compilation");
  DeviceDiagBuilder::Kind DiagKind = [this] {
    switch (CurrentCUDATarget()) {
    case CFT_Global:
    case CFT_Device:
      return DeviceDiagBuilder::K_Immediate;
    case CFT_HostDevice:
      // An HD function counts as host code if we're compiling for host, and
      // device code if we're compiling for device.  Defer any errors in device
      // mode until the function is known-emitted.
      if (getLangOpts().CUDAIsDevice) {
        return (getEmissionStatus(cast<FunctionDecl>(CurContext)) ==
                FunctionEmissionStatus::Emitted)
                   ? DeviceDiagBuilder::K_ImmediateWithCallStack
                   : DeviceDiagBuilder::K_Deferred;
      }
      return DeviceDiagBuilder::K_Nop;

    default:
      return DeviceDiagBuilder::K_Nop;
    }
  }();
  return DeviceDiagBuilder(DiagKind, Loc, DiagID,
                           dyn_cast<FunctionDecl>(CurContext), *this);
}

Sema::DeviceDiagBuilder Sema::CUDADiagIfHostCode(SourceLocation Loc,
                                                 unsigned DiagID) {
  assert(getLangOpts().CUDA && "Should only be called during CUDA compilation");
  DeviceDiagBuilder::Kind DiagKind = [this] {
    switch (CurrentCUDATarget()) {
    case CFT_Host:
      return DeviceDiagBuilder::K_Immediate;
    case CFT_HostDevice:
      // An HD function counts as host code if we're compiling for host, and
      // device code if we're compiling for device.  Defer any errors in device
      // mode until the function is known-emitted.
      if (getLangOpts().CUDAIsDevice)
        return DeviceDiagBuilder::K_Nop;

      return (getEmissionStatus(cast<FunctionDecl>(CurContext)) ==
              FunctionEmissionStatus::Emitted)
                 ? DeviceDiagBuilder::K_ImmediateWithCallStack
                 : DeviceDiagBuilder::K_Deferred;
    default:
      return DeviceDiagBuilder::K_Nop;
    }
  }();
  return DeviceDiagBuilder(DiagKind, Loc, DiagID,
                           dyn_cast<FunctionDecl>(CurContext), *this);
}

bool Sema::CheckCUDACall(SourceLocation Loc, FunctionDecl *Callee) {
  assert(getLangOpts().CUDA && "Should only be called during CUDA compilation");
  assert(Callee && "Callee may not be null.");

  auto &ExprEvalCtx = ExprEvalContexts.back();
  if (ExprEvalCtx.isUnevaluated() || ExprEvalCtx.isConstantEvaluated())
    return true;

  // FIXME: Is bailing out early correct here?  Should we instead assume that
  // the caller is a global initializer?
  FunctionDecl *Caller = dyn_cast<FunctionDecl>(CurContext);
  if (!Caller)
    return true;

  // If the caller is known-emitted, mark the callee as known-emitted.
  // Otherwise, mark the call in our call graph so we can traverse it later.
  bool CallerKnownEmitted =
      getEmissionStatus(Caller) == FunctionEmissionStatus::Emitted;
  DeviceDiagBuilder::Kind DiagKind = [this, Caller, Callee,
                                      CallerKnownEmitted] {
    switch (IdentifyCUDAPreference(Caller, Callee)) {
    case CFP_Never:
      return DeviceDiagBuilder::K_Immediate;
    case CFP_WrongSide:
      assert(Caller && "WrongSide calls require a non-null caller");
      // If we know the caller will be emitted, we know this wrong-side call
      // will be emitted, so it's an immediate error.  Otherwise, defer the
      // error until we know the caller is emitted.
      return CallerKnownEmitted ? DeviceDiagBuilder::K_ImmediateWithCallStack
                                : DeviceDiagBuilder::K_Deferred;
    default:
      return DeviceDiagBuilder::K_Nop;
    }
  }();

  if (DiagKind == DeviceDiagBuilder::K_Nop)
    return true;

  // Avoid emitting this error twice for the same location.  Using a hashtable
  // like this is unfortunate, but because we must continue parsing as normal
  // after encountering a deferred error, it's otherwise very tricky for us to
  // ensure that we only emit this deferred error once.
  if (!LocsWithCUDACallDiags.insert({Caller, Loc}).second)
    return true;

  DeviceDiagBuilder(DiagKind, Loc, diag::err_ref_bad_target, Caller, *this)
      << IdentifyCUDATarget(Callee) << Callee << IdentifyCUDATarget(Caller);
  DeviceDiagBuilder(DiagKind, Callee->getLocation(), diag::note_previous_decl,
                    Caller, *this)
      << Callee;
  return DiagKind != DeviceDiagBuilder::K_Immediate &&
         DiagKind != DeviceDiagBuilder::K_ImmediateWithCallStack;
}

// Check the wrong-sided reference capture of lambda for CUDA/HIP.
// A lambda function may capture a stack variable by reference when it is
// defined and uses the capture by reference when the lambda is called. When
// the capture and use happen on different sides, the capture is invalid and
// should be diagnosed.
void Sema::CUDACheckLambdaCapture(CXXMethodDecl *Callee,
                                  const sema::Capture &Capture) {
  // In host compilation we only need to check lambda functions emitted on host
  // side. In such lambda functions, a reference capture is invalid only
  // if the lambda structure is populated by a device function or kernel then
  // is passed to and called by a host function. However that is impossible,
  // since a device function or kernel can only call a device function, also a
  // kernel cannot pass a lambda back to a host function since we cannot
  // define a kernel argument type which can hold the lambda before the lambda
  // itself is defined.
  if (!LangOpts.CUDAIsDevice)
    return;

  // File-scope lambda can only do init captures for global variables, which
  // results in passing by value for these global variables.
  FunctionDecl *Caller = dyn_cast<FunctionDecl>(CurContext);
  if (!Caller)
    return;

  // In device compilation, we only need to check lambda functions which are
  // emitted on device side. For such lambdas, a reference capture is invalid
  // only if the lambda structure is populated by a host function then passed
  // to and called in a device function or kernel.
  bool CalleeIsDevice = Callee->hasAttr<CUDADeviceAttr>();
  bool CallerIsHost =
      !Caller->hasAttr<CUDAGlobalAttr>() && !Caller->hasAttr<CUDADeviceAttr>();
  bool ShouldCheck = CalleeIsDevice && CallerIsHost;
  if (!ShouldCheck || !Capture.isReferenceCapture())
    return;
  auto DiagKind = DeviceDiagBuilder::K_Deferred;
  if (Capture.isVariableCapture()) {
    DeviceDiagBuilder(DiagKind, Capture.getLocation(),
                      diag::err_capture_bad_target, Callee, *this)
        << Capture.getVariable();
  } else if (Capture.isThisCapture()) {
    DeviceDiagBuilder(DiagKind, Capture.getLocation(),
                      diag::err_capture_bad_target_this_ptr, Callee, *this);
  }
  return;
}

void Sema::CUDASetLambdaAttrs(CXXMethodDecl *Method) {
  assert(getLangOpts().CUDA && "Should only be called during CUDA compilation");
  if (Method->hasAttr<CUDAHostAttr>() || Method->hasAttr<CUDADeviceAttr>())
    return;
<<<<<<< HEAD
  FunctionDecl *CurFn = dyn_cast<FunctionDecl>(CurContext);
  if (!CurFn)
    return;
  if (getLangOpts().HIP) {
    Method->addAttr(CUDADeviceAttr::CreateImplicit(Context));
    Method->addAttr(CUDAHostAttr::CreateImplicit(Context));
    return;
  }
  CUDAFunctionTarget Target = IdentifyCUDATarget(CurFn);
  if (Target == CFT_Global || Target == CFT_Device) {
    Method->addAttr(CUDADeviceAttr::CreateImplicit(Context));
  } else if (Target == CFT_HostDevice) {
    Method->addAttr(CUDADeviceAttr::CreateImplicit(Context));
    Method->addAttr(CUDAHostAttr::CreateImplicit(Context));
  }
=======
  Method->addAttr(CUDADeviceAttr::CreateImplicit(Context));
  Method->addAttr(CUDAHostAttr::CreateImplicit(Context));
>>>>>>> 979c5023
}

void Sema::checkCUDATargetOverload(FunctionDecl *NewFD,
                                   const LookupResult &Previous) {
  assert(getLangOpts().CUDA && "Should only be called during CUDA compilation");
  CUDAFunctionTarget NewTarget = IdentifyCUDATarget(NewFD);
  for (NamedDecl *OldND : Previous) {
    FunctionDecl *OldFD = OldND->getAsFunction();
    if (!OldFD)
      continue;

    CUDAFunctionTarget OldTarget = IdentifyCUDATarget(OldFD);
    // Don't allow HD and global functions to overload other functions with the
    // same signature.  We allow overloading based on CUDA attributes so that
    // functions can have different implementations on the host and device, but
    // HD/global functions "exist" in some sense on both the host and device, so
    // should have the same implementation on both sides.
    if (NewTarget != OldTarget &&
        ((NewTarget == CFT_HostDevice) || (OldTarget == CFT_HostDevice) ||
         (NewTarget == CFT_Global) || (OldTarget == CFT_Global)) &&
        !IsOverload(NewFD, OldFD, /* UseMemberUsingDeclRules = */ false,
                    /* ConsiderCudaAttrs = */ false)) {
      Diag(NewFD->getLocation(), diag::err_cuda_ovl_target)
          << NewTarget << NewFD->getDeclName() << OldTarget << OldFD;
      Diag(OldFD->getLocation(), diag::note_previous_declaration);
      NewFD->setInvalidDecl();
      break;
    }
  }
}

template <typename AttrTy>
static void copyAttrIfPresent(Sema &S, FunctionDecl *FD,
                              const FunctionDecl &TemplateFD) {
  if (AttrTy *Attribute = TemplateFD.getAttr<AttrTy>()) {
    AttrTy *Clone = Attribute->clone(S.Context);
    Clone->setInherited(true);
    FD->addAttr(Clone);
  }
}

void Sema::inheritCUDATargetAttrs(FunctionDecl *FD,
                                  const FunctionTemplateDecl &TD) {
  const FunctionDecl &TemplateFD = *TD.getTemplatedDecl();
  copyAttrIfPresent<CUDAGlobalAttr>(*this, FD, TemplateFD);
  copyAttrIfPresent<CUDAHostAttr>(*this, FD, TemplateFD);
  copyAttrIfPresent<CUDADeviceAttr>(*this, FD, TemplateFD);
}

std::string Sema::getCudaConfigureFuncName() const {
  if (getLangOpts().HIP)
    return getLangOpts().HIPUseNewLaunchAPI ? "__hipPushCallConfiguration"
                                            : "hipConfigureCall";

  // New CUDA kernel launch sequence.
  if (CudaFeatureEnabled(Context.getTargetInfo().getSDKVersion(),
                         CudaFeature::CUDA_USES_NEW_LAUNCH))
    return "__cudaPushCallConfiguration";

  // Legacy CUDA kernel configuration call
  return "cudaConfigureCall";
}<|MERGE_RESOLUTION|>--- conflicted
+++ resolved
@@ -797,26 +797,8 @@
   assert(getLangOpts().CUDA && "Should only be called during CUDA compilation");
   if (Method->hasAttr<CUDAHostAttr>() || Method->hasAttr<CUDADeviceAttr>())
     return;
-<<<<<<< HEAD
-  FunctionDecl *CurFn = dyn_cast<FunctionDecl>(CurContext);
-  if (!CurFn)
-    return;
-  if (getLangOpts().HIP) {
-    Method->addAttr(CUDADeviceAttr::CreateImplicit(Context));
-    Method->addAttr(CUDAHostAttr::CreateImplicit(Context));
-    return;
-  }
-  CUDAFunctionTarget Target = IdentifyCUDATarget(CurFn);
-  if (Target == CFT_Global || Target == CFT_Device) {
-    Method->addAttr(CUDADeviceAttr::CreateImplicit(Context));
-  } else if (Target == CFT_HostDevice) {
-    Method->addAttr(CUDADeviceAttr::CreateImplicit(Context));
-    Method->addAttr(CUDAHostAttr::CreateImplicit(Context));
-  }
-=======
   Method->addAttr(CUDADeviceAttr::CreateImplicit(Context));
   Method->addAttr(CUDAHostAttr::CreateImplicit(Context));
->>>>>>> 979c5023
 }
 
 void Sema::checkCUDATargetOverload(FunctionDecl *NewFD,
