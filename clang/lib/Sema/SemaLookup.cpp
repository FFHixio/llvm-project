--- conflicted
+++ resolved
@@ -817,7 +817,6 @@
     }
     break;
 
-<<<<<<< HEAD
   case DeclarationName::Identifier:                                           
     if (S.getLangOpts().CPlusPlusAMP) {                                       
       if (const CXXRecordDecl *Record = dyn_cast<CXXRecordDecl>(DC)) {        
@@ -834,10 +833,10 @@
         }                                                                     
       }                                                                                                   
     }                                                                         
-=======
+    break;
+
   case DeclarationName::CXXDeductionGuideName:
     S.DeclareImplicitDeductionGuides(Name.getCXXDeductionGuideTemplate(), Loc);
->>>>>>> be11a2ae
     break;
 
   default:
