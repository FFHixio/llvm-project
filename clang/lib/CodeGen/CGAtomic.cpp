--- conflicted
+++ resolved
@@ -1229,13 +1229,8 @@
       return RValue::get(nullptr);
 
     return convertTempToRValue(
-<<<<<<< HEAD
-        Builder.CreatePointerBitCastOrAddrSpaceCast(
-          Dest, ConvertTypeForMem(RValTy)->getPointerTo()),
-=======
         Builder.CreateBitCast(Dest, ConvertTypeForMem(RValTy)->getPointerTo(
                                         Dest.getAddressSpace())),
->>>>>>> cdb3fce8
         RValTy, E->getExprLoc());
   }
 
@@ -1307,13 +1302,8 @@
 
   assert(Atomics.getValueSizeInBits() <= Atomics.getAtomicSizeInBits());
   return convertTempToRValue(
-<<<<<<< HEAD
-      Builder.CreatePointerBitCastOrAddrSpaceCast(
-        Dest, ConvertTypeForMem(RValTy)->getPointerTo()),
-=======
       Builder.CreateBitCast(Dest, ConvertTypeForMem(RValTy)->getPointerTo(
                                       Dest.getAddressSpace())),
->>>>>>> cdb3fce8
       RValTy, E->getExprLoc());
 }
 
