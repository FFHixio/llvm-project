--- conflicted
+++ resolved
@@ -65,9 +65,6 @@
   auto CastedAlloca = CreateTempAlloca(Ty, Name);
   auto *Alloca = getAddrSpaceCastedAlloca(CastedAlloca);
   Alloca->setAlignment(Align.getQuantity());
-<<<<<<< HEAD
-  return Address(CastedAlloca, Align);
-=======
   llvm::Value *Cast = Alloca;
   if (getLangOpts().OpenCL) {
     auto PrivAddr = getContext().getTargetAddressSpace(
@@ -77,7 +74,6 @@
           PrivAddr), "", AllocaInsertPt);
   }
   return Address(Cast, Align);
->>>>>>> b3e1cbe1
 }
 
 /// CreateTempAlloca - This creates a alloca and inserts it into the entry
@@ -91,17 +87,10 @@
                                                  const Twine &Name,
                                                  llvm::Instruction *InsertPos) {
   llvm::Instruction *V = new llvm::AllocaInst(Ty, nullptr, Name, InsertPos);
-<<<<<<< HEAD
-  auto DefaultAddr = getTarget().getDefaultTargetAddressSpace(getLangOpts());
-  if (DefaultAddr != 0) {
-    auto *DestTy = llvm::PointerType::get(V->getType()->getPointerElementType(),
-                                          DefaultAddr);
-=======
   auto Addr = getContext().getTargetAddressSpaceForAutoVar();
   if (Addr != V->getType()->getPointerAddressSpace()) {
     auto *DestTy = llvm::PointerType::get(V->getType()->getPointerElementType(),
                                           Addr);
->>>>>>> b3e1cbe1
     V = new llvm::AddrSpaceCastInst(V, DestTy, "", InsertPos);
   }
   return V;
