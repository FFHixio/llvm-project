--- conflicted
+++ resolved
@@ -324,9 +324,7 @@
   if (CodeGenOpts.DisableLLVMPasses)
     return;
 
-<<<<<<< HEAD
   unsigned OptLevel = CodeGenOpts.OptimizationLevel;
-  CodeGenOptions::InliningMethod Inlining = CodeGenOpts.getInlining();
 
   // Control HCC kernel path module level optimization passes
   unsigned ModuleOptLevel = OptLevel;
@@ -334,15 +332,6 @@
     ModuleOptLevel = CodeGenOpts.KernelPathOptimizationLevel;
   }
 
-  // Handle disabling of LLVM optimization, where we want to preserve the
-  // internal module before any optimization.
-  if (CodeGenOpts.DisableLLVMOpts) {
-    OptLevel = 0;
-    Inlining = CodeGenOpts.NoInlining;
-  }
-
-=======
->>>>>>> be11a2ae
   PassManagerBuilderWrapper PMBuilder(CodeGenOpts, LangOpts);
 
   // Figure out TargetLibraryInfo.  This needs to be added to MPM and FPM
