--- conflicted
+++ resolved
@@ -748,7 +748,6 @@
   }
 }
 
-<<<<<<< HEAD
 void EmitAssemblyHelper::DoPreLinkPasses() {
   TimeRegion Region(llvm::TimePassesIsEnabled ? &PreLinkTime : nullptr);
 
@@ -766,22 +765,6 @@
   }
 }
 
-namespace {
-// Wrapper prodiving a stream for the ThinLTO backend.
-class ThinLTOOutputWrapper : public lto::NativeObjectOutput {
-  std::unique_ptr<raw_pwrite_stream> OS;
-
-public:
-  ThinLTOOutputWrapper(std::unique_ptr<raw_pwrite_stream> OS)
-      : OS(std::move(OS)) {}
-  std::unique_ptr<raw_pwrite_stream> getStream() override {
-    return std::move(OS);
-  }
-};
-}
-
-=======
->>>>>>> 16f4ebbb
 static void runThinLTOBackend(const CodeGenOptions &CGOpts, Module *M,
                               std::unique_ptr<raw_pwrite_stream> OS) {
   // If we are performing a ThinLTO importing compile, load the function index
