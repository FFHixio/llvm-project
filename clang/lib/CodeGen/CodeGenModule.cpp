//===--- CodeGenModule.cpp - Emit LLVM Code from ASTs for a Module --------===//
//
// Part of the LLVM Project, under the Apache License v2.0 with LLVM Exceptions.
// See https://llvm.org/LICENSE.txt for license information.
// SPDX-License-Identifier: Apache-2.0 WITH LLVM-exception
//
//===----------------------------------------------------------------------===//
//
// This coordinates the per-module state used while generating code.
//
//===----------------------------------------------------------------------===//

#include "CodeGenModule.h"
#include "CGAMPRuntime.h"
#include "CGBlocks.h"
#include "CGCUDARuntime.h"
#include "CGCXXABI.h"
#include "CGCall.h"
#include "CGDebugInfo.h"
#include "CGObjCRuntime.h"
#include "CGOpenCLRuntime.h"
#include "CGOpenMPRuntime.h"
#include "CGOpenMPRuntimeNVPTX.h"
#include "CodeGenFunction.h"
#include "CodeGenPGO.h"
#include "ConstantEmitter.h"
#include "CoverageMappingGen.h"
#include "TargetInfo.h"
#include "clang/AST/ASTContext.h"
#include "clang/AST/CharUnits.h"
#include "clang/AST/DeclCXX.h"
#include "clang/AST/DeclObjC.h"
#include "clang/AST/DeclTemplate.h"
#include "clang/AST/Mangle.h"
#include "clang/AST/RecordLayout.h"
#include "clang/AST/RecursiveASTVisitor.h"
#include "clang/AST/StmtVisitor.h"
#include "clang/Basic/Builtins.h"
#include "clang/Basic/CharInfo.h"
#include "clang/Basic/CodeGenOptions.h"
#include "clang/Basic/Diagnostic.h"
#include "clang/Basic/Module.h"
#include "clang/Basic/SourceManager.h"
#include "clang/Basic/TargetInfo.h"
#include "clang/Basic/Version.h"
#include "clang/CodeGen/ConstantInitBuilder.h"
#include "clang/Frontend/FrontendDiagnostic.h"
#include "llvm/ADT/StringSwitch.h"
#include "llvm/ADT/Triple.h"
#include "llvm/Analysis/TargetLibraryInfo.h"
#include "llvm/Frontend/OpenMP/OMPIRBuilder.h"
#include "llvm/IR/CallingConv.h"
#include "llvm/IR/Constants.h"
#include "llvm/IR/DataLayout.h"
#include "llvm/IR/Intrinsics.h"
#include "llvm/IR/LLVMContext.h"
#include "llvm/IR/Module.h"
#include "llvm/IR/ProfileSummary.h"
#include "llvm/ProfileData/InstrProfReader.h"
#include "llvm/Support/CodeGen.h"
#include "llvm/Support/CommandLine.h"
#include "llvm/Support/ConvertUTF.h"
#include "llvm/Support/ErrorHandling.h"
#include "llvm/Support/MD5.h"
#include "llvm/Support/TimeProfiler.h"

#include <unordered_map>

using namespace clang;
using namespace CodeGen;

static llvm::cl::opt<bool> LimitedCoverage(
    "limited-coverage-experimental", llvm::cl::ZeroOrMore, llvm::cl::Hidden,
    llvm::cl::desc("Emit limited coverage mapping information (experimental)"),
    llvm::cl::init(false));

static const char AnnotationSection[] = "llvm.metadata";

static CGCXXABI *createCXXABI(CodeGenModule &CGM) {
  switch (CGM.getTarget().getCXXABI().getKind()) {
  case TargetCXXABI::Fuchsia:
  case TargetCXXABI::GenericAArch64:
  case TargetCXXABI::GenericARM:
  case TargetCXXABI::iOS:
  case TargetCXXABI::iOS64:
  case TargetCXXABI::WatchOS:
  case TargetCXXABI::GenericMIPS:
  case TargetCXXABI::GenericItanium:
  case TargetCXXABI::WebAssembly:
  case TargetCXXABI::XL:
    return CreateItaniumCXXABI(CGM);
  case TargetCXXABI::Microsoft:
    return CreateMicrosoftCXXABI(CGM);
  }

  llvm_unreachable("invalid C++ ABI kind");
}

CodeGenModule::CodeGenModule(ASTContext &C, const HeaderSearchOptions &HSO,
                             const PreprocessorOptions &PPO,
                             const CodeGenOptions &CGO, llvm::Module &M,
                             DiagnosticsEngine &diags,
                             CoverageSourceInfo *CoverageInfo)
    : Context(C), LangOpts(C.getLangOpts()), HeaderSearchOpts(HSO),
      PreprocessorOpts(PPO), CodeGenOpts(CGO), TheModule(M), Diags(diags),
      Target(C.getTargetInfo()), ABI(createCXXABI(*this)),
      VMContext(M.getContext()), Types(*this), VTables(*this),
      SanitizerMD(new SanitizerMetadata(*this)) {

  // Initialize the type cache.
  llvm::LLVMContext &LLVMContext = M.getContext();
  VoidTy = llvm::Type::getVoidTy(LLVMContext);
  Int8Ty = llvm::Type::getInt8Ty(LLVMContext);
  Int16Ty = llvm::Type::getInt16Ty(LLVMContext);
  Int32Ty = llvm::Type::getInt32Ty(LLVMContext);
  Int64Ty = llvm::Type::getInt64Ty(LLVMContext);
  HalfTy = llvm::Type::getHalfTy(LLVMContext);
  FloatTy = llvm::Type::getFloatTy(LLVMContext);
  DoubleTy = llvm::Type::getDoubleTy(LLVMContext);
  PointerWidthInBits = C.getTargetInfo().getPointerWidth(0);
  PointerAlignInBytes =
    C.toCharUnitsFromBits(C.getTargetInfo().getPointerAlign(0)).getQuantity();
  SizeSizeInBytes =
    C.toCharUnitsFromBits(C.getTargetInfo().getMaxPointerWidth()).getQuantity();
  IntAlignInBytes =
    C.toCharUnitsFromBits(C.getTargetInfo().getIntAlign()).getQuantity();
  IntTy = llvm::IntegerType::get(LLVMContext, C.getTargetInfo().getIntWidth());
  IntPtrTy = llvm::IntegerType::get(LLVMContext,
    C.getTargetInfo().getMaxPointerWidth());
  Int8PtrTy = Int8Ty->getPointerTo(0);
  Int8PtrPtrTy = Int8PtrTy->getPointerTo(0);
  AllocaInt8PtrTy = Int8Ty->getPointerTo(
      M.getDataLayout().getAllocaAddrSpace());
  ASTAllocaAddressSpace = getTargetCodeGenInfo().getASTAllocaAddressSpace();

  RuntimeCC = getTargetCodeGenInfo().getABIInfo().getRuntimeCC();

  if (LangOpts.ObjC)
    createObjCRuntime();
  if (LangOpts.OpenCL)
    createOpenCLRuntime();
  if (LangOpts.OpenMP)
    createOpenMPRuntime();
  if (LangOpts.CUDA)
    createCUDARuntime();
  if (LangOpts.CPlusPlusAMP)
    createAMPRuntime();

  // Enable TBAA unless it's suppressed. ThreadSanitizer needs TBAA even at O0.
  if (LangOpts.Sanitize.has(SanitizerKind::Thread) ||
      (!CodeGenOpts.RelaxedAliasing && CodeGenOpts.OptimizationLevel > 0))
    TBAA.reset(new CodeGenTBAA(Context, TheModule, CodeGenOpts, getLangOpts(),
                               getCXXABI().getMangleContext()));

  // If debug info or coverage generation is enabled, create the CGDebugInfo
  // object.
  if (CodeGenOpts.getDebugInfo() != codegenoptions::NoDebugInfo ||
      CodeGenOpts.EmitGcovArcs || CodeGenOpts.EmitGcovNotes)
    DebugInfo.reset(new CGDebugInfo(*this));

  Block.GlobalUniqueCount = 0;

  if (C.getLangOpts().ObjC)
    ObjCData.reset(new ObjCEntrypoints());

  if (CodeGenOpts.hasProfileClangUse()) {
    auto ReaderOrErr = llvm::IndexedInstrProfReader::create(
        CodeGenOpts.ProfileInstrumentUsePath, CodeGenOpts.ProfileRemappingFile);
    if (auto E = ReaderOrErr.takeError()) {
      unsigned DiagID = Diags.getCustomDiagID(DiagnosticsEngine::Error,
                                              "Could not read profile %0: %1");
      llvm::handleAllErrors(std::move(E), [&](const llvm::ErrorInfoBase &EI) {
        getDiags().Report(DiagID) << CodeGenOpts.ProfileInstrumentUsePath
                                  << EI.message();
      });
    } else
      PGOReader = std::move(ReaderOrErr.get());
  }

  // If coverage mapping generation is enabled, create the
  // CoverageMappingModuleGen object.
  if (CodeGenOpts.CoverageMapping)
    CoverageMapping.reset(new CoverageMappingModuleGen(*this, *CoverageInfo));
}

CodeGenModule::~CodeGenModule() {}

void CodeGenModule::createObjCRuntime() {
  // This is just isGNUFamily(), but we want to force implementors of
  // new ABIs to decide how best to do this.
  switch (LangOpts.ObjCRuntime.getKind()) {
  case ObjCRuntime::GNUstep:
  case ObjCRuntime::GCC:
  case ObjCRuntime::ObjFW:
    ObjCRuntime.reset(CreateGNUObjCRuntime(*this));
    return;

  case ObjCRuntime::FragileMacOSX:
  case ObjCRuntime::MacOSX:
  case ObjCRuntime::iOS:
  case ObjCRuntime::WatchOS:
    ObjCRuntime.reset(CreateMacObjCRuntime(*this));
    return;
  }
  llvm_unreachable("bad runtime kind");
}

void CodeGenModule::createOpenCLRuntime() {
  OpenCLRuntime.reset(new CGOpenCLRuntime(*this));
}

void CodeGenModule::createOpenMPRuntime() {
  // Select a specialized code generation class based on the target, if any.
  // If it does not exist use the default implementation.
  switch (getTriple().getArch()) {
  case llvm::Triple::nvptx:
  case llvm::Triple::nvptx64:
    assert(getLangOpts().OpenMPIsDevice &&
           "OpenMP NVPTX is only prepared to deal with device code.");
    OpenMPRuntime.reset(new CGOpenMPRuntimeNVPTX(*this));
    break;
  default:
    if (LangOpts.OpenMPSimd)
      OpenMPRuntime.reset(new CGOpenMPSIMDRuntime(*this));
    else
      OpenMPRuntime.reset(new CGOpenMPRuntime(*this));
    break;
  }

  // The OpenMP-IR-Builder should eventually replace the above runtime codegens
  // but we are not there yet so they both reside in CGModule for now and the
  // OpenMP-IR-Builder is opt-in only.
  if (LangOpts.OpenMPIRBuilder) {
    OMPBuilder.reset(new llvm::OpenMPIRBuilder(TheModule));
    OMPBuilder->initialize();
  }
}

void CodeGenModule::createCUDARuntime() {
  CUDARuntime.reset(CreateNVCUDARuntime(*this));
}

void CodeGenModule::createAMPRuntime() {
  AMPRuntime.reset(CreateAMPRuntime(*this));
}

void CodeGenModule::addReplacement(StringRef Name, llvm::Constant *C) {
  Replacements[Name] = C;
}

void CodeGenModule::applyReplacements() {
  for (auto &I : Replacements) {
    StringRef MangledName = I.first();
    llvm::Constant *Replacement = I.second;
    llvm::GlobalValue *Entry = GetGlobalValue(MangledName);
    if (!Entry)
      continue;
    auto *OldF = cast<llvm::Function>(Entry);
    auto *NewF = dyn_cast<llvm::Function>(Replacement);
    if (!NewF) {
      if (auto *Alias = dyn_cast<llvm::GlobalAlias>(Replacement)) {
        NewF = dyn_cast<llvm::Function>(Alias->getAliasee());
      } else {
        auto *CE = cast<llvm::ConstantExpr>(Replacement);
        assert(CE->getOpcode() == llvm::Instruction::BitCast ||
               CE->getOpcode() == llvm::Instruction::GetElementPtr);
        NewF = dyn_cast<llvm::Function>(CE->getOperand(0));
      }
    }

    // Replace old with new, but keep the old order.
    OldF->replaceAllUsesWith(Replacement);
    if (NewF) {
      NewF->removeFromParent();
      OldF->getParent()->getFunctionList().insertAfter(OldF->getIterator(),
                                                       NewF);
    }
    OldF->eraseFromParent();
  }
}

void CodeGenModule::addGlobalValReplacement(llvm::GlobalValue *GV, llvm::Constant *C) {
  GlobalValReplacements.push_back(std::make_pair(GV, C));
}

void CodeGenModule::applyGlobalValReplacements() {
  for (auto &I : GlobalValReplacements) {
    llvm::GlobalValue *GV = I.first;
    llvm::Constant *C = I.second;

    GV->replaceAllUsesWith(C);
    GV->eraseFromParent();
  }
}

// This is only used in aliases that we created and we know they have a
// linear structure.
static const llvm::GlobalObject *getAliasedGlobal(
    const llvm::GlobalIndirectSymbol &GIS) {
  llvm::SmallPtrSet<const llvm::GlobalIndirectSymbol*, 4> Visited;
  const llvm::Constant *C = &GIS;
  for (;;) {
    C = C->stripPointerCasts();
    if (auto *GO = dyn_cast<llvm::GlobalObject>(C))
      return GO;
    // stripPointerCasts will not walk over weak aliases.
    auto *GIS2 = dyn_cast<llvm::GlobalIndirectSymbol>(C);
    if (!GIS2)
      return nullptr;
    if (!Visited.insert(GIS2).second)
      return nullptr;
    C = GIS2->getIndirectSymbol();
  }
}

void CodeGenModule::checkAliases() {
  // Check if the constructed aliases are well formed. It is really unfortunate
  // that we have to do this in CodeGen, but we only construct mangled names
  // and aliases during codegen.
  bool Error = false;
  DiagnosticsEngine &Diags = getDiags();
  for (const GlobalDecl &GD : Aliases) {
    const auto *D = cast<ValueDecl>(GD.getDecl());
    SourceLocation Location;
    bool IsIFunc = D->hasAttr<IFuncAttr>();
    if (const Attr *A = D->getDefiningAttr())
      Location = A->getLocation();
    else
      llvm_unreachable("Not an alias or ifunc?");
    StringRef MangledName = getMangledName(GD);
    llvm::GlobalValue *Entry = GetGlobalValue(MangledName);
    auto *Alias  = cast<llvm::GlobalIndirectSymbol>(Entry);
    const llvm::GlobalValue *GV = getAliasedGlobal(*Alias);
    if (!GV) {
      Error = true;
      Diags.Report(Location, diag::err_cyclic_alias) << IsIFunc;
    } else if (GV->isDeclaration()) {
      Error = true;
      Diags.Report(Location, diag::err_alias_to_undefined)
          << IsIFunc << IsIFunc;
    } else if (IsIFunc) {
      // Check resolver function type.
      llvm::FunctionType *FTy = dyn_cast<llvm::FunctionType>(
          GV->getType()->getPointerElementType());
      assert(FTy);
      if (!FTy->getReturnType()->isPointerTy())
        Diags.Report(Location, diag::err_ifunc_resolver_return);
    }

    llvm::Constant *Aliasee = Alias->getIndirectSymbol();
    llvm::GlobalValue *AliaseeGV;
    if (auto CE = dyn_cast<llvm::ConstantExpr>(Aliasee))
      AliaseeGV = cast<llvm::GlobalValue>(CE->getOperand(0));
    else
      AliaseeGV = cast<llvm::GlobalValue>(Aliasee);

    if (const SectionAttr *SA = D->getAttr<SectionAttr>()) {
      StringRef AliasSection = SA->getName();
      if (AliasSection != AliaseeGV->getSection())
        Diags.Report(SA->getLocation(), diag::warn_alias_with_section)
            << AliasSection << IsIFunc << IsIFunc;
    }

    // We have to handle alias to weak aliases in here. LLVM itself disallows
    // this since the object semantics would not match the IL one. For
    // compatibility with gcc we implement it by just pointing the alias
    // to its aliasee's aliasee. We also warn, since the user is probably
    // expecting the link to be weak.
    if (auto GA = dyn_cast<llvm::GlobalIndirectSymbol>(AliaseeGV)) {
      if (GA->isInterposable()) {
        Diags.Report(Location, diag::warn_alias_to_weak_alias)
            << GV->getName() << GA->getName() << IsIFunc;
        Aliasee = llvm::ConstantExpr::getPointerBitCastOrAddrSpaceCast(
            GA->getIndirectSymbol(), Alias->getType());
        Alias->setIndirectSymbol(Aliasee);
      }
    }
  }
  if (!Error)
    return;

  for (const GlobalDecl &GD : Aliases) {
    StringRef MangledName = getMangledName(GD);
    llvm::GlobalValue *Entry = GetGlobalValue(MangledName);
    auto *Alias = dyn_cast<llvm::GlobalIndirectSymbol>(Entry);
    Alias->replaceAllUsesWith(llvm::UndefValue::get(Alias->getType()));
    Alias->eraseFromParent();
  }
}

void CodeGenModule::clear() {
  DeferredDeclsToEmit.clear();
  if (OpenMPRuntime)
    OpenMPRuntime->clear();
}

void InstrProfStats::reportDiagnostics(DiagnosticsEngine &Diags,
                                       StringRef MainFile) {
  if (!hasDiagnostics())
    return;
  if (VisitedInMainFile > 0 && VisitedInMainFile == MissingInMainFile) {
    if (MainFile.empty())
      MainFile = "<stdin>";
    Diags.Report(diag::warn_profile_data_unprofiled) << MainFile;
  } else {
    if (Mismatched > 0)
      Diags.Report(diag::warn_profile_data_out_of_date) << Visited << Mismatched;

    if (Missing > 0)
      Diags.Report(diag::warn_profile_data_missing) << Visited << Missing;
  }
}

void CodeGenModule::Release() {
  EmitDeferred();
  EmitVTablesOpportunistically();
  applyGlobalValReplacements();
  applyReplacements();
  checkAliases();
  emitMultiVersionFunctions();
  EmitCXXGlobalInitFunc();
  EmitCXXGlobalDtorFunc();
  registerGlobalDtorsWithAtExit();
  EmitCXXThreadLocalInitFunc();
  if (ObjCRuntime)
    if (llvm::Function *ObjCInitFunction = ObjCRuntime->ModuleInitFunction())
      AddGlobalCtor(ObjCInitFunction);
  if (Context.getLangOpts().CUDA && !Context.getLangOpts().CUDAIsDevice &&
      CUDARuntime) {
    if (llvm::Function *CudaCtorFunction =
            CUDARuntime->makeModuleCtorFunction())
      AddGlobalCtor(CudaCtorFunction);
  }
  if (OpenMPRuntime) {
    if (llvm::Function *OpenMPRequiresDirectiveRegFun =
            OpenMPRuntime->emitRequiresDirectiveRegFun()) {
      AddGlobalCtor(OpenMPRequiresDirectiveRegFun, 0);
    }
    OpenMPRuntime->createOffloadEntriesAndInfoMetadata();
    OpenMPRuntime->clear();
  }
  if (PGOReader) {
    getModule().setProfileSummary(
        PGOReader->getSummary(/* UseCS */ false).getMD(VMContext),
        llvm::ProfileSummary::PSK_Instr);
    if (PGOStats.hasDiagnostics())
      PGOStats.reportDiagnostics(getDiags(), getCodeGenOpts().MainFileName);
  }
  EmitCtorList(GlobalCtors, "llvm.global_ctors");
  EmitCtorList(GlobalDtors, "llvm.global_dtors");
  if (!LangOpts.CPlusPlusAMP || !LangOpts.DevicePath)
    EmitGlobalAnnotations();
  EmitStaticExternCAliases();
  EmitDeferredUnusedCoverageMappings();
  if (CoverageMapping)
    CoverageMapping->emit();
  if (CodeGenOpts.SanitizeCfiCrossDso) {
    CodeGenFunction(*this).EmitCfiCheckFail();
    CodeGenFunction(*this).EmitCfiCheckStub();
  }
  emitAtAvailableLinkGuard();
  if (Context.getTargetInfo().getTriple().isWasm() &&
      !Context.getTargetInfo().getTriple().isOSEmscripten()) {
    EmitMainVoidAlias();
  }
  emitLLVMUsed();
  if (SanStats)
    SanStats->finish();

  if (CodeGenOpts.Autolink &&
      (Context.getLangOpts().Modules || !LinkerOptionsMetadata.empty())) {
    EmitModuleLinkOptions();
  }

  // On ELF we pass the dependent library specifiers directly to the linker
  // without manipulating them. This is in contrast to other platforms where
  // they are mapped to a specific linker option by the compiler. This
  // difference is a result of the greater variety of ELF linkers and the fact
  // that ELF linkers tend to handle libraries in a more complicated fashion
  // than on other platforms. This forces us to defer handling the dependent
  // libs to the linker.
  //
  // CUDA/HIP device and host libraries are different. Currently there is no
  // way to differentiate dependent libraries for host or device. Existing
  // usage of #pragma comment(lib, *) is intended for host libraries on
  // Windows. Therefore emit llvm.dependent-libraries only for host.
  if (!ELFDependentLibraries.empty() && !Context.getLangOpts().CUDAIsDevice) {
    auto *NMD = getModule().getOrInsertNamedMetadata("llvm.dependent-libraries");
    for (auto *MD : ELFDependentLibraries)
      NMD->addOperand(MD);
  }

  // Record mregparm value now so it is visible through rest of codegen.
  if (Context.getTargetInfo().getTriple().getArch() == llvm::Triple::x86)
    getModule().addModuleFlag(llvm::Module::Error, "NumRegisterParameters",
                              CodeGenOpts.NumRegisterParameters);

  if (CodeGenOpts.DwarfVersion) {
    getModule().addModuleFlag(llvm::Module::Max, "Dwarf Version",
                              CodeGenOpts.DwarfVersion);
  }

  if (Context.getLangOpts().SemanticInterposition)
    // Require various optimization to respect semantic interposition.
    getModule().setSemanticInterposition(1);

  if (CodeGenOpts.EmitCodeView) {
    // Indicate that we want CodeView in the metadata.
    getModule().addModuleFlag(llvm::Module::Warning, "CodeView", 1);
  }
  if (CodeGenOpts.CodeViewGHash) {
    getModule().addModuleFlag(llvm::Module::Warning, "CodeViewGHash", 1);
  }
  if (CodeGenOpts.ControlFlowGuard) {
    // Function ID tables and checks for Control Flow Guard (cfguard=2).
    getModule().addModuleFlag(llvm::Module::Warning, "cfguard", 2);
  } else if (CodeGenOpts.ControlFlowGuardNoChecks) {
    // Function ID tables for Control Flow Guard (cfguard=1).
    getModule().addModuleFlag(llvm::Module::Warning, "cfguard", 1);
  }
  if (CodeGenOpts.OptimizationLevel > 0 && CodeGenOpts.StrictVTablePointers) {
    // We don't support LTO with 2 with different StrictVTablePointers
    // FIXME: we could support it by stripping all the information introduced
    // by StrictVTablePointers.

    getModule().addModuleFlag(llvm::Module::Error, "StrictVTablePointers",1);

    llvm::Metadata *Ops[2] = {
              llvm::MDString::get(VMContext, "StrictVTablePointers"),
              llvm::ConstantAsMetadata::get(llvm::ConstantInt::get(
                  llvm::Type::getInt32Ty(VMContext), 1))};

    getModule().addModuleFlag(llvm::Module::Require,
                              "StrictVTablePointersRequirement",
                              llvm::MDNode::get(VMContext, Ops));
  }
  if (DebugInfo)
    // We support a single version in the linked module. The LLVM
    // parser will drop debug info with a different version number
    // (and warn about it, too).
    getModule().addModuleFlag(llvm::Module::Warning, "Debug Info Version",
                              llvm::DEBUG_METADATA_VERSION);

  // We need to record the widths of enums and wchar_t, so that we can generate
  // the correct build attributes in the ARM backend. wchar_size is also used by
  // TargetLibraryInfo.
  uint64_t WCharWidth =
      Context.getTypeSizeInChars(Context.getWideCharType()).getQuantity();
  getModule().addModuleFlag(llvm::Module::Error, "wchar_size", WCharWidth);

  llvm::Triple::ArchType Arch = Context.getTargetInfo().getTriple().getArch();
  if (   Arch == llvm::Triple::arm
      || Arch == llvm::Triple::armeb
      || Arch == llvm::Triple::thumb
      || Arch == llvm::Triple::thumbeb) {
    // The minimum width of an enum in bytes
    uint64_t EnumWidth = Context.getLangOpts().ShortEnums ? 1 : 4;
    getModule().addModuleFlag(llvm::Module::Error, "min_enum_size", EnumWidth);
  }

  if (Arch == llvm::Triple::riscv32 || Arch == llvm::Triple::riscv64) {
    StringRef ABIStr = Target.getABI();
    llvm::LLVMContext &Ctx = TheModule.getContext();
    getModule().addModuleFlag(llvm::Module::Error, "target-abi",
                              llvm::MDString::get(Ctx, ABIStr));
  }

  if (CodeGenOpts.SanitizeCfiCrossDso) {
    // Indicate that we want cross-DSO control flow integrity checks.
    getModule().addModuleFlag(llvm::Module::Override, "Cross-DSO CFI", 1);
  }

  if (CodeGenOpts.WholeProgramVTables) {
    // Indicate whether VFE was enabled for this module, so that the
    // vcall_visibility metadata added under whole program vtables is handled
    // appropriately in the optimizer.
    getModule().addModuleFlag(llvm::Module::Error, "Virtual Function Elim",
                              CodeGenOpts.VirtualFunctionElimination);
  }

  if (LangOpts.Sanitize.has(SanitizerKind::CFIICall)) {
    getModule().addModuleFlag(llvm::Module::Override,
                              "CFI Canonical Jump Tables",
                              CodeGenOpts.SanitizeCfiCanonicalJumpTables);
  }

  if (CodeGenOpts.CFProtectionReturn &&
      Target.checkCFProtectionReturnSupported(getDiags())) {
    // Indicate that we want to instrument return control flow protection.
    getModule().addModuleFlag(llvm::Module::Override, "cf-protection-return",
                              1);
  }

  if (CodeGenOpts.CFProtectionBranch &&
      Target.checkCFProtectionBranchSupported(getDiags())) {
    // Indicate that we want to instrument branch control flow protection.
    getModule().addModuleFlag(llvm::Module::Override, "cf-protection-branch",
                              1);
  }

  if (LangOpts.CUDAIsDevice && getTriple().isNVPTX()) {
    // Indicate whether __nvvm_reflect should be configured to flush denormal
    // floating point values to 0.  (This corresponds to its "__CUDA_FTZ"
    // property.)
    getModule().addModuleFlag(llvm::Module::Override, "nvvm-reflect-ftz",
                              CodeGenOpts.FP32DenormalMode.Output !=
                                  llvm::DenormalMode::IEEE);
  }

  // Emit OpenCL specific module metadata: OpenCL/SPIR version.
  if (LangOpts.OpenCL) {
    EmitOpenCLMetadata();
    // Emit SPIR version.
    if (getTriple().isSPIR()) {
      // SPIR v2.0 s2.12 - The SPIR version used by the module is stored in the
      // opencl.spir.version named metadata.
      // C++ is backwards compatible with OpenCL v2.0.
      auto Version = LangOpts.OpenCLCPlusPlus ? 200 : LangOpts.OpenCLVersion;
      llvm::Metadata *SPIRVerElts[] = {
          llvm::ConstantAsMetadata::get(llvm::ConstantInt::get(
              Int32Ty, Version / 100)),
          llvm::ConstantAsMetadata::get(llvm::ConstantInt::get(
              Int32Ty, (Version / 100 > 1) ? 0 : 2))};
      llvm::NamedMDNode *SPIRVerMD =
          TheModule.getOrInsertNamedMetadata("opencl.spir.version");
      llvm::LLVMContext &Ctx = TheModule.getContext();
      SPIRVerMD->addOperand(llvm::MDNode::get(Ctx, SPIRVerElts));
    }
  }

  if (uint32_t PLevel = Context.getLangOpts().PICLevel) {
    assert(PLevel < 3 && "Invalid PIC Level");
    getModule().setPICLevel(static_cast<llvm::PICLevel::Level>(PLevel));
    if (Context.getLangOpts().PIE)
      getModule().setPIELevel(static_cast<llvm::PIELevel::Level>(PLevel));
  }

  if (getCodeGenOpts().CodeModel.size() > 0) {
    unsigned CM = llvm::StringSwitch<unsigned>(getCodeGenOpts().CodeModel)
                  .Case("tiny", llvm::CodeModel::Tiny)
                  .Case("small", llvm::CodeModel::Small)
                  .Case("kernel", llvm::CodeModel::Kernel)
                  .Case("medium", llvm::CodeModel::Medium)
                  .Case("large", llvm::CodeModel::Large)
                  .Default(~0u);
    if (CM != ~0u) {
      llvm::CodeModel::Model codeModel = static_cast<llvm::CodeModel::Model>(CM);
      getModule().setCodeModel(codeModel);
    }
  }

  if (CodeGenOpts.NoPLT)
    getModule().setRtLibUseGOT();

  SimplifyPersonality();

  if (getCodeGenOpts().EmitDeclMetadata)
    EmitDeclMetadata();

  if (getCodeGenOpts().EmitGcovArcs || getCodeGenOpts().EmitGcovNotes)
    EmitCoverageFile();

  if (DebugInfo)
    DebugInfo->finalize();

  if (getCodeGenOpts().EmitVersionIdentMetadata)
    EmitVersionIdentMetadata();

  if (!getCodeGenOpts().RecordCommandLine.empty())
    EmitCommandLineMetadata();

  EmitTargetMetadata();
}

void CodeGenModule::EmitOpenCLMetadata() {
  // SPIR v2.0 s2.13 - The OpenCL version used by the module is stored in the
  // opencl.ocl.version named metadata node.
  // C++ is backwards compatible with OpenCL v2.0.
  // FIXME: We might need to add CXX version at some point too?
  auto Version = LangOpts.OpenCLCPlusPlus ? 200 : LangOpts.OpenCLVersion;
  llvm::Metadata *OCLVerElts[] = {
      llvm::ConstantAsMetadata::get(llvm::ConstantInt::get(
          Int32Ty, Version / 100)),
      llvm::ConstantAsMetadata::get(llvm::ConstantInt::get(
          Int32Ty, (Version % 100) / 10))};
  llvm::NamedMDNode *OCLVerMD =
      TheModule.getOrInsertNamedMetadata("opencl.ocl.version");
  llvm::LLVMContext &Ctx = TheModule.getContext();
  OCLVerMD->addOperand(llvm::MDNode::get(Ctx, OCLVerElts));
}

void CodeGenModule::UpdateCompletedType(const TagDecl *TD) {
  // Make sure that this type is translated.
  Types.UpdateCompletedType(TD);
}

void CodeGenModule::RefreshTypeCacheForClass(const CXXRecordDecl *RD) {
  // Make sure that this type is translated.
  Types.RefreshTypeCacheForClass(RD);
}

llvm::MDNode *CodeGenModule::getTBAATypeInfo(QualType QTy) {
  if (!TBAA)
    return nullptr;
  return TBAA->getTypeInfo(QTy);
}

TBAAAccessInfo CodeGenModule::getTBAAAccessInfo(QualType AccessType) {
  if (!TBAA)
    return TBAAAccessInfo();
  return TBAA->getAccessInfo(AccessType);
}

TBAAAccessInfo
CodeGenModule::getTBAAVTablePtrAccessInfo(llvm::Type *VTablePtrType) {
  if (!TBAA)
    return TBAAAccessInfo();
  return TBAA->getVTablePtrAccessInfo(VTablePtrType);
}

llvm::MDNode *CodeGenModule::getTBAAStructInfo(QualType QTy) {
  if (!TBAA)
    return nullptr;
  return TBAA->getTBAAStructInfo(QTy);
}

llvm::MDNode *CodeGenModule::getTBAABaseTypeInfo(QualType QTy) {
  if (!TBAA)
    return nullptr;
  return TBAA->getBaseTypeInfo(QTy);
}

llvm::MDNode *CodeGenModule::getTBAAAccessTagInfo(TBAAAccessInfo Info) {
  if (!TBAA)
    return nullptr;
  return TBAA->getAccessTagInfo(Info);
}

TBAAAccessInfo CodeGenModule::mergeTBAAInfoForCast(TBAAAccessInfo SourceInfo,
                                                   TBAAAccessInfo TargetInfo) {
  if (!TBAA)
    return TBAAAccessInfo();
  return TBAA->mergeTBAAInfoForCast(SourceInfo, TargetInfo);
}

TBAAAccessInfo
CodeGenModule::mergeTBAAInfoForConditionalOperator(TBAAAccessInfo InfoA,
                                                   TBAAAccessInfo InfoB) {
  if (!TBAA)
    return TBAAAccessInfo();
  return TBAA->mergeTBAAInfoForConditionalOperator(InfoA, InfoB);
}

TBAAAccessInfo
CodeGenModule::mergeTBAAInfoForMemoryTransfer(TBAAAccessInfo DestInfo,
                                              TBAAAccessInfo SrcInfo) {
  if (!TBAA)
    return TBAAAccessInfo();
  return TBAA->mergeTBAAInfoForConditionalOperator(DestInfo, SrcInfo);
}

void CodeGenModule::DecorateInstructionWithTBAA(llvm::Instruction *Inst,
                                                TBAAAccessInfo TBAAInfo) {
  if (llvm::MDNode *Tag = getTBAAAccessTagInfo(TBAAInfo))
    Inst->setMetadata(llvm::LLVMContext::MD_tbaa, Tag);
}

void CodeGenModule::DecorateInstructionWithInvariantGroup(
    llvm::Instruction *I, const CXXRecordDecl *RD) {
  I->setMetadata(llvm::LLVMContext::MD_invariant_group,
                 llvm::MDNode::get(getLLVMContext(), {}));
}

void CodeGenModule::Error(SourceLocation loc, StringRef message) {
  unsigned diagID = getDiags().getCustomDiagID(DiagnosticsEngine::Error, "%0");
  getDiags().Report(Context.getFullLoc(loc), diagID) << message;
}

/// ErrorUnsupported - Print out an error that codegen doesn't support the
/// specified stmt yet.
void CodeGenModule::ErrorUnsupported(const Stmt *S, const char *Type) {
  unsigned DiagID = getDiags().getCustomDiagID(DiagnosticsEngine::Error,
                                               "cannot compile this %0 yet");
  std::string Msg = Type;
  getDiags().Report(Context.getFullLoc(S->getBeginLoc()), DiagID)
      << Msg << S->getSourceRange();
}

/// ErrorUnsupported - Print out an error that codegen doesn't support the
/// specified decl yet.
void CodeGenModule::ErrorUnsupported(const Decl *D, const char *Type) {
  unsigned DiagID = getDiags().getCustomDiagID(DiagnosticsEngine::Error,
                                               "cannot compile this %0 yet");
  std::string Msg = Type;
  getDiags().Report(Context.getFullLoc(D->getLocation()), DiagID) << Msg;
}

llvm::ConstantInt *CodeGenModule::getSize(CharUnits size) {
  return llvm::ConstantInt::get(SizeTy, size.getQuantity());
}

void CodeGenModule::setGlobalVisibility(llvm::GlobalValue *GV,
                                        const NamedDecl *D) const {
  if (GV->hasDLLImportStorageClass())
    return;
  // Internal definitions always have default visibility.
  if (GV->hasLocalLinkage()) {
    GV->setVisibility(llvm::GlobalValue::DefaultVisibility);
    return;
  }
  if (!D)
    return;
  // Set visibility for definitions, and for declarations if requested globally
  // or set explicitly.
  LinkageInfo LV = D->getLinkageAndVisibility();
  if (LV.isVisibilityExplicit() || getLangOpts().SetVisibilityForExternDecls ||
      !GV->isDeclarationForLinker())
    GV->setVisibility(GetLLVMVisibility(LV.getVisibility()));
}

static bool shouldAssumeDSOLocal(const CodeGenModule &CGM,
                                 llvm::GlobalValue *GV) {
  if (GV->hasLocalLinkage())
    return true;

  if (!GV->hasDefaultVisibility() && !GV->hasExternalWeakLinkage())
    return true;

  // DLLImport explicitly marks the GV as external.
  if (GV->hasDLLImportStorageClass())
    return false;

  const llvm::Triple &TT = CGM.getTriple();
  if (TT.isWindowsGNUEnvironment()) {
    // In MinGW, variables without DLLImport can still be automatically
    // imported from a DLL by the linker; don't mark variables that
    // potentially could come from another DLL as DSO local.
    if (GV->isDeclarationForLinker() && isa<llvm::GlobalVariable>(GV) &&
        !GV->isThreadLocal())
      return false;
  }

  // On COFF, don't mark 'extern_weak' symbols as DSO local. If these symbols
  // remain unresolved in the link, they can be resolved to zero, which is
  // outside the current DSO.
  if (TT.isOSBinFormatCOFF() && GV->hasExternalWeakLinkage())
    return false;

  // Every other GV is local on COFF.
  // Make an exception for windows OS in the triple: Some firmware builds use
  // *-win32-macho triples. This (accidentally?) produced windows relocations
  // without GOT tables in older clang versions; Keep this behaviour.
  // FIXME: even thread local variables?
  if (TT.isOSBinFormatCOFF() || (TT.isOSWindows() && TT.isOSBinFormatMachO()))
    return true;

  // Only handle COFF and ELF for now.
  if (!TT.isOSBinFormatELF())
    return false;

  // If this is not an executable, don't assume anything is local.
  const auto &CGOpts = CGM.getCodeGenOpts();
  llvm::Reloc::Model RM = CGOpts.RelocationModel;
  const auto &LOpts = CGM.getLangOpts();
  if (RM != llvm::Reloc::Static && !LOpts.PIE)
    return false;

  // A definition cannot be preempted from an executable.
  if (!GV->isDeclarationForLinker())
    return true;

  // Most PIC code sequences that assume that a symbol is local cannot produce a
  // 0 if it turns out the symbol is undefined. While this is ABI and relocation
  // depended, it seems worth it to handle it here.
  if (RM == llvm::Reloc::PIC_ && GV->hasExternalWeakLinkage())
    return false;

  // PPC has no copy relocations and cannot use a plt entry as a symbol address.
  llvm::Triple::ArchType Arch = TT.getArch();
  if (Arch == llvm::Triple::ppc || Arch == llvm::Triple::ppc64 ||
      Arch == llvm::Triple::ppc64le)
    return false;

  // If we can use copy relocations we can assume it is local.
  if (auto *Var = dyn_cast<llvm::GlobalVariable>(GV))
    if (!Var->isThreadLocal() &&
        (RM == llvm::Reloc::Static || CGOpts.PIECopyRelocations))
      return true;

  // If we can use a plt entry as the symbol address we can assume it
  // is local.
  // FIXME: This should work for PIE, but the gold linker doesn't support it.
  if (isa<llvm::Function>(GV) && !CGOpts.NoPLT && RM == llvm::Reloc::Static)
    return true;

  // Otherwise don't assume it is local.
  return false;
}

void CodeGenModule::setDSOLocal(llvm::GlobalValue *GV) const {
  GV->setDSOLocal(shouldAssumeDSOLocal(*this, GV));
}

void CodeGenModule::setDLLImportDLLExport(llvm::GlobalValue *GV,
                                          GlobalDecl GD) const {
  const auto *D = dyn_cast<NamedDecl>(GD.getDecl());
  // C++ destructors have a few C++ ABI specific special cases.
  if (const auto *Dtor = dyn_cast_or_null<CXXDestructorDecl>(D)) {
    getCXXABI().setCXXDestructorDLLStorage(GV, Dtor, GD.getDtorType());
    return;
  }
  setDLLImportDLLExport(GV, D);
}

void CodeGenModule::setDLLImportDLLExport(llvm::GlobalValue *GV,
                                          const NamedDecl *D) const {
  if (D && D->isExternallyVisible()) {
    if (D->hasAttr<DLLImportAttr>())
      GV->setDLLStorageClass(llvm::GlobalVariable::DLLImportStorageClass);
    else if (D->hasAttr<DLLExportAttr>() && !GV->isDeclarationForLinker())
      GV->setDLLStorageClass(llvm::GlobalVariable::DLLExportStorageClass);
  }
}

void CodeGenModule::setGVProperties(llvm::GlobalValue *GV,
                                    GlobalDecl GD) const {
  setDLLImportDLLExport(GV, GD);
  setGVPropertiesAux(GV, dyn_cast<NamedDecl>(GD.getDecl()));
}

void CodeGenModule::setGVProperties(llvm::GlobalValue *GV,
                                    const NamedDecl *D) const {
  setDLLImportDLLExport(GV, D);
  setGVPropertiesAux(GV, D);
}

void CodeGenModule::setGVPropertiesAux(llvm::GlobalValue *GV,
                                       const NamedDecl *D) const {
  setGlobalVisibility(GV, D);
  setDSOLocal(GV);
  GV->setPartition(CodeGenOpts.SymbolPartition);
}

static llvm::GlobalVariable::ThreadLocalMode GetLLVMTLSModel(StringRef S) {
  return llvm::StringSwitch<llvm::GlobalVariable::ThreadLocalMode>(S)
      .Case("global-dynamic", llvm::GlobalVariable::GeneralDynamicTLSModel)
      .Case("local-dynamic", llvm::GlobalVariable::LocalDynamicTLSModel)
      .Case("initial-exec", llvm::GlobalVariable::InitialExecTLSModel)
      .Case("local-exec", llvm::GlobalVariable::LocalExecTLSModel);
}

static llvm::GlobalVariable::ThreadLocalMode GetLLVMTLSModel(
    CodeGenOptions::TLSModel M) {
  switch (M) {
  case CodeGenOptions::GeneralDynamicTLSModel:
    return llvm::GlobalVariable::GeneralDynamicTLSModel;
  case CodeGenOptions::LocalDynamicTLSModel:
    return llvm::GlobalVariable::LocalDynamicTLSModel;
  case CodeGenOptions::InitialExecTLSModel:
    return llvm::GlobalVariable::InitialExecTLSModel;
  case CodeGenOptions::LocalExecTLSModel:
    return llvm::GlobalVariable::LocalExecTLSModel;
  }
  llvm_unreachable("Invalid TLS model!");
}

void CodeGenModule::setTLSMode(llvm::GlobalValue *GV, const VarDecl &D) const {
  assert(D.getTLSKind() && "setting TLS mode on non-TLS var!");

  llvm::GlobalValue::ThreadLocalMode TLM;
  TLM = GetLLVMTLSModel(CodeGenOpts.getDefaultTLSModel());

  // Override the TLS model if it is explicitly specified.
  if (const TLSModelAttr *Attr = D.getAttr<TLSModelAttr>()) {
    TLM = GetLLVMTLSModel(Attr->getModel());
  }

  GV->setThreadLocalMode(TLM);
}

static std::string getCPUSpecificMangling(const CodeGenModule &CGM,
                                          StringRef Name) {
  const TargetInfo &Target = CGM.getTarget();
  return (Twine('.') + Twine(Target.CPUSpecificManglingCharacter(Name))).str();
}

static void AppendCPUSpecificCPUDispatchMangling(const CodeGenModule &CGM,
                                                 const CPUSpecificAttr *Attr,
                                                 unsigned CPUIndex,
                                                 raw_ostream &Out) {
  // cpu_specific gets the current name, dispatch gets the resolver if IFunc is
  // supported.
  if (Attr)
    Out << getCPUSpecificMangling(CGM, Attr->getCPUName(CPUIndex)->getName());
  else if (CGM.getTarget().supportsIFunc())
    Out << ".resolver";
}

static void AppendTargetMangling(const CodeGenModule &CGM,
                                 const TargetAttr *Attr, raw_ostream &Out) {
  if (Attr->isDefaultVersion())
    return;

  Out << '.';
  const TargetInfo &Target = CGM.getTarget();
  ParsedTargetAttr Info =
      Attr->parse([&Target](StringRef LHS, StringRef RHS) {
        // Multiversioning doesn't allow "no-${feature}", so we can
        // only have "+" prefixes here.
        assert(LHS.startswith("+") && RHS.startswith("+") &&
               "Features should always have a prefix.");
        return Target.multiVersionSortPriority(LHS.substr(1)) >
               Target.multiVersionSortPriority(RHS.substr(1));
      });

  bool IsFirst = true;

  if (!Info.Architecture.empty()) {
    IsFirst = false;
    Out << "arch_" << Info.Architecture;
  }

  for (StringRef Feat : Info.Features) {
    if (!IsFirst)
      Out << '_';
    IsFirst = false;
    Out << Feat.substr(1);
  }
}

static std::string getMangledNameImpl(const CodeGenModule &CGM, GlobalDecl GD,
                                      const NamedDecl *ND,
                                      bool OmitMultiVersionMangling = false) {
  SmallString<256> Buffer;
  llvm::raw_svector_ostream Out(Buffer);
  MangleContext &MC = CGM.getCXXABI().getMangleContext();
  if (MC.shouldMangleDeclName(ND))
    MC.mangleName(GD.getWithDecl(ND), Out);
  else {
    IdentifierInfo *II = ND->getIdentifier();
    assert(II && "Attempt to mangle unnamed decl.");
    const auto *FD = dyn_cast<FunctionDecl>(ND);

    if (FD &&
        FD->getType()->castAs<FunctionType>()->getCallConv() == CC_X86RegCall) {
      Out << "__regcall3__" << II->getName();
    } else {
      Out << II->getName();
    }
  }

  if (const auto *FD = dyn_cast<FunctionDecl>(ND))
    if (FD->isMultiVersion() && !OmitMultiVersionMangling) {
      switch (FD->getMultiVersionKind()) {
      case MultiVersionKind::CPUDispatch:
      case MultiVersionKind::CPUSpecific:
        AppendCPUSpecificCPUDispatchMangling(CGM,
                                             FD->getAttr<CPUSpecificAttr>(),
                                             GD.getMultiVersionIndex(), Out);
        break;
      case MultiVersionKind::Target:
        AppendTargetMangling(CGM, FD->getAttr<TargetAttr>(), Out);
        break;
      case MultiVersionKind::None:
        llvm_unreachable("None multiversion type isn't valid here");
      }
    }

  return std::string(Out.str());
}

void CodeGenModule::UpdateMultiVersionNames(GlobalDecl GD,
                                            const FunctionDecl *FD) {
  if (!FD->isMultiVersion())
    return;

  // Get the name of what this would be without the 'target' attribute.  This
  // allows us to lookup the version that was emitted when this wasn't a
  // multiversion function.
  std::string NonTargetName =
      getMangledNameImpl(*this, GD, FD, /*OmitMultiVersionMangling=*/true);
  GlobalDecl OtherGD;
  if (lookupRepresentativeDecl(NonTargetName, OtherGD)) {
    assert(OtherGD.getCanonicalDecl()
               .getDecl()
               ->getAsFunction()
               ->isMultiVersion() &&
           "Other GD should now be a multiversioned function");
    // OtherFD is the version of this function that was mangled BEFORE
    // becoming a MultiVersion function.  It potentially needs to be updated.
    const FunctionDecl *OtherFD = OtherGD.getCanonicalDecl()
                                      .getDecl()
                                      ->getAsFunction()
                                      ->getMostRecentDecl();
    std::string OtherName = getMangledNameImpl(*this, OtherGD, OtherFD);
    // This is so that if the initial version was already the 'default'
    // version, we don't try to update it.
    if (OtherName != NonTargetName) {
      // Remove instead of erase, since others may have stored the StringRef
      // to this.
      const auto ExistingRecord = Manglings.find(NonTargetName);
      if (ExistingRecord != std::end(Manglings))
        Manglings.remove(&(*ExistingRecord));
      auto Result = Manglings.insert(std::make_pair(OtherName, OtherGD));
      MangledDeclNames[OtherGD.getCanonicalDecl()] = Result.first->first();
      if (llvm::GlobalValue *Entry = GetGlobalValue(NonTargetName))
        Entry->setName(OtherName);
    }
  }
}

StringRef CodeGenModule::getMangledName(GlobalDecl GD) {
  GlobalDecl CanonicalGD = GD.getCanonicalDecl();

  // Some ABIs don't have constructor variants.  Make sure that base and
  // complete constructors get mangled the same.
  if (const auto *CD = dyn_cast<CXXConstructorDecl>(CanonicalGD.getDecl())) {
    if (!getTarget().getCXXABI().hasConstructorVariants()) {
      CXXCtorType OrigCtorType = GD.getCtorType();
      assert(OrigCtorType == Ctor_Base || OrigCtorType == Ctor_Complete);
      if (OrigCtorType == Ctor_Base)
        CanonicalGD = GlobalDecl(CD, Ctor_Complete);
    }
  }

  auto FoundName = MangledDeclNames.find(CanonicalGD);
  if (FoundName != MangledDeclNames.end())
    return FoundName->second;

  // Keep the first result in the case of a mangling collision.
  const auto *ND = cast<NamedDecl>(GD.getDecl());
  std::string MangledName = getMangledNameImpl(*this, GD, ND);

  // Adjust kernel stub mangling as we may need to be able to differentiate
  // them from the kernel itself (e.g., for HIP).
  if (auto *FD = dyn_cast<FunctionDecl>(GD.getDecl()))
    if (!getLangOpts().CUDAIsDevice && FD->hasAttr<CUDAGlobalAttr>())
      MangledName = getCUDARuntime().getDeviceStubName(MangledName);

  auto Result = Manglings.insert(std::make_pair(MangledName, GD));
  return MangledDeclNames[CanonicalGD] = Result.first->first();
}

StringRef CodeGenModule::getBlockMangledName(GlobalDecl GD,
                                             const BlockDecl *BD) {
  MangleContext &MangleCtx = getCXXABI().getMangleContext();
  const Decl *D = GD.getDecl();

  SmallString<256> Buffer;
  llvm::raw_svector_ostream Out(Buffer);
  if (!D)
    MangleCtx.mangleGlobalBlock(BD,
      dyn_cast_or_null<VarDecl>(initializedGlobalDecl.getDecl()), Out);
  else if (const auto *CD = dyn_cast<CXXConstructorDecl>(D))
    MangleCtx.mangleCtorBlock(CD, GD.getCtorType(), BD, Out);
  else if (const auto *DD = dyn_cast<CXXDestructorDecl>(D))
    MangleCtx.mangleDtorBlock(DD, GD.getDtorType(), BD, Out);
  else
    MangleCtx.mangleBlock(cast<DeclContext>(D), BD, Out);

  auto Result = Manglings.insert(std::make_pair(Out.str(), BD));
  return Result.first->first();
}

llvm::GlobalValue *CodeGenModule::GetGlobalValue(StringRef Name) {
  return getModule().getNamedValue(Name);
}

/// AddGlobalCtor - Add a function to the list that will be called before
/// main() runs.
void CodeGenModule::AddGlobalCtor(llvm::Function *Ctor, int Priority,
                                  llvm::Constant *AssociatedData) {
  // FIXME: Type coercion of void()* types.
  GlobalCtors.push_back(Structor(Priority, Ctor, AssociatedData));
}

/// AddGlobalDtor - Add a function to the list that will be called
/// when the module is unloaded.
void CodeGenModule::AddGlobalDtor(llvm::Function *Dtor, int Priority) {
  if (CodeGenOpts.RegisterGlobalDtorsWithAtExit) {
    DtorsUsingAtExit[Priority].push_back(Dtor);
    return;
  }

  // FIXME: Type coercion of void()* types.
  GlobalDtors.push_back(Structor(Priority, Dtor, nullptr));
}

void CodeGenModule::EmitCtorList(CtorList &Fns, const char *GlobalName) {
  if (Fns.empty()) return;

  // Ctor function type is void()*.
  llvm::FunctionType* CtorFTy = llvm::FunctionType::get(VoidTy, false);
  llvm::Type *CtorPFTy = llvm::PointerType::get(CtorFTy,
      TheModule.getDataLayout().getProgramAddressSpace());

  // Get the type of a ctor entry, { i32, void ()*, i8* }.
  llvm::StructType *CtorStructTy = llvm::StructType::get(
      Int32Ty, CtorPFTy, VoidPtrTy);

  // Construct the constructor and destructor arrays.
  ConstantInitBuilder builder(*this);
  auto ctors = builder.beginArray(CtorStructTy);
  for (const auto &I : Fns) {
    auto ctor = ctors.beginStruct(CtorStructTy);
    ctor.addInt(Int32Ty, I.Priority);
    ctor.add(llvm::ConstantExpr::getBitCast(I.Initializer, CtorPFTy));
    if (I.AssociatedData)
      ctor.add(llvm::ConstantExpr::getPointerCast(I.AssociatedData, VoidPtrTy));
    else
      ctor.addNullPointer(VoidPtrTy);
    ctor.finishAndAddTo(ctors);
  }

  auto list =
    ctors.finishAndCreateGlobal(GlobalName, getPointerAlign(),
                                /*constant*/ false,
                                llvm::GlobalValue::AppendingLinkage);

  // The LTO linker doesn't seem to like it when we set an alignment
  // on appending variables.  Take it off as a workaround.
  list->setAlignment(llvm::None);

  Fns.clear();
}

llvm::GlobalValue::LinkageTypes
CodeGenModule::getFunctionLinkage(GlobalDecl GD) {
  const auto *D = cast<FunctionDecl>(GD.getDecl());

  GVALinkage Linkage = getContext().GetGVALinkageForFunction(D);

  if (const auto *Dtor = dyn_cast<CXXDestructorDecl>(D))
    return getCXXABI().getCXXDestructorLinkage(Linkage, Dtor, GD.getDtorType());

  if (isa<CXXConstructorDecl>(D) &&
      cast<CXXConstructorDecl>(D)->isInheritingConstructor() &&
      Context.getTargetInfo().getCXXABI().isMicrosoft()) {
    // Our approach to inheriting constructors is fundamentally different from
    // that used by the MS ABI, so keep our inheriting constructor thunks
    // internal rather than trying to pick an unambiguous mangling for them.
    return llvm::GlobalValue::InternalLinkage;
  }

  return getLLVMLinkageForDeclarator(D, Linkage, /*IsConstantVariable=*/false);
}

llvm::ConstantInt *CodeGenModule::CreateCrossDsoCfiTypeId(llvm::Metadata *MD) {
  llvm::MDString *MDS = dyn_cast<llvm::MDString>(MD);
  if (!MDS) return nullptr;

  return llvm::ConstantInt::get(Int64Ty, llvm::MD5Hash(MDS->getString()));
}

void CodeGenModule::SetLLVMFunctionAttributes(GlobalDecl GD,
                                              const CGFunctionInfo &Info,
                                              llvm::Function *F) {
  unsigned CallingConv;
  llvm::AttributeList PAL;
  ConstructAttributeList(F->getName(), Info, GD, PAL, CallingConv, false);
  F->setAttributes(PAL);
  F->setCallingConv(static_cast<llvm::CallingConv::ID>(CallingConv));
}

static void removeImageAccessQualifier(std::string& TyName) {
  std::string ReadOnlyQual("__read_only");
  std::string::size_type ReadOnlyPos = TyName.find(ReadOnlyQual);
  if (ReadOnlyPos != std::string::npos)
    // "+ 1" for the space after access qualifier.
    TyName.erase(ReadOnlyPos, ReadOnlyQual.size() + 1);
  else {
    std::string WriteOnlyQual("__write_only");
    std::string::size_type WriteOnlyPos = TyName.find(WriteOnlyQual);
    if (WriteOnlyPos != std::string::npos)
      TyName.erase(WriteOnlyPos, WriteOnlyQual.size() + 1);
    else {
      std::string ReadWriteQual("__read_write");
      std::string::size_type ReadWritePos = TyName.find(ReadWriteQual);
      if (ReadWritePos != std::string::npos)
        TyName.erase(ReadWritePos, ReadWriteQual.size() + 1);
    }
  }
}

// Returns the address space id that should be produced to the
// kernel_arg_addr_space metadata. This is always fixed to the ids
// as specified in the SPIR 2.0 specification in order to differentiate
// for example in clGetKernelArgInfo() implementation between the address
// spaces with targets without unique mapping to the OpenCL address spaces
// (basically all single AS CPUs).
static unsigned ArgInfoAddressSpace(LangAS AS) {
  switch (AS) {
  case LangAS::opencl_global:   return 1;
  case LangAS::opencl_constant: return 2;
  case LangAS::opencl_local:    return 3;
  case LangAS::opencl_generic:  return 4; // Not in SPIR 2.0 specs.
  default:
    return 0; // Assume private.
  }
}

void CodeGenModule::GenOpenCLArgMetadata(llvm::Function *Fn,
                                         const FunctionDecl *FD,
                                         CodeGenFunction *CGF) {
  assert(((FD && CGF) || (!FD && !CGF)) &&
         "Incorrect use - FD and CGF should either be both null or not!");
  // Create MDNodes that represent the kernel arg metadata.
  // Each MDNode is a list in the form of "key", N number of values which is
  // the same number of values as their are kernel arguments.

  const PrintingPolicy &Policy = Context.getPrintingPolicy();

  // MDNode for the kernel argument address space qualifiers.
  SmallVector<llvm::Metadata *, 8> addressQuals;

  // MDNode for the kernel argument access qualifiers (images only).
  SmallVector<llvm::Metadata *, 8> accessQuals;

  // MDNode for the kernel argument type names.
  SmallVector<llvm::Metadata *, 8> argTypeNames;

  // MDNode for the kernel argument base type names.
  SmallVector<llvm::Metadata *, 8> argBaseTypeNames;

  // MDNode for the kernel argument type qualifiers.
  SmallVector<llvm::Metadata *, 8> argTypeQuals;

  // MDNode for the kernel argument names.
  SmallVector<llvm::Metadata *, 8> argNames;

  if (FD && CGF)
    for (unsigned i = 0, e = FD->getNumParams(); i != e; ++i) {
      const ParmVarDecl *parm = FD->getParamDecl(i);
      QualType ty = parm->getType();
      std::string typeQuals;

      if (ty->isPointerType()) {
        QualType pointeeTy = ty->getPointeeType();

        // Get address qualifier.
        addressQuals.push_back(
            llvm::ConstantAsMetadata::get(CGF->Builder.getInt32(
                ArgInfoAddressSpace(pointeeTy.getAddressSpace()))));

        // Get argument type name.
        std::string typeName =
            pointeeTy.getUnqualifiedType().getAsString(Policy) + "*";

        // Turn "unsigned type" to "utype"
        std::string::size_type pos = typeName.find("unsigned");
        if (pointeeTy.isCanonical() && pos != std::string::npos)
          typeName.erase(pos + 1, 8);

        argTypeNames.push_back(llvm::MDString::get(VMContext, typeName));

        std::string baseTypeName =
            pointeeTy.getUnqualifiedType().getCanonicalType().getAsString(
                Policy) +
            "*";

        // Turn "unsigned type" to "utype"
        pos = baseTypeName.find("unsigned");
        if (pos != std::string::npos)
          baseTypeName.erase(pos + 1, 8);

        argBaseTypeNames.push_back(
            llvm::MDString::get(VMContext, baseTypeName));

        // Get argument type qualifiers:
        if (ty.isRestrictQualified())
          typeQuals = "restrict";
        if (pointeeTy.isConstQualified() ||
            (pointeeTy.getAddressSpace() == LangAS::opencl_constant))
          typeQuals += typeQuals.empty() ? "const" : " const";
        if (pointeeTy.isVolatileQualified())
          typeQuals += typeQuals.empty() ? "volatile" : " volatile";
      } else {
        uint32_t AddrSpc = 0;
        bool isPipe = ty->isPipeType();
        if (ty->isImageType() || isPipe)
          AddrSpc = ArgInfoAddressSpace(LangAS::opencl_global);

        addressQuals.push_back(
            llvm::ConstantAsMetadata::get(CGF->Builder.getInt32(AddrSpc)));

        // Get argument type name.
        std::string typeName;
        if (isPipe)
          typeName = ty.getCanonicalType()
                         ->castAs<PipeType>()
                         ->getElementType()
                         .getAsString(Policy);
        else
          typeName = ty.getUnqualifiedType().getAsString(Policy);

        // Turn "unsigned type" to "utype"
        std::string::size_type pos = typeName.find("unsigned");
        if (ty.isCanonical() && pos != std::string::npos)
          typeName.erase(pos + 1, 8);

        std::string baseTypeName;
        if (isPipe)
          baseTypeName = ty.getCanonicalType()
                             ->castAs<PipeType>()
                             ->getElementType()
                             .getCanonicalType()
                             .getAsString(Policy);
        else
          baseTypeName =
              ty.getUnqualifiedType().getCanonicalType().getAsString(Policy);

        // Remove access qualifiers on images
        // (as they are inseparable from type in clang implementation,
        // but OpenCL spec provides a special query to get access qualifier
        // via clGetKernelArgInfo with CL_KERNEL_ARG_ACCESS_QUALIFIER):
        if (ty->isImageType()) {
          removeImageAccessQualifier(typeName);
          removeImageAccessQualifier(baseTypeName);
        }

        argTypeNames.push_back(llvm::MDString::get(VMContext, typeName));

        // Turn "unsigned type" to "utype"
        pos = baseTypeName.find("unsigned");
        if (pos != std::string::npos)
          baseTypeName.erase(pos + 1, 8);

        argBaseTypeNames.push_back(
            llvm::MDString::get(VMContext, baseTypeName));

        if (isPipe)
          typeQuals = "pipe";
      }

      argTypeQuals.push_back(llvm::MDString::get(VMContext, typeQuals));

      // Get image and pipe access qualifier:
      if (ty->isImageType() || ty->isPipeType()) {
        const Decl *PDecl = parm;
        if (auto *TD = dyn_cast<TypedefType>(ty))
          PDecl = TD->getDecl();
        const OpenCLAccessAttr *A = PDecl->getAttr<OpenCLAccessAttr>();
        if (A && A->isWriteOnly())
          accessQuals.push_back(llvm::MDString::get(VMContext, "write_only"));
        else if (A && A->isReadWrite())
          accessQuals.push_back(llvm::MDString::get(VMContext, "read_write"));
        else
          accessQuals.push_back(llvm::MDString::get(VMContext, "read_only"));
      } else
        accessQuals.push_back(llvm::MDString::get(VMContext, "none"));

      // Get argument name.
      argNames.push_back(llvm::MDString::get(VMContext, parm->getName()));
    }

  Fn->setMetadata("kernel_arg_addr_space",
                  llvm::MDNode::get(VMContext, addressQuals));
  Fn->setMetadata("kernel_arg_access_qual",
                  llvm::MDNode::get(VMContext, accessQuals));
  Fn->setMetadata("kernel_arg_type",
                  llvm::MDNode::get(VMContext, argTypeNames));
  Fn->setMetadata("kernel_arg_base_type",
                  llvm::MDNode::get(VMContext, argBaseTypeNames));
  Fn->setMetadata("kernel_arg_type_qual",
                  llvm::MDNode::get(VMContext, argTypeQuals));
  if (getCodeGenOpts().EmitOpenCLArgMetadata)
    Fn->setMetadata("kernel_arg_name",
                    llvm::MDNode::get(VMContext, argNames));
}

/// Determines whether the language options require us to model
/// unwind exceptions.  We treat -fexceptions as mandating this
/// except under the fragile ObjC ABI with only ObjC exceptions
/// enabled.  This means, for example, that C with -fexceptions
/// enables this.
static bool hasUnwindExceptions(const LangOptions &LangOpts) {
  // If exceptions are completely disabled, obviously this is false.
  if (!LangOpts.Exceptions) return false;

  // If C++ exceptions are enabled, this is true.
  if (LangOpts.CXXExceptions) return true;

  // If ObjC exceptions are enabled, this depends on the ABI.
  if (LangOpts.ObjCExceptions) {
    return LangOpts.ObjCRuntime.hasUnwindExceptions();
  }

  return true;
}

static bool requiresMemberFunctionPointerTypeMetadata(CodeGenModule &CGM,
                                                      const CXXMethodDecl *MD) {
  // Check that the type metadata can ever actually be used by a call.
  if (!CGM.getCodeGenOpts().LTOUnit ||
      !CGM.HasHiddenLTOVisibility(MD->getParent()))
    return false;

  // Only functions whose address can be taken with a member function pointer
  // need this sort of type metadata.
  return !MD->isStatic() && !MD->isVirtual() && !isa<CXXConstructorDecl>(MD) &&
         !isa<CXXDestructorDecl>(MD);
}

std::vector<const CXXRecordDecl *>
CodeGenModule::getMostBaseClasses(const CXXRecordDecl *RD) {
  llvm::SetVector<const CXXRecordDecl *> MostBases;

  std::function<void (const CXXRecordDecl *)> CollectMostBases;
  CollectMostBases = [&](const CXXRecordDecl *RD) {
    if (RD->getNumBases() == 0)
      MostBases.insert(RD);
    for (const CXXBaseSpecifier &B : RD->bases())
      CollectMostBases(B.getType()->getAsCXXRecordDecl());
  };
  CollectMostBases(RD);
  return MostBases.takeVector();
}

void CodeGenModule::SetLLVMFunctionAttributesForDefinition(const Decl *D,
                                                           llvm::Function *F) {
  llvm::AttrBuilder B;

  if (CodeGenOpts.UnwindTables)
    B.addAttribute(llvm::Attribute::UWTable);

  if (CodeGenOpts.StackClashProtector)
    B.addAttribute("probe-stack", "inline-asm");

  if (!hasUnwindExceptions(LangOpts))
    B.addAttribute(llvm::Attribute::NoUnwind);

  if (!D || !D->hasAttr<NoStackProtectorAttr>()) {
    if (LangOpts.getStackProtector() == LangOptions::SSPOn)
      B.addAttribute(llvm::Attribute::StackProtect);
    else if (LangOpts.getStackProtector() == LangOptions::SSPStrong)
      B.addAttribute(llvm::Attribute::StackProtectStrong);
    else if (LangOpts.getStackProtector() == LangOptions::SSPReq)
      B.addAttribute(llvm::Attribute::StackProtectReq);
  }

  if (!D) {
    // If we don't have a declaration to control inlining, the function isn't
    // explicitly marked as alwaysinline for semantic reasons, and inlining is
    // disabled, mark the function as noinline.
    if (!F->hasFnAttribute(llvm::Attribute::AlwaysInline) &&
        CodeGenOpts.getInlining() == CodeGenOptions::OnlyAlwaysInlining)
      B.addAttribute(llvm::Attribute::NoInline);

    F->addAttributes(llvm::AttributeList::FunctionIndex, B);
    return;
  }

  // Track whether we need to add the optnone LLVM attribute,
  // starting with the default for this optimization level.
  bool ShouldAddOptNone =
      !CodeGenOpts.DisableO0ImplyOptNone && CodeGenOpts.OptimizationLevel == 0;
  // We can't add optnone in the following cases, it won't pass the verifier.
  ShouldAddOptNone &= !D->hasAttr<MinSizeAttr>();
  ShouldAddOptNone &= !D->hasAttr<AlwaysInlineAttr>();

  // Add optnone, but do so only if the function isn't always_inline.
  if ((ShouldAddOptNone || D->hasAttr<OptimizeNoneAttr>()) &&
      !F->hasFnAttribute(llvm::Attribute::AlwaysInline)) {
    B.addAttribute(llvm::Attribute::OptimizeNone);

    // OptimizeNone implies noinline; we should not be inlining such functions.
    B.addAttribute(llvm::Attribute::NoInline);

    // We still need to handle naked functions even though optnone subsumes
    // much of their semantics.
    if (D->hasAttr<NakedAttr>())
      B.addAttribute(llvm::Attribute::Naked);

    // OptimizeNone wins over OptimizeForSize and MinSize.
    F->removeFnAttr(llvm::Attribute::OptimizeForSize);
    F->removeFnAttr(llvm::Attribute::MinSize);
  } else if (D->hasAttr<NakedAttr>()) {
    // Naked implies noinline: we should not be inlining such functions.
    B.addAttribute(llvm::Attribute::Naked);
    B.addAttribute(llvm::Attribute::NoInline);
  } else if (D->hasAttr<NoDuplicateAttr>()) {
    B.addAttribute(llvm::Attribute::NoDuplicate);
  } else if (D->hasAttr<NoInlineAttr>() && !F->hasFnAttribute(llvm::Attribute::AlwaysInline)) {
    // Add noinline if the function isn't always_inline.
    B.addAttribute(llvm::Attribute::NoInline);
  } else if (D->hasAttr<AlwaysInlineAttr>() &&
             !F->hasFnAttribute(llvm::Attribute::NoInline)) {
    // (noinline wins over always_inline, and we can't specify both in IR)
    B.addAttribute(llvm::Attribute::AlwaysInline);
  } else if (CodeGenOpts.getInlining() == CodeGenOptions::OnlyAlwaysInlining) {
    // If we're not inlining, then force everything that isn't always_inline to
    // carry an explicit noinline attribute.
    if (!F->hasFnAttribute(llvm::Attribute::AlwaysInline))
      B.addAttribute(llvm::Attribute::NoInline);
  } else {
    // Otherwise, propagate the inline hint attribute and potentially use its
    // absence to mark things as noinline.
    if (auto *FD = dyn_cast<FunctionDecl>(D)) {
      // Search function and template pattern redeclarations for inline.
      auto CheckForInline = [](const FunctionDecl *FD) {
        auto CheckRedeclForInline = [](const FunctionDecl *Redecl) {
          return Redecl->isInlineSpecified();
        };
        if (any_of(FD->redecls(), CheckRedeclForInline))
          return true;
        const FunctionDecl *Pattern = FD->getTemplateInstantiationPattern();
        if (!Pattern)
          return false;
        return any_of(Pattern->redecls(), CheckRedeclForInline);
      };
      if (CheckForInline(FD)) {
        B.addAttribute(llvm::Attribute::InlineHint);
      } else if (CodeGenOpts.getInlining() ==
                     CodeGenOptions::OnlyHintInlining &&
                 !FD->isInlined() &&
                 !F->hasFnAttribute(llvm::Attribute::AlwaysInline)) {
        B.addAttribute(llvm::Attribute::NoInline);
      }
    }
  }

  // Add other optimization related attributes if we are optimizing this
  // function.
  if (!D->hasAttr<OptimizeNoneAttr>()) {
    if (D->hasAttr<ColdAttr>()) {
      if (!ShouldAddOptNone)
        B.addAttribute(llvm::Attribute::OptimizeForSize);
      B.addAttribute(llvm::Attribute::Cold);
    }

    if (D->hasAttr<MinSizeAttr>())
      B.addAttribute(llvm::Attribute::MinSize);
  }

  F->addAttributes(llvm::AttributeList::FunctionIndex, B);

  unsigned alignment = D->getMaxAlignment() / Context.getCharWidth();
  if (alignment)
    F->setAlignment(llvm::Align(alignment));

  if (!D->hasAttr<AlignedAttr>())
    if (LangOpts.FunctionAlignment)
      F->setAlignment(llvm::Align(1ull << LangOpts.FunctionAlignment));

  // Some C++ ABIs require 2-byte alignment for member functions, in order to
  // reserve a bit for differentiating between virtual and non-virtual member
  // functions. If the current target's C++ ABI requires this and this is a
  // member function, set its alignment accordingly.
  if (getTarget().getCXXABI().areMemberFunctionsAligned()) {
    if (F->getAlignment() < 2 && isa<CXXMethodDecl>(D))
      F->setAlignment(llvm::Align(2));
  }

  // In the cross-dso CFI mode with canonical jump tables, we want !type
  // attributes on definitions only.
  if (CodeGenOpts.SanitizeCfiCrossDso &&
      CodeGenOpts.SanitizeCfiCanonicalJumpTables) {
    if (auto *FD = dyn_cast<FunctionDecl>(D)) {
      // Skip available_externally functions. They won't be codegen'ed in the
      // current module anyway.
      if (getContext().GetGVALinkageForFunction(FD) != GVA_AvailableExternally)
        CreateFunctionTypeMetadataForIcall(FD, F);
    }
  }

  // Emit type metadata on member functions for member function pointer checks.
  // These are only ever necessary on definitions; we're guaranteed that the
  // definition will be present in the LTO unit as a result of LTO visibility.
  auto *MD = dyn_cast<CXXMethodDecl>(D);
  if (MD && requiresMemberFunctionPointerTypeMetadata(*this, MD)) {
    for (const CXXRecordDecl *Base : getMostBaseClasses(MD->getParent())) {
      llvm::Metadata *Id =
          CreateMetadataIdentifierForType(Context.getMemberPointerType(
              MD->getType(), Context.getRecordType(Base).getTypePtr()));
      F->addTypeMetadata(0, Id);
    }
  }
}

void CodeGenModule::SetCommonAttributes(GlobalDecl GD, llvm::GlobalValue *GV) {
  const Decl *D = GD.getDecl();
  if (dyn_cast_or_null<NamedDecl>(D))
    setGVProperties(GV, GD);
  else
    GV->setVisibility(llvm::GlobalValue::DefaultVisibility);

  if (D && D->hasAttr<UsedAttr>())
    addUsedGlobal(GV);

  if (CodeGenOpts.KeepStaticConsts && D && isa<VarDecl>(D)) {
    const auto *VD = cast<VarDecl>(D);
    if (VD->getType().isConstQualified() &&
        VD->getStorageDuration() == SD_Static)
      addUsedGlobal(GV);
  }
}

bool CodeGenModule::GetCPUAndFeaturesAttributes(GlobalDecl GD,
                                                llvm::AttrBuilder &Attrs) {
  // Add target-cpu and target-features attributes to functions. If
  // we have a decl for the function and it has a target attribute then
  // parse that and add it to the feature set.
  StringRef TargetCPU = getTarget().getTargetOpts().CPU;
  std::vector<std::string> Features;
  const auto *FD = dyn_cast_or_null<FunctionDecl>(GD.getDecl());
  FD = FD ? FD->getMostRecentDecl() : FD;
  const auto *TD = FD ? FD->getAttr<TargetAttr>() : nullptr;
  const auto *SD = FD ? FD->getAttr<CPUSpecificAttr>() : nullptr;
  bool AddedAttr = false;
  if (TD || SD) {
    llvm::StringMap<bool> FeatureMap;
    getContext().getFunctionFeatureMap(FeatureMap, GD);

    // Produce the canonical string for this set of features.
    for (const llvm::StringMap<bool>::value_type &Entry : FeatureMap)
      Features.push_back((Entry.getValue() ? "+" : "-") + Entry.getKey().str());

    // Now add the target-cpu and target-features to the function.
    // While we populated the feature map above, we still need to
    // get and parse the target attribute so we can get the cpu for
    // the function.
    if (TD) {
      ParsedTargetAttr ParsedAttr = TD->parse();
      if (ParsedAttr.Architecture != "" &&
          getTarget().isValidCPUName(ParsedAttr.Architecture))
        TargetCPU = ParsedAttr.Architecture;
    }
  } else {
    // Otherwise just add the existing target cpu and target features to the
    // function.
    Features = getTarget().getTargetOpts().Features;
  }

  if (TargetCPU != "") {
    Attrs.addAttribute("target-cpu", TargetCPU);
    AddedAttr = true;
  }
  if (!Features.empty()) {
    llvm::sort(Features);
    Attrs.addAttribute("target-features", llvm::join(Features, ","));
    AddedAttr = true;
  }

  return AddedAttr;
}

void CodeGenModule::setNonAliasAttributes(GlobalDecl GD,
                                          llvm::GlobalObject *GO) {
  const Decl *D = GD.getDecl();
  SetCommonAttributes(GD, GO);

  if (D) {
    if (auto *GV = dyn_cast<llvm::GlobalVariable>(GO)) {
      if (auto *SA = D->getAttr<PragmaClangBSSSectionAttr>())
        GV->addAttribute("bss-section", SA->getName());
      if (auto *SA = D->getAttr<PragmaClangDataSectionAttr>())
        GV->addAttribute("data-section", SA->getName());
      if (auto *SA = D->getAttr<PragmaClangRodataSectionAttr>())
        GV->addAttribute("rodata-section", SA->getName());
      if (auto *SA = D->getAttr<PragmaClangRelroSectionAttr>())
        GV->addAttribute("relro-section", SA->getName());
    }

    if (auto *F = dyn_cast<llvm::Function>(GO)) {
      if (auto *SA = D->getAttr<PragmaClangTextSectionAttr>())
        if (!D->getAttr<SectionAttr>())
          F->addFnAttr("implicit-section-name", SA->getName());

      llvm::AttrBuilder Attrs;
      if (GetCPUAndFeaturesAttributes(GD, Attrs)) {
        // We know that GetCPUAndFeaturesAttributes will always have the
        // newest set, since it has the newest possible FunctionDecl, so the
        // new ones should replace the old.
        F->removeFnAttr("target-cpu");
        F->removeFnAttr("target-features");
        F->addAttributes(llvm::AttributeList::FunctionIndex, Attrs);
      }
    }

    if (const auto *CSA = D->getAttr<CodeSegAttr>())
      GO->setSection(CSA->getName());
    else if (const auto *SA = D->getAttr<SectionAttr>())
      GO->setSection(SA->getName());
  }

  getTargetCodeGenInfo().setTargetAttributes(D, GO, *this);
}

void CodeGenModule::SetInternalFunctionAttributes(GlobalDecl GD,
                                                  llvm::Function *F,
                                                  const CGFunctionInfo &FI) {
  const Decl *D = GD.getDecl();
  SetLLVMFunctionAttributes(GD, FI, F);
  SetLLVMFunctionAttributesForDefinition(D, F);

  F->setLinkage(llvm::Function::InternalLinkage);

  setNonAliasAttributes(GD, F);
}

static void setLinkageForGV(llvm::GlobalValue *GV, const NamedDecl *ND) {
  // Set linkage and visibility in case we never see a definition.
  LinkageInfo LV = ND->getLinkageAndVisibility();
  // Don't set internal linkage on declarations.
  // "extern_weak" is overloaded in LLVM; we probably should have
  // separate linkage types for this.
  if (isExternallyVisible(LV.getLinkage()) &&
      (ND->hasAttr<WeakAttr>() || ND->isWeakImported()))
    GV->setLinkage(llvm::GlobalValue::ExternalWeakLinkage);
}

void CodeGenModule::CreateFunctionTypeMetadataForIcall(const FunctionDecl *FD,
                                                       llvm::Function *F) {
  // Only if we are checking indirect calls.
  if (!LangOpts.Sanitize.has(SanitizerKind::CFIICall))
    return;

  // Non-static class methods are handled via vtable or member function pointer
  // checks elsewhere.
  if (isa<CXXMethodDecl>(FD) && !cast<CXXMethodDecl>(FD)->isStatic())
    return;

  llvm::Metadata *MD = CreateMetadataIdentifierForType(FD->getType());
  F->addTypeMetadata(0, MD);
  F->addTypeMetadata(0, CreateMetadataIdentifierGeneralized(FD->getType()));

  // Emit a hash-based bit set entry for cross-DSO calls.
  if (CodeGenOpts.SanitizeCfiCrossDso)
    if (auto CrossDsoTypeId = CreateCrossDsoCfiTypeId(MD))
      F->addTypeMetadata(0, llvm::ConstantAsMetadata::get(CrossDsoTypeId));
}

void CodeGenModule::SetFunctionAttributes(GlobalDecl GD, llvm::Function *F,
                                          bool IsIncompleteFunction,
                                          bool IsThunk) {

  if (llvm::Intrinsic::ID IID = F->getIntrinsicID()) {
    // If this is an intrinsic function, set the function's attributes
    // to the intrinsic's attributes.
    F->setAttributes(llvm::Intrinsic::getAttributes(getLLVMContext(), IID));
    return;
  }

  const auto *FD = cast<FunctionDecl>(GD.getDecl());

  if (!IsIncompleteFunction)
    SetLLVMFunctionAttributes(GD, getTypes().arrangeGlobalDeclaration(GD), F);

  // Add the Returned attribute for "this", except for iOS 5 and earlier
  // where substantial code, including the libstdc++ dylib, was compiled with
  // GCC and does not actually return "this".
  if (!IsThunk && getCXXABI().HasThisReturn(GD) &&
      !(getTriple().isiOS() && getTriple().isOSVersionLT(6))) {
    assert(!F->arg_empty() &&
           F->arg_begin()->getType()
             ->canLosslesslyBitCastTo(F->getReturnType()) &&
           "unexpected this return");
    F->addAttribute(1, llvm::Attribute::Returned);
  }

  // Only a few attributes are set on declarations; these may later be
  // overridden by a definition.

  setLinkageForGV(F, FD);
  setGVProperties(F, FD);

  // Setup target-specific attributes.
  if (!IsIncompleteFunction && F->isDeclaration())
    getTargetCodeGenInfo().setTargetAttributes(FD, F, *this);

  if (const auto *CSA = FD->getAttr<CodeSegAttr>())
    F->setSection(CSA->getName());
  else if (const auto *SA = FD->getAttr<SectionAttr>())
     F->setSection(SA->getName());

  // Prevent barrier functions be duplicated
  // Set C++AMP kernels carry AMDGPU_KERNEL calling convention
  if (getLangOpts().OpenCL ||
      (getLangOpts().CPlusPlusAMP && CodeGenOpts.AMPIsDevice)) {
      if (FD->hasAttr<OpenCLKernelAttr>())
          F->setCallingConv(llvm::CallingConv::AMDGPU_KERNEL);
  }

  if (FD->isInlineBuiltinDeclaration()) {
    F->addAttribute(llvm::AttributeList::FunctionIndex,
                    llvm::Attribute::NoBuiltin);
  }

  if (FD->isReplaceableGlobalAllocationFunction()) {
    // A replaceable global allocation function does not act like a builtin by
    // default, only if it is invoked by a new-expression or delete-expression.
    F->addAttribute(llvm::AttributeList::FunctionIndex,
                    llvm::Attribute::NoBuiltin);
  }

  if (isa<CXXConstructorDecl>(FD) || isa<CXXDestructorDecl>(FD))
    F->setUnnamedAddr(llvm::GlobalValue::UnnamedAddr::Global);
  else if (const auto *MD = dyn_cast<CXXMethodDecl>(FD))
    if (MD->isVirtual())
      F->setUnnamedAddr(llvm::GlobalValue::UnnamedAddr::Global);

  // Don't emit entries for function declarations in the cross-DSO mode. This
  // is handled with better precision by the receiving DSO. But if jump tables
  // are non-canonical then we need type metadata in order to produce the local
  // jump table.
  if (!CodeGenOpts.SanitizeCfiCrossDso ||
      !CodeGenOpts.SanitizeCfiCanonicalJumpTables)
    CreateFunctionTypeMetadataForIcall(FD, F);

  if (getLangOpts().OpenMP && FD->hasAttr<OMPDeclareSimdDeclAttr>())
    getOpenMPRuntime().emitDeclareSimdFunction(FD, F);

  if (const auto *CB = FD->getAttr<CallbackAttr>()) {
    // Annotate the callback behavior as metadata:
    //  - The callback callee (as argument number).
    //  - The callback payloads (as argument numbers).
    llvm::LLVMContext &Ctx = F->getContext();
    llvm::MDBuilder MDB(Ctx);

    // The payload indices are all but the first one in the encoding. The first
    // identifies the callback callee.
    int CalleeIdx = *CB->encoding_begin();
    ArrayRef<int> PayloadIndices(CB->encoding_begin() + 1, CB->encoding_end());
    F->addMetadata(llvm::LLVMContext::MD_callback,
                   *llvm::MDNode::get(Ctx, {MDB.createCallbackEncoding(
                                               CalleeIdx, PayloadIndices,
                                               /* VarArgsArePassed */ false)}));
  }
}

void CodeGenModule::addUsedGlobal(llvm::GlobalValue *GV, bool SkipCheck) {
  assert(SkipCheck || (!GV->isDeclaration() &&
                       "Only globals with definition can force usage."));
  LLVMUsed.emplace_back(GV);
}

void CodeGenModule::addCompilerUsedGlobal(llvm::GlobalValue *GV) {
  assert(!GV->isDeclaration() &&
         "Only globals with definition can force usage.");
  LLVMCompilerUsed.emplace_back(GV);
}

static void emitUsed(CodeGenModule &CGM, StringRef Name,
                     std::vector<llvm::WeakTrackingVH> &List) {
  // Don't create llvm.used if there is no need.
  if (List.empty())
    return;

  // Convert List to what ConstantArray needs.
  SmallVector<llvm::Constant*, 8> UsedArray;
  UsedArray.resize(List.size());
  for (unsigned i = 0, e = List.size(); i != e; ++i) {
    UsedArray[i] =
        llvm::ConstantExpr::getPointerBitCastOrAddrSpaceCast(
            cast<llvm::Constant>(&*List[i]), CGM.Int8PtrTy);
  }

  if (UsedArray.empty())
    return;
  llvm::ArrayType *ATy = llvm::ArrayType::get(CGM.Int8PtrTy, UsedArray.size());

  auto *GV = new llvm::GlobalVariable(
      CGM.getModule(), ATy, false, llvm::GlobalValue::AppendingLinkage,
      llvm::ConstantArray::get(ATy, UsedArray), Name);

  GV->setSection("llvm.metadata");
}

void CodeGenModule::emitLLVMUsed() {
  emitUsed(*this, "llvm.used", LLVMUsed);
  emitUsed(*this, "llvm.compiler.used", LLVMCompilerUsed);
}

void CodeGenModule::AppendLinkerOptions(StringRef Opts) {
  auto *MDOpts = llvm::MDString::get(getLLVMContext(), Opts);
  LinkerOptionsMetadata.push_back(llvm::MDNode::get(getLLVMContext(), MDOpts));
}

void CodeGenModule::AddDetectMismatch(StringRef Name, StringRef Value) {
  llvm::SmallString<32> Opt;
  getTargetCodeGenInfo().getDetectMismatchOption(Name, Value, Opt);
  if (Opt.empty())
    return;
  auto *MDOpts = llvm::MDString::get(getLLVMContext(), Opt);
  LinkerOptionsMetadata.push_back(llvm::MDNode::get(getLLVMContext(), MDOpts));
}

void CodeGenModule::AddDependentLib(StringRef Lib) {
  auto &C = getLLVMContext();
  if (getTarget().getTriple().isOSBinFormatELF()) {
      ELFDependentLibraries.push_back(
        llvm::MDNode::get(C, llvm::MDString::get(C, Lib)));
    return;
  }

  llvm::SmallString<24> Opt;
  getTargetCodeGenInfo().getDependentLibraryOption(Lib, Opt);
  auto *MDOpts = llvm::MDString::get(getLLVMContext(), Opt);
  LinkerOptionsMetadata.push_back(llvm::MDNode::get(C, MDOpts));
}

/// Add link options implied by the given module, including modules
/// it depends on, using a postorder walk.
static void addLinkOptionsPostorder(CodeGenModule &CGM, Module *Mod,
                                    SmallVectorImpl<llvm::MDNode *> &Metadata,
                                    llvm::SmallPtrSet<Module *, 16> &Visited) {
  // Import this module's parent.
  if (Mod->Parent && Visited.insert(Mod->Parent).second) {
    addLinkOptionsPostorder(CGM, Mod->Parent, Metadata, Visited);
  }

  // Import this module's dependencies.
  for (unsigned I = Mod->Imports.size(); I > 0; --I) {
    if (Visited.insert(Mod->Imports[I - 1]).second)
      addLinkOptionsPostorder(CGM, Mod->Imports[I-1], Metadata, Visited);
  }

  // Add linker options to link against the libraries/frameworks
  // described by this module.
  llvm::LLVMContext &Context = CGM.getLLVMContext();
  bool IsELF = CGM.getTarget().getTriple().isOSBinFormatELF();

  // For modules that use export_as for linking, use that module
  // name instead.
  if (Mod->UseExportAsModuleLinkName)
    return;

  for (unsigned I = Mod->LinkLibraries.size(); I > 0; --I) {
    // Link against a framework.  Frameworks are currently Darwin only, so we
    // don't to ask TargetCodeGenInfo for the spelling of the linker option.
    if (Mod->LinkLibraries[I-1].IsFramework) {
      llvm::Metadata *Args[2] = {
          llvm::MDString::get(Context, "-framework"),
          llvm::MDString::get(Context, Mod->LinkLibraries[I - 1].Library)};

      Metadata.push_back(llvm::MDNode::get(Context, Args));
      continue;
    }

    // Link against a library.
    if (IsELF) {
      llvm::Metadata *Args[2] = {
          llvm::MDString::get(Context, "lib"),
          llvm::MDString::get(Context, Mod->LinkLibraries[I - 1].Library),
      };
      Metadata.push_back(llvm::MDNode::get(Context, Args));
    } else {
      llvm::SmallString<24> Opt;
      CGM.getTargetCodeGenInfo().getDependentLibraryOption(
          Mod->LinkLibraries[I - 1].Library, Opt);
      auto *OptString = llvm::MDString::get(Context, Opt);
      Metadata.push_back(llvm::MDNode::get(Context, OptString));
    }
  }
}

void CodeGenModule::EmitModuleLinkOptions() {
  // Collect the set of all of the modules we want to visit to emit link
  // options, which is essentially the imported modules and all of their
  // non-explicit child modules.
  llvm::SetVector<clang::Module *> LinkModules;
  llvm::SmallPtrSet<clang::Module *, 16> Visited;
  SmallVector<clang::Module *, 16> Stack;

  // Seed the stack with imported modules.
  for (Module *M : ImportedModules) {
    // Do not add any link flags when an implementation TU of a module imports
    // a header of that same module.
    if (M->getTopLevelModuleName() == getLangOpts().CurrentModule &&
        !getLangOpts().isCompilingModule())
      continue;
    if (Visited.insert(M).second)
      Stack.push_back(M);
  }

  // Find all of the modules to import, making a little effort to prune
  // non-leaf modules.
  while (!Stack.empty()) {
    clang::Module *Mod = Stack.pop_back_val();

    bool AnyChildren = false;

    // Visit the submodules of this module.
    for (const auto &SM : Mod->submodules()) {
      // Skip explicit children; they need to be explicitly imported to be
      // linked against.
      if (SM->IsExplicit)
        continue;

      if (Visited.insert(SM).second) {
        Stack.push_back(SM);
        AnyChildren = true;
      }
    }

    // We didn't find any children, so add this module to the list of
    // modules to link against.
    if (!AnyChildren) {
      LinkModules.insert(Mod);
    }
  }

  // Add link options for all of the imported modules in reverse topological
  // order.  We don't do anything to try to order import link flags with respect
  // to linker options inserted by things like #pragma comment().
  SmallVector<llvm::MDNode *, 16> MetadataArgs;
  Visited.clear();
  for (Module *M : LinkModules)
    if (Visited.insert(M).second)
      addLinkOptionsPostorder(*this, M, MetadataArgs, Visited);
  std::reverse(MetadataArgs.begin(), MetadataArgs.end());
  LinkerOptionsMetadata.append(MetadataArgs.begin(), MetadataArgs.end());

  // Add the linker options metadata flag.
  auto *NMD = getModule().getOrInsertNamedMetadata("llvm.linker.options");
  for (auto *MD : LinkerOptionsMetadata)
    NMD->addOperand(MD);
}

void CodeGenModule::EmitDeferred() {
  // Emit deferred declare target declarations.
  if (getLangOpts().OpenMP && !getLangOpts().OpenMPSimd)
    getOpenMPRuntime().emitDeferredTargetDecls();

  // Emit code for any potentially referenced deferred decls.  Since a
  // previously unused static decl may become used during the generation of code
  // for a static function, iterate until no changes are made.

  if (!DeferredVTables.empty()) {
    EmitDeferredVTables();

    // Emitting a vtable doesn't directly cause more vtables to
    // become deferred, although it can cause functions to be
    // emitted that then need those vtables.
    assert(DeferredVTables.empty());
  }

  // Stop if we're out of both deferred vtables and deferred declarations.
  if (DeferredDeclsToEmit.empty())
    return;

  // Grab the list of decls to emit. If EmitGlobalDefinition schedules more
  // work, it will not interfere with this.
  std::vector<GlobalDecl> CurDeclsToEmit;
  CurDeclsToEmit.swap(DeferredDeclsToEmit);

  for (GlobalDecl &D : CurDeclsToEmit) {
    // We should call GetAddrOfGlobal with IsForDefinition set to true in order
    // to get GlobalValue with exactly the type we need, not something that
    // might had been created for another decl with the same mangled name but
    // different type.
    llvm::GlobalValue *GV = dyn_cast<llvm::GlobalValue>(
        GetAddrOfGlobal(D, ForDefinition));

    // In case of different address spaces, we may still get a cast, even with
    // IsForDefinition equal to true. Query mangled names table to get
    // GlobalValue.
    if (!GV)
      GV = GetGlobalValue(getMangledName(D));

    // Make sure GetGlobalValue returned non-null.
    assert(GV);

    // Check to see if we've already emitted this.  This is necessary
    // for a couple of reasons: first, decls can end up in the
    // deferred-decls queue multiple times, and second, decls can end
    // up with definitions in unusual ways (e.g. by an extern inline
    // function acquiring a strong function redefinition).  Just
    // ignore these cases.
    if (!GV->isDeclaration())
      continue;

    // If this is OpenMP, check if it is legal to emit this global normally.
    if (LangOpts.OpenMP && OpenMPRuntime && OpenMPRuntime->emitTargetGlobal(D))
      continue;

    // Otherwise, emit the definition and move on to the next one.
    EmitGlobalDefinition(D, GV);

    // If we found out that we need to emit more decls, do that recursively.
    // This has the advantage that the decls are emitted in a DFS and related
    // ones are close together, which is convenient for testing.
    if (!DeferredVTables.empty() || !DeferredDeclsToEmit.empty()) {
      EmitDeferred();
      assert(DeferredVTables.empty() && DeferredDeclsToEmit.empty());
    }
  }
}

void CodeGenModule::EmitVTablesOpportunistically() {
  // Try to emit external vtables as available_externally if they have emitted
  // all inlined virtual functions.  It runs after EmitDeferred() and therefore
  // is not allowed to create new references to things that need to be emitted
  // lazily. Note that it also uses fact that we eagerly emitting RTTI.

  assert((OpportunisticVTables.empty() || shouldOpportunisticallyEmitVTables())
         && "Only emit opportunistic vtables with optimizations");

  for (const CXXRecordDecl *RD : OpportunisticVTables) {
    assert(getVTables().isVTableExternal(RD) &&
           "This queue should only contain external vtables");
    if (getCXXABI().canSpeculativelyEmitVTable(RD))
      VTables.GenerateClassData(RD);
  }
  OpportunisticVTables.clear();
}

void CodeGenModule::EmitGlobalAnnotations() {
  if (Annotations.empty())
    return;

  // Create a new global variable for the ConstantStruct in the Module.
  llvm::Constant *Array = llvm::ConstantArray::get(llvm::ArrayType::get(
    Annotations[0]->getType(), Annotations.size()), Annotations);
  auto *gv = new llvm::GlobalVariable(getModule(), Array->getType(), false,
                                      llvm::GlobalValue::AppendingLinkage,
                                      Array, "llvm.global.annotations");
  gv->setSection(AnnotationSection);
}

llvm::Constant *CodeGenModule::EmitAnnotationString(StringRef Str) {
  llvm::Constant *&AStr = AnnotationStrings[Str];
  if (AStr)
    return AStr;

  // Not found yet, create a new global.
  llvm::Constant *s = llvm::ConstantDataArray::getString(getLLVMContext(), Str);
  auto *gv =
      new llvm::GlobalVariable(getModule(), s->getType(), true,
                               llvm::GlobalValue::PrivateLinkage, s, ".str");
  gv->setSection(AnnotationSection);
  gv->setUnnamedAddr(llvm::GlobalValue::UnnamedAddr::Global);
  AStr = gv;
  return gv;
}

llvm::Constant *CodeGenModule::EmitAnnotationUnit(SourceLocation Loc) {
  SourceManager &SM = getContext().getSourceManager();
  PresumedLoc PLoc = SM.getPresumedLoc(Loc);
  if (PLoc.isValid())
    return EmitAnnotationString(PLoc.getFilename());
  return EmitAnnotationString(SM.getBufferName(Loc));
}

llvm::Constant *CodeGenModule::EmitAnnotationLineNo(SourceLocation L) {
  SourceManager &SM = getContext().getSourceManager();
  PresumedLoc PLoc = SM.getPresumedLoc(L);
  unsigned LineNo = PLoc.isValid() ? PLoc.getLine() :
    SM.getExpansionLineNumber(L);
  return llvm::ConstantInt::get(Int32Ty, LineNo);
}

llvm::Constant *CodeGenModule::EmitAnnotateAttr(llvm::GlobalValue *GV,
                                                const AnnotateAttr *AA,
                                                SourceLocation L) {
  // Get the globals for file name, annotation, and the line number.
  llvm::Constant *AnnoGV = EmitAnnotationString(AA->getAnnotation()),
                 *UnitGV = EmitAnnotationUnit(L),
                 *LineNoCst = EmitAnnotationLineNo(L);

  llvm::Constant *ASZeroGV = GV;
  if (GV->getAddressSpace() != 0) {
    ASZeroGV = llvm::ConstantExpr::getAddrSpaceCast(
                   GV, GV->getValueType()->getPointerTo(0));
  }

  // Create the ConstantStruct for the global annotation.
  unsigned AS = GV->getType()->getAddressSpace();
  llvm::PointerType *I8PTy = (AS == Int8PtrTy->getAddressSpace()) ?
    Int8PtrTy : Int8Ty->getPointerTo(AS);
  llvm::Constant *Fields[4] = {
    llvm::ConstantExpr::getBitCast(ASZeroGV, Int8PtrTy),
    llvm::ConstantExpr::getBitCast(AnnoGV, Int8PtrTy),
    llvm::ConstantExpr::getBitCast(UnitGV, Int8PtrTy),
    LineNoCst
  };
  return llvm::ConstantStruct::getAnon(Fields);
}

void CodeGenModule::AddGlobalAnnotations(const ValueDecl *D,
                                         llvm::GlobalValue *GV) {
  assert(D->hasAttr<AnnotateAttr>() && "no annotate attribute");
  // Get the struct elements for these annotations.
  for (const auto *I : D->specific_attrs<AnnotateAttr>())
    Annotations.push_back(EmitAnnotateAttr(GV, I, D->getLocation()));
}

bool CodeGenModule::isInSanitizerBlacklist(SanitizerMask Kind,
                                           llvm::Function *Fn,
                                           SourceLocation Loc) const {
  const auto &SanitizerBL = getContext().getSanitizerBlacklist();
  // Blacklist by function name.
  if (SanitizerBL.isBlacklistedFunction(Kind, Fn->getName()))
    return true;
  // Blacklist by location.
  if (Loc.isValid())
    return SanitizerBL.isBlacklistedLocation(Kind, Loc);
  // If location is unknown, this may be a compiler-generated function. Assume
  // it's located in the main file.
  auto &SM = Context.getSourceManager();
  if (const auto *MainFile = SM.getFileEntryForID(SM.getMainFileID())) {
    return SanitizerBL.isBlacklistedFile(Kind, MainFile->getName());
  }
  return false;
}

bool CodeGenModule::isInSanitizerBlacklist(llvm::GlobalVariable *GV,
                                           SourceLocation Loc, QualType Ty,
                                           StringRef Category) const {
  // For now globals can be blacklisted only in ASan and KASan.
  const SanitizerMask EnabledAsanMask =
      LangOpts.Sanitize.Mask &
      (SanitizerKind::Address | SanitizerKind::KernelAddress |
       SanitizerKind::HWAddress | SanitizerKind::KernelHWAddress |
       SanitizerKind::MemTag);
  if (!EnabledAsanMask)
    return false;
  const auto &SanitizerBL = getContext().getSanitizerBlacklist();
  if (SanitizerBL.isBlacklistedGlobal(EnabledAsanMask, GV->getName(), Category))
    return true;
  if (SanitizerBL.isBlacklistedLocation(EnabledAsanMask, Loc, Category))
    return true;
  // Check global type.
  if (!Ty.isNull()) {
    // Drill down the array types: if global variable of a fixed type is
    // blacklisted, we also don't instrument arrays of them.
    while (auto AT = dyn_cast<ArrayType>(Ty.getTypePtr()))
      Ty = AT->getElementType();
    Ty = Ty.getCanonicalType().getUnqualifiedType();
    // We allow to blacklist only record types (classes, structs etc.)
    if (Ty->isRecordType()) {
      std::string TypeStr = Ty.getAsString(getContext().getPrintingPolicy());
      if (SanitizerBL.isBlacklistedType(EnabledAsanMask, TypeStr, Category))
        return true;
    }
  }
  return false;
}

bool CodeGenModule::imbueXRayAttrs(llvm::Function *Fn, SourceLocation Loc,
                                   StringRef Category) const {
  const auto &XRayFilter = getContext().getXRayFilter();
  using ImbueAttr = XRayFunctionFilter::ImbueAttribute;
  auto Attr = ImbueAttr::NONE;
  if (Loc.isValid())
    Attr = XRayFilter.shouldImbueLocation(Loc, Category);
  if (Attr == ImbueAttr::NONE)
    Attr = XRayFilter.shouldImbueFunction(Fn->getName());
  switch (Attr) {
  case ImbueAttr::NONE:
    return false;
  case ImbueAttr::ALWAYS:
    Fn->addFnAttr("function-instrument", "xray-always");
    break;
  case ImbueAttr::ALWAYS_ARG1:
    Fn->addFnAttr("function-instrument", "xray-always");
    Fn->addFnAttr("xray-log-args", "1");
    break;
  case ImbueAttr::NEVER:
    Fn->addFnAttr("function-instrument", "xray-never");
    break;
  }
  return true;
}

bool CodeGenModule::MustBeEmitted(const ValueDecl *Global) {
  // Never defer when EmitAllDecls is specified.
  if (LangOpts.EmitAllDecls)
    return true;

  if (CodeGenOpts.KeepStaticConsts) {
    const auto *VD = dyn_cast<VarDecl>(Global);
    if (VD && VD->getType().isConstQualified() &&
        VD->getStorageDuration() == SD_Static)
      return true;
  }

  return getContext().DeclMustBeEmitted(Global);
}

bool CodeGenModule::MayBeEmittedEagerly(const ValueDecl *Global) {
  if (const auto *FD = dyn_cast<FunctionDecl>(Global)) {
    if (FD->getTemplateSpecializationKind() == TSK_ImplicitInstantiation)
      // Implicit template instantiations may change linkage if they are later
      // explicitly instantiated, so they should not be emitted eagerly.
      return false;
    // In OpenMP 5.0 function may be marked as device_type(nohost) and we should
    // not emit them eagerly unless we sure that the function must be emitted on
    // the host.
    if (LangOpts.OpenMP >= 50 && !LangOpts.OpenMPSimd &&
        !LangOpts.OpenMPIsDevice &&
        !OMPDeclareTargetDeclAttr::getDeviceType(FD) &&
        !FD->isUsed(/*CheckUsedAttr=*/false) && !FD->isReferenced())
      return false;
  }
  if (const auto *VD = dyn_cast<VarDecl>(Global))
    if (Context.getInlineVariableDefinitionKind(VD) ==
        ASTContext::InlineVariableDefinitionKind::WeakUnknown)
      // A definition of an inline constexpr static data member may change
      // linkage later if it's redeclared outside the class.
      return false;
  // If OpenMP is enabled and threadprivates must be generated like TLS, delay
  // codegen for global variables, because they may be marked as threadprivate.
  if (LangOpts.OpenMP && LangOpts.OpenMPUseTLS &&
      getContext().getTargetInfo().isTLSSupported() && isa<VarDecl>(Global) &&
      !isTypeConstant(Global->getType(), false) &&
      !OMPDeclareTargetDeclAttr::isDeclareTargetDeclaration(Global))
    return false;

  return true;
}

ConstantAddress CodeGenModule::GetAddrOfUuidDescriptor(
    const CXXUuidofExpr* E) {
  // Sema has verified that IIDSource has a __declspec(uuid()), and that its
  // well-formed.
  StringRef Uuid = E->getUuidStr();
  std::string Name = "_GUID_" + Uuid.lower();
  std::replace(Name.begin(), Name.end(), '-', '_');

  // The UUID descriptor should be pointer aligned.
  CharUnits Alignment = CharUnits::fromQuantity(PointerAlignInBytes);

  // Look for an existing global.
  if (llvm::GlobalVariable *GV = getModule().getNamedGlobal(Name))
    return ConstantAddress(GV, Alignment);

  llvm::Constant *Init = EmitUuidofInitializer(Uuid);
  assert(Init && "failed to initialize as constant");

  auto *GV = new llvm::GlobalVariable(
      getModule(), Init->getType(),
      /*isConstant=*/true, llvm::GlobalValue::LinkOnceODRLinkage, Init, Name);
  if (supportsCOMDAT())
    GV->setComdat(TheModule.getOrInsertComdat(GV->getName()));
  setDSOLocal(GV);
  return ConstantAddress(GV, Alignment);
}

ConstantAddress CodeGenModule::GetWeakRefReference(const ValueDecl *VD) {
  const AliasAttr *AA = VD->getAttr<AliasAttr>();
  assert(AA && "No alias?");

  CharUnits Alignment = getContext().getDeclAlign(VD);
  llvm::Type *DeclTy = getTypes().ConvertTypeForMem(VD->getType());

  // See if there is already something with the target's name in the module.
  llvm::GlobalValue *Entry = GetGlobalValue(AA->getAliasee());
  if (Entry) {
    unsigned AS = getContext().getTargetAddressSpace(VD->getType());
    auto Ptr = llvm::ConstantExpr::getPointerCast(Entry, DeclTy->getPointerTo(AS));
    return ConstantAddress(Ptr, Alignment);
  }

  llvm::Constant *Aliasee;
  if (isa<llvm::FunctionType>(DeclTy))
    Aliasee = GetOrCreateLLVMFunction(AA->getAliasee(), DeclTy,
                                      GlobalDecl(cast<FunctionDecl>(VD)),
                                      /*ForVTable=*/false);
  else
    Aliasee = GetOrCreateLLVMGlobal(AA->getAliasee(),
                                    llvm::PointerType::getUnqual(DeclTy),
                                    nullptr);

  auto *F = cast<llvm::GlobalValue>(Aliasee);
  F->setLinkage(llvm::Function::ExternalWeakLinkage);
  WeakRefReferences.insert(F);

  return ConstantAddress(Aliasee, Alignment);
}

void CodeGenModule::EmitGlobal(GlobalDecl GD) {
  const auto *Global = cast<ValueDecl>(GD.getDecl());

  // Weak references don't produce any output by themselves.
  if (Global->hasAttr<WeakRefAttr>())
    return;

  // If this is an alias definition (which otherwise looks like a declaration)
  // emit it now.
  if (Global->hasAttr<AliasAttr>())
    return EmitAliasDefinition(GD);

  // IFunc like an alias whose value is resolved at runtime by calling resolver.
  if (Global->hasAttr<IFuncAttr>())
    return emitIFuncDefinition(GD);

  // If this is a cpu_dispatch multiversion function, emit the resolver.
  if (Global->hasAttr<CPUDispatchAttr>())
    return emitCPUDispatchDefinition(GD);

  // If this is CUDA, be selective about which declarations we emit.
  if (LangOpts.CUDA) {
    if (LangOpts.CUDAIsDevice) {
      if (!Global->hasAttr<CUDADeviceAttr>() &&
          !Global->hasAttr<CUDAGlobalAttr>() &&
          !Global->hasAttr<CUDAConstantAttr>() &&
          !Global->hasAttr<CUDASharedAttr>() &&
          !(LangOpts.HIP && Global->hasAttr<HIPPinnedShadowAttr>()))
        return;
    } else {
      // We need to emit host-side 'shadows' for all global
      // device-side variables because the CUDA runtime needs their
      // size and host-side address in order to provide access to
      // their device-side incarnations.

      // So device-only functions are the only things we skip.
      if (isa<FunctionDecl>(Global) && !Global->hasAttr<CUDAHostAttr>() &&
          Global->hasAttr<CUDADeviceAttr>())
        return;

      assert((isa<FunctionDecl>(Global) || isa<VarDecl>(Global)) &&
             "Expected Variable or Function");
    }
  }

  if (LangOpts.OpenMP) {
    // If this is OpenMP, check if it is legal to emit this global normally.
    if (OpenMPRuntime && OpenMPRuntime->emitTargetGlobal(GD))
      return;
    if (auto *DRD = dyn_cast<OMPDeclareReductionDecl>(Global)) {
      if (MustBeEmitted(Global))
        EmitOMPDeclareReduction(DRD);
      return;
    } else if (auto *DMD = dyn_cast<OMPDeclareMapperDecl>(Global)) {
      if (MustBeEmitted(Global))
        EmitOMPDeclareMapper(DMD);
      return;
    }
  }

  // If this is C++AMP, be selective about which declarations we emit.
  if (LangOpts.CPlusPlusAMP && !CodeGenOpts.AMPCPU) {
    if (CodeGenOpts.AMPIsDevice) {
      // If -famp-is-device switch is on, we are in GPU build path.
      // Since we will emit both CPU codes and GPU codes to make C++ mangling
      // algorithm happy, we won't reject anything other than ones with only
      // restrict(cpu).  Another optimization pass will remove all CPU codes.
      if (!Global->hasAttr<CXXAMPRestrictAMPAttr>() &&
         Global->hasAttr<CXXAMPRestrictCPUAttr>())
        return;
    } else {
      // In host path:
      // let file-scope global variables be emitted
      // let functions qualifired with restrict(amp) or [[hc]],
      // but not with restrict(cpu) or [[cpu]] not be emitted
      if (!isa<VarDecl>(Global) &&
          Global->hasAttr<CXXAMPRestrictAMPAttr>() &&
          !Global->hasAttr<CXXAMPRestrictCPUAttr>())
        return;
    }
  }

  // Ignore declarations, they will be emitted on their first use.
  if (const auto *FD = dyn_cast<FunctionDecl>(Global)) {
    // Forward declarations are emitted lazily on first use.
    if (!FD->doesThisDeclarationHaveABody()) {
      if (!FD->doesDeclarationForceExternallyVisibleDefinition())
        return;

      StringRef MangledName = getMangledName(GD);

      // Compute the function info and LLVM type.
      const CGFunctionInfo &FI = getTypes().arrangeGlobalDeclaration(GD);
      llvm::Type *Ty = getTypes().GetFunctionType(FI);

      GetOrCreateLLVMFunction(MangledName, Ty, GD, /*ForVTable=*/false,
                              /*DontDefer=*/false);
      return;
    }
  } else {
    const auto *VD = cast<VarDecl>(Global);
    assert(VD->isFileVarDecl() && "Cannot emit local var decl as global.");
    if (VD->isThisDeclarationADefinition() != VarDecl::Definition &&
        !Context.isMSStaticDataMemberInlineDefinition(VD)) {
      if (LangOpts.OpenMP) {
        // Emit declaration of the must-be-emitted declare target variable.
        if (llvm::Optional<OMPDeclareTargetDeclAttr::MapTypeTy> Res =
                OMPDeclareTargetDeclAttr::isDeclareTargetDeclaration(VD)) {
          bool UnifiedMemoryEnabled =
              getOpenMPRuntime().hasRequiresUnifiedSharedMemory();
          if (*Res == OMPDeclareTargetDeclAttr::MT_To &&
              !UnifiedMemoryEnabled) {
            (void)GetAddrOfGlobalVar(VD);
          } else {
            assert(((*Res == OMPDeclareTargetDeclAttr::MT_Link) ||
                    (*Res == OMPDeclareTargetDeclAttr::MT_To &&
                     UnifiedMemoryEnabled)) &&
                   "Link clause or to clause with unified memory expected.");
            (void)getOpenMPRuntime().getAddrOfDeclareTargetVar(VD);
          }

          return;
        }
      }
      // If this declaration may have caused an inline variable definition to
      // change linkage, make sure that it's emitted.
      if (Context.getInlineVariableDefinitionKind(VD) ==
          ASTContext::InlineVariableDefinitionKind::Strong)
        GetAddrOfGlobalVar(VD);
      return;
    }
  }

  // Defer code generation to first use when possible, e.g. if this is an inline
  // function. If the global must always be emitted, do it eagerly if possible
  // to benefit from cache locality.
  if (MustBeEmitted(Global) && MayBeEmittedEagerly(Global)) {
    // Emit the definition if it can't be deferred.
    EmitGlobalDefinition(GD);
    return;
  }

    // Check if this must be emitted as declare variant.
  if (LangOpts.OpenMP && isa<FunctionDecl>(Global) && OpenMPRuntime &&
      OpenMPRuntime->emitDeclareVariant(GD, /*IsForDefinition=*/false))
    return;

  // If we're deferring emission of a C++ variable with an
  // initializer, remember the order in which it appeared in the file.
  if (getLangOpts().CPlusPlus && isa<VarDecl>(Global) &&
      cast<VarDecl>(Global)->hasInit()) {
    DelayedCXXInitPosition[Global] = CXXGlobalInits.size();
    CXXGlobalInits.push_back(nullptr);
  }

  StringRef MangledName = getMangledName(GD);
  if (GetGlobalValue(MangledName) != nullptr) {
    // The value has already been used and should therefore be emitted.
    addDeferredDeclToEmit(GD);
  } else if (MustBeEmitted(Global)) {
    // The value must be emitted, but cannot be emitted eagerly.
    assert(!MayBeEmittedEagerly(Global));
    addDeferredDeclToEmit(GD);
  } else {
    // Otherwise, remember that we saw a deferred decl with this name.  The
    // first use of the mangled name will cause it to move into
    // DeferredDeclsToEmit.
    DeferredDecls[MangledName] = GD;
  }
}

// Check if T is a class type with a destructor that's not dllimport.
static bool HasNonDllImportDtor(QualType T) {
  if (const auto *RT = T->getBaseElementTypeUnsafe()->getAs<RecordType>())
    if (CXXRecordDecl *RD = dyn_cast<CXXRecordDecl>(RT->getDecl()))
      if (RD->getDestructor() && !RD->getDestructor()->hasAttr<DLLImportAttr>())
        return true;

  return false;
}

namespace {
  struct FunctionIsDirectlyRecursive
      : public ConstStmtVisitor<FunctionIsDirectlyRecursive, bool> {
    const StringRef Name;
    const Builtin::Context &BI;
    FunctionIsDirectlyRecursive(StringRef N, const Builtin::Context &C)
        : Name(N), BI(C) {}

    bool VisitCallExpr(const CallExpr *E) {
      const FunctionDecl *FD = E->getDirectCallee();
      if (!FD)
        return false;
      AsmLabelAttr *Attr = FD->getAttr<AsmLabelAttr>();
      if (Attr && Name == Attr->getLabel())
        return true;
      unsigned BuiltinID = FD->getBuiltinID();
      if (!BuiltinID || !BI.isLibFunction(BuiltinID))
        return false;
      StringRef BuiltinName = BI.getName(BuiltinID);
      if (BuiltinName.startswith("__builtin_") &&
          Name == BuiltinName.slice(strlen("__builtin_"), StringRef::npos)) {
        return true;
      }
      return false;
    }

    bool VisitStmt(const Stmt *S) {
      for (const Stmt *Child : S->children())
        if (Child && this->Visit(Child))
          return true;
      return false;
    }
  };

  // Make sure we're not referencing non-imported vars or functions.
  struct DLLImportFunctionVisitor
      : public RecursiveASTVisitor<DLLImportFunctionVisitor> {
    bool SafeToInline = true;

    bool shouldVisitImplicitCode() const { return true; }

    bool VisitVarDecl(VarDecl *VD) {
      if (VD->getTLSKind()) {
        // A thread-local variable cannot be imported.
        SafeToInline = false;
        return SafeToInline;
      }

      // A variable definition might imply a destructor call.
      if (VD->isThisDeclarationADefinition())
        SafeToInline = !HasNonDllImportDtor(VD->getType());

      return SafeToInline;
    }

    bool VisitCXXBindTemporaryExpr(CXXBindTemporaryExpr *E) {
      if (const auto *D = E->getTemporary()->getDestructor())
        SafeToInline = D->hasAttr<DLLImportAttr>();
      return SafeToInline;
    }

    bool VisitDeclRefExpr(DeclRefExpr *E) {
      ValueDecl *VD = E->getDecl();
      if (isa<FunctionDecl>(VD))
        SafeToInline = VD->hasAttr<DLLImportAttr>();
      else if (VarDecl *V = dyn_cast<VarDecl>(VD))
        SafeToInline = !V->hasGlobalStorage() || V->hasAttr<DLLImportAttr>();
      return SafeToInline;
    }

    bool VisitCXXConstructExpr(CXXConstructExpr *E) {
      SafeToInline = E->getConstructor()->hasAttr<DLLImportAttr>();
      return SafeToInline;
    }

    bool VisitCXXMemberCallExpr(CXXMemberCallExpr *E) {
      CXXMethodDecl *M = E->getMethodDecl();
      if (!M) {
        // Call through a pointer to member function. This is safe to inline.
        SafeToInline = true;
      } else {
        SafeToInline = M->hasAttr<DLLImportAttr>();
      }
      return SafeToInline;
    }

    bool VisitCXXDeleteExpr(CXXDeleteExpr *E) {
      SafeToInline = E->getOperatorDelete()->hasAttr<DLLImportAttr>();
      return SafeToInline;
    }

    bool VisitCXXNewExpr(CXXNewExpr *E) {
      SafeToInline = E->getOperatorNew()->hasAttr<DLLImportAttr>();
      return SafeToInline;
    }
  };
}

// isTriviallyRecursive - Check if this function calls another
// decl that, because of the asm attribute or the other decl being a builtin,
// ends up pointing to itself.
bool
CodeGenModule::isTriviallyRecursive(const FunctionDecl *FD) {
  StringRef Name;
  if (getCXXABI().getMangleContext().shouldMangleDeclName(FD)) {
    // asm labels are a special kind of mangling we have to support.
    AsmLabelAttr *Attr = FD->getAttr<AsmLabelAttr>();
    if (!Attr)
      return false;
    Name = Attr->getLabel();
  } else {
    Name = FD->getName();
  }

  FunctionIsDirectlyRecursive Walker(Name, Context.BuiltinInfo);
  const Stmt *Body = FD->getBody();
  return Body ? Walker.Visit(Body) : false;
}

bool CodeGenModule::shouldEmitFunction(GlobalDecl GD) {
  if (getFunctionLinkage(GD) != llvm::Function::AvailableExternallyLinkage)
    return true;
  const auto *F = cast<FunctionDecl>(GD.getDecl());
  if (CodeGenOpts.OptimizationLevel == 0 && !F->hasAttr<AlwaysInlineAttr>())
    return false;

  if (F->hasAttr<DLLImportAttr>()) {
    // Check whether it would be safe to inline this dllimport function.
    DLLImportFunctionVisitor Visitor;
    Visitor.TraverseFunctionDecl(const_cast<FunctionDecl*>(F));
    if (!Visitor.SafeToInline)
      return false;

    if (const CXXDestructorDecl *Dtor = dyn_cast<CXXDestructorDecl>(F)) {
      // Implicit destructor invocations aren't captured in the AST, so the
      // check above can't see them. Check for them manually here.
      for (const Decl *Member : Dtor->getParent()->decls())
        if (isa<FieldDecl>(Member))
          if (HasNonDllImportDtor(cast<FieldDecl>(Member)->getType()))
            return false;
      for (const CXXBaseSpecifier &B : Dtor->getParent()->bases())
        if (HasNonDllImportDtor(B.getType()))
          return false;
    }
  }

  // PR9614. Avoid cases where the source code is lying to us. An available
  // externally function should have an equivalent function somewhere else,
  // but a function that calls itself is clearly not equivalent to the real
  // implementation.
  // This happens in glibc's btowc and in some configure checks.
  return !isTriviallyRecursive(F);
}

bool CodeGenModule::shouldOpportunisticallyEmitVTables() {
  return CodeGenOpts.OptimizationLevel > 0;
}

namespace
{
  class HCCompatible {
    // TODO: this does not yet include the actual checking of function bodies.
    std::unordered_map<const Decl*, bool> d_;

    bool allowed_(const VarDecl* x)
    {
      if (!x) return true;
      if (d_.count(x)) return d_[x];

      bool r = true;

      if (!x->hasAttr<HCCTileStaticAttr>() &&
          (x->isStaticLocal() ||
          x->hasExternalStorage() ||
          x->hasGlobalStorage() ||
          x->isExceptionVariable()))  {
            r = false;
      }

      d_[x] = r;

      return r;
    }

    bool allowed_(const FunctionDecl* x)
    {
      if (!x) return true;
      if (d_.count(x)) return d_[x];

      bool r = true;

      if (x->isVariadic()) r = false;
      if (x->isPure() || x->isVirtualAsWritten()) r = false;

      d_[x] = r;

      return r;
    }

    bool allowed_(const CXXRecordDecl* x)
    {
      if (!x) return true;
      if (d_.count(x)) return d_[x];

      bool r = true;

      if (x->isPolymorphic()) r = false;

      d_[x] = r;

      return r;
    }
  public:
    bool operator()(const Decl* x)
    {
      if (!x || x->hasAttr<CXXAMPRestrictAMPAttr>()) return true;

      if (d_.count(x)) return d_[x];
      if (d_.count(x->getNonClosureContext()) &&
          !d_[x->getNonClosureContext()]) {
        d_[x] = false;
        return false;
      }

      bool r = true;

      if (isa<VarDecl>(x)) r = allowed_(cast<VarDecl>(x));
      else if (isa<FunctionDecl>(x)) {
        r = allowed_(cast<FunctionDecl>(x));
      }
      else if (isa<CXXRecordDecl>(x)) {
        r = allowed_(cast<CXXRecordDecl>(x));
      }

      d_[x] = r;

      return r;
    }
  };
}

static bool isWhiteListForHCC(CodeGenModule &CGM, GlobalDecl GD) {
  static HCCompatible r;

  return r(GD.getDecl());
}

void CodeGenModule::EmitMultiVersionFunctionDefinition(GlobalDecl GD,
                                                       llvm::GlobalValue *GV) {
  const auto *FD = cast<FunctionDecl>(GD.getDecl());

  if (FD->isCPUSpecificMultiVersion()) {
    auto *Spec = FD->getAttr<CPUSpecificAttr>();
    for (unsigned I = 0; I < Spec->cpus_size(); ++I)
      EmitGlobalFunctionDefinition(GD.getWithMultiVersionIndex(I), nullptr);
    // Requires multiple emits.
  } else
    EmitGlobalFunctionDefinition(GD, GV);
}

void CodeGenModule::emitOpenMPDeviceFunctionRedefinition(
    GlobalDecl OldGD, GlobalDecl NewGD, llvm::GlobalValue *GV) {
  assert(getLangOpts().OpenMP && getLangOpts().OpenMPIsDevice &&
         OpenMPRuntime && "Expected OpenMP device mode.");
  const auto *D = cast<FunctionDecl>(OldGD.getDecl());

  // Compute the function info and LLVM type.
  const CGFunctionInfo &FI = getTypes().arrangeGlobalDeclaration(OldGD);
  llvm::FunctionType *Ty = getTypes().GetFunctionType(FI);

  // Get or create the prototype for the function.
  if (!GV || (GV->getType()->getElementType() != Ty)) {
    GV = cast<llvm::GlobalValue>(GetOrCreateLLVMFunction(
        getMangledName(OldGD), Ty, GlobalDecl(), /*ForVTable=*/false,
        /*DontDefer=*/true, /*IsThunk=*/false, llvm::AttributeList(),
        ForDefinition));
    SetFunctionAttributes(OldGD, cast<llvm::Function>(GV),
                          /*IsIncompleteFunction=*/false,
                          /*IsThunk=*/false);
  }
  // We need to set linkage and visibility on the function before
  // generating code for it because various parts of IR generation
  // want to propagate this information down (e.g. to local static
  // declarations).
  auto *Fn = cast<llvm::Function>(GV);
  setFunctionLinkage(OldGD, Fn);

  // FIXME: this is redundant with part of
  // setFunctionDefinitionAttributes
  setGVProperties(Fn, OldGD);

  MaybeHandleStaticInExternC(D, Fn);

  maybeSetTrivialComdat(*D, *Fn);

  CodeGenFunction(*this).GenerateCode(NewGD, Fn, FI);

  setNonAliasAttributes(OldGD, Fn);
  SetLLVMFunctionAttributesForDefinition(D, Fn);

  if (D->hasAttr<AnnotateAttr>())
    AddGlobalAnnotations(D, Fn);
}

void CodeGenModule::EmitGlobalDefinition(GlobalDecl GD, llvm::GlobalValue *GV) {
  const auto *D = cast<ValueDecl>(GD.getDecl());

  // If this is C++AMP, be selective about which declarations we emit.
  if (LangOpts.CPlusPlusAMP && !CodeGenOpts.AMPCPU) {
    if (CodeGenOpts.AMPIsDevice) {
      // If -famp-is-device switch is on, we are in GPU build path.
      if (!isWhiteListForHCC(*this, GD)) return;
    }
    else if (!isa<VarDecl>(D) &&
      D->hasAttr<CXXAMPRestrictAMPAttr>() &&
      !D->hasAttr<CXXAMPRestrictCPUAttr>()) {
      return;
    }
  }

  PrettyStackTraceDecl CrashInfo(const_cast<ValueDecl *>(D), D->getLocation(),
                                 Context.getSourceManager(),
                                 "Generating code for declaration");

  if (const auto *FD = dyn_cast<FunctionDecl>(D)) {
    // At -O0, don't generate IR for functions with available_externally
    // linkage.
    if (!shouldEmitFunction(GD))
      return;

    llvm::TimeTraceScope TimeScope("CodeGen Function", [&]() {
      std::string Name;
      llvm::raw_string_ostream OS(Name);
      FD->getNameForDiagnostic(OS, getContext().getPrintingPolicy(),
                               /*Qualified=*/true);
      return Name;
    });

    if (const auto *Method = dyn_cast<CXXMethodDecl>(D)) {
      // Make sure to emit the definition(s) before we emit the thunks.
      // This is necessary for the generation of certain thunks.
      if (isa<CXXConstructorDecl>(Method) || isa<CXXDestructorDecl>(Method))
        ABI->emitCXXStructor(GD);
      else if (FD->isMultiVersion())
        EmitMultiVersionFunctionDefinition(GD, GV);
      else
        EmitGlobalFunctionDefinition(GD, GV);

      if (Method->isVirtual())
        getVTables().EmitThunks(GD);

      return;
    }

    if (FD->isMultiVersion())
      return EmitMultiVersionFunctionDefinition(GD, GV);
    return EmitGlobalFunctionDefinition(GD, GV);
  }

  if (const auto *VD = dyn_cast<VarDecl>(D))
    return EmitGlobalVarDefinition(VD, !VD->hasDefinition());

  llvm_unreachable("Invalid argument to EmitGlobalDefinition()");
}

static void ReplaceUsesOfNonProtoTypeWithRealFunction(llvm::GlobalValue *Old,
                                                      llvm::Function *NewFn);

static unsigned
TargetMVPriority(const TargetInfo &TI,
                 const CodeGenFunction::MultiVersionResolverOption &RO) {
  unsigned Priority = 0;
  for (StringRef Feat : RO.Conditions.Features)
    Priority = std::max(Priority, TI.multiVersionSortPriority(Feat));

  if (!RO.Conditions.Architecture.empty())
    Priority = std::max(
        Priority, TI.multiVersionSortPriority(RO.Conditions.Architecture));
  return Priority;
}

void CodeGenModule::emitMultiVersionFunctions() {
  for (GlobalDecl GD : MultiVersionFuncs) {
    SmallVector<CodeGenFunction::MultiVersionResolverOption, 10> Options;
    const FunctionDecl *FD = cast<FunctionDecl>(GD.getDecl());
    getContext().forEachMultiversionedFunctionVersion(
        FD, [this, &GD, &Options](const FunctionDecl *CurFD) {
          GlobalDecl CurGD{
              (CurFD->isDefined() ? CurFD->getDefinition() : CurFD)};
          StringRef MangledName = getMangledName(CurGD);
          llvm::Constant *Func = GetGlobalValue(MangledName);
          if (!Func) {
            if (CurFD->isDefined()) {
              EmitGlobalFunctionDefinition(CurGD, nullptr);
              Func = GetGlobalValue(MangledName);
            } else {
              const CGFunctionInfo &FI =
                  getTypes().arrangeGlobalDeclaration(GD);
              llvm::FunctionType *Ty = getTypes().GetFunctionType(FI);
              Func = GetAddrOfFunction(CurGD, Ty, /*ForVTable=*/false,
                                       /*DontDefer=*/false, ForDefinition);
            }
            assert(Func && "This should have just been created");
          }

          const auto *TA = CurFD->getAttr<TargetAttr>();
          llvm::SmallVector<StringRef, 8> Feats;
          TA->getAddedFeatures(Feats);

          Options.emplace_back(cast<llvm::Function>(Func),
                               TA->getArchitecture(), Feats);
        });

    llvm::Function *ResolverFunc;
    const TargetInfo &TI = getTarget();

    if (TI.supportsIFunc() || FD->isTargetMultiVersion()) {
      ResolverFunc = cast<llvm::Function>(
          GetGlobalValue((getMangledName(GD) + ".resolver").str()));
      ResolverFunc->setLinkage(llvm::Function::WeakODRLinkage);
    } else {
      ResolverFunc = cast<llvm::Function>(GetGlobalValue(getMangledName(GD)));
    }

    if (supportsCOMDAT())
      ResolverFunc->setComdat(
          getModule().getOrInsertComdat(ResolverFunc->getName()));

    llvm::stable_sort(
        Options, [&TI](const CodeGenFunction::MultiVersionResolverOption &LHS,
                       const CodeGenFunction::MultiVersionResolverOption &RHS) {
          return TargetMVPriority(TI, LHS) > TargetMVPriority(TI, RHS);
        });
    CodeGenFunction CGF(*this);
    CGF.EmitMultiVersionResolver(ResolverFunc, Options);
  }
}

void CodeGenModule::emitCPUDispatchDefinition(GlobalDecl GD) {
  const auto *FD = cast<FunctionDecl>(GD.getDecl());
  assert(FD && "Not a FunctionDecl?");
  const auto *DD = FD->getAttr<CPUDispatchAttr>();
  assert(DD && "Not a cpu_dispatch Function?");
  llvm::Type *DeclTy = getTypes().ConvertType(FD->getType());

  if (const auto *CXXFD = dyn_cast<CXXMethodDecl>(FD)) {
    const CGFunctionInfo &FInfo = getTypes().arrangeCXXMethodDeclaration(CXXFD);
    DeclTy = getTypes().GetFunctionType(FInfo);
  }

  StringRef ResolverName = getMangledName(GD);

  llvm::Type *ResolverType;
  GlobalDecl ResolverGD;
  if (getTarget().supportsIFunc())
    ResolverType = llvm::FunctionType::get(
        llvm::PointerType::get(DeclTy,
                               Context.getTargetAddressSpace(FD->getType())),
        false);
  else {
    ResolverType = DeclTy;
    ResolverGD = GD;
  }

  auto *ResolverFunc = cast<llvm::Function>(GetOrCreateLLVMFunction(
      ResolverName, ResolverType, ResolverGD, /*ForVTable=*/false));
  ResolverFunc->setLinkage(llvm::Function::WeakODRLinkage);
  if (supportsCOMDAT())
    ResolverFunc->setComdat(
        getModule().getOrInsertComdat(ResolverFunc->getName()));

  SmallVector<CodeGenFunction::MultiVersionResolverOption, 10> Options;
  const TargetInfo &Target = getTarget();
  unsigned Index = 0;
  for (const IdentifierInfo *II : DD->cpus()) {
    // Get the name of the target function so we can look it up/create it.
    std::string MangledName = getMangledNameImpl(*this, GD, FD, true) +
                              getCPUSpecificMangling(*this, II->getName());

    llvm::Constant *Func = GetGlobalValue(MangledName);

    if (!Func) {
      GlobalDecl ExistingDecl = Manglings.lookup(MangledName);
      if (ExistingDecl.getDecl() &&
          ExistingDecl.getDecl()->getAsFunction()->isDefined()) {
        EmitGlobalFunctionDefinition(ExistingDecl, nullptr);
        Func = GetGlobalValue(MangledName);
      } else {
        if (!ExistingDecl.getDecl())
          ExistingDecl = GD.getWithMultiVersionIndex(Index);

      Func = GetOrCreateLLVMFunction(
          MangledName, DeclTy, ExistingDecl,
          /*ForVTable=*/false, /*DontDefer=*/true,
          /*IsThunk=*/false, llvm::AttributeList(), ForDefinition);
      }
    }

    llvm::SmallVector<StringRef, 32> Features;
    Target.getCPUSpecificCPUDispatchFeatures(II->getName(), Features);
    llvm::transform(Features, Features.begin(),
                    [](StringRef Str) { return Str.substr(1); });
    Features.erase(std::remove_if(
        Features.begin(), Features.end(), [&Target](StringRef Feat) {
          return !Target.validateCpuSupports(Feat);
        }), Features.end());
    Options.emplace_back(cast<llvm::Function>(Func), StringRef{}, Features);
    ++Index;
  }

  llvm::sort(
      Options, [](const CodeGenFunction::MultiVersionResolverOption &LHS,
                  const CodeGenFunction::MultiVersionResolverOption &RHS) {
        return CodeGenFunction::GetX86CpuSupportsMask(LHS.Conditions.Features) >
               CodeGenFunction::GetX86CpuSupportsMask(RHS.Conditions.Features);
      });

  // If the list contains multiple 'default' versions, such as when it contains
  // 'pentium' and 'generic', don't emit the call to the generic one (since we
  // always run on at least a 'pentium'). We do this by deleting the 'least
  // advanced' (read, lowest mangling letter).
  while (Options.size() > 1 &&
         CodeGenFunction::GetX86CpuSupportsMask(
             (Options.end() - 2)->Conditions.Features) == 0) {
    StringRef LHSName = (Options.end() - 2)->Function->getName();
    StringRef RHSName = (Options.end() - 1)->Function->getName();
    if (LHSName.compare(RHSName) < 0)
      Options.erase(Options.end() - 2);
    else
      Options.erase(Options.end() - 1);
  }

  CodeGenFunction CGF(*this);
  CGF.EmitMultiVersionResolver(ResolverFunc, Options);

  if (getTarget().supportsIFunc()) {
    std::string AliasName = getMangledNameImpl(
        *this, GD, FD, /*OmitMultiVersionMangling=*/true);
    llvm::Constant *AliasFunc = GetGlobalValue(AliasName);
    if (!AliasFunc) {
      auto *IFunc = cast<llvm::GlobalIFunc>(GetOrCreateLLVMFunction(
          AliasName, DeclTy, GD, /*ForVTable=*/false, /*DontDefer=*/true,
          /*IsThunk=*/false, llvm::AttributeList(), NotForDefinition));
      auto *GA = llvm::GlobalAlias::create(
         DeclTy, 0, getFunctionLinkage(GD), AliasName, IFunc, &getModule());
      GA->setLinkage(llvm::Function::WeakODRLinkage);
      SetCommonAttributes(GD, GA);
    }
  }
}

/// If a dispatcher for the specified mangled name is not in the module, create
/// and return an llvm Function with the specified type.
llvm::Constant *CodeGenModule::GetOrCreateMultiVersionResolver(
    GlobalDecl GD, llvm::Type *DeclTy, const FunctionDecl *FD) {
  std::string MangledName =
      getMangledNameImpl(*this, GD, FD, /*OmitMultiVersionMangling=*/true);

  // Holds the name of the resolver, in ifunc mode this is the ifunc (which has
  // a separate resolver).
  std::string ResolverName = MangledName;
  if (getTarget().supportsIFunc())
    ResolverName += ".ifunc";
  else if (FD->isTargetMultiVersion())
    ResolverName += ".resolver";

  // If this already exists, just return that one.
  if (llvm::GlobalValue *ResolverGV = GetGlobalValue(ResolverName))
    return ResolverGV;

  // Since this is the first time we've created this IFunc, make sure
  // that we put this multiversioned function into the list to be
  // replaced later if necessary (target multiversioning only).
  if (!FD->isCPUDispatchMultiVersion() && !FD->isCPUSpecificMultiVersion())
    MultiVersionFuncs.push_back(GD);

  if (getTarget().supportsIFunc()) {
    llvm::Type *ResolverType = llvm::FunctionType::get(
        llvm::PointerType::get(
            DeclTy, getContext().getTargetAddressSpace(FD->getType())),
        false);
    llvm::Constant *Resolver = GetOrCreateLLVMFunction(
        MangledName + ".resolver", ResolverType, GlobalDecl{},
        /*ForVTable=*/false);
    llvm::GlobalIFunc *GIF = llvm::GlobalIFunc::create(
        DeclTy, 0, llvm::Function::WeakODRLinkage, "", Resolver, &getModule());
    GIF->setName(ResolverName);
    SetCommonAttributes(FD, GIF);

    return GIF;
  }

  llvm::Constant *Resolver = GetOrCreateLLVMFunction(
      ResolverName, DeclTy, GlobalDecl{}, /*ForVTable=*/false);
  assert(isa<llvm::GlobalValue>(Resolver) &&
         "Resolver should be created for the first time");
  SetCommonAttributes(FD, cast<llvm::GlobalValue>(Resolver));
  return Resolver;
}

/// GetOrCreateLLVMFunction - If the specified mangled name is not in the
/// module, create and return an llvm Function with the specified type. If there
/// is something in the module with the specified name, return it potentially
/// casted to the right type.
///
/// If D is non-null, it specifies a decl that correspond to this.  This is used
/// to set the attributes on the function when it is first created.
llvm::Constant *CodeGenModule::GetOrCreateLLVMFunction(
    StringRef MangledName, llvm::Type *Ty, GlobalDecl GD, bool ForVTable,
    bool DontDefer, bool IsThunk, llvm::AttributeList ExtraAttrs,
    ForDefinition_t IsForDefinition) {
  const Decl *D = GD.getDecl();

  // Any attempts to use a MultiVersion function should result in retrieving
  // the iFunc instead. Name Mangling will handle the rest of the changes.
  if (const FunctionDecl *FD = cast_or_null<FunctionDecl>(D)) {
    // For the device mark the function as one that should be emitted.
    if (getLangOpts().OpenMPIsDevice && OpenMPRuntime &&
        !OpenMPRuntime->markAsGlobalTarget(GD) && FD->isDefined() &&
        !DontDefer && !IsForDefinition) {
      if (const FunctionDecl *FDDef = FD->getDefinition()) {
        GlobalDecl GDDef;
        if (const auto *CD = dyn_cast<CXXConstructorDecl>(FDDef))
          GDDef = GlobalDecl(CD, GD.getCtorType());
        else if (const auto *DD = dyn_cast<CXXDestructorDecl>(FDDef))
          GDDef = GlobalDecl(DD, GD.getDtorType());
        else
          GDDef = GlobalDecl(FDDef);
        EmitGlobal(GDDef);
      }
    }
    // Check if this must be emitted as declare variant and emit reference to
    // the the declare variant function.
    if (LangOpts.OpenMP && OpenMPRuntime)
      (void)OpenMPRuntime->emitDeclareVariant(GD, /*IsForDefinition=*/true);

    if (FD->isMultiVersion()) {
      const auto *TA = FD->getAttr<TargetAttr>();
      if (TA && TA->isDefaultVersion())
        UpdateMultiVersionNames(GD, FD);
      if (!IsForDefinition)
        return GetOrCreateMultiVersionResolver(GD, Ty, FD);
    }
  }

  // Lookup the entry, lazily creating it if necessary.
  llvm::GlobalValue *Entry = GetGlobalValue(MangledName);
  if (Entry) {
    if (WeakRefReferences.erase(Entry)) {
      const FunctionDecl *FD = cast_or_null<FunctionDecl>(D);
      if (FD && !FD->hasAttr<WeakAttr>())
        Entry->setLinkage(llvm::Function::ExternalLinkage);
    }

    // Handle dropped DLL attributes.
    if (D && !D->hasAttr<DLLImportAttr>() && !D->hasAttr<DLLExportAttr>()) {
      Entry->setDLLStorageClass(llvm::GlobalValue::DefaultStorageClass);
      setDSOLocal(Entry);
    }

    // Relax the rule for C++AMP
    if (!LangOpts.CPlusPlusAMP) {

     // If there are two attempts to define the same mangled name, issue an
     // error.
     if (IsForDefinition && !Entry->isDeclaration()) {
      GlobalDecl OtherGD;
      // Check that GD is not yet in DiagnosedConflictingDefinitions is required
      // to make sure that we issue an error only once.
      if (lookupRepresentativeDecl(MangledName, OtherGD) &&
          (GD.getCanonicalDecl().getDecl() !=
           OtherGD.getCanonicalDecl().getDecl()) &&
          DiagnosedConflictingDefinitions.insert(GD).second) {
        getDiags().Report(D->getLocation(), diag::err_duplicate_mangled_name)
            << MangledName;
        getDiags().Report(OtherGD.getDecl()->getLocation(),
                          diag::note_previous_definition);
      }
     }
    }

    if ((isa<llvm::Function>(Entry) || isa<llvm::GlobalAlias>(Entry)) &&
        (Entry->getType()->getElementType() == Ty)) {
      return Entry;
    }

    // Make sure the result is of the correct type.
    // (If function is requested for a definition, we always need to create a new
    // function, not just return a bitcast.)
    if (!IsForDefinition)
      return llvm::ConstantExpr::getPointerCast(Entry, Ty->getPointerTo());
  }

  // This function doesn't have a complete type (for example, the return
  // type is an incomplete struct). Use a fake type instead, and make
  // sure not to try to set attributes.
  bool IsIncompleteFunction = false;

  llvm::FunctionType *FTy;
  if (isa<llvm::FunctionType>(Ty)) {
    FTy = cast<llvm::FunctionType>(Ty);
  } else {
    FTy = llvm::FunctionType::get(VoidTy, false);
    IsIncompleteFunction = true;
  }

  llvm::Function *F =
      llvm::Function::Create(FTy, llvm::Function::ExternalLinkage,
                             Entry ? StringRef() : MangledName, &getModule());

  // If we already created a function with the same mangled name (but different
  // type) before, take its name and add it to the list of functions to be
  // replaced with F at the end of CodeGen.
  //
  // This happens if there is a prototype for a function (e.g. "int f()") and
  // then a definition of a different type (e.g. "int f(int x)").
  if (Entry) {
    F->takeName(Entry);

    // This might be an implementation of a function without a prototype, in
    // which case, try to do special replacement of calls which match the new
    // prototype.  The really key thing here is that we also potentially drop
    // arguments from the call site so as to make a direct call, which makes the
    // inliner happier and suppresses a number of optimizer warnings (!) about
    // dropping arguments.
    if (!Entry->use_empty()) {
      ReplaceUsesOfNonProtoTypeWithRealFunction(Entry, F);
      Entry->removeDeadConstantUsers();
    }

    llvm::Constant *BC = llvm::ConstantExpr::getBitCast(
        F, Entry->getType()->getElementType()->getPointerTo());
    addGlobalValReplacement(Entry, BC);
  }

  assert(F->getName() == MangledName && "name was uniqued!");
  if (D)
    SetFunctionAttributes(GD, F, IsIncompleteFunction, IsThunk);
  if (ExtraAttrs.hasAttributes(llvm::AttributeList::FunctionIndex)) {
    llvm::AttrBuilder B(ExtraAttrs, llvm::AttributeList::FunctionIndex);
    F->addAttributes(llvm::AttributeList::FunctionIndex, B);
  }

  if (!DontDefer) {
    // All MSVC dtors other than the base dtor are linkonce_odr and delegate to
    // each other bottoming out with the base dtor.  Therefore we emit non-base
    // dtors on usage, even if there is no dtor definition in the TU.
    if (D && isa<CXXDestructorDecl>(D) &&
        getCXXABI().useThunkForDtorVariant(cast<CXXDestructorDecl>(D),
                                           GD.getDtorType()))
      addDeferredDeclToEmit(GD);

    // This is the first use or definition of a mangled name.  If there is a
    // deferred decl with this name, remember that we need to emit it at the end
    // of the file.
    auto DDI = DeferredDecls.find(MangledName);
    if (DDI != DeferredDecls.end()) {
      // Move the potentially referenced deferred decl to the
      // DeferredDeclsToEmit list, and remove it from DeferredDecls (since we
      // don't need it anymore).
      addDeferredDeclToEmit(DDI->second);
      DeferredDecls.erase(DDI);

      // Otherwise, there are cases we have to worry about where we're
      // using a declaration for which we must emit a definition but where
      // we might not find a top-level definition:
      //   - member functions defined inline in their classes
      //   - friend functions defined inline in some class
      //   - special member functions with implicit definitions
      // If we ever change our AST traversal to walk into class methods,
      // this will be unnecessary.
      //
      // We also don't emit a definition for a function if it's going to be an
      // entry in a vtable, unless it's already marked as used.
    } else if (getLangOpts().CPlusPlus && D) {
      // Look for a declaration that's lexically in a record.
      for (const auto *FD = cast<FunctionDecl>(D)->getMostRecentDecl(); FD;
           FD = FD->getPreviousDecl()) {
        if (isa<CXXRecordDecl>(FD->getLexicalDeclContext())) {
          if (FD->doesThisDeclarationHaveABody()) {
            addDeferredDeclToEmit(GD.getWithDecl(FD));
            break;
          }
        }
      }
    }
  }

  // Make sure the result is of the requested type.
  if (!IsIncompleteFunction) {
    assert(F->getType()->getElementType() == Ty);
    return F;
  }

  llvm::Type *PTy = llvm::PointerType::getUnqual(Ty);
  return llvm::ConstantExpr::getPointerCast(F, PTy);
}

/// GetAddrOfFunction - Return the address of the given function.  If Ty is
/// non-null, then this function will use the specified type if it has to
/// create it (this occurs when we see a definition of the function).
llvm::Constant *CodeGenModule::GetAddrOfFunction(GlobalDecl GD,
                                                 llvm::Type *Ty,
                                                 bool ForVTable,
                                                 bool DontDefer,
                                              ForDefinition_t IsForDefinition) {
  // If there was no specific requested type, just convert it now.
  if (!Ty) {
    const auto *FD = cast<FunctionDecl>(GD.getDecl());
    Ty = getTypes().ConvertType(FD->getType());
  }

  // Devirtualized destructor calls may come through here instead of via
  // getAddrOfCXXStructor. Make sure we use the MS ABI base destructor instead
  // of the complete destructor when necessary.
  if (const auto *DD = dyn_cast<CXXDestructorDecl>(GD.getDecl())) {
    if (getTarget().getCXXABI().isMicrosoft() &&
        GD.getDtorType() == Dtor_Complete &&
        DD->getParent()->getNumVBases() == 0)
      GD = GlobalDecl(DD, Dtor_Base);
  }

  StringRef MangledName = getMangledName(GD);
  return GetOrCreateLLVMFunction(MangledName, Ty, GD, ForVTable, DontDefer,
                                 /*IsThunk=*/false, llvm::AttributeList(),
                                 IsForDefinition);
}

static const FunctionDecl *
GetRuntimeFunctionDecl(ASTContext &C, StringRef Name) {
  TranslationUnitDecl *TUDecl = C.getTranslationUnitDecl();
  DeclContext *DC = TranslationUnitDecl::castToDeclContext(TUDecl);

  IdentifierInfo &CII = C.Idents.get(Name);
  for (const auto &Result : DC->lookup(&CII))
    if (const auto FD = dyn_cast<FunctionDecl>(Result))
      return FD;

  if (!C.getLangOpts().CPlusPlus)
    return nullptr;

  // Demangle the premangled name from getTerminateFn()
  IdentifierInfo &CXXII =
      (Name == "_ZSt9terminatev" || Name == "?terminate@@YAXXZ")
          ? C.Idents.get("terminate")
          : C.Idents.get(Name);

  for (const auto &N : {"__cxxabiv1", "std"}) {
    IdentifierInfo &NS = C.Idents.get(N);
    for (const auto &Result : DC->lookup(&NS)) {
      NamespaceDecl *ND = dyn_cast<NamespaceDecl>(Result);
      if (auto LSD = dyn_cast<LinkageSpecDecl>(Result))
        for (const auto &Result : LSD->lookup(&NS))
          if ((ND = dyn_cast<NamespaceDecl>(Result)))
            break;

      if (ND)
        for (const auto &Result : ND->lookup(&CXXII))
          if (const auto *FD = dyn_cast<FunctionDecl>(Result))
            return FD;
    }
  }

  return nullptr;
}

/// CreateRuntimeFunction - Create a new runtime function with the specified
/// type and name.
llvm::FunctionCallee
CodeGenModule::CreateRuntimeFunction(llvm::FunctionType *FTy, StringRef Name,
                                     llvm::AttributeList ExtraAttrs, bool Local,
                                     bool AssumeConvergent) {
  if (AssumeConvergent) {
    ExtraAttrs =
        ExtraAttrs.addAttribute(VMContext, llvm::AttributeList::FunctionIndex,
                                llvm::Attribute::Convergent);
  }

  llvm::Constant *C =
      GetOrCreateLLVMFunction(Name, FTy, GlobalDecl(), /*ForVTable=*/false,
                              /*DontDefer=*/false, /*IsThunk=*/false,
                              ExtraAttrs);

  if (auto *F = dyn_cast<llvm::Function>(C)) {
    if (F->empty()) {
      F->setCallingConv(getRuntimeCC());

      // In Windows Itanium environments, try to mark runtime functions
      // dllimport. For Mingw and MSVC, don't. We don't really know if the user
      // will link their standard library statically or dynamically. Marking
      // functions imported when they are not imported can cause linker errors
      // and warnings.
      if (!Local && getTriple().isWindowsItaniumEnvironment() &&
          !getCodeGenOpts().LTOVisibilityPublicStd) {
        const FunctionDecl *FD = GetRuntimeFunctionDecl(Context, Name);
        if (!FD || FD->hasAttr<DLLImportAttr>()) {
          F->setDLLStorageClass(llvm::GlobalValue::DLLImportStorageClass);
          F->setLinkage(llvm::GlobalValue::ExternalLinkage);
        }
      }
      setDSOLocal(F);
    }
  }

  return {FTy, C};
}

/// isTypeConstant - Determine whether an object of this type can be emitted
/// as a constant.
///
/// If ExcludeCtor is true, the duration when the object's constructor runs
/// will not be considered. The caller will need to verify that the object is
/// not written to during its construction.
bool CodeGenModule::isTypeConstant(QualType Ty, bool ExcludeCtor) {
  if (!Ty.isConstant(Context) && !Ty->isReferenceType())
    return false;

  if (Context.getLangOpts().CPlusPlus) {
    if (const CXXRecordDecl *Record
          = Context.getBaseElementType(Ty)->getAsCXXRecordDecl())
      return ExcludeCtor && !Record->hasMutableFields() &&
             Record->hasTrivialDestructor();
  }

  return true;
}

/// GetOrCreateLLVMGlobal - If the specified mangled name is not in the module,
/// create and return an llvm GlobalVariable with the specified type.  If there
/// is something in the module with the specified name, return it potentially
/// casted to the right type.
///
/// If D is non-null, it specifies a decl that correspond to this.  This is used
/// to set the attributes on the global when it is first created.
///
/// If IsForDefinition is true, it is guaranteed that an actual global with
/// type Ty will be returned, not conversion of a variable with the same
/// mangled name but some other type.
llvm::Constant *
CodeGenModule::GetOrCreateLLVMGlobal(StringRef MangledName,
                                     llvm::PointerType *Ty,
                                     const VarDecl *D,
                                     ForDefinition_t IsForDefinition) {
  // Lookup the entry, lazily creating it if necessary.
  llvm::GlobalValue *Entry = GetGlobalValue(MangledName);
  if (Entry) {
    if (WeakRefReferences.erase(Entry)) {
      if (D && !D->hasAttr<WeakAttr>())
        Entry->setLinkage(llvm::Function::ExternalLinkage);
    }

    // Handle dropped DLL attributes.
    if (D && !D->hasAttr<DLLImportAttr>() && !D->hasAttr<DLLExportAttr>())
      Entry->setDLLStorageClass(llvm::GlobalValue::DefaultStorageClass);

    if (LangOpts.OpenMP && !LangOpts.OpenMPSimd && D)
      getOpenMPRuntime().registerTargetGlobalVariable(D, Entry);

    if (Entry->getType() == Ty)
      return Entry;

    // If there are two attempts to define the same mangled name, issue an
    // error.
    if (IsForDefinition && !Entry->isDeclaration()) {
      GlobalDecl OtherGD;
      const VarDecl *OtherD;

      // Check that D is not yet in DiagnosedConflictingDefinitions is required
      // to make sure that we issue an error only once.
      if (D && lookupRepresentativeDecl(MangledName, OtherGD) &&
          (D->getCanonicalDecl() != OtherGD.getCanonicalDecl().getDecl()) &&
          (OtherD = dyn_cast<VarDecl>(OtherGD.getDecl())) &&
          OtherD->hasInit() &&
          DiagnosedConflictingDefinitions.insert(D).second) {
        getDiags().Report(D->getLocation(), diag::err_duplicate_mangled_name)
            << MangledName;
        getDiags().Report(OtherGD.getDecl()->getLocation(),
                          diag::note_previous_definition);
      }
    }

    // (If global is requested for a definition, we always need to create a new
    // global, not just return a bitcast.)
    if (!IsForDefinition)
      return llvm::ConstantExpr::getPointerCast(Entry, Ty);
  }

  auto AddrSpace = GetGlobalVarAddressSpace(D);
  auto TargetAddrSpace = getContext().getTargetAddressSpace(AddrSpace);

  auto *GV = new llvm::GlobalVariable(
      getModule(), Ty->getElementType(), false,
      llvm::GlobalValue::ExternalLinkage, nullptr, MangledName, nullptr,
      llvm::GlobalVariable::NotThreadLocal, TargetAddrSpace);

  // If we already created a global with the same mangled name (but different
  // type) before, take its name and remove it from its parent.
  if (Entry) {
    GV->takeName(Entry);

    if (!Entry->use_empty()) {
      llvm::Constant *NewPtrForOldDecl =
          llvm::ConstantExpr::getPointerCast(GV, Entry->getType());
      Entry->replaceAllUsesWith(NewPtrForOldDecl);
    }

    Entry->eraseFromParent();
  }

  // This is the first use or definition of a mangled name.  If there is a
  // deferred decl with this name, remember that we need to emit it at the end
  // of the file.
  auto DDI = DeferredDecls.find(MangledName);
  if (DDI != DeferredDecls.end()) {
    // Move the potentially referenced deferred decl to the DeferredDeclsToEmit
    // list, and remove it from DeferredDecls (since we don't need it anymore).
    addDeferredDeclToEmit(DDI->second);
    DeferredDecls.erase(DDI);
  }

  // Handle things which are present even on external declarations.
  if (D) {
    if (LangOpts.OpenMP && !LangOpts.OpenMPSimd)
      getOpenMPRuntime().registerTargetGlobalVariable(D, GV);

    // FIXME: This code is overly simple and should be merged with other global
    // handling.
    GV->setConstant(isTypeConstant(D->getType(), false));

    GV->setAlignment(getContext().getDeclAlign(D).getAsAlign());

    setLinkageForGV(GV, D);

    if (D->getTLSKind()) {
      if (D->getTLSKind() == VarDecl::TLS_Dynamic)
        CXXThreadLocals.push_back(D);
      setTLSMode(GV, *D);
    }

    setGVProperties(GV, D);

    // If required by the ABI, treat declarations of static data members with
    // inline initializers as definitions.
    if (getContext().isMSStaticDataMemberInlineDefinition(D)) {
      EmitGlobalVarDefinition(D);
    }

    // Emit section information for extern variables.
    if (D->hasExternalStorage()) {
      if (const SectionAttr *SA = D->getAttr<SectionAttr>())
        GV->setSection(SA->getName());
    }

    // Handle XCore specific ABI requirements.
    if (getTriple().getArch() == llvm::Triple::xcore &&
        D->getLanguageLinkage() == CLanguageLinkage &&
        D->getType().isConstant(Context) &&
        isExternallyVisible(D->getLinkageAndVisibility().getLinkage()))
      GV->setSection(".cp.rodata");

    // Check if we a have a const declaration with an initializer, we may be
    // able to emit it as available_externally to expose it's value to the
    // optimizer.
    if (Context.getLangOpts().CPlusPlus && GV->hasExternalLinkage() &&
        D->getType().isConstQualified() && !GV->hasInitializer() &&
        !D->hasDefinition() && D->hasInit() && !D->hasAttr<DLLImportAttr>()) {
      const auto *Record =
          Context.getBaseElementType(D->getType())->getAsCXXRecordDecl();
      bool HasMutableFields = Record && Record->hasMutableFields();
      if (!HasMutableFields) {
        const VarDecl *InitDecl;
        const Expr *InitExpr = D->getAnyInitializer(InitDecl);
        if (InitExpr) {
          ConstantEmitter emitter(*this);
          llvm::Constant *Init = emitter.tryEmitForInitializer(*InitDecl);
          if (Init) {
            auto *InitType = Init->getType();
            if (GV->getType()->getElementType() != InitType) {
              // The type of the initializer does not match the definition.
              // This happens when an initializer has a different type from
              // the type of the global (because of padding at the end of a
              // structure for instance).
              GV->setName(StringRef());
              // Make a new global with the correct type, this is now guaranteed
              // to work.
              auto *NewGV = cast<llvm::GlobalVariable>(
                  GetAddrOfGlobalVar(D, InitType, IsForDefinition)
                      ->stripPointerCasts());

              // Erase the old global, since it is no longer used.
              GV->eraseFromParent();
              GV = NewGV;
            } else {
              GV->setInitializer(Init);
              GV->setConstant(true);
              GV->setLinkage(llvm::GlobalValue::AvailableExternallyLinkage);
            }
            emitter.finalize(GV);
          }
        }
      }
    }
  }

  if (GV->isDeclaration())
    getTargetCodeGenInfo().setTargetAttributes(D, GV, *this);

  LangAS ExpectedAS =
      D ? D->getType().getAddressSpace()
        : (LangOpts.OpenCL ? LangAS::opencl_global : LangAS::Default);
  assert(getContext().getTargetAddressSpace(ExpectedAS) ==
         Ty->getPointerAddressSpace());
  if (AddrSpace != ExpectedAS)
    return getTargetCodeGenInfo().performAddrSpaceCast(*this, GV, AddrSpace,
                                                       ExpectedAS, Ty);

  return GV;
}

llvm::Constant *
CodeGenModule::GetAddrOfGlobal(GlobalDecl GD,
                               ForDefinition_t IsForDefinition) {
  const Decl *D = GD.getDecl();
  if (isa<CXXConstructorDecl>(D) || isa<CXXDestructorDecl>(D))
    return getAddrOfCXXStructor(GD, /*FnInfo=*/nullptr, /*FnType=*/nullptr,
                                /*DontDefer=*/false, IsForDefinition);
  else if (isa<CXXMethodDecl>(D)) {
    auto FInfo = &getTypes().arrangeCXXMethodDeclaration(
        cast<CXXMethodDecl>(D));
    auto Ty = getTypes().GetFunctionType(*FInfo);
    return GetAddrOfFunction(GD, Ty, /*ForVTable=*/false, /*DontDefer=*/false,
                             IsForDefinition);
  } else if (isa<FunctionDecl>(D)) {
    const CGFunctionInfo &FI = getTypes().arrangeGlobalDeclaration(GD);
    llvm::FunctionType *Ty = getTypes().GetFunctionType(FI);
    return GetAddrOfFunction(GD, Ty, /*ForVTable=*/false, /*DontDefer=*/false,
                             IsForDefinition);
  } else
    return GetAddrOfGlobalVar(cast<VarDecl>(D), /*Ty=*/nullptr,
                              IsForDefinition);
}

llvm::GlobalVariable *CodeGenModule::CreateOrReplaceCXXRuntimeVariable(
    StringRef Name, llvm::Type *Ty, llvm::GlobalValue::LinkageTypes Linkage,
    unsigned Alignment) {
  llvm::GlobalVariable *GV = getModule().getNamedGlobal(Name);
  llvm::GlobalVariable *OldGV = nullptr;

  if (GV) {
    // Check if the variable has the right type.
    if (GV->getType()->getElementType() == Ty)
      return GV;

    // Because C++ name mangling, the only way we can end up with an already
    // existing global with the same name is if it has been declared extern "C".
    assert(GV->isDeclaration() && "Declaration has wrong type!");
    OldGV = GV;
  }

  // Create a new variable.
  GV = new llvm::GlobalVariable(getModule(), Ty, /*isConstant=*/true,
                                Linkage, nullptr, Name);

  if (OldGV) {
    // Replace occurrences of the old variable if needed.
    GV->takeName(OldGV);

    if (!OldGV->use_empty()) {
      llvm::Constant *NewPtrForOldDecl =
      llvm::ConstantExpr::getPointerCast(GV, OldGV->getType());
      OldGV->replaceAllUsesWith(NewPtrForOldDecl);
    }

    OldGV->eraseFromParent();
  }

  if (supportsCOMDAT() && GV->isWeakForLinker() &&
      !GV->hasAvailableExternallyLinkage())
    GV->setComdat(TheModule.getOrInsertComdat(GV->getName()));

  GV->setAlignment(llvm::MaybeAlign(Alignment));

  return GV;
}

/// GetAddrOfGlobalVar - Return the llvm::Constant for the address of the
/// given global variable.  If Ty is non-null and if the global doesn't exist,
/// then it will be created with the specified type instead of whatever the
/// normal requested type would be. If IsForDefinition is true, it is guaranteed
/// that an actual global with type Ty will be returned, not conversion of a
/// variable with the same mangled name but some other type.
llvm::Constant *CodeGenModule::GetAddrOfGlobalVar(const VarDecl *D,
                                                  llvm::Type *Ty,
                                           ForDefinition_t IsForDefinition) {
  assert(D->hasGlobalStorage() && "Not a global variable");
  QualType ASTTy = D->getType();
  if (!Ty)
    Ty = getTypes().ConvertTypeForMem(ASTTy);

  llvm::PointerType *PTy = llvm::PointerType::get(Ty, getContext().getTargetAddressSpace(ASTTy));

  StringRef MangledName = getMangledName(D);
  return GetOrCreateLLVMGlobal(MangledName, PTy, D, IsForDefinition);
}

/// CreateRuntimeVariable - Create a new runtime global variable with the
/// specified type and name.
llvm::Constant *
CodeGenModule::CreateRuntimeVariable(llvm::Type *Ty,
                                     StringRef Name) {
  auto PtrTy =
      getContext().getLangOpts().OpenCL
          ? llvm::PointerType::get(
                Ty, getContext().getTargetAddressSpace(LangAS::opencl_global))
          : llvm::PointerType::getUnqual(Ty);
  auto *Ret = GetOrCreateLLVMGlobal(Name, PtrTy, nullptr);
  setDSOLocal(cast<llvm::GlobalValue>(Ret->stripPointerCasts()));
  return Ret;
}

void CodeGenModule::EmitTentativeDefinition(const VarDecl *D) {
  assert(!D->getInit() && "Cannot emit definite definitions here!");

  StringRef MangledName = getMangledName(D);
  llvm::GlobalValue *GV = GetGlobalValue(MangledName);

  // We already have a definition, not declaration, with the same mangled name.
  // Emitting of declaration is not required (and actually overwrites emitted
  // definition).
  if (GV && !GV->isDeclaration())
    return;

  // If we have not seen a reference to this variable yet, place it into the
  // deferred declarations table to be emitted if needed later.
  if (!MustBeEmitted(D) && !GV) {
      DeferredDecls[MangledName] = D;
      return;
  }

  // The tentative definition is the only definition.
  EmitGlobalVarDefinition(D);
}

void CodeGenModule::EmitExternalDeclaration(const VarDecl *D) {
  EmitExternalVarDeclaration(D);
}

CharUnits CodeGenModule::GetTargetTypeStoreSize(llvm::Type *Ty) const {
  return Context.toCharUnitsFromBits(
      getDataLayout().getTypeStoreSizeInBits(Ty));
}

LangAS CodeGenModule::GetGlobalVarAddressSpace(const VarDecl *D) {
  LangAS AddrSpace = LangAS::Default;
  if (LangOpts.OpenCL) {
    AddrSpace = D ? D->getType().getAddressSpace() : LangAS::opencl_global;
    assert(AddrSpace == LangAS::opencl_global ||
           AddrSpace == LangAS::opencl_constant ||
           AddrSpace == LangAS::opencl_local ||
           AddrSpace >= LangAS::FirstTargetAddressSpace);
    return AddrSpace;
  }

  if (LangOpts.CUDA && LangOpts.CUDAIsDevice) {
    if (D && D->hasAttr<CUDAConstantAttr>())
      return LangAS::cuda_constant;
    else if (D && D->hasAttr<CUDASharedAttr>())
      return LangAS::cuda_shared;
    else if (D && D->hasAttr<CUDADeviceAttr>())
      return LangAS::cuda_device;
    else if (D && D->getType().isConstQualified())
      return LangAS::cuda_constant;
    else
      return LangAS::cuda_device;
  }

  if (LangOpts.CPlusPlusAMP && LangOpts.DevicePath) {
    if (D && D->hasAttr<HCCTileStaticAttr>())
      return LangAS::hcc_tilestatic;
    if (D && D->hasAttr<AnnotateAttr>() &&
        D->getAttr<AnnotateAttr>()->getAnnotation() == "__HIP_constant__")
      return LangAS::opencl_constant;
    if (D && D->getType().isConstQualified())
      return LangAS::opencl_constant;
    return LangAS::hcc_global;
  }

  if (LangOpts.OpenMP) {
    LangAS AS;
    if (OpenMPRuntime->hasAllocateAttributeForGlobalVar(D, AS))
      return AS;
  }

  return getTargetCodeGenInfo().getGlobalVarAddressSpace(*this, D);
}

LangAS CodeGenModule::getStringLiteralAddressSpace() const {
  // OpenCL v1.2 s6.5.3: a string literal is in the constant address space.
  if (LangOpts.OpenCL)
    return LangAS::opencl_constant;
  if (auto AS = getTarget().getConstantAddressSpace())
    return AS.getValue();
  return LangAS::Default;
}

// In address space agnostic languages, string literals are in default address
// space in AST. However, certain targets (e.g. amdgcn) request them to be
// emitted in constant address space in LLVM IR. To be consistent with other
// parts of AST, string literal global variables in constant address space
// need to be casted to default address space before being put into address
// map and referenced by other part of CodeGen.
// In OpenCL, string literals are in constant address space in AST, therefore
// they should not be casted to default address space.
static llvm::Constant *
castStringLiteralToDefaultAddressSpace(CodeGenModule &CGM,
                                       llvm::GlobalVariable *GV) {
  llvm::Constant *Cast = GV;
  if (!CGM.getLangOpts().OpenCL) {
    if (auto AS = CGM.getTarget().getConstantAddressSpace()) {
      if (AS != LangAS::Default)
        Cast = CGM.getTargetCodeGenInfo().performAddrSpaceCast(
            CGM, GV, AS.getValue(), LangAS::Default,
            GV->getValueType()->getPointerTo(
                CGM.getContext().getTargetAddressSpace(LangAS::Default)));
    }
  }
  return Cast;
}

template<typename SomeDecl>
void CodeGenModule::MaybeHandleStaticInExternC(const SomeDecl *D,
                                               llvm::GlobalValue *GV) {
  if (!getLangOpts().CPlusPlus)
    return;

  // Must have 'used' attribute, or else inline assembly can't rely on
  // the name existing.
  if (!D->template hasAttr<UsedAttr>())
    return;

  // Must have internal linkage and an ordinary name.
  if (!D->getIdentifier() || D->getFormalLinkage() != InternalLinkage)
    return;

  // Must be in an extern "C" context. Entities declared directly within
  // a record are not extern "C" even if the record is in such a context.
  const SomeDecl *First = D->getFirstDecl();
  if (First->getDeclContext()->isRecord() || !First->isInExternCContext())
    return;

  // OK, this is an internal linkage entity inside an extern "C" linkage
  // specification. Make a note of that so we can give it the "expected"
  // mangled name if nothing else is using that name.
  std::pair<StaticExternCMap::iterator, bool> R =
      StaticExternCValues.insert(std::make_pair(D->getIdentifier(), GV));

  // If we have multiple internal linkage entities with the same name
  // in extern "C" regions, none of them gets that name.
  if (!R.second)
    R.first->second = nullptr;
}

static bool shouldBeInCOMDAT(CodeGenModule &CGM, const Decl &D) {
  if (!CGM.supportsCOMDAT())
    return false;

  // Do not set COMDAT attribute for CUDA/HIP stub functions to prevent
  // them being "merged" by the COMDAT Folding linker optimization.
  if (D.hasAttr<CUDAGlobalAttr>())
    return false;

  if (D.hasAttr<SelectAnyAttr>())
    return true;

  GVALinkage Linkage;
  if (auto *VD = dyn_cast<VarDecl>(&D))
    Linkage = CGM.getContext().GetGVALinkageForVariable(VD);
  else
    Linkage = CGM.getContext().GetGVALinkageForFunction(cast<FunctionDecl>(&D));

  switch (Linkage) {
  case GVA_Internal:
  case GVA_AvailableExternally:
  case GVA_StrongExternal:
    return false;
  case GVA_DiscardableODR:
  case GVA_StrongODR:
    return true;
  }
  llvm_unreachable("No such linkage");
}

void CodeGenModule::maybeSetTrivialComdat(const Decl &D,
                                          llvm::GlobalObject &GO) {
  if (!shouldBeInCOMDAT(*this, D))
    return;
  GO.setComdat(TheModule.getOrInsertComdat(GO.getName()));
}

/// Pass IsTentative as true if you want to create a tentative definition.
void CodeGenModule::EmitGlobalVarDefinition(const VarDecl *D,
                                            bool IsTentative) {
  // OpenCL global variables of sampler type are translated to function calls,
  // therefore no need to be translated.
  QualType ASTTy = D->getType();
  if (getLangOpts().OpenCL && ASTTy->isSamplerT())
    return;

  // If this is OpenMP device, check if it is legal to emit this global
  // normally.
  if (LangOpts.OpenMPIsDevice && OpenMPRuntime &&
      OpenMPRuntime->emitTargetGlobalVariable(D))
    return;

  llvm::Constant *Init = nullptr;
  bool NeedsGlobalCtor = false;
  bool NeedsGlobalDtor =
      D->needsDestruction(getContext()) == QualType::DK_cxx_destructor;

  const VarDecl *InitDecl;
  const Expr *InitExpr = D->getAnyInitializer(InitDecl);

  Optional<ConstantEmitter> emitter;

  // CUDA E.2.4.1 "__shared__ variables cannot have an initialization
  // as part of their declaration."  Sema has already checked for
  // error cases, so we just need to set Init to UndefValue.
  bool IsCUDASharedVar =
      getLangOpts().CUDAIsDevice && D->hasAttr<CUDASharedAttr>();
  // Shadows of initialized device-side global variables are also left
  // undefined.
  bool IsCUDAShadowVar =
      !getLangOpts().CUDAIsDevice &&
      (D->hasAttr<CUDAConstantAttr>() || D->hasAttr<CUDADeviceAttr>() ||
       D->hasAttr<CUDASharedAttr>());
  // HIP pinned shadow of initialized host-side global variables are also
  // left undefined.
  bool IsHIPPinnedShadowVar =
      getLangOpts().CUDAIsDevice && D->hasAttr<HIPPinnedShadowAttr>();
  if (getLangOpts().CUDA &&
      (IsCUDASharedVar || IsCUDAShadowVar || IsHIPPinnedShadowVar))
    Init = llvm::UndefValue::get(getTypes().ConvertType(ASTTy));
  else if (getLangOpts().CPlusPlusAMP && getLangOpts().DevicePath &&
           D->hasAttr<HCCTileStaticAttr>())
    Init = llvm::UndefValue::get(getTypes().ConvertType(ASTTy));
  else if (!InitExpr) {
    // This is a tentative definition; tentative definitions are
    // implicitly initialized with { 0 }.
    //
    // Note that tentative definitions are only emitted at the end of
    // a translation unit, so they should never have incomplete
    // type. In addition, EmitTentativeDefinition makes sure that we
    // never attempt to emit a tentative definition if a real one
    // exists. A use may still exists, however, so we still may need
    // to do a RAUW.
    assert(!ASTTy->isIncompleteType() && "Unexpected incomplete type");
    Init = EmitNullConstant(D->getType());
  } else {
    initializedGlobalDecl = GlobalDecl(D);
    emitter.emplace(*this);
    Init = emitter->tryEmitForInitializer(*InitDecl);

    if (!Init) {
      QualType T = InitExpr->getType();
      if (D->getType()->isReferenceType())
        T = D->getType();

      if (getLangOpts().CPlusPlus) {
        Init = EmitNullConstant(T);
        NeedsGlobalCtor = true;
      } else {
        ErrorUnsupported(D, "static initializer");
        Init = llvm::UndefValue::get(getTypes().ConvertType(T));
      }
    } else {
      // We don't need an initializer, so remove the entry for the delayed
      // initializer position (just in case this entry was delayed) if we
      // also don't need to register a destructor.
      if (getLangOpts().CPlusPlus && !NeedsGlobalDtor)
        DelayedCXXInitPosition.erase(D);
    }
  }

  llvm::Type* InitType = Init->getType();
  llvm::Constant *Entry =
      GetAddrOfGlobalVar(D, InitType, ForDefinition_t(!IsTentative));

  // Strip off pointer casts if we got them.
  Entry = Entry->stripPointerCasts();

  // Entry is now either a Function or GlobalVariable.
  auto *GV = dyn_cast<llvm::GlobalVariable>(Entry);

  // We have a definition after a declaration with the wrong type.
  // We must make a new GlobalVariable* and update everything that used OldGV
  // (a declaration or tentative definition) with the new GlobalVariable*
  // (which will be a definition).
  //
  // This happens if there is a prototype for a global (e.g.
  // "extern int x[];") and then a definition of a different type (e.g.
  // "int x[10];"). This also happens when an initializer has a different type
  // from the type of the global (this happens with unions).
  if (!GV || GV->getType()->getElementType() != InitType ||
      GV->getType()->getAddressSpace() !=
          getContext().getTargetAddressSpace(GetGlobalVarAddressSpace(D))) {

    // Move the old entry aside so that we'll create a new one.
    Entry->setName(StringRef());

    // Make a new global with the correct type, this is now guaranteed to work.
    GV = cast<llvm::GlobalVariable>(
        GetAddrOfGlobalVar(D, InitType, ForDefinition_t(!IsTentative))
            ->stripPointerCasts());

    // Replace all uses of the old global with the new global
    llvm::Constant *NewPtrForOldDecl =
        llvm::ConstantExpr::getPointerCast(GV, Entry->getType());
    Entry->replaceAllUsesWith(NewPtrForOldDecl);

    // Erase the old global, since it is no longer used.
    cast<llvm::GlobalValue>(Entry)->eraseFromParent();
  }

  MaybeHandleStaticInExternC(D, GV);

  if (D->hasAttr<AnnotateAttr>())
    AddGlobalAnnotations(D, GV);

  // Set the llvm linkage type as appropriate.
  llvm::GlobalValue::LinkageTypes Linkage =
      getLLVMLinkageVarDefinition(D, GV->isConstant());

  // CUDA B.2.1 "The __device__ qualifier declares a variable that resides on
  // the device. [...]"
  // CUDA B.2.2 "The __constant__ qualifier, optionally used together with
  // __device__, declares a variable that: [...]
  // Is accessible from all the threads within the grid and from the host
  // through the runtime library (cudaGetSymbolAddress() / cudaGetSymbolSize()
  // / cudaMemcpyToSymbol() / cudaMemcpyFromSymbol())."
  if (GV && LangOpts.CUDA) {
    if (LangOpts.CUDAIsDevice) {
      if (Linkage != llvm::GlobalValue::InternalLinkage &&
          (D->hasAttr<CUDADeviceAttr>() || D->hasAttr<CUDAConstantAttr>()))
        GV->setExternallyInitialized(true);
    } else {
      // Host-side shadows of external declarations of device-side
      // global variables become internal definitions. These have to
      // be internal in order to prevent name conflicts with global
      // host variables with the same name in a different TUs.
      if (D->hasAttr<CUDADeviceAttr>() || D->hasAttr<CUDAConstantAttr>() ||
          D->hasAttr<HIPPinnedShadowAttr>()) {
        Linkage = llvm::GlobalValue::InternalLinkage;

        // Shadow variables and their properties must be registered
        // with CUDA runtime.
        unsigned Flags = 0;
        if (!D->hasDefinition())
          Flags |= CGCUDARuntime::ExternDeviceVar;
        if (D->hasAttr<CUDAConstantAttr>())
          Flags |= CGCUDARuntime::ConstantDeviceVar;
        // Extern global variables will be registered in the TU where they are
        // defined.
        if (!D->hasExternalStorage())
          getCUDARuntime().registerDeviceVar(D, *GV, Flags);
      } else if (D->hasAttr<CUDASharedAttr>())
        // __shared__ variables are odd. Shadows do get created, but
        // they are not registered with the CUDA runtime, so they
        // can't really be used to access their device-side
        // counterparts. It's not clear yet whether it's nvcc's bug or
        // a feature, but we've got to do the same for compatibility.
        Linkage = llvm::GlobalValue::InternalLinkage;
    }
  }

<<<<<<< HEAD
  if (GV && LangOpts.CPlusPlusAMP) {
    // This mimics the CUDA-specific processing done above.
    bool IsHIPConstant = D->hasAttr<AnnotateAttr>() &&
      D->getAttr<AnnotateAttr>()->getAnnotation() == "__HIP_constant__";

    if (LangOpts.DevicePath)
      if (Linkage != llvm::GlobalValue::InternalLinkage &&
          (D->hasAttr<CXXAMPRestrictAMPAttr>() || IsHIPConstant))
        GV->setExternallyInitialized(true);
  }

  if (!IsHIPPinnedShadowVar)
=======
  // HIPPinnedShadowVar should remain in the final code object irrespective of
  // whether it is used or not within the code. Add it to used list, so that
  // it will not get eliminated when it is unused. Also, it is an extern var
  // within device code, and it should *not* get initialized within device code.
  if (IsHIPPinnedShadowVar)
    addUsedGlobal(GV, /*SkipCheck=*/true);
  else
>>>>>>> 0791afa7
    GV->setInitializer(Init);

  if (emitter)
    emitter->finalize(GV);

  // If it is safe to mark the global 'constant', do so now.
  GV->setConstant(!NeedsGlobalCtor && !NeedsGlobalDtor &&
                  isTypeConstant(D->getType(), true));

  // If it is in a read-only section, mark it 'constant'.
  if (const SectionAttr *SA = D->getAttr<SectionAttr>()) {
    const ASTContext::SectionInfo &SI = Context.SectionInfos[SA->getName()];
    if ((SI.SectionFlags & ASTContext::PSF_Write) == 0)
      GV->setConstant(true);
  }

  GV->setAlignment(getContext().getDeclAlign(D).getAsAlign());

  // On Darwin, if the normal linkage of a C++ thread_local variable is
  // LinkOnce or Weak, we keep the normal linkage to prevent multiple
  // copies within a linkage unit; otherwise, the backing variable has
  // internal linkage and all accesses should just be calls to the
  // Itanium-specified entry point, which has the normal linkage of the
  // variable. This is to preserve the ability to change the implementation
  // behind the scenes.
  if (!D->isStaticLocal() && D->getTLSKind() == VarDecl::TLS_Dynamic &&
      Context.getTargetInfo().getTriple().isOSDarwin() &&
      !llvm::GlobalVariable::isLinkOnceLinkage(Linkage) &&
      !llvm::GlobalVariable::isWeakLinkage(Linkage))
    Linkage = llvm::GlobalValue::InternalLinkage;

  GV->setLinkage(Linkage);
  if (D->hasAttr<DLLImportAttr>())
    GV->setDLLStorageClass(llvm::GlobalVariable::DLLImportStorageClass);
  else if (D->hasAttr<DLLExportAttr>())
    GV->setDLLStorageClass(llvm::GlobalVariable::DLLExportStorageClass);
  else
    GV->setDLLStorageClass(llvm::GlobalVariable::DefaultStorageClass);

  if (Linkage == llvm::GlobalVariable::CommonLinkage) {
    // common vars aren't constant even if declared const.
    GV->setConstant(false);
    // Tentative definition of global variables may be initialized with
    // non-zero null pointers. In this case they should have weak linkage
    // since common linkage must have zero initializer and must not have
    // explicit section therefore cannot have non-zero initial value.
    if (!GV->getInitializer()->isNullValue())
      GV->setLinkage(llvm::GlobalVariable::WeakAnyLinkage);
  }

  setNonAliasAttributes(D, GV);

  if (D->getTLSKind() && !GV->isThreadLocal()) {
    if (D->getTLSKind() == VarDecl::TLS_Dynamic)
      CXXThreadLocals.push_back(D);
    setTLSMode(GV, *D);
  }

  maybeSetTrivialComdat(*D, *GV);

  // Emit the initializer function if necessary.
  if (NeedsGlobalCtor || NeedsGlobalDtor)
    EmitCXXGlobalVarDeclInitFunc(D, GV, NeedsGlobalCtor);

  SanitizerMD->reportGlobalToASan(GV, *D, NeedsGlobalCtor);

  // Emit global variable debug information.
  if (CGDebugInfo *DI = getModuleDebugInfo())
    if (getCodeGenOpts().hasReducedDebugInfo())
      DI->EmitGlobalVariable(GV, D);
}

void CodeGenModule::EmitExternalVarDeclaration(const VarDecl *D) {
  if (CGDebugInfo *DI = getModuleDebugInfo())
    if (getCodeGenOpts().hasReducedDebugInfo()) {
      QualType ASTTy = D->getType();
      llvm::Type *Ty = getTypes().ConvertTypeForMem(D->getType());
      llvm::PointerType *PTy =
          llvm::PointerType::get(Ty, getContext().getTargetAddressSpace(ASTTy));
      llvm::Constant *GV = GetOrCreateLLVMGlobal(D->getName(), PTy, D);
      DI->EmitExternalVariable(
          cast<llvm::GlobalVariable>(GV->stripPointerCasts()), D);
    }
}

static bool isVarDeclStrongDefinition(const ASTContext &Context,
                                      CodeGenModule &CGM, const VarDecl *D,
                                      bool NoCommon) {
  // Don't give variables common linkage if -fno-common was specified unless it
  // was overridden by a NoCommon attribute.
  if ((NoCommon || D->hasAttr<NoCommonAttr>()) && !D->hasAttr<CommonAttr>())
    return true;

  // C11 6.9.2/2:
  //   A declaration of an identifier for an object that has file scope without
  //   an initializer, and without a storage-class specifier or with the
  //   storage-class specifier static, constitutes a tentative definition.
  if (D->getInit() || D->hasExternalStorage())
    return true;

  // A variable cannot be both common and exist in a section.
  if (D->hasAttr<SectionAttr>())
    return true;

  // A variable cannot be both common and exist in a section.
  // We don't try to determine which is the right section in the front-end.
  // If no specialized section name is applicable, it will resort to default.
  if (D->hasAttr<PragmaClangBSSSectionAttr>() ||
      D->hasAttr<PragmaClangDataSectionAttr>() ||
      D->hasAttr<PragmaClangRelroSectionAttr>() ||
      D->hasAttr<PragmaClangRodataSectionAttr>())
    return true;

  // Thread local vars aren't considered common linkage.
  if (D->getTLSKind())
    return true;

  // Tentative definitions marked with WeakImportAttr are true definitions.
  if (D->hasAttr<WeakImportAttr>())
    return true;

  // A variable cannot be both common and exist in a comdat.
  if (shouldBeInCOMDAT(CGM, *D))
    return true;

  // Declarations with a required alignment do not have common linkage in MSVC
  // mode.
  if (Context.getTargetInfo().getCXXABI().isMicrosoft()) {
    if (D->hasAttr<AlignedAttr>())
      return true;
    QualType VarType = D->getType();
    if (Context.isAlignmentRequired(VarType))
      return true;

    if (const auto *RT = VarType->getAs<RecordType>()) {
      const RecordDecl *RD = RT->getDecl();
      for (const FieldDecl *FD : RD->fields()) {
        if (FD->isBitField())
          continue;
        if (FD->hasAttr<AlignedAttr>())
          return true;
        if (Context.isAlignmentRequired(FD->getType()))
          return true;
      }
    }
  }

  // Microsoft's link.exe doesn't support alignments greater than 32 bytes for
  // common symbols, so symbols with greater alignment requirements cannot be
  // common.
  // Other COFF linkers (ld.bfd and LLD) support arbitrary power-of-two
  // alignments for common symbols via the aligncomm directive, so this
  // restriction only applies to MSVC environments.
  if (Context.getTargetInfo().getTriple().isKnownWindowsMSVCEnvironment() &&
      Context.getTypeAlignIfKnown(D->getType()) >
          Context.toBits(CharUnits::fromQuantity(32)))
    return true;

  return false;
}

llvm::GlobalValue::LinkageTypes CodeGenModule::getLLVMLinkageForDeclarator(
    const DeclaratorDecl *D, GVALinkage Linkage, bool IsConstantVariable) {
  if (Linkage == GVA_Internal)
    return llvm::Function::InternalLinkage;

  if (D->hasAttr<WeakAttr>()) {
    if (IsConstantVariable)
      return llvm::GlobalVariable::WeakODRLinkage;
    else
      return llvm::GlobalVariable::WeakAnyLinkage;
  }

  if (const auto *FD = D->getAsFunction())
    if (FD->isMultiVersion() && Linkage == GVA_AvailableExternally)
      return llvm::GlobalVariable::LinkOnceAnyLinkage;

  // We are guaranteed to have a strong definition somewhere else,
  // so we can use available_externally linkage.
  if (Linkage == GVA_AvailableExternally)
    return llvm::GlobalValue::AvailableExternallyLinkage;

  // Note that Apple's kernel linker doesn't support symbol
  // coalescing, so we need to avoid linkonce and weak linkages there.
  // Normally, this means we just map to internal, but for explicit
  // instantiations we'll map to external.

  // In C++, the compiler has to emit a definition in every translation unit
  // that references the function.  We should use linkonce_odr because
  // a) if all references in this translation unit are optimized away, we
  // don't need to codegen it.  b) if the function persists, it needs to be
  // merged with other definitions. c) C++ has the ODR, so we know the
  // definition is dependable.
  if (Linkage == GVA_DiscardableODR)
    return !Context.getLangOpts().AppleKext ? llvm::Function::LinkOnceODRLinkage
                                            : llvm::Function::InternalLinkage;

  // An explicit instantiation of a template has weak linkage, since
  // explicit instantiations can occur in multiple translation units
  // and must all be equivalent. However, we are not allowed to
  // throw away these explicit instantiations.
  //
  // We don't currently support CUDA device code spread out across multiple TUs,
  // so say that CUDA templates are either external (for kernels) or internal.
  // This lets llvm perform aggressive inter-procedural optimizations.
  if (Linkage == GVA_StrongODR) {
    if (Context.getLangOpts().AppleKext)
      return llvm::Function::ExternalLinkage;
    if (Context.getLangOpts().CUDA && Context.getLangOpts().CUDAIsDevice)
      return D->hasAttr<CUDAGlobalAttr>() ? llvm::Function::ExternalLinkage
                                          : llvm::Function::InternalLinkage;
    return llvm::Function::WeakODRLinkage;
  }

  // C++ doesn't have tentative definitions and thus cannot have common
  // linkage.
  if (!getLangOpts().CPlusPlus && isa<VarDecl>(D) &&
      !isVarDeclStrongDefinition(Context, *this, cast<VarDecl>(D),
                                 CodeGenOpts.NoCommon))
    return llvm::GlobalVariable::CommonLinkage;

  // selectany symbols are externally visible, so use weak instead of
  // linkonce.  MSVC optimizes away references to const selectany globals, so
  // all definitions should be the same and ODR linkage should be used.
  // http://msdn.microsoft.com/en-us/library/5tkz6s71.aspx
  if (D->hasAttr<SelectAnyAttr>())
    return llvm::GlobalVariable::WeakODRLinkage;

  // Otherwise, we have strong external linkage.
  assert(Linkage == GVA_StrongExternal);
  return llvm::GlobalVariable::ExternalLinkage;
}

llvm::GlobalValue::LinkageTypes CodeGenModule::getLLVMLinkageVarDefinition(
    const VarDecl *VD, bool IsConstant) {
  GVALinkage Linkage = getContext().GetGVALinkageForVariable(VD);
  return getLLVMLinkageForDeclarator(VD, Linkage, IsConstant);
}

/// Replace the uses of a function that was declared with a non-proto type.
/// We want to silently drop extra arguments from call sites
static void replaceUsesOfNonProtoConstant(llvm::Constant *old,
                                          llvm::Function *newFn) {
  // Fast path.
  if (old->use_empty()) return;

  llvm::Type *newRetTy = newFn->getReturnType();
  SmallVector<llvm::Value*, 4> newArgs;
  SmallVector<llvm::OperandBundleDef, 1> newBundles;

  for (llvm::Value::use_iterator ui = old->use_begin(), ue = old->use_end();
         ui != ue; ) {
    llvm::Value::use_iterator use = ui++; // Increment before the use is erased.
    llvm::User *user = use->getUser();

    // Recognize and replace uses of bitcasts.  Most calls to
    // unprototyped functions will use bitcasts.
    if (auto *bitcast = dyn_cast<llvm::ConstantExpr>(user)) {
      if (bitcast->getOpcode() == llvm::Instruction::BitCast)
        replaceUsesOfNonProtoConstant(bitcast, newFn);
      continue;
    }

    // Recognize calls to the function.
    llvm::CallBase *callSite = dyn_cast<llvm::CallBase>(user);
    if (!callSite) continue;
    if (!callSite->isCallee(&*use))
      continue;

    // If the return types don't match exactly, then we can't
    // transform this call unless it's dead.
    if (callSite->getType() != newRetTy && !callSite->use_empty())
      continue;

    // Get the call site's attribute list.
    SmallVector<llvm::AttributeSet, 8> newArgAttrs;
    llvm::AttributeList oldAttrs = callSite->getAttributes();

    // If the function was passed too few arguments, don't transform.
    unsigned newNumArgs = newFn->arg_size();
    if (callSite->arg_size() < newNumArgs)
      continue;

    // If extra arguments were passed, we silently drop them.
    // If any of the types mismatch, we don't transform.
    unsigned argNo = 0;
    bool dontTransform = false;
    for (llvm::Argument &A : newFn->args()) {
      if (callSite->getArgOperand(argNo)->getType() != A.getType()) {
        dontTransform = true;
        break;
      }

      // Add any parameter attributes.
      newArgAttrs.push_back(oldAttrs.getParamAttributes(argNo));
      argNo++;
    }
    if (dontTransform)
      continue;

    // Okay, we can transform this.  Create the new call instruction and copy
    // over the required information.
    newArgs.append(callSite->arg_begin(), callSite->arg_begin() + argNo);

    // Copy over any operand bundles.
    callSite->getOperandBundlesAsDefs(newBundles);

    llvm::CallBase *newCall;
    if (dyn_cast<llvm::CallInst>(callSite)) {
      newCall =
          llvm::CallInst::Create(newFn, newArgs, newBundles, "", callSite);
    } else {
      auto *oldInvoke = cast<llvm::InvokeInst>(callSite);
      newCall = llvm::InvokeInst::Create(newFn, oldInvoke->getNormalDest(),
                                         oldInvoke->getUnwindDest(), newArgs,
                                         newBundles, "", callSite);
    }
    newArgs.clear(); // for the next iteration

    if (!newCall->getType()->isVoidTy())
      newCall->takeName(callSite);
    newCall->setAttributes(llvm::AttributeList::get(
        newFn->getContext(), oldAttrs.getFnAttributes(),
        oldAttrs.getRetAttributes(), newArgAttrs));
    newCall->setCallingConv(callSite->getCallingConv());

    // Finally, remove the old call, replacing any uses with the new one.
    if (!callSite->use_empty())
      callSite->replaceAllUsesWith(newCall);

    // Copy debug location attached to CI.
    if (callSite->getDebugLoc())
      newCall->setDebugLoc(callSite->getDebugLoc());

    callSite->eraseFromParent();
  }
}

/// ReplaceUsesOfNonProtoTypeWithRealFunction - This function is called when we
/// implement a function with no prototype, e.g. "int foo() {}".  If there are
/// existing call uses of the old function in the module, this adjusts them to
/// call the new function directly.
///
/// This is not just a cleanup: the always_inline pass requires direct calls to
/// functions to be able to inline them.  If there is a bitcast in the way, it
/// won't inline them.  Instcombine normally deletes these calls, but it isn't
/// run at -O0.
static void ReplaceUsesOfNonProtoTypeWithRealFunction(llvm::GlobalValue *Old,
                                                      llvm::Function *NewFn) {
  // If we're redefining a global as a function, don't transform it.
  if (!isa<llvm::Function>(Old)) return;

  replaceUsesOfNonProtoConstant(Old, NewFn);
}

void CodeGenModule::HandleCXXStaticMemberVarInstantiation(VarDecl *VD) {
  auto DK = VD->isThisDeclarationADefinition();
  if (DK == VarDecl::Definition && VD->hasAttr<DLLImportAttr>())
    return;

  TemplateSpecializationKind TSK = VD->getTemplateSpecializationKind();
  // If we have a definition, this might be a deferred decl. If the
  // instantiation is explicit, make sure we emit it at the end.
  if (VD->getDefinition() && TSK == TSK_ExplicitInstantiationDefinition)
    GetAddrOfGlobalVar(VD);

  EmitTopLevelDecl(VD);
}

void CodeGenModule::EmitGlobalFunctionDefinition(GlobalDecl GD,
                                                 llvm::GlobalValue *GV) {
  // Check if this must be emitted as declare variant.
  if (LangOpts.OpenMP && OpenMPRuntime &&
      OpenMPRuntime->emitDeclareVariant(GD, /*IsForDefinition=*/true))
    return;

  const auto *D = cast<FunctionDecl>(GD.getDecl());

  // Compute the function info and LLVM type.
  const CGFunctionInfo &FI = getTypes().arrangeGlobalDeclaration(GD);
  llvm::FunctionType *Ty = getTypes().GetFunctionType(FI);

  // Get or create the prototype for the function.
  if (!GV || (GV->getType()->getElementType() != Ty))
    GV = cast<llvm::GlobalValue>(GetAddrOfFunction(GD, Ty, /*ForVTable=*/false,
                                                   /*DontDefer=*/true,
                                                   ForDefinition));

  if (D->getAttr<CXXAMPRestrictAMPAttr>()) {
    cast<llvm::Function>(GV)->addFnAttr("HC");
  }

  // Relax the rule for C++AMP
  if (!LangOpts.CPlusPlusAMP) {
    // Already emitted.
    if (!GV->isDeclaration()) {
      return;
    }
  }

  // We need to set linkage and visibility on the function before
  // generating code for it because various parts of IR generation
  // want to propagate this information down (e.g. to local static
  // declarations).
  auto *Fn = cast<llvm::Function>(GV);
  setFunctionLinkage(GD, Fn);

  // FIXME: this is redundant with part of setFunctionDefinitionAttributes
  setGVProperties(Fn, GD);

  MaybeHandleStaticInExternC(D, Fn);


  maybeSetTrivialComdat(*D, *Fn);

  CodeGenFunction(*this).GenerateCode(GD, Fn, FI);

  setNonAliasAttributes(GD, Fn);
  SetLLVMFunctionAttributesForDefinition(D, Fn);

  if (const ConstructorAttr *CA = D->getAttr<ConstructorAttr>())
    AddGlobalCtor(Fn, CA->getPriority());
  if (const DestructorAttr *DA = D->getAttr<DestructorAttr>())
    AddGlobalDtor(Fn, DA->getPriority());
  if (D->hasAttr<AnnotateAttr>())
    AddGlobalAnnotations(D, Fn);
}

void CodeGenModule::EmitAliasDefinition(GlobalDecl GD) {
  const auto *D = cast<ValueDecl>(GD.getDecl());
  const AliasAttr *AA = D->getAttr<AliasAttr>();
  assert(AA && "Not an alias?");

  StringRef MangledName = getMangledName(GD);

  if (AA->getAliasee() == MangledName) {
    Diags.Report(AA->getLocation(), diag::err_cyclic_alias) << 0;
    return;
  }

  // If there is a definition in the module, then it wins over the alias.
  // This is dubious, but allow it to be safe.  Just ignore the alias.
  llvm::GlobalValue *Entry = GetGlobalValue(MangledName);
  if (Entry && !Entry->isDeclaration())
    return;

  Aliases.push_back(GD);

  llvm::Type *DeclTy = getTypes().ConvertTypeForMem(D->getType());

  // Create a reference to the named value.  This ensures that it is emitted
  // if a deferred decl.
  llvm::Constant *Aliasee;
  llvm::GlobalValue::LinkageTypes LT;
  if (isa<llvm::FunctionType>(DeclTy)) {
    Aliasee = GetOrCreateLLVMFunction(AA->getAliasee(), DeclTy, GD,
                                      /*ForVTable=*/false);
    LT = getFunctionLinkage(GD);
  } else {
    Aliasee = GetOrCreateLLVMGlobal(AA->getAliasee(),
                                    llvm::PointerType::getUnqual(DeclTy),
                                    /*D=*/nullptr);
    LT = getLLVMLinkageVarDefinition(cast<VarDecl>(GD.getDecl()),
                                     D->getType().isConstQualified());
  }

  // Create the new alias itself, but don't set a name yet.
  auto *GA =
      llvm::GlobalAlias::create(DeclTy, 0, LT, "", Aliasee, &getModule());

  if (Entry) {
    if (GA->getAliasee() == Entry) {
      Diags.Report(AA->getLocation(), diag::err_cyclic_alias) << 0;
      return;
    }

    assert(Entry->isDeclaration());

    // If there is a declaration in the module, then we had an extern followed
    // by the alias, as in:
    //   extern int test6();
    //   ...
    //   int test6() __attribute__((alias("test7")));
    //
    // Remove it and replace uses of it with the alias.
    GA->takeName(Entry);

    Entry->replaceAllUsesWith(llvm::ConstantExpr::getPointerCast(GA,
                                                          Entry->getType()));
    Entry->eraseFromParent();
  } else {
    GA->setName(MangledName);
  }

  // Set attributes which are particular to an alias; this is a
  // specialization of the attributes which may be set on a global
  // variable/function.
  if (D->hasAttr<WeakAttr>() || D->hasAttr<WeakRefAttr>() ||
      D->isWeakImported()) {
    GA->setLinkage(llvm::Function::WeakAnyLinkage);
  }

  if (const auto *VD = dyn_cast<VarDecl>(D))
    if (VD->getTLSKind())
      setTLSMode(GA, *VD);

  SetCommonAttributes(GD, GA);
}

void CodeGenModule::emitIFuncDefinition(GlobalDecl GD) {
  const auto *D = cast<ValueDecl>(GD.getDecl());
  const IFuncAttr *IFA = D->getAttr<IFuncAttr>();
  assert(IFA && "Not an ifunc?");

  StringRef MangledName = getMangledName(GD);

  if (IFA->getResolver() == MangledName) {
    Diags.Report(IFA->getLocation(), diag::err_cyclic_alias) << 1;
    return;
  }

  // Report an error if some definition overrides ifunc.
  llvm::GlobalValue *Entry = GetGlobalValue(MangledName);
  if (Entry && !Entry->isDeclaration()) {
    GlobalDecl OtherGD;
    if (lookupRepresentativeDecl(MangledName, OtherGD) &&
        DiagnosedConflictingDefinitions.insert(GD).second) {
      Diags.Report(D->getLocation(), diag::err_duplicate_mangled_name)
          << MangledName;
      Diags.Report(OtherGD.getDecl()->getLocation(),
                   diag::note_previous_definition);
    }
    return;
  }

  Aliases.push_back(GD);

  llvm::Type *DeclTy = getTypes().ConvertTypeForMem(D->getType());
  llvm::Constant *Resolver =
      GetOrCreateLLVMFunction(IFA->getResolver(), DeclTy, GD,
                              /*ForVTable=*/false);
  llvm::GlobalIFunc *GIF =
      llvm::GlobalIFunc::create(DeclTy, 0, llvm::Function::ExternalLinkage,
                                "", Resolver, &getModule());
  if (Entry) {
    if (GIF->getResolver() == Entry) {
      Diags.Report(IFA->getLocation(), diag::err_cyclic_alias) << 1;
      return;
    }
    assert(Entry->isDeclaration());

    // If there is a declaration in the module, then we had an extern followed
    // by the ifunc, as in:
    //   extern int test();
    //   ...
    //   int test() __attribute__((ifunc("resolver")));
    //
    // Remove it and replace uses of it with the ifunc.
    GIF->takeName(Entry);

    Entry->replaceAllUsesWith(llvm::ConstantExpr::getBitCast(GIF,
                                                          Entry->getType()));
    Entry->eraseFromParent();
  } else
    GIF->setName(MangledName);

  SetCommonAttributes(GD, GIF);
}

llvm::Function *CodeGenModule::getIntrinsic(unsigned IID,
                                            ArrayRef<llvm::Type*> Tys) {
  return llvm::Intrinsic::getDeclaration(&getModule(), (llvm::Intrinsic::ID)IID,
                                         Tys);
}

static llvm::StringMapEntry<llvm::GlobalVariable *> &
GetConstantCFStringEntry(llvm::StringMap<llvm::GlobalVariable *> &Map,
                         const StringLiteral *Literal, bool TargetIsLSB,
                         bool &IsUTF16, unsigned &StringLength) {
  StringRef String = Literal->getString();
  unsigned NumBytes = String.size();

  // Check for simple case.
  if (!Literal->containsNonAsciiOrNull()) {
    StringLength = NumBytes;
    return *Map.insert(std::make_pair(String, nullptr)).first;
  }

  // Otherwise, convert the UTF8 literals into a string of shorts.
  IsUTF16 = true;

  SmallVector<llvm::UTF16, 128> ToBuf(NumBytes + 1); // +1 for ending nulls.
  const llvm::UTF8 *FromPtr = (const llvm::UTF8 *)String.data();
  llvm::UTF16 *ToPtr = &ToBuf[0];

  (void)llvm::ConvertUTF8toUTF16(&FromPtr, FromPtr + NumBytes, &ToPtr,
                                 ToPtr + NumBytes, llvm::strictConversion);

  // ConvertUTF8toUTF16 returns the length in ToPtr.
  StringLength = ToPtr - &ToBuf[0];

  // Add an explicit null.
  *ToPtr = 0;
  return *Map.insert(std::make_pair(
                         StringRef(reinterpret_cast<const char *>(ToBuf.data()),
                                   (StringLength + 1) * 2),
                         nullptr)).first;
}

ConstantAddress
CodeGenModule::GetAddrOfConstantCFString(const StringLiteral *Literal) {
  unsigned StringLength = 0;
  bool isUTF16 = false;
  llvm::StringMapEntry<llvm::GlobalVariable *> &Entry =
      GetConstantCFStringEntry(CFConstantStringMap, Literal,
                               getDataLayout().isLittleEndian(), isUTF16,
                               StringLength);

  if (auto *C = Entry.second)
    return ConstantAddress(C, CharUnits::fromQuantity(C->getAlignment()));

  llvm::Constant *Zero = llvm::Constant::getNullValue(Int32Ty);
  llvm::Constant *Zeros[] = { Zero, Zero };

  const ASTContext &Context = getContext();
  const llvm::Triple &Triple = getTriple();

  const auto CFRuntime = getLangOpts().CFRuntime;
  const bool IsSwiftABI =
      static_cast<unsigned>(CFRuntime) >=
      static_cast<unsigned>(LangOptions::CoreFoundationABI::Swift);
  const bool IsSwift4_1 = CFRuntime == LangOptions::CoreFoundationABI::Swift4_1;

  // If we don't already have it, get __CFConstantStringClassReference.
  if (!CFConstantStringClassRef) {
    const char *CFConstantStringClassName = "__CFConstantStringClassReference";
    llvm::Type *Ty = getTypes().ConvertType(getContext().IntTy);
    Ty = llvm::ArrayType::get(Ty, 0);

    switch (CFRuntime) {
    default: break;
    case LangOptions::CoreFoundationABI::Swift: LLVM_FALLTHROUGH;
    case LangOptions::CoreFoundationABI::Swift5_0:
      CFConstantStringClassName =
          Triple.isOSDarwin() ? "$s15SwiftFoundation19_NSCFConstantStringCN"
                              : "$s10Foundation19_NSCFConstantStringCN";
      Ty = IntPtrTy;
      break;
    case LangOptions::CoreFoundationABI::Swift4_2:
      CFConstantStringClassName =
          Triple.isOSDarwin() ? "$S15SwiftFoundation19_NSCFConstantStringCN"
                              : "$S10Foundation19_NSCFConstantStringCN";
      Ty = IntPtrTy;
      break;
    case LangOptions::CoreFoundationABI::Swift4_1:
      CFConstantStringClassName =
          Triple.isOSDarwin() ? "__T015SwiftFoundation19_NSCFConstantStringCN"
                              : "__T010Foundation19_NSCFConstantStringCN";
      Ty = IntPtrTy;
      break;
    }

    llvm::Constant *C = CreateRuntimeVariable(Ty, CFConstantStringClassName);

    if (Triple.isOSBinFormatELF() || Triple.isOSBinFormatCOFF()) {
      llvm::GlobalValue *GV = nullptr;

      if ((GV = dyn_cast<llvm::GlobalValue>(C))) {
        IdentifierInfo &II = Context.Idents.get(GV->getName());
        TranslationUnitDecl *TUDecl = Context.getTranslationUnitDecl();
        DeclContext *DC = TranslationUnitDecl::castToDeclContext(TUDecl);

        const VarDecl *VD = nullptr;
        for (const auto &Result : DC->lookup(&II))
          if ((VD = dyn_cast<VarDecl>(Result)))
            break;

        if (Triple.isOSBinFormatELF()) {
          if (!VD)
            GV->setLinkage(llvm::GlobalValue::ExternalLinkage);
        } else {
          GV->setLinkage(llvm::GlobalValue::ExternalLinkage);
          if (!VD || !VD->hasAttr<DLLExportAttr>())
            GV->setDLLStorageClass(llvm::GlobalValue::DLLImportStorageClass);
          else
            GV->setDLLStorageClass(llvm::GlobalValue::DLLExportStorageClass);
        }

        setDSOLocal(GV);
      }
    }

    // Decay array -> ptr
    CFConstantStringClassRef =
        IsSwiftABI ? llvm::ConstantExpr::getPtrToInt(C, Ty)
                   : llvm::ConstantExpr::getGetElementPtr(Ty, C, Zeros);
  }

  QualType CFTy = Context.getCFConstantStringType();

  auto *STy = cast<llvm::StructType>(getTypes().ConvertType(CFTy));

  ConstantInitBuilder Builder(*this);
  auto Fields = Builder.beginStruct(STy);

  // Class pointer.
  Fields.add(cast<llvm::ConstantExpr>(CFConstantStringClassRef));

  // Flags.
  if (IsSwiftABI) {
    Fields.addInt(IntPtrTy, IsSwift4_1 ? 0x05 : 0x01);
    Fields.addInt(Int64Ty, isUTF16 ? 0x07d0 : 0x07c8);
  } else {
    Fields.addInt(IntTy, isUTF16 ? 0x07d0 : 0x07C8);
  }

  // String pointer.
  llvm::Constant *C = nullptr;
  if (isUTF16) {
    auto Arr = llvm::makeArrayRef(
        reinterpret_cast<uint16_t *>(const_cast<char *>(Entry.first().data())),
        Entry.first().size() / 2);
    C = llvm::ConstantDataArray::get(VMContext, Arr);
  } else {
    C = llvm::ConstantDataArray::getString(VMContext, Entry.first());
  }

  // Note: -fwritable-strings doesn't make the backing store strings of
  // CFStrings writable. (See <rdar://problem/10657500>)
  auto *GV =
      new llvm::GlobalVariable(getModule(), C->getType(), /*isConstant=*/true,
                               llvm::GlobalValue::PrivateLinkage, C, ".str");
  GV->setUnnamedAddr(llvm::GlobalValue::UnnamedAddr::Global);
  // Don't enforce the target's minimum global alignment, since the only use
  // of the string is via this class initializer.
  CharUnits Align = isUTF16 ? Context.getTypeAlignInChars(Context.ShortTy)
                            : Context.getTypeAlignInChars(Context.CharTy);
  GV->setAlignment(Align.getAsAlign());

  // FIXME: We set the section explicitly to avoid a bug in ld64 224.1.
  // Without it LLVM can merge the string with a non unnamed_addr one during
  // LTO.  Doing that changes the section it ends in, which surprises ld64.
  if (Triple.isOSBinFormatMachO())
    GV->setSection(isUTF16 ? "__TEXT,__ustring"
                           : "__TEXT,__cstring,cstring_literals");
  // Make sure the literal ends up in .rodata to allow for safe ICF and for
  // the static linker to adjust permissions to read-only later on.
  else if (Triple.isOSBinFormatELF())
    GV->setSection(".rodata");

  // String.
  llvm::Constant *Str =
      llvm::ConstantExpr::getGetElementPtr(GV->getValueType(), GV, Zeros);

  if (isUTF16)
    // Cast the UTF16 string to the correct type.
    Str = llvm::ConstantExpr::getPointerCast(Str, Int8PtrTy);
  Fields.add(Str);

  // String length.
  llvm::IntegerType *LengthTy =
      llvm::IntegerType::get(getModule().getContext(),
                             Context.getTargetInfo().getLongWidth());
  if (IsSwiftABI) {
    if (CFRuntime == LangOptions::CoreFoundationABI::Swift4_1 ||
        CFRuntime == LangOptions::CoreFoundationABI::Swift4_2)
      LengthTy = Int32Ty;
    else
      LengthTy = IntPtrTy;
  }
  Fields.addInt(LengthTy, StringLength);

  // Swift ABI requires 8-byte alignment to ensure that the _Atomic(uint64_t) is
  // properly aligned on 32-bit platforms.
  CharUnits Alignment =
      IsSwiftABI ? Context.toCharUnitsFromBits(64) : getPointerAlign();

  // The struct.
  GV = Fields.finishAndCreateGlobal("_unnamed_cfstring_", Alignment,
                                    /*isConstant=*/false,
                                    llvm::GlobalVariable::PrivateLinkage);
  GV->addAttribute("objc_arc_inert");
  switch (Triple.getObjectFormat()) {
  case llvm::Triple::UnknownObjectFormat:
    llvm_unreachable("unknown file format");
  case llvm::Triple::XCOFF:
    llvm_unreachable("XCOFF is not yet implemented");
  case llvm::Triple::COFF:
  case llvm::Triple::ELF:
  case llvm::Triple::Wasm:
    GV->setSection("cfstring");
    break;
  case llvm::Triple::MachO:
    GV->setSection("__DATA,__cfstring");
    break;
  }
  Entry.second = GV;

  return ConstantAddress(GV, Alignment);
}

bool CodeGenModule::getExpressionLocationsEnabled() const {
  return !CodeGenOpts.EmitCodeView || CodeGenOpts.DebugColumnInfo;
}

QualType CodeGenModule::getObjCFastEnumerationStateType() {
  if (ObjCFastEnumerationStateType.isNull()) {
    RecordDecl *D = Context.buildImplicitRecord("__objcFastEnumerationState");
    D->startDefinition();

    QualType FieldTypes[] = {
      Context.UnsignedLongTy,
      Context.getPointerType(Context.getObjCIdType()),
      Context.getPointerType(Context.UnsignedLongTy),
      Context.getConstantArrayType(Context.UnsignedLongTy,
                           llvm::APInt(32, 5), nullptr, ArrayType::Normal, 0)
    };

    for (size_t i = 0; i < 4; ++i) {
      FieldDecl *Field = FieldDecl::Create(Context,
                                           D,
                                           SourceLocation(),
                                           SourceLocation(), nullptr,
                                           FieldTypes[i], /*TInfo=*/nullptr,
                                           /*BitWidth=*/nullptr,
                                           /*Mutable=*/false,
                                           ICIS_NoInit);
      Field->setAccess(AS_public);
      D->addDecl(Field);
    }

    D->completeDefinition();
    ObjCFastEnumerationStateType = Context.getTagDeclType(D);
  }

  return ObjCFastEnumerationStateType;
}

llvm::Constant *
CodeGenModule::GetConstantArrayFromStringLiteral(const StringLiteral *E) {
  assert(!E->getType()->isPointerType() && "Strings are always arrays");

  // Don't emit it as the address of the string, emit the string data itself
  // as an inline array.
  if (E->getCharByteWidth() == 1) {
    SmallString<64> Str(E->getString());

    // Resize the string to the right size, which is indicated by its type.
    const ConstantArrayType *CAT = Context.getAsConstantArrayType(E->getType());
    Str.resize(CAT->getSize().getZExtValue());
    return llvm::ConstantDataArray::getString(VMContext, Str, false);
  }

  auto *AType = cast<llvm::ArrayType>(getTypes().ConvertType(E->getType()));
  llvm::Type *ElemTy = AType->getElementType();
  unsigned NumElements = AType->getNumElements();

  // Wide strings have either 2-byte or 4-byte elements.
  if (ElemTy->getPrimitiveSizeInBits() == 16) {
    SmallVector<uint16_t, 32> Elements;
    Elements.reserve(NumElements);

    for(unsigned i = 0, e = E->getLength(); i != e; ++i)
      Elements.push_back(E->getCodeUnit(i));
    Elements.resize(NumElements);
    return llvm::ConstantDataArray::get(VMContext, Elements);
  }

  assert(ElemTy->getPrimitiveSizeInBits() == 32);
  SmallVector<uint32_t, 32> Elements;
  Elements.reserve(NumElements);

  for(unsigned i = 0, e = E->getLength(); i != e; ++i)
    Elements.push_back(E->getCodeUnit(i));
  Elements.resize(NumElements);
  return llvm::ConstantDataArray::get(VMContext, Elements);
}

static llvm::GlobalVariable *
GenerateStringLiteral(llvm::Constant *C, llvm::GlobalValue::LinkageTypes LT,
                      CodeGenModule &CGM, StringRef GlobalName,
                      CharUnits Alignment) {
  unsigned AddrSpace = CGM.getContext().getTargetAddressSpace(
      CGM.getStringLiteralAddressSpace());

  llvm::Module &M = CGM.getModule();
  // Create a global variable for this string
  auto *GV = new llvm::GlobalVariable(
      M, C->getType(), !CGM.getLangOpts().WritableStrings, LT, C, GlobalName,
      nullptr, llvm::GlobalVariable::NotThreadLocal, AddrSpace);
  GV->setAlignment(Alignment.getAsAlign());
  GV->setUnnamedAddr(llvm::GlobalValue::UnnamedAddr::Global);
  if (GV->isWeakForLinker()) {
    assert(CGM.supportsCOMDAT() && "Only COFF uses weak string literals");
    GV->setComdat(M.getOrInsertComdat(GV->getName()));
  }
  CGM.setDSOLocal(GV);

  return GV;
}

/// GetAddrOfConstantStringFromLiteral - Return a pointer to a
/// constant array for the given string literal.
ConstantAddress
CodeGenModule::GetAddrOfConstantStringFromLiteral(const StringLiteral *S,
                                                  StringRef Name) {
  CharUnits Alignment = getContext().getAlignOfGlobalVarInChars(S->getType());

  llvm::Constant *C = GetConstantArrayFromStringLiteral(S);
  llvm::GlobalVariable **Entry = nullptr;
  if (!LangOpts.WritableStrings) {
    Entry = &ConstantStringMap[C];
    if (auto GV = *Entry) {
      if (Alignment.getQuantity() > GV->getAlignment())
        GV->setAlignment(Alignment.getAsAlign());
      return ConstantAddress(castStringLiteralToDefaultAddressSpace(*this, GV),
                             Alignment);
    }
  }

  SmallString<256> MangledNameBuffer;
  StringRef GlobalVariableName;
  llvm::GlobalValue::LinkageTypes LT;

  // Mangle the string literal if that's how the ABI merges duplicate strings.
  // Don't do it if they are writable, since we don't want writes in one TU to
  // affect strings in another.
  if (getCXXABI().getMangleContext().shouldMangleStringLiteral(S) &&
      !LangOpts.WritableStrings) {
    llvm::raw_svector_ostream Out(MangledNameBuffer);
    getCXXABI().getMangleContext().mangleStringLiteral(S, Out);
    LT = llvm::GlobalValue::LinkOnceODRLinkage;
    GlobalVariableName = MangledNameBuffer;
  } else {
    LT = llvm::GlobalValue::PrivateLinkage;
    GlobalVariableName = Name;
  }

  auto GV = GenerateStringLiteral(C, LT, *this, GlobalVariableName, Alignment);
  if (Entry)
    *Entry = GV;

  SanitizerMD->reportGlobalToASan(GV, S->getStrTokenLoc(0), "<string literal>",
                                  QualType());

  return ConstantAddress(castStringLiteralToDefaultAddressSpace(*this, GV),
                         Alignment);
}

/// GetAddrOfConstantStringFromObjCEncode - Return a pointer to a constant
/// array for the given ObjCEncodeExpr node.
ConstantAddress
CodeGenModule::GetAddrOfConstantStringFromObjCEncode(const ObjCEncodeExpr *E) {
  std::string Str;
  getContext().getObjCEncodingForType(E->getEncodedType(), Str);

  return GetAddrOfConstantCString(Str);
}

/// GetAddrOfConstantCString - Returns a pointer to a character array containing
/// the literal and a terminating '\0' character.
/// The result has pointer to array type.
ConstantAddress CodeGenModule::GetAddrOfConstantCString(
    const std::string &Str, const char *GlobalName) {
  StringRef StrWithNull(Str.c_str(), Str.size() + 1);
  CharUnits Alignment =
    getContext().getAlignOfGlobalVarInChars(getContext().CharTy);

  llvm::Constant *C =
      llvm::ConstantDataArray::getString(getLLVMContext(), StrWithNull, false);

  // Don't share any string literals if strings aren't constant.
  llvm::GlobalVariable **Entry = nullptr;
  if (!LangOpts.WritableStrings) {
    Entry = &ConstantStringMap[C];
    if (auto GV = *Entry) {
      if (Alignment.getQuantity() > GV->getAlignment())
        GV->setAlignment(Alignment.getAsAlign());
      return ConstantAddress(castStringLiteralToDefaultAddressSpace(*this, GV),
                             Alignment);
    }
  }

  // Get the default prefix if a name wasn't specified.
  if (!GlobalName)
    GlobalName = ".str";
  // Create a global variable for this.
  auto GV = GenerateStringLiteral(C, llvm::GlobalValue::PrivateLinkage, *this,
                                  GlobalName, Alignment);
  if (Entry)
    *Entry = GV;

  return ConstantAddress(castStringLiteralToDefaultAddressSpace(*this, GV),
                         Alignment);
}

ConstantAddress CodeGenModule::GetAddrOfGlobalTemporary(
    const MaterializeTemporaryExpr *E, const Expr *Init) {
  assert((E->getStorageDuration() == SD_Static ||
          E->getStorageDuration() == SD_Thread) && "not a global temporary");
  const auto *VD = cast<VarDecl>(E->getExtendingDecl());

  // If we're not materializing a subobject of the temporary, keep the
  // cv-qualifiers from the type of the MaterializeTemporaryExpr.
  QualType MaterializedType = Init->getType();
  if (Init == E->getSubExpr())
    MaterializedType = E->getType();

  CharUnits Align = getContext().getTypeAlignInChars(MaterializedType);

  if (llvm::Constant *Slot = MaterializedGlobalTemporaryMap[E])
    return ConstantAddress(Slot, Align);

  // FIXME: If an externally-visible declaration extends multiple temporaries,
  // we need to give each temporary the same name in every translation unit (and
  // we also need to make the temporaries externally-visible).
  SmallString<256> Name;
  llvm::raw_svector_ostream Out(Name);
  getCXXABI().getMangleContext().mangleReferenceTemporary(
      VD, E->getManglingNumber(), Out);

  APValue *Value = nullptr;
  if (E->getStorageDuration() == SD_Static && VD && VD->evaluateValue()) {
    // If the initializer of the extending declaration is a constant
    // initializer, we should have a cached constant initializer for this
    // temporary. Note that this might have a different value from the value
    // computed by evaluating the initializer if the surrounding constant
    // expression modifies the temporary.
    Value = E->getOrCreateValue(false);
  }

  // Try evaluating it now, it might have a constant initializer.
  Expr::EvalResult EvalResult;
  if (!Value && Init->EvaluateAsRValue(EvalResult, getContext()) &&
      !EvalResult.hasSideEffects())
    Value = &EvalResult.Val;

  LangAS AddrSpace =
      VD ? GetGlobalVarAddressSpace(VD) : MaterializedType.getAddressSpace();

  Optional<ConstantEmitter> emitter;
  llvm::Constant *InitialValue = nullptr;
  bool Constant = false;
  llvm::Type *Type;
  if (Value) {
    // The temporary has a constant initializer, use it.
    emitter.emplace(*this);
    InitialValue = emitter->emitForInitializer(*Value, AddrSpace,
                                               MaterializedType);
    Constant = isTypeConstant(MaterializedType, /*ExcludeCtor*/Value);
    Type = InitialValue->getType();
  } else {
    // No initializer, the initialization will be provided when we
    // initialize the declaration which performed lifetime extension.
    Type = getTypes().ConvertTypeForMem(MaterializedType);
  }

  // Create a global variable for this lifetime-extended temporary.
  llvm::GlobalValue::LinkageTypes Linkage =
      getLLVMLinkageVarDefinition(VD, Constant);
  if (Linkage == llvm::GlobalVariable::ExternalLinkage) {
    const VarDecl *InitVD;
    if (VD->isStaticDataMember() && VD->getAnyInitializer(InitVD) &&
        isa<CXXRecordDecl>(InitVD->getLexicalDeclContext())) {
      // Temporaries defined inside a class get linkonce_odr linkage because the
      // class can be defined in multiple translation units.
      Linkage = llvm::GlobalVariable::LinkOnceODRLinkage;
    } else {
      // There is no need for this temporary to have external linkage if the
      // VarDecl has external linkage.
      Linkage = llvm::GlobalVariable::InternalLinkage;
    }
  }
  auto TargetAS = getContext().getTargetAddressSpace(AddrSpace);
  auto *GV = new llvm::GlobalVariable(
      getModule(), Type, Constant, Linkage, InitialValue, Name.c_str(),
      /*InsertBefore=*/nullptr, llvm::GlobalVariable::NotThreadLocal, TargetAS);
  if (emitter) emitter->finalize(GV);
  setGVProperties(GV, VD);
  GV->setAlignment(Align.getAsAlign());
  if (supportsCOMDAT() && GV->isWeakForLinker())
    GV->setComdat(TheModule.getOrInsertComdat(GV->getName()));
  if (VD->getTLSKind())
    setTLSMode(GV, *VD);
  llvm::Constant *CV = GV;
  if (AddrSpace != LangAS::Default)
    CV = getTargetCodeGenInfo().performAddrSpaceCast(
        *this, GV, AddrSpace, LangAS::Default,
        Type->getPointerTo(
            getContext().getTargetAddressSpace(LangAS::Default)));
  MaterializedGlobalTemporaryMap[E] = CV;
  return ConstantAddress(CV, Align);
}

/// EmitObjCPropertyImplementations - Emit information for synthesized
/// properties for an implementation.
void CodeGenModule::EmitObjCPropertyImplementations(const
                                                    ObjCImplementationDecl *D) {
  for (const auto *PID : D->property_impls()) {
    // Dynamic is just for type-checking.
    if (PID->getPropertyImplementation() == ObjCPropertyImplDecl::Synthesize) {
      ObjCPropertyDecl *PD = PID->getPropertyDecl();

      // Determine which methods need to be implemented, some may have
      // been overridden. Note that ::isPropertyAccessor is not the method
      // we want, that just indicates if the decl came from a
      // property. What we want to know is if the method is defined in
      // this implementation.
      auto *Getter = PID->getGetterMethodDecl();
      if (!Getter || Getter->isSynthesizedAccessorStub())
        CodeGenFunction(*this).GenerateObjCGetter(
            const_cast<ObjCImplementationDecl *>(D), PID);
      auto *Setter = PID->getSetterMethodDecl();
      if (!PD->isReadOnly() && (!Setter || Setter->isSynthesizedAccessorStub()))
        CodeGenFunction(*this).GenerateObjCSetter(
                                 const_cast<ObjCImplementationDecl *>(D), PID);
    }
  }
}

static bool needsDestructMethod(ObjCImplementationDecl *impl) {
  const ObjCInterfaceDecl *iface = impl->getClassInterface();
  for (const ObjCIvarDecl *ivar = iface->all_declared_ivar_begin();
       ivar; ivar = ivar->getNextIvar())
    if (ivar->getType().isDestructedType())
      return true;

  return false;
}

static bool AllTrivialInitializers(CodeGenModule &CGM,
                                   ObjCImplementationDecl *D) {
  CodeGenFunction CGF(CGM);
  for (ObjCImplementationDecl::init_iterator B = D->init_begin(),
       E = D->init_end(); B != E; ++B) {
    CXXCtorInitializer *CtorInitExp = *B;
    Expr *Init = CtorInitExp->getInit();
    if (!CGF.isTrivialInitializer(Init))
      return false;
  }
  return true;
}

/// EmitObjCIvarInitializations - Emit information for ivar initialization
/// for an implementation.
void CodeGenModule::EmitObjCIvarInitializations(ObjCImplementationDecl *D) {
  // We might need a .cxx_destruct even if we don't have any ivar initializers.
  if (needsDestructMethod(D)) {
    IdentifierInfo *II = &getContext().Idents.get(".cxx_destruct");
    Selector cxxSelector = getContext().Selectors.getSelector(0, &II);
    ObjCMethodDecl *DTORMethod = ObjCMethodDecl::Create(
        getContext(), D->getLocation(), D->getLocation(), cxxSelector,
        getContext().VoidTy, nullptr, D,
        /*isInstance=*/true, /*isVariadic=*/false,
        /*isPropertyAccessor=*/true, /*isSynthesizedAccessorStub=*/false,
        /*isImplicitlyDeclared=*/true,
        /*isDefined=*/false, ObjCMethodDecl::Required);
    D->addInstanceMethod(DTORMethod);
    CodeGenFunction(*this).GenerateObjCCtorDtorMethod(D, DTORMethod, false);
    D->setHasDestructors(true);
  }

  // If the implementation doesn't have any ivar initializers, we don't need
  // a .cxx_construct.
  if (D->getNumIvarInitializers() == 0 ||
      AllTrivialInitializers(*this, D))
    return;

  IdentifierInfo *II = &getContext().Idents.get(".cxx_construct");
  Selector cxxSelector = getContext().Selectors.getSelector(0, &II);
  // The constructor returns 'self'.
  ObjCMethodDecl *CTORMethod = ObjCMethodDecl::Create(
      getContext(), D->getLocation(), D->getLocation(), cxxSelector,
      getContext().getObjCIdType(), nullptr, D, /*isInstance=*/true,
      /*isVariadic=*/false,
      /*isPropertyAccessor=*/true, /*isSynthesizedAccessorStub=*/false,
      /*isImplicitlyDeclared=*/true,
      /*isDefined=*/false, ObjCMethodDecl::Required);
  D->addInstanceMethod(CTORMethod);
  CodeGenFunction(*this).GenerateObjCCtorDtorMethod(D, CTORMethod, true);
  D->setHasNonZeroConstructors(true);
}

// EmitLinkageSpec - Emit all declarations in a linkage spec.
void CodeGenModule::EmitLinkageSpec(const LinkageSpecDecl *LSD) {
  if (LSD->getLanguage() != LinkageSpecDecl::lang_c &&
      LSD->getLanguage() != LinkageSpecDecl::lang_cxx) {
    ErrorUnsupported(LSD, "linkage spec");
    return;
  }

  EmitDeclContext(LSD);
}

void CodeGenModule::EmitDeclContext(const DeclContext *DC) {
  for (auto *I : DC->decls()) {
    // Unlike other DeclContexts, the contents of an ObjCImplDecl at TU scope
    // are themselves considered "top-level", so EmitTopLevelDecl on an
    // ObjCImplDecl does not recursively visit them. We need to do that in
    // case they're nested inside another construct (LinkageSpecDecl /
    // ExportDecl) that does stop them from being considered "top-level".
    if (auto *OID = dyn_cast<ObjCImplDecl>(I)) {
      for (auto *M : OID->methods())
        EmitTopLevelDecl(M);
    }

    EmitTopLevelDecl(I);
  }
}

/// EmitTopLevelDecl - Emit code for a single top level declaration.
void CodeGenModule::EmitTopLevelDecl(Decl *D) {
  if (getenv("DBG_CG_DECL")) {
    llvm::errs() << "decl: "; D->dump();
  }
  // Ignore dependent declarations.
  if (D->isTemplated())
    return;

  switch (D->getKind()) {
  case Decl::CXXConversion:
  case Decl::CXXMethod:
  case Decl::Function:
    EmitGlobal(cast<FunctionDecl>(D));
    // Always provide some coverage mapping
    // even for the functions that aren't emitted.
    AddDeferredUnusedCoverageMapping(D);
    break;

  case Decl::CXXDeductionGuide:
    // Function-like, but does not result in code emission.
    break;

  case Decl::Var:
  case Decl::Decomposition:
  case Decl::VarTemplateSpecialization:
    EmitGlobal(cast<VarDecl>(D));
    if (auto *DD = dyn_cast<DecompositionDecl>(D))
      for (auto *B : DD->bindings())
        if (auto *HD = B->getHoldingVar())
          EmitGlobal(HD);
    break;

  // Indirect fields from global anonymous structs and unions can be
  // ignored; only the actual variable requires IR gen support.
  case Decl::IndirectField:
    break;

  // C++ Decls
  case Decl::Namespace:
    EmitDeclContext(cast<NamespaceDecl>(D));
    break;
  case Decl::ClassTemplateSpecialization: {
    const auto *Spec = cast<ClassTemplateSpecializationDecl>(D);
    if (DebugInfo &&
        Spec->getSpecializationKind() == TSK_ExplicitInstantiationDefinition &&
        Spec->hasDefinition())
      DebugInfo->completeTemplateDefinition(*Spec);
  } LLVM_FALLTHROUGH;
  case Decl::CXXRecord:
    if (DebugInfo) {
      if (auto *ES = D->getASTContext().getExternalSource())
        if (ES->hasExternalDefinitions(D) == ExternalASTSource::EK_Never)
          DebugInfo->completeUnusedClass(cast<CXXRecordDecl>(*D));
    }
    // Emit any static data members, they may be definitions.
    for (auto *I : cast<CXXRecordDecl>(D)->decls())
      if (isa<VarDecl>(I) || isa<CXXRecordDecl>(I))
        EmitTopLevelDecl(I);
    break;
    // No code generation needed.
  case Decl::UsingShadow:
  case Decl::ClassTemplate:
  case Decl::VarTemplate:
  case Decl::Concept:
  case Decl::VarTemplatePartialSpecialization:
  case Decl::FunctionTemplate:
  case Decl::TypeAliasTemplate:
  case Decl::Block:
  case Decl::Empty:
  case Decl::Binding:
    break;
  case Decl::Using:          // using X; [C++]
    if (CGDebugInfo *DI = getModuleDebugInfo())
        DI->EmitUsingDecl(cast<UsingDecl>(*D));
    return;
  case Decl::NamespaceAlias:
    if (CGDebugInfo *DI = getModuleDebugInfo())
        DI->EmitNamespaceAlias(cast<NamespaceAliasDecl>(*D));
    return;
  case Decl::UsingDirective: // using namespace X; [C++]
    if (CGDebugInfo *DI = getModuleDebugInfo())
      DI->EmitUsingDirective(cast<UsingDirectiveDecl>(*D));
    return;
  case Decl::CXXConstructor:
    getCXXABI().EmitCXXConstructors(cast<CXXConstructorDecl>(D));
    break;
  case Decl::CXXDestructor:
    getCXXABI().EmitCXXDestructors(cast<CXXDestructorDecl>(D));
    break;

  case Decl::StaticAssert:
    // Nothing to do.
    break;

  // Objective-C Decls

  // Forward declarations, no (immediate) code generation.
  case Decl::ObjCInterface:
  case Decl::ObjCCategory:
    break;

  case Decl::ObjCProtocol: {
    auto *Proto = cast<ObjCProtocolDecl>(D);
    if (Proto->isThisDeclarationADefinition())
      ObjCRuntime->GenerateProtocol(Proto);
    break;
  }

  case Decl::ObjCCategoryImpl:
    // Categories have properties but don't support synthesize so we
    // can ignore them here.
    ObjCRuntime->GenerateCategory(cast<ObjCCategoryImplDecl>(D));
    break;

  case Decl::ObjCImplementation: {
    auto *OMD = cast<ObjCImplementationDecl>(D);
    EmitObjCPropertyImplementations(OMD);
    EmitObjCIvarInitializations(OMD);
    ObjCRuntime->GenerateClass(OMD);
    // Emit global variable debug information.
    if (CGDebugInfo *DI = getModuleDebugInfo())
      if (getCodeGenOpts().hasReducedDebugInfo())
        DI->getOrCreateInterfaceType(getContext().getObjCInterfaceType(
            OMD->getClassInterface()), OMD->getLocation());
    break;
  }
  case Decl::ObjCMethod: {
    auto *OMD = cast<ObjCMethodDecl>(D);
    // If this is not a prototype, emit the body.
    if (OMD->getBody())
      CodeGenFunction(*this).GenerateObjCMethod(OMD);
    break;
  }
  case Decl::ObjCCompatibleAlias:
    ObjCRuntime->RegisterAlias(cast<ObjCCompatibleAliasDecl>(D));
    break;

  case Decl::PragmaComment: {
    const auto *PCD = cast<PragmaCommentDecl>(D);
    switch (PCD->getCommentKind()) {
    case PCK_Unknown:
      llvm_unreachable("unexpected pragma comment kind");
    case PCK_Linker:
      AppendLinkerOptions(PCD->getArg());
      break;
    case PCK_Lib:
        AddDependentLib(PCD->getArg());
      break;
    case PCK_Compiler:
    case PCK_ExeStr:
    case PCK_User:
      break; // We ignore all of these.
    }
    break;
  }

  case Decl::PragmaDetectMismatch: {
    const auto *PDMD = cast<PragmaDetectMismatchDecl>(D);
    AddDetectMismatch(PDMD->getName(), PDMD->getValue());
    break;
  }

  case Decl::LinkageSpec:
    EmitLinkageSpec(cast<LinkageSpecDecl>(D));
    break;

  case Decl::FileScopeAsm: {
    // File-scope asm is ignored during device-side CUDA compilation.
    if (LangOpts.CUDA && LangOpts.CUDAIsDevice)
      break;
    // File-scope asm is ignored during device-side OpenMP compilation.
    if (LangOpts.OpenMPIsDevice)
      break;
    auto *AD = cast<FileScopeAsmDecl>(D);
    getModule().appendModuleInlineAsm(AD->getAsmString()->getString());
    break;
  }

  case Decl::Import: {
    auto *Import = cast<ImportDecl>(D);

    // If we've already imported this module, we're done.
    if (!ImportedModules.insert(Import->getImportedModule()))
      break;

    // Emit debug information for direct imports.
    if (!Import->getImportedOwningModule()) {
      if (CGDebugInfo *DI = getModuleDebugInfo())
        DI->EmitImportDecl(*Import);
    }

    // Find all of the submodules and emit the module initializers.
    llvm::SmallPtrSet<clang::Module *, 16> Visited;
    SmallVector<clang::Module *, 16> Stack;
    Visited.insert(Import->getImportedModule());
    Stack.push_back(Import->getImportedModule());

    while (!Stack.empty()) {
      clang::Module *Mod = Stack.pop_back_val();
      if (!EmittedModuleInitializers.insert(Mod).second)
        continue;

      for (auto *D : Context.getModuleInitializers(Mod))
        EmitTopLevelDecl(D);

      // Visit the submodules of this module.
      for (clang::Module::submodule_iterator Sub = Mod->submodule_begin(),
                                             SubEnd = Mod->submodule_end();
           Sub != SubEnd; ++Sub) {
        // Skip explicit children; they need to be explicitly imported to emit
        // the initializers.
        if ((*Sub)->IsExplicit)
          continue;

        if (Visited.insert(*Sub).second)
          Stack.push_back(*Sub);
      }
    }
    break;
  }

  case Decl::Export:
    EmitDeclContext(cast<ExportDecl>(D));
    break;

  case Decl::OMPThreadPrivate:
    EmitOMPThreadPrivateDecl(cast<OMPThreadPrivateDecl>(D));
    break;

  case Decl::OMPAllocate:
    break;

  case Decl::OMPDeclareReduction:
    EmitOMPDeclareReduction(cast<OMPDeclareReductionDecl>(D));
    break;

  case Decl::OMPDeclareMapper:
    EmitOMPDeclareMapper(cast<OMPDeclareMapperDecl>(D));
    break;

  case Decl::OMPRequires:
    EmitOMPRequiresDecl(cast<OMPRequiresDecl>(D));
    break;

  default:
    // Make sure we handled everything we should, every other kind is a
    // non-top-level decl.  FIXME: Would be nice to have an isTopLevelDeclKind
    // function. Need to recode Decl::Kind to do that easily.
    assert(isa<TypeDecl>(D) && "Unsupported decl kind");
    break;
  }
}

void CodeGenModule::AddDeferredUnusedCoverageMapping(Decl *D) {
  // Do we need to generate coverage mapping?
  if (!CodeGenOpts.CoverageMapping)
    return;
  switch (D->getKind()) {
  case Decl::CXXConversion:
  case Decl::CXXMethod:
  case Decl::Function:
  case Decl::ObjCMethod:
  case Decl::CXXConstructor:
  case Decl::CXXDestructor: {
    if (!cast<FunctionDecl>(D)->doesThisDeclarationHaveABody())
      return;
    SourceManager &SM = getContext().getSourceManager();
    if (LimitedCoverage && SM.getMainFileID() != SM.getFileID(D->getBeginLoc()))
      return;
    auto I = DeferredEmptyCoverageMappingDecls.find(D);
    if (I == DeferredEmptyCoverageMappingDecls.end())
      DeferredEmptyCoverageMappingDecls[D] = true;
    break;
  }
  default:
    break;
  };
}

void CodeGenModule::ClearUnusedCoverageMapping(const Decl *D) {
  // Do we need to generate coverage mapping?
  if (!CodeGenOpts.CoverageMapping)
    return;
  if (const auto *Fn = dyn_cast<FunctionDecl>(D)) {
    if (Fn->isTemplateInstantiation())
      ClearUnusedCoverageMapping(Fn->getTemplateInstantiationPattern());
  }
  auto I = DeferredEmptyCoverageMappingDecls.find(D);
  if (I == DeferredEmptyCoverageMappingDecls.end())
    DeferredEmptyCoverageMappingDecls[D] = false;
  else
    I->second = false;
}

void CodeGenModule::EmitDeferredUnusedCoverageMappings() {
  // We call takeVector() here to avoid use-after-free.
  // FIXME: DeferredEmptyCoverageMappingDecls is getting mutated because
  // we deserialize function bodies to emit coverage info for them, and that
  // deserializes more declarations. How should we handle that case?
  for (const auto &Entry : DeferredEmptyCoverageMappingDecls.takeVector()) {
    if (!Entry.second)
      continue;
    const Decl *D = Entry.first;
    switch (D->getKind()) {
    case Decl::CXXConversion:
    case Decl::CXXMethod:
    case Decl::Function:
    case Decl::ObjCMethod: {
      CodeGenPGO PGO(*this);
      GlobalDecl GD(cast<FunctionDecl>(D));
      PGO.emitEmptyCounterMapping(D, getMangledName(GD),
                                  getFunctionLinkage(GD));
      break;
    }
    case Decl::CXXConstructor: {
      CodeGenPGO PGO(*this);
      GlobalDecl GD(cast<CXXConstructorDecl>(D), Ctor_Base);
      PGO.emitEmptyCounterMapping(D, getMangledName(GD),
                                  getFunctionLinkage(GD));
      break;
    }
    case Decl::CXXDestructor: {
      CodeGenPGO PGO(*this);
      GlobalDecl GD(cast<CXXDestructorDecl>(D), Dtor_Base);
      PGO.emitEmptyCounterMapping(D, getMangledName(GD),
                                  getFunctionLinkage(GD));
      break;
    }
    default:
      break;
    };
  }
}

void CodeGenModule::EmitMainVoidAlias() {
  // In order to transition away from "__original_main" gracefully, emit an
  // alias for "main" in the no-argument case so that libc can detect when
  // new-style no-argument main is in used.
  if (llvm::Function *F = getModule().getFunction("main")) {
    if (!F->isDeclaration() && F->arg_size() == 0 && !F->isVarArg() &&
        F->getReturnType()->isIntegerTy(Context.getTargetInfo().getIntWidth()))
      addUsedGlobal(llvm::GlobalAlias::create("__main_void", F));
  }
}

/// Turns the given pointer into a constant.
static llvm::Constant *GetPointerConstant(llvm::LLVMContext &Context,
                                          const void *Ptr) {
  uintptr_t PtrInt = reinterpret_cast<uintptr_t>(Ptr);
  llvm::Type *i64 = llvm::Type::getInt64Ty(Context);
  return llvm::ConstantInt::get(i64, PtrInt);
}

static void EmitGlobalDeclMetadata(CodeGenModule &CGM,
                                   llvm::NamedMDNode *&GlobalMetadata,
                                   GlobalDecl D,
                                   llvm::GlobalValue *Addr) {
  if (!GlobalMetadata)
    GlobalMetadata =
      CGM.getModule().getOrInsertNamedMetadata("clang.global.decl.ptrs");

  // TODO: should we report variant information for ctors/dtors?
  llvm::Metadata *Ops[] = {llvm::ConstantAsMetadata::get(Addr),
                           llvm::ConstantAsMetadata::get(GetPointerConstant(
                               CGM.getLLVMContext(), D.getDecl()))};
  GlobalMetadata->addOperand(llvm::MDNode::get(CGM.getLLVMContext(), Ops));
}

/// For each function which is declared within an extern "C" region and marked
/// as 'used', but has internal linkage, create an alias from the unmangled
/// name to the mangled name if possible. People expect to be able to refer
/// to such functions with an unmangled name from inline assembly within the
/// same translation unit.
void CodeGenModule::EmitStaticExternCAliases() {
  if (!getTargetCodeGenInfo().shouldEmitStaticExternCAliases())
    return;
  for (auto &I : StaticExternCValues) {
    IdentifierInfo *Name = I.first;
    llvm::GlobalValue *Val = I.second;
    if (Val && !getModule().getNamedValue(Name->getName()))
      addUsedGlobal(llvm::GlobalAlias::create(Name->getName(), Val));
  }
}

bool CodeGenModule::lookupRepresentativeDecl(StringRef MangledName,
                                             GlobalDecl &Result) const {
  auto Res = Manglings.find(MangledName);
  if (Res == Manglings.end())
    return false;
  Result = Res->getValue();
  return true;
}

/// Emits metadata nodes associating all the global values in the
/// current module with the Decls they came from.  This is useful for
/// projects using IR gen as a subroutine.
///
/// Since there's currently no way to associate an MDNode directly
/// with an llvm::GlobalValue, we create a global named metadata
/// with the name 'clang.global.decl.ptrs'.
void CodeGenModule::EmitDeclMetadata() {
  llvm::NamedMDNode *GlobalMetadata = nullptr;

  for (auto &I : MangledDeclNames) {
    llvm::GlobalValue *Addr = getModule().getNamedValue(I.second);
    // Some mangled names don't necessarily have an associated GlobalValue
    // in this module, e.g. if we mangled it for DebugInfo.
    if (Addr)
      EmitGlobalDeclMetadata(*this, GlobalMetadata, I.first, Addr);
  }
}

/// Emits metadata nodes for all the local variables in the current
/// function.
void CodeGenFunction::EmitDeclMetadata() {
  if (LocalDeclMap.empty()) return;

  llvm::LLVMContext &Context = getLLVMContext();

  // Find the unique metadata ID for this name.
  unsigned DeclPtrKind = Context.getMDKindID("clang.decl.ptr");

  llvm::NamedMDNode *GlobalMetadata = nullptr;

  for (auto &I : LocalDeclMap) {
    const Decl *D = I.first;
    llvm::Value *Addr = I.second.getPointer();
    if (auto *Alloca = dyn_cast<llvm::AllocaInst>(Addr)) {
      llvm::Value *DAddr = GetPointerConstant(getLLVMContext(), D);
      Alloca->setMetadata(
          DeclPtrKind, llvm::MDNode::get(
                           Context, llvm::ValueAsMetadata::getConstant(DAddr)));
    } else if (auto *GV = dyn_cast<llvm::GlobalValue>(Addr)) {
      GlobalDecl GD = GlobalDecl(cast<VarDecl>(D));
      EmitGlobalDeclMetadata(CGM, GlobalMetadata, GD, GV);
    }
  }
}

void CodeGenModule::EmitVersionIdentMetadata() {
  llvm::NamedMDNode *IdentMetadata =
    TheModule.getOrInsertNamedMetadata("llvm.ident");
  std::string Version = getClangFullVersion();
  llvm::LLVMContext &Ctx = TheModule.getContext();

  llvm::Metadata *IdentNode[] = {llvm::MDString::get(Ctx, Version)};
  IdentMetadata->addOperand(llvm::MDNode::get(Ctx, IdentNode));
}

void CodeGenModule::EmitCommandLineMetadata() {
  llvm::NamedMDNode *CommandLineMetadata =
    TheModule.getOrInsertNamedMetadata("llvm.commandline");
  std::string CommandLine = getCodeGenOpts().RecordCommandLine;
  llvm::LLVMContext &Ctx = TheModule.getContext();

  llvm::Metadata *CommandLineNode[] = {llvm::MDString::get(Ctx, CommandLine)};
  CommandLineMetadata->addOperand(llvm::MDNode::get(Ctx, CommandLineNode));
}

void CodeGenModule::EmitTargetMetadata() {
  // Warning, new MangledDeclNames may be appended within this loop.
  // We rely on MapVector insertions adding new elements to the end
  // of the container.
  // FIXME: Move this loop into the one target that needs it, and only
  // loop over those declarations for which we couldn't emit the target
  // metadata when we emitted the declaration.
  for (unsigned I = 0; I != MangledDeclNames.size(); ++I) {
    auto Val = *(MangledDeclNames.begin() + I);
    const Decl *D = Val.first.getDecl()->getMostRecentDecl();
    llvm::GlobalValue *GV = GetGlobalValue(Val.second);
    getTargetCodeGenInfo().emitTargetMD(D, GV, *this);
  }
}

void CodeGenModule::EmitCoverageFile() {
  if (getCodeGenOpts().CoverageDataFile.empty() &&
      getCodeGenOpts().CoverageNotesFile.empty())
    return;

  llvm::NamedMDNode *CUNode = TheModule.getNamedMetadata("llvm.dbg.cu");
  if (!CUNode)
    return;

  llvm::NamedMDNode *GCov = TheModule.getOrInsertNamedMetadata("llvm.gcov");
  llvm::LLVMContext &Ctx = TheModule.getContext();
  auto *CoverageDataFile =
      llvm::MDString::get(Ctx, getCodeGenOpts().CoverageDataFile);
  auto *CoverageNotesFile =
      llvm::MDString::get(Ctx, getCodeGenOpts().CoverageNotesFile);
  for (int i = 0, e = CUNode->getNumOperands(); i != e; ++i) {
    llvm::MDNode *CU = CUNode->getOperand(i);
    llvm::Metadata *Elts[] = {CoverageNotesFile, CoverageDataFile, CU};
    GCov->addOperand(llvm::MDNode::get(Ctx, Elts));
  }
}

llvm::Constant *CodeGenModule::EmitUuidofInitializer(StringRef Uuid) {
  // Sema has checked that all uuid strings are of the form
  // "12345678-1234-1234-1234-1234567890ab".
  assert(Uuid.size() == 36);
  for (unsigned i = 0; i < 36; ++i) {
    if (i == 8 || i == 13 || i == 18 || i == 23) assert(Uuid[i] == '-');
    else                                         assert(isHexDigit(Uuid[i]));
  }

  // The starts of all bytes of Field3 in Uuid. Field 3 is "1234-1234567890ab".
  const unsigned Field3ValueOffsets[8] = { 19, 21, 24, 26, 28, 30, 32, 34 };

  llvm::Constant *Field3[8];
  for (unsigned Idx = 0; Idx < 8; ++Idx)
    Field3[Idx] = llvm::ConstantInt::get(
        Int8Ty, Uuid.substr(Field3ValueOffsets[Idx], 2), 16);

  llvm::Constant *Fields[4] = {
    llvm::ConstantInt::get(Int32Ty, Uuid.substr(0,  8), 16),
    llvm::ConstantInt::get(Int16Ty, Uuid.substr(9,  4), 16),
    llvm::ConstantInt::get(Int16Ty, Uuid.substr(14, 4), 16),
    llvm::ConstantArray::get(llvm::ArrayType::get(Int8Ty, 8), Field3)
  };

  return llvm::ConstantStruct::getAnon(Fields);
}

llvm::Constant *CodeGenModule::GetAddrOfRTTIDescriptor(QualType Ty,
                                                       bool ForEH) {
  // Return a bogus pointer if RTTI is disabled, unless it's for EH.
  // FIXME: should we even be calling this method if RTTI is disabled
  // and it's not for EH?
  if ((!ForEH && !getLangOpts().RTTI) || getLangOpts().CUDAIsDevice ||
      (getLangOpts().OpenMP && getLangOpts().OpenMPIsDevice &&
       getTriple().isNVPTX()))
    return llvm::Constant::getNullValue(Int8PtrTy);

  if (ForEH && Ty->isObjCObjectPointerType() &&
      LangOpts.ObjCRuntime.isGNUFamily())
    return ObjCRuntime->GetEHType(Ty);

  return getCXXABI().getAddrOfRTTIDescriptor(Ty);
}

void CodeGenModule::EmitOMPThreadPrivateDecl(const OMPThreadPrivateDecl *D) {
  // Do not emit threadprivates in simd-only mode.
  if (LangOpts.OpenMP && LangOpts.OpenMPSimd)
    return;
  for (auto RefExpr : D->varlists()) {
    auto *VD = cast<VarDecl>(cast<DeclRefExpr>(RefExpr)->getDecl());
    bool PerformInit =
        VD->getAnyInitializer() &&
        !VD->getAnyInitializer()->isConstantInitializer(getContext(),
                                                        /*ForRef=*/false);

    Address Addr(GetAddrOfGlobalVar(VD), getContext().getDeclAlign(VD));
    if (auto InitFunction = getOpenMPRuntime().emitThreadPrivateVarDefinition(
            VD, Addr, RefExpr->getBeginLoc(), PerformInit))
      CXXGlobalInits.push_back(InitFunction);
  }
}

llvm::Metadata *
CodeGenModule::CreateMetadataIdentifierImpl(QualType T, MetadataTypeMap &Map,
                                            StringRef Suffix) {
  llvm::Metadata *&InternalId = Map[T.getCanonicalType()];
  if (InternalId)
    return InternalId;

  if (isExternallyVisible(T->getLinkage())) {
    std::string OutName;
    llvm::raw_string_ostream Out(OutName);
    getCXXABI().getMangleContext().mangleTypeName(T, Out);
    Out << Suffix;

    InternalId = llvm::MDString::get(getLLVMContext(), Out.str());
  } else {
    InternalId = llvm::MDNode::getDistinct(getLLVMContext(),
                                           llvm::ArrayRef<llvm::Metadata *>());
  }

  return InternalId;
}

llvm::Metadata *CodeGenModule::CreateMetadataIdentifierForType(QualType T) {
  return CreateMetadataIdentifierImpl(T, MetadataIdMap, "");
}

llvm::Metadata *
CodeGenModule::CreateMetadataIdentifierForVirtualMemPtrType(QualType T) {
  return CreateMetadataIdentifierImpl(T, VirtualMetadataIdMap, ".virtual");
}

// Generalize pointer types to a void pointer with the qualifiers of the
// originally pointed-to type, e.g. 'const char *' and 'char * const *'
// generalize to 'const void *' while 'char *' and 'const char **' generalize to
// 'void *'.
static QualType GeneralizeType(ASTContext &Ctx, QualType Ty) {
  if (!Ty->isPointerType())
    return Ty;

  return Ctx.getPointerType(
      QualType(Ctx.VoidTy).withCVRQualifiers(
          Ty->getPointeeType().getCVRQualifiers()));
}

// Apply type generalization to a FunctionType's return and argument types
static QualType GeneralizeFunctionType(ASTContext &Ctx, QualType Ty) {
  if (auto *FnType = Ty->getAs<FunctionProtoType>()) {
    SmallVector<QualType, 8> GeneralizedParams;
    for (auto &Param : FnType->param_types())
      GeneralizedParams.push_back(GeneralizeType(Ctx, Param));

    return Ctx.getFunctionType(
        GeneralizeType(Ctx, FnType->getReturnType()),
        GeneralizedParams, FnType->getExtProtoInfo());
  }

  if (auto *FnType = Ty->getAs<FunctionNoProtoType>())
    return Ctx.getFunctionNoProtoType(
        GeneralizeType(Ctx, FnType->getReturnType()));

  llvm_unreachable("Encountered unknown FunctionType");
}

llvm::Metadata *CodeGenModule::CreateMetadataIdentifierGeneralized(QualType T) {
  return CreateMetadataIdentifierImpl(GeneralizeFunctionType(getContext(), T),
                                      GeneralizedMetadataIdMap, ".generalized");
}

/// Returns whether this module needs the "all-vtables" type identifier.
bool CodeGenModule::NeedAllVtablesTypeId() const {
  // Returns true if at least one of vtable-based CFI checkers is enabled and
  // is not in the trapping mode.
  return ((LangOpts.Sanitize.has(SanitizerKind::CFIVCall) &&
           !CodeGenOpts.SanitizeTrap.has(SanitizerKind::CFIVCall)) ||
          (LangOpts.Sanitize.has(SanitizerKind::CFINVCall) &&
           !CodeGenOpts.SanitizeTrap.has(SanitizerKind::CFINVCall)) ||
          (LangOpts.Sanitize.has(SanitizerKind::CFIDerivedCast) &&
           !CodeGenOpts.SanitizeTrap.has(SanitizerKind::CFIDerivedCast)) ||
          (LangOpts.Sanitize.has(SanitizerKind::CFIUnrelatedCast) &&
           !CodeGenOpts.SanitizeTrap.has(SanitizerKind::CFIUnrelatedCast)));
}

void CodeGenModule::AddVTableTypeMetadata(llvm::GlobalVariable *VTable,
                                          CharUnits Offset,
                                          const CXXRecordDecl *RD) {
  llvm::Metadata *MD =
      CreateMetadataIdentifierForType(QualType(RD->getTypeForDecl(), 0));
  VTable->addTypeMetadata(Offset.getQuantity(), MD);

  if (CodeGenOpts.SanitizeCfiCrossDso)
    if (auto CrossDsoTypeId = CreateCrossDsoCfiTypeId(MD))
      VTable->addTypeMetadata(Offset.getQuantity(),
                              llvm::ConstantAsMetadata::get(CrossDsoTypeId));

  if (NeedAllVtablesTypeId()) {
    llvm::Metadata *MD = llvm::MDString::get(getLLVMContext(), "all-vtables");
    VTable->addTypeMetadata(Offset.getQuantity(), MD);
  }
}

llvm::SanitizerStatReport &CodeGenModule::getSanStats() {
  if (!SanStats)
    SanStats = std::make_unique<llvm::SanitizerStatReport>(&getModule());

  return *SanStats;
}
llvm::Value *
CodeGenModule::createOpenCLIntToSamplerConversion(const Expr *E,
                                                  CodeGenFunction &CGF) {
  llvm::Constant *C = ConstantEmitter(CGF).emitAbstract(E, E->getType());
  auto SamplerT = getOpenCLRuntime().getSamplerType(E->getType().getTypePtr());
  auto FTy = llvm::FunctionType::get(SamplerT, {C->getType()}, false);
  return CGF.Builder.CreateCall(CreateRuntimeFunction(FTy,
                                "__translate_sampler_initializer"),
                                {C});
}<|MERGE_RESOLUTION|>--- conflicted
+++ resolved
@@ -4224,7 +4224,6 @@
     }
   }
 
-<<<<<<< HEAD
   if (GV && LangOpts.CPlusPlusAMP) {
     // This mimics the CUDA-specific processing done above.
     bool IsHIPConstant = D->hasAttr<AnnotateAttr>() &&
@@ -4236,8 +4235,6 @@
         GV->setExternallyInitialized(true);
   }
 
-  if (!IsHIPPinnedShadowVar)
-=======
   // HIPPinnedShadowVar should remain in the final code object irrespective of
   // whether it is used or not within the code. Add it to used list, so that
   // it will not get eliminated when it is unused. Also, it is an extern var
@@ -4245,7 +4242,6 @@
   if (IsHIPPinnedShadowVar)
     addUsedGlobal(GV, /*SkipCheck=*/true);
   else
->>>>>>> 0791afa7
     GV->setInitializer(Init);
 
   if (emitter)
