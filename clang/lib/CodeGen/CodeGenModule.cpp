--- conflicted
+++ resolved
@@ -1984,11 +1984,8 @@
         MangledName.find("4move") != StringRef::npos ||
         MangledName.find("16grid_launch_parm10KernelArgsIT2_EENKUlvE_clEv") != StringRef::npos ||
         MangledName.find("St12memory_order") != StringRef::npos ||
-<<<<<<< HEAD
+        MangledName.find("Kokkos4Impl") != StringRef::npos ||
         MangledName.find("St16initializer_list") != StringRef::npos ||
-=======
-        MangledName.find("Kokkos4Impl") != StringRef::npos ||
->>>>>>> 54f952d4
         MangledName.find("Eigen8internal") != StringRef::npos) {
       return true;
     }
