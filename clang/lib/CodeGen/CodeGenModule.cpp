--- conflicted
+++ resolved
@@ -1985,7 +1985,10 @@
   return !isTriviallyRecursive(F);
 }
 
-<<<<<<< HEAD
+bool CodeGenModule::shouldOpportunisticallyEmitVTables() {
+  return CodeGenOpts.OptimizationLevel > 0;
+}
+
 static bool isWhiteListForHCC(CodeGenModule &CGM, GlobalDecl GD) {
   const auto *D = cast<ValueDecl>(GD.getDecl());
 
@@ -2049,10 +2052,6 @@
 
   // block all others
   return false;
-=======
-bool CodeGenModule::shouldOpportunisticallyEmitVTables() {
-  return CodeGenOpts.OptimizationLevel > 0;
->>>>>>> 61872e2c
 }
 
 void CodeGenModule::EmitGlobalDefinition(GlobalDecl GD, llvm::GlobalValue *GV) {
