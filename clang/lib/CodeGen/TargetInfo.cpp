//===---- TargetInfo.cpp - Encapsulate target details -----------*- C++ -*-===//
//
// Part of the LLVM Project, under the Apache License v2.0 with LLVM Exceptions.
// See https://llvm.org/LICENSE.txt for license information.
// SPDX-License-Identifier: Apache-2.0 WITH LLVM-exception
//
//===----------------------------------------------------------------------===//
//
// These classes wrap the information about a call or function
// definition used to handle ABI compliancy.
//
//===----------------------------------------------------------------------===//

#include "TargetInfo.h"
#include "ABIInfo.h"
#include "CGBlocks.h"
#include "CGCXXABI.h"
#include "CGValue.h"
#include "CodeGenFunction.h"
#include "clang/AST/RecordLayout.h"
#include "clang/Basic/CodeGenOptions.h"
#include "clang/CodeGen/CGFunctionInfo.h"
#include "clang/CodeGen/SwiftCallingConv.h"
#include "llvm/ADT/StringExtras.h"
#include "llvm/ADT/StringSwitch.h"
#include "llvm/ADT/Triple.h"
#include "llvm/ADT/Twine.h"
#include "llvm/IR/DataLayout.h"
#include "llvm/IR/Type.h"
#include "llvm/Support/raw_ostream.h"
#include <algorithm>    // std::sort

using namespace clang;
using namespace CodeGen;

// Helper for coercing an aggregate argument or return value into an integer
// array of the same size (including padding) and alignment.  This alternate
// coercion happens only for the RenderScript ABI and can be removed after
// runtimes that rely on it are no longer supported.
//
// RenderScript assumes that the size of the argument / return value in the IR
// is the same as the size of the corresponding qualified type. This helper
// coerces the aggregate type into an array of the same size (including
// padding).  This coercion is used in lieu of expansion of struct members or
// other canonical coercions that return a coerced-type of larger size.
//
// Ty          - The argument / return value type
// Context     - The associated ASTContext
// LLVMContext - The associated LLVMContext
static ABIArgInfo coerceToIntArray(QualType Ty,
                                   ASTContext &Context,
                                   llvm::LLVMContext &LLVMContext) {
  // Alignment and Size are measured in bits.
  const uint64_t Size = Context.getTypeSize(Ty);
  const uint64_t Alignment = Context.getTypeAlign(Ty);
  llvm::Type *IntType = llvm::Type::getIntNTy(LLVMContext, Alignment);
  const uint64_t NumElements = (Size + Alignment - 1) / Alignment;
  return ABIArgInfo::getDirect(llvm::ArrayType::get(IntType, NumElements));
}

static void AssignToArrayRange(CodeGen::CGBuilderTy &Builder,
                               llvm::Value *Array,
                               llvm::Value *Value,
                               unsigned FirstIndex,
                               unsigned LastIndex) {
  // Alternatively, we could emit this as a loop in the source.
  for (unsigned I = FirstIndex; I <= LastIndex; ++I) {
    llvm::Value *Cell =
        Builder.CreateConstInBoundsGEP1_32(Builder.getInt8Ty(), Array, I);
    Builder.CreateAlignedStore(Value, Cell, CharUnits::One());
  }
}

static bool isAggregateTypeForABI(QualType T) {
  return !CodeGenFunction::hasScalarEvaluationKind(T) ||
         T->isMemberFunctionPointerType();
}

ABIArgInfo
ABIInfo::getNaturalAlignIndirect(QualType Ty, bool ByRef, bool Realign,
                                 llvm::Type *Padding) const {
  return ABIArgInfo::getIndirect(getContext().getTypeAlignInChars(Ty),
                                 ByRef, Realign, Padding);
}

ABIArgInfo
ABIInfo::getNaturalAlignIndirectInReg(QualType Ty, bool Realign) const {
  return ABIArgInfo::getIndirectInReg(getContext().getTypeAlignInChars(Ty),
                                      /*ByRef*/ false, Realign);
}

Address ABIInfo::EmitMSVAArg(CodeGenFunction &CGF, Address VAListAddr,
                             QualType Ty) const {
  return Address::invalid();
}

ABIInfo::~ABIInfo() {}

/// Does the given lowering require more than the given number of
/// registers when expanded?
///
/// This is intended to be the basis of a reasonable basic implementation
/// of should{Pass,Return}IndirectlyForSwift.
///
/// For most targets, a limit of four total registers is reasonable; this
/// limits the amount of code required in order to move around the value
/// in case it wasn't produced immediately prior to the call by the caller
/// (or wasn't produced in exactly the right registers) or isn't used
/// immediately within the callee.  But some targets may need to further
/// limit the register count due to an inability to support that many
/// return registers.
static bool occupiesMoreThan(CodeGenTypes &cgt,
                             ArrayRef<llvm::Type*> scalarTypes,
                             unsigned maxAllRegisters) {
  unsigned intCount = 0, fpCount = 0;
  for (llvm::Type *type : scalarTypes) {
    if (type->isPointerTy()) {
      intCount++;
    } else if (auto intTy = dyn_cast<llvm::IntegerType>(type)) {
      auto ptrWidth = cgt.getTarget().getPointerWidth(0);
      intCount += (intTy->getBitWidth() + ptrWidth - 1) / ptrWidth;
    } else {
      assert(type->isVectorTy() || type->isFloatingPointTy());
      fpCount++;
    }
  }

  return (intCount + fpCount > maxAllRegisters);
}

bool SwiftABIInfo::isLegalVectorTypeForSwift(CharUnits vectorSize,
                                             llvm::Type *eltTy,
                                             unsigned numElts) const {
  // The default implementation of this assumes that the target guarantees
  // 128-bit SIMD support but nothing more.
  return (vectorSize.getQuantity() > 8 && vectorSize.getQuantity() <= 16);
}

static CGCXXABI::RecordArgABI getRecordArgABI(const RecordType *RT,
                                              CGCXXABI &CXXABI) {
  const CXXRecordDecl *RD = dyn_cast<CXXRecordDecl>(RT->getDecl());
  if (!RD) {
    if (!RT->getDecl()->canPassInRegisters())
      return CGCXXABI::RAA_Indirect;
    return CGCXXABI::RAA_Default;
  }
  return CXXABI.getRecordArgABI(RD);
}

static CGCXXABI::RecordArgABI getRecordArgABI(QualType T,
                                              CGCXXABI &CXXABI) {
  const RecordType *RT = T->getAs<RecordType>();
  if (!RT)
    return CGCXXABI::RAA_Default;
  return getRecordArgABI(RT, CXXABI);
}

static bool classifyReturnType(const CGCXXABI &CXXABI, CGFunctionInfo &FI,
                               const ABIInfo &Info) {
  QualType Ty = FI.getReturnType();

  if (const auto *RT = Ty->getAs<RecordType>())
    if (!isa<CXXRecordDecl>(RT->getDecl()) &&
        !RT->getDecl()->canPassInRegisters()) {
      FI.getReturnInfo() = Info.getNaturalAlignIndirect(Ty);
      return true;
    }

  return CXXABI.classifyReturnType(FI);
}

/// Pass transparent unions as if they were the type of the first element. Sema
/// should ensure that all elements of the union have the same "machine type".
static QualType useFirstFieldIfTransparentUnion(QualType Ty) {
  if (const RecordType *UT = Ty->getAsUnionType()) {
    const RecordDecl *UD = UT->getDecl();
    if (UD->hasAttr<TransparentUnionAttr>()) {
      assert(!UD->field_empty() && "sema created an empty transparent union");
      return UD->field_begin()->getType();
    }
  }
  return Ty;
}

CGCXXABI &ABIInfo::getCXXABI() const {
  return CGT.getCXXABI();
}

ASTContext &ABIInfo::getContext() const {
  return CGT.getContext();
}

llvm::LLVMContext &ABIInfo::getVMContext() const {
  return CGT.getLLVMContext();
}

const llvm::DataLayout &ABIInfo::getDataLayout() const {
  return CGT.getDataLayout();
}

const TargetInfo &ABIInfo::getTarget() const {
  return CGT.getTarget();
}

const CodeGenOptions &ABIInfo::getCodeGenOpts() const {
  return CGT.getCodeGenOpts();
}

bool ABIInfo::isAndroid() const { return getTarget().getTriple().isAndroid(); }

bool ABIInfo::isHomogeneousAggregateBaseType(QualType Ty) const {
  return false;
}

bool ABIInfo::isHomogeneousAggregateSmallEnough(const Type *Base,
                                                uint64_t Members) const {
  return false;
}

LLVM_DUMP_METHOD void ABIArgInfo::dump() const {
  raw_ostream &OS = llvm::errs();
  OS << "(ABIArgInfo Kind=";
  switch (TheKind) {
  case Direct:
    OS << "Direct Type=";
    if (llvm::Type *Ty = getCoerceToType())
      Ty->print(OS);
    else
      OS << "null";
    break;
  case Extend:
    OS << "Extend";
    break;
  case Ignore:
    OS << "Ignore";
    break;
  case InAlloca:
    OS << "InAlloca Offset=" << getInAllocaFieldIndex();
    break;
  case Indirect:
    OS << "Indirect Align=" << getIndirectAlign().getQuantity()
       << " ByVal=" << getIndirectByVal()
       << " Realign=" << getIndirectRealign();
    break;
  case Expand:
    OS << "Expand";
    break;
  case CoerceAndExpand:
    OS << "CoerceAndExpand Type=";
    getCoerceAndExpandType()->print(OS);
    break;
  }
  OS << ")\n";
}

// Dynamically round a pointer up to a multiple of the given alignment.
static llvm::Value *emitRoundPointerUpToAlignment(CodeGenFunction &CGF,
                                                  llvm::Value *Ptr,
                                                  CharUnits Align) {
  llvm::Value *PtrAsInt = Ptr;
  // OverflowArgArea = (OverflowArgArea + Align - 1) & -Align;
  PtrAsInt = CGF.Builder.CreatePtrToInt(PtrAsInt, CGF.IntPtrTy);
  PtrAsInt = CGF.Builder.CreateAdd(PtrAsInt,
        llvm::ConstantInt::get(CGF.IntPtrTy, Align.getQuantity() - 1));
  PtrAsInt = CGF.Builder.CreateAnd(PtrAsInt,
           llvm::ConstantInt::get(CGF.IntPtrTy, -Align.getQuantity()));
  PtrAsInt = CGF.Builder.CreateIntToPtr(PtrAsInt,
                                        Ptr->getType(),
                                        Ptr->getName() + ".aligned");
  return PtrAsInt;
}

/// Emit va_arg for a platform using the common void* representation,
/// where arguments are simply emitted in an array of slots on the stack.
///
/// This version implements the core direct-value passing rules.
///
/// \param SlotSize - The size and alignment of a stack slot.
///   Each argument will be allocated to a multiple of this number of
///   slots, and all the slots will be aligned to this value.
/// \param AllowHigherAlign - The slot alignment is not a cap;
///   an argument type with an alignment greater than the slot size
///   will be emitted on a higher-alignment address, potentially
///   leaving one or more empty slots behind as padding.  If this
///   is false, the returned address might be less-aligned than
///   DirectAlign.
static Address emitVoidPtrDirectVAArg(CodeGenFunction &CGF,
                                      Address VAListAddr,
                                      llvm::Type *DirectTy,
                                      CharUnits DirectSize,
                                      CharUnits DirectAlign,
                                      CharUnits SlotSize,
                                      bool AllowHigherAlign) {
  // Cast the element type to i8* if necessary.  Some platforms define
  // va_list as a struct containing an i8* instead of just an i8*.
  if (VAListAddr.getElementType() != CGF.Int8PtrTy)
    VAListAddr = CGF.Builder.CreateElementBitCast(VAListAddr, CGF.Int8PtrTy);

  llvm::Value *Ptr = CGF.Builder.CreateLoad(VAListAddr, "argp.cur");

  // If the CC aligns values higher than the slot size, do so if needed.
  Address Addr = Address::invalid();
  if (AllowHigherAlign && DirectAlign > SlotSize) {
    Addr = Address(emitRoundPointerUpToAlignment(CGF, Ptr, DirectAlign),
                                                 DirectAlign);
  } else {
    Addr = Address(Ptr, SlotSize);
  }

  // Advance the pointer past the argument, then store that back.
  CharUnits FullDirectSize = DirectSize.alignTo(SlotSize);
  Address NextPtr =
      CGF.Builder.CreateConstInBoundsByteGEP(Addr, FullDirectSize, "argp.next");
  CGF.Builder.CreateStore(NextPtr.getPointer(), VAListAddr);

  // If the argument is smaller than a slot, and this is a big-endian
  // target, the argument will be right-adjusted in its slot.
  if (DirectSize < SlotSize && CGF.CGM.getDataLayout().isBigEndian() &&
      !DirectTy->isStructTy()) {
    Addr = CGF.Builder.CreateConstInBoundsByteGEP(Addr, SlotSize - DirectSize);
  }

  Addr = CGF.Builder.CreateElementBitCast(Addr, DirectTy);
  return Addr;
}

/// Emit va_arg for a platform using the common void* representation,
/// where arguments are simply emitted in an array of slots on the stack.
///
/// \param IsIndirect - Values of this type are passed indirectly.
/// \param ValueInfo - The size and alignment of this type, generally
///   computed with getContext().getTypeInfoInChars(ValueTy).
/// \param SlotSizeAndAlign - The size and alignment of a stack slot.
///   Each argument will be allocated to a multiple of this number of
///   slots, and all the slots will be aligned to this value.
/// \param AllowHigherAlign - The slot alignment is not a cap;
///   an argument type with an alignment greater than the slot size
///   will be emitted on a higher-alignment address, potentially
///   leaving one or more empty slots behind as padding.
static Address emitVoidPtrVAArg(CodeGenFunction &CGF, Address VAListAddr,
                                QualType ValueTy, bool IsIndirect,
                                std::pair<CharUnits, CharUnits> ValueInfo,
                                CharUnits SlotSizeAndAlign,
                                bool AllowHigherAlign) {
  // The size and alignment of the value that was passed directly.
  CharUnits DirectSize, DirectAlign;
  if (IsIndirect) {
    DirectSize = CGF.getPointerSize();
    DirectAlign = CGF.getPointerAlign();
  } else {
    DirectSize = ValueInfo.first;
    DirectAlign = ValueInfo.second;
  }

  // Cast the address we've calculated to the right type.
  llvm::Type *DirectTy = CGF.ConvertTypeForMem(ValueTy);
  if (IsIndirect)
    DirectTy = DirectTy->getPointerTo(0);

  Address Addr = emitVoidPtrDirectVAArg(CGF, VAListAddr, DirectTy,
                                        DirectSize, DirectAlign,
                                        SlotSizeAndAlign,
                                        AllowHigherAlign);

  if (IsIndirect) {
    Addr = Address(CGF.Builder.CreateLoad(Addr), ValueInfo.second);
  }

  return Addr;

}

static Address emitMergePHI(CodeGenFunction &CGF,
                            Address Addr1, llvm::BasicBlock *Block1,
                            Address Addr2, llvm::BasicBlock *Block2,
                            const llvm::Twine &Name = "") {
  assert(Addr1.getType() == Addr2.getType());
  llvm::PHINode *PHI = CGF.Builder.CreatePHI(Addr1.getType(), 2, Name);
  PHI->addIncoming(Addr1.getPointer(), Block1);
  PHI->addIncoming(Addr2.getPointer(), Block2);
  CharUnits Align = std::min(Addr1.getAlignment(), Addr2.getAlignment());
  return Address(PHI, Align);
}

TargetCodeGenInfo::~TargetCodeGenInfo() { delete Info; }

// If someone can figure out a general rule for this, that would be great.
// It's probably just doomed to be platform-dependent, though.
unsigned TargetCodeGenInfo::getSizeOfUnwindException() const {
  // Verified for:
  //   x86-64     FreeBSD, Linux, Darwin
  //   x86-32     FreeBSD, Linux, Darwin
  //   PowerPC    Linux, Darwin
  //   ARM        Darwin (*not* EABI)
  //   AArch64    Linux
  return 32;
}

bool TargetCodeGenInfo::isNoProtoCallVariadic(const CallArgList &args,
                                     const FunctionNoProtoType *fnType) const {
  // The following conventions are known to require this to be false:
  //   x86_stdcall
  //   MIPS
  // For everything else, we just prefer false unless we opt out.
  return false;
}

void
TargetCodeGenInfo::getDependentLibraryOption(llvm::StringRef Lib,
                                             llvm::SmallString<24> &Opt) const {
  // This assumes the user is passing a library name like "rt" instead of a
  // filename like "librt.a/so", and that they don't care whether it's static or
  // dynamic.
  Opt = "-l";
  Opt += Lib;
}

unsigned TargetCodeGenInfo::getOpenCLKernelCallingConv() const {
  // OpenCL kernels are called via an explicit runtime API with arguments
  // set with clSetKernelArg(), not as normal sub-functions.
  // Return SPIR_KERNEL by default as the kernel calling convention to
  // ensure the fingerprint is fixed such way that each OpenCL argument
  // gets one matching argument in the produced kernel function argument
  // list to enable feasible implementation of clSetKernelArg() with
  // aggregates etc. In case we would use the default C calling conv here,
  // clSetKernelArg() might break depending on the target-specific
  // conventions; different targets might split structs passed as values
  // to multiple function arguments etc.
  return llvm::CallingConv::SPIR_KERNEL;
}

llvm::Constant *TargetCodeGenInfo::getNullPointer(const CodeGen::CodeGenModule &CGM,
    llvm::PointerType *T, QualType QT) const {
  return llvm::ConstantPointerNull::get(T);
}

LangAS TargetCodeGenInfo::getGlobalVarAddressSpace(CodeGenModule &CGM,
                                                   const VarDecl *D) const {
  assert(!CGM.getLangOpts().OpenCL &&
         !(CGM.getLangOpts().CUDA && CGM.getLangOpts().CUDAIsDevice) &&
         "Address space agnostic languages only");
  return D ? D->getType().getAddressSpace() : LangAS::Default;
}

llvm::Value *TargetCodeGenInfo::performAddrSpaceCast(
    CodeGen::CodeGenFunction &CGF, llvm::Value *Src, LangAS SrcAddr,
    LangAS DestAddr, llvm::Type *DestTy, bool isNonNull) const {
  // Since target may map different address spaces in AST to the same address
  // space, an address space conversion may end up as a bitcast.
  if (auto *C = dyn_cast<llvm::Constant>(Src))
    return performAddrSpaceCast(CGF.CGM, C, SrcAddr, DestAddr, DestTy);
  return CGF.Builder.CreatePointerBitCastOrAddrSpaceCast(Src, DestTy);
}

llvm::Constant *
TargetCodeGenInfo::performAddrSpaceCast(CodeGenModule &CGM, llvm::Constant *Src,
                                        LangAS SrcAddr, LangAS DestAddr,
                                        llvm::Type *DestTy) const {
  // Since target may map different address spaces in AST to the same address
  // space, an address space conversion may end up as a bitcast.
  return llvm::ConstantExpr::getPointerCast(Src, DestTy);
}

llvm::SyncScope::ID
TargetCodeGenInfo::getLLVMSyncScopeID(SyncScope S, llvm::LLVMContext &C) const {
  return C.getOrInsertSyncScopeID(""); /* default sync scope */
}

static bool isEmptyRecord(ASTContext &Context, QualType T, bool AllowArrays);

/// isEmptyField - Return true iff a the field is "empty", that is it
/// is an unnamed bit-field or an (array of) empty record(s).
static bool isEmptyField(ASTContext &Context, const FieldDecl *FD,
                         bool AllowArrays) {
  if (FD->isUnnamedBitfield())
    return true;

  QualType FT = FD->getType();

  // Constant arrays of empty records count as empty, strip them off.
  // Constant arrays of zero length always count as empty.
  if (AllowArrays)
    while (const ConstantArrayType *AT = Context.getAsConstantArrayType(FT)) {
      if (AT->getSize() == 0)
        return true;
      FT = AT->getElementType();
    }

  const RecordType *RT = FT->getAs<RecordType>();
  if (!RT)
    return false;

  // C++ record fields are never empty, at least in the Itanium ABI.
  //
  // FIXME: We should use a predicate for whether this behavior is true in the
  // current ABI.
  if (isa<CXXRecordDecl>(RT->getDecl()))
    return false;

  return isEmptyRecord(Context, FT, AllowArrays);
}

/// isEmptyRecord - Return true iff a structure contains only empty
/// fields. Note that a structure with a flexible array member is not
/// considered empty.
static bool isEmptyRecord(ASTContext &Context, QualType T, bool AllowArrays) {
  const RecordType *RT = T->getAs<RecordType>();
  if (!RT)
    return false;
  const RecordDecl *RD = RT->getDecl();
  if (RD->hasFlexibleArrayMember())
    return false;

  // If this is a C++ record, check the bases first.
  if (const CXXRecordDecl *CXXRD = dyn_cast<CXXRecordDecl>(RD))
    for (const auto &I : CXXRD->bases())
      if (!isEmptyRecord(Context, I.getType(), true))
        return false;

  for (const auto *I : RD->fields())
    if (!isEmptyField(Context, I, AllowArrays))
      return false;
  return true;
}

/// isSingleElementStruct - Determine if a structure is a "single
/// element struct", i.e. it has exactly one non-empty field or
/// exactly one field which is itself a single element
/// struct. Structures with flexible array members are never
/// considered single element structs.
///
/// \return The field declaration for the single non-empty field, if
/// it exists.
static const Type *isSingleElementStruct(QualType T, ASTContext &Context) {
  const RecordType *RT = T->getAs<RecordType>();
  if (!RT)
    return nullptr;

  const RecordDecl *RD = RT->getDecl();
  if (RD->hasFlexibleArrayMember())
    return nullptr;

  const Type *Found = nullptr;

  // If this is a C++ record, check the bases first.
  if (const CXXRecordDecl *CXXRD = dyn_cast<CXXRecordDecl>(RD)) {
    for (const auto &I : CXXRD->bases()) {
      // Ignore empty records.
      if (isEmptyRecord(Context, I.getType(), true))
        continue;

      // If we already found an element then this isn't a single-element struct.
      if (Found)
        return nullptr;

      // If this is non-empty and not a single element struct, the composite
      // cannot be a single element struct.
      Found = isSingleElementStruct(I.getType(), Context);
      if (!Found)
        return nullptr;
    }
  }

  // Check for single element.
  for (const auto *FD : RD->fields()) {
    QualType FT = FD->getType();

    // Ignore empty fields.
    if (isEmptyField(Context, FD, true))
      continue;

    // If we already found an element then this isn't a single-element
    // struct.
    if (Found)
      return nullptr;

    // Treat single element arrays as the element.
    while (const ConstantArrayType *AT = Context.getAsConstantArrayType(FT)) {
      if (AT->getSize().getZExtValue() != 1)
        break;
      FT = AT->getElementType();
    }

    if (!isAggregateTypeForABI(FT)) {
      Found = FT.getTypePtr();
    } else {
      Found = isSingleElementStruct(FT, Context);
      if (!Found)
        return nullptr;
    }
  }

  // We don't consider a struct a single-element struct if it has
  // padding beyond the element type.
  if (Found && Context.getTypeSize(Found) != Context.getTypeSize(T))
    return nullptr;

  return Found;
}

namespace {
Address EmitVAArgInstr(CodeGenFunction &CGF, Address VAListAddr, QualType Ty,
                       const ABIArgInfo &AI) {
  // This default implementation defers to the llvm backend's va_arg
  // instruction. It can handle only passing arguments directly
  // (typically only handled in the backend for primitive types), or
  // aggregates passed indirectly by pointer (NOTE: if the "byval"
  // flag has ABI impact in the callee, this implementation cannot
  // work.)

  // Only a few cases are covered here at the moment -- those needed
  // by the default abi.
  llvm::Value *Val;

  if (AI.isIndirect()) {
    assert(!AI.getPaddingType() &&
           "Unexpected PaddingType seen in arginfo in generic VAArg emitter!");
    assert(
        !AI.getIndirectRealign() &&
        "Unexpected IndirectRealign seen in arginfo in generic VAArg emitter!");

    auto TyInfo = CGF.getContext().getTypeInfoInChars(Ty);
    CharUnits TyAlignForABI = TyInfo.second;

    llvm::Type *BaseTy =
        llvm::PointerType::getUnqual(CGF.ConvertTypeForMem(Ty));
    llvm::Value *Addr =
        CGF.Builder.CreateVAArg(VAListAddr.getPointer(), BaseTy);
    return Address(Addr, TyAlignForABI);
  } else {
    assert((AI.isDirect() || AI.isExtend()) &&
           "Unexpected ArgInfo Kind in generic VAArg emitter!");

    assert(!AI.getInReg() &&
           "Unexpected InReg seen in arginfo in generic VAArg emitter!");
    assert(!AI.getPaddingType() &&
           "Unexpected PaddingType seen in arginfo in generic VAArg emitter!");
    assert(!AI.getDirectOffset() &&
           "Unexpected DirectOffset seen in arginfo in generic VAArg emitter!");
    assert(!AI.getCoerceToType() &&
           "Unexpected CoerceToType seen in arginfo in generic VAArg emitter!");

    Address Temp = CGF.CreateMemTemp(Ty, "varet");
    Val = CGF.Builder.CreateVAArg(VAListAddr.getPointer(), CGF.ConvertType(Ty));
    CGF.Builder.CreateStore(Val, Temp);
    return Temp;
  }
}

/// DefaultABIInfo - The default implementation for ABI specific
/// details. This implementation provides information which results in
/// self-consistent and sensible LLVM IR generation, but does not
/// conform to any particular ABI.
class DefaultABIInfo : public ABIInfo {
public:
  DefaultABIInfo(CodeGen::CodeGenTypes &CGT) : ABIInfo(CGT) {}

  ABIArgInfo classifyReturnType(QualType RetTy) const;
  ABIArgInfo classifyArgumentType(QualType RetTy) const;

  void computeInfo(CGFunctionInfo &FI) const override {
    if (!getCXXABI().classifyReturnType(FI))
      FI.getReturnInfo() = classifyReturnType(FI.getReturnType());
    for (auto &I : FI.arguments())
      I.info = classifyArgumentType(I.type);
  }

  Address EmitVAArg(CodeGenFunction &CGF, Address VAListAddr,
                    QualType Ty) const override {
    return EmitVAArgInstr(CGF, VAListAddr, Ty, classifyArgumentType(Ty));
  }
};

class DefaultTargetCodeGenInfo : public TargetCodeGenInfo {
public:
  DefaultTargetCodeGenInfo(CodeGen::CodeGenTypes &CGT)
    : TargetCodeGenInfo(new DefaultABIInfo(CGT)) {}
};

ABIArgInfo DefaultABIInfo::classifyArgumentType(QualType Ty) const {
  Ty = useFirstFieldIfTransparentUnion(Ty);

  if (isAggregateTypeForABI(Ty)) {
    // Records with non-trivial destructors/copy-constructors should not be
    // passed by value.
    if (CGCXXABI::RecordArgABI RAA = getRecordArgABI(Ty, getCXXABI()))
      return getNaturalAlignIndirect(Ty, RAA == CGCXXABI::RAA_DirectInMemory);

    return getNaturalAlignIndirect(Ty);
  }

  // Treat an enum type as its underlying type.
  if (const EnumType *EnumTy = Ty->getAs<EnumType>())
    Ty = EnumTy->getDecl()->getIntegerType();

  return (Ty->isPromotableIntegerType() ? ABIArgInfo::getExtend(Ty)
                                        : ABIArgInfo::getDirect());
}

ABIArgInfo DefaultABIInfo::classifyReturnType(QualType RetTy) const {
  if (RetTy->isVoidType())
    return ABIArgInfo::getIgnore();

  if (isAggregateTypeForABI(RetTy))
    return getNaturalAlignIndirect(RetTy);

  // Treat an enum type as its underlying type.
  if (const EnumType *EnumTy = RetTy->getAs<EnumType>())
    RetTy = EnumTy->getDecl()->getIntegerType();

  return (RetTy->isPromotableIntegerType() ? ABIArgInfo::getExtend(RetTy)
                                           : ABIArgInfo::getDirect());
}

//===----------------------------------------------------------------------===//
// WebAssembly ABI Implementation
//
// This is a very simple ABI that relies a lot on DefaultABIInfo.
//===----------------------------------------------------------------------===//

class WebAssemblyABIInfo final : public SwiftABIInfo {
  DefaultABIInfo defaultInfo;

public:
  explicit WebAssemblyABIInfo(CodeGen::CodeGenTypes &CGT)
      : SwiftABIInfo(CGT), defaultInfo(CGT) {}

private:
  ABIArgInfo classifyReturnType(QualType RetTy) const;
  ABIArgInfo classifyArgumentType(QualType Ty) const;

  // DefaultABIInfo's classifyReturnType and classifyArgumentType are
  // non-virtual, but computeInfo and EmitVAArg are virtual, so we
  // overload them.
  void computeInfo(CGFunctionInfo &FI) const override {
    if (!getCXXABI().classifyReturnType(FI))
      FI.getReturnInfo() = classifyReturnType(FI.getReturnType());
    for (auto &Arg : FI.arguments())
      Arg.info = classifyArgumentType(Arg.type);
  }

  Address EmitVAArg(CodeGenFunction &CGF, Address VAListAddr,
                    QualType Ty) const override;

  bool shouldPassIndirectlyForSwift(ArrayRef<llvm::Type*> scalars,
                                    bool asReturnValue) const override {
    return occupiesMoreThan(CGT, scalars, /*total*/ 4);
  }

  bool isSwiftErrorInRegister() const override {
    return false;
  }
};

class WebAssemblyTargetCodeGenInfo final : public TargetCodeGenInfo {
public:
  explicit WebAssemblyTargetCodeGenInfo(CodeGen::CodeGenTypes &CGT)
      : TargetCodeGenInfo(new WebAssemblyABIInfo(CGT)) {}

  void setTargetAttributes(const Decl *D, llvm::GlobalValue *GV,
                           CodeGen::CodeGenModule &CGM) const override {
    TargetCodeGenInfo::setTargetAttributes(D, GV, CGM);
    if (const auto *FD = dyn_cast_or_null<FunctionDecl>(D)) {
      if (const auto *Attr = FD->getAttr<WebAssemblyImportModuleAttr>()) {
        llvm::Function *Fn = cast<llvm::Function>(GV);
        llvm::AttrBuilder B;
        B.addAttribute("wasm-import-module", Attr->getImportModule());
        Fn->addAttributes(llvm::AttributeList::FunctionIndex, B);
      }
      if (const auto *Attr = FD->getAttr<WebAssemblyImportNameAttr>()) {
        llvm::Function *Fn = cast<llvm::Function>(GV);
        llvm::AttrBuilder B;
        B.addAttribute("wasm-import-name", Attr->getImportName());
        Fn->addAttributes(llvm::AttributeList::FunctionIndex, B);
      }
    }

    if (auto *FD = dyn_cast_or_null<FunctionDecl>(D)) {
      llvm::Function *Fn = cast<llvm::Function>(GV);
      if (!FD->doesThisDeclarationHaveABody() && !FD->hasPrototype())
        Fn->addFnAttr("no-prototype");
    }
  }
};

/// Classify argument of given type \p Ty.
ABIArgInfo WebAssemblyABIInfo::classifyArgumentType(QualType Ty) const {
  Ty = useFirstFieldIfTransparentUnion(Ty);

  if (isAggregateTypeForABI(Ty)) {
    // Records with non-trivial destructors/copy-constructors should not be
    // passed by value.
    if (auto RAA = getRecordArgABI(Ty, getCXXABI()))
      return getNaturalAlignIndirect(Ty, RAA == CGCXXABI::RAA_DirectInMemory);
    // Ignore empty structs/unions.
    if (isEmptyRecord(getContext(), Ty, true))
      return ABIArgInfo::getIgnore();
    // Lower single-element structs to just pass a regular value. TODO: We
    // could do reasonable-size multiple-element structs too, using getExpand(),
    // though watch out for things like bitfields.
    if (const Type *SeltTy = isSingleElementStruct(Ty, getContext()))
      return ABIArgInfo::getDirect(CGT.ConvertType(QualType(SeltTy, 0)));
  }

  // Otherwise just do the default thing.
  return defaultInfo.classifyArgumentType(Ty);
}

ABIArgInfo WebAssemblyABIInfo::classifyReturnType(QualType RetTy) const {
  if (isAggregateTypeForABI(RetTy)) {
    // Records with non-trivial destructors/copy-constructors should not be
    // returned by value.
    if (!getRecordArgABI(RetTy, getCXXABI())) {
      // Ignore empty structs/unions.
      if (isEmptyRecord(getContext(), RetTy, true))
        return ABIArgInfo::getIgnore();
      // Lower single-element structs to just return a regular value. TODO: We
      // could do reasonable-size multiple-element structs too, using
      // ABIArgInfo::getDirect().
      if (const Type *SeltTy = isSingleElementStruct(RetTy, getContext()))
        return ABIArgInfo::getDirect(CGT.ConvertType(QualType(SeltTy, 0)));
    }
  }

  // Otherwise just do the default thing.
  return defaultInfo.classifyReturnType(RetTy);
}

Address WebAssemblyABIInfo::EmitVAArg(CodeGenFunction &CGF, Address VAListAddr,
                                      QualType Ty) const {
  return emitVoidPtrVAArg(CGF, VAListAddr, Ty, /*Indirect=*/ false,
                          getContext().getTypeInfoInChars(Ty),
                          CharUnits::fromQuantity(4),
                          /*AllowHigherAlign=*/ true);
}

//===----------------------------------------------------------------------===//
// le32/PNaCl bitcode ABI Implementation
//
// This is a simplified version of the x86_32 ABI.  Arguments and return values
// are always passed on the stack.
//===----------------------------------------------------------------------===//

class PNaClABIInfo : public ABIInfo {
 public:
  PNaClABIInfo(CodeGen::CodeGenTypes &CGT) : ABIInfo(CGT) {}

  ABIArgInfo classifyReturnType(QualType RetTy) const;
  ABIArgInfo classifyArgumentType(QualType RetTy) const;

  void computeInfo(CGFunctionInfo &FI) const override;
  Address EmitVAArg(CodeGenFunction &CGF,
                    Address VAListAddr, QualType Ty) const override;
};

class PNaClTargetCodeGenInfo : public TargetCodeGenInfo {
 public:
  PNaClTargetCodeGenInfo(CodeGen::CodeGenTypes &CGT)
    : TargetCodeGenInfo(new PNaClABIInfo(CGT)) {}
};

void PNaClABIInfo::computeInfo(CGFunctionInfo &FI) const {
  if (!getCXXABI().classifyReturnType(FI))
    FI.getReturnInfo() = classifyReturnType(FI.getReturnType());

  for (auto &I : FI.arguments())
    I.info = classifyArgumentType(I.type);
}

Address PNaClABIInfo::EmitVAArg(CodeGenFunction &CGF, Address VAListAddr,
                                QualType Ty) const {
  // The PNaCL ABI is a bit odd, in that varargs don't use normal
  // function classification. Structs get passed directly for varargs
  // functions, through a rewriting transform in
  // pnacl-llvm/lib/Transforms/NaCl/ExpandVarArgs.cpp, which allows
  // this target to actually support a va_arg instructions with an
  // aggregate type, unlike other targets.
  return EmitVAArgInstr(CGF, VAListAddr, Ty, ABIArgInfo::getDirect());
}

/// Classify argument of given type \p Ty.
ABIArgInfo PNaClABIInfo::classifyArgumentType(QualType Ty) const {
  if (isAggregateTypeForABI(Ty)) {
    if (CGCXXABI::RecordArgABI RAA = getRecordArgABI(Ty, getCXXABI()))
      return getNaturalAlignIndirect(Ty, RAA == CGCXXABI::RAA_DirectInMemory);
    return getNaturalAlignIndirect(Ty);
  } else if (const EnumType *EnumTy = Ty->getAs<EnumType>()) {
    // Treat an enum type as its underlying type.
    Ty = EnumTy->getDecl()->getIntegerType();
  } else if (Ty->isFloatingType()) {
    // Floating-point types don't go inreg.
    return ABIArgInfo::getDirect();
  }

  return (Ty->isPromotableIntegerType() ? ABIArgInfo::getExtend(Ty)
                                        : ABIArgInfo::getDirect());
}

ABIArgInfo PNaClABIInfo::classifyReturnType(QualType RetTy) const {
  if (RetTy->isVoidType())
    return ABIArgInfo::getIgnore();

  // In the PNaCl ABI we always return records/structures on the stack.
  if (isAggregateTypeForABI(RetTy))
    return getNaturalAlignIndirect(RetTy);

  // Treat an enum type as its underlying type.
  if (const EnumType *EnumTy = RetTy->getAs<EnumType>())
    RetTy = EnumTy->getDecl()->getIntegerType();

  return (RetTy->isPromotableIntegerType() ? ABIArgInfo::getExtend(RetTy)
                                           : ABIArgInfo::getDirect());
}

/// IsX86_MMXType - Return true if this is an MMX type.
bool IsX86_MMXType(llvm::Type *IRType) {
  // Return true if the type is an MMX type <2 x i32>, <4 x i16>, or <8 x i8>.
  return IRType->isVectorTy() && IRType->getPrimitiveSizeInBits() == 64 &&
    cast<llvm::VectorType>(IRType)->getElementType()->isIntegerTy() &&
    IRType->getScalarSizeInBits() != 64;
}

static llvm::Type* X86AdjustInlineAsmType(CodeGen::CodeGenFunction &CGF,
                                          StringRef Constraint,
                                          llvm::Type* Ty) {
  bool IsMMXCons = llvm::StringSwitch<bool>(Constraint)
                     .Cases("y", "&y", "^Ym", true)
                     .Default(false);
  if (IsMMXCons && Ty->isVectorTy()) {
    if (cast<llvm::VectorType>(Ty)->getBitWidth() != 64) {
      // Invalid MMX constraint
      return nullptr;
    }

    return llvm::Type::getX86_MMXTy(CGF.getLLVMContext());
  }

  // No operation needed
  return Ty;
}

/// Returns true if this type can be passed in SSE registers with the
/// X86_VectorCall calling convention. Shared between x86_32 and x86_64.
static bool isX86VectorTypeForVectorCall(ASTContext &Context, QualType Ty) {
  if (const BuiltinType *BT = Ty->getAs<BuiltinType>()) {
    if (BT->isFloatingPoint() && BT->getKind() != BuiltinType::Half) {
      if (BT->getKind() == BuiltinType::LongDouble) {
        if (&Context.getTargetInfo().getLongDoubleFormat() ==
            &llvm::APFloat::x87DoubleExtended())
          return false;
      }
      return true;
    }
  } else if (const VectorType *VT = Ty->getAs<VectorType>()) {
    // vectorcall can pass XMM, YMM, and ZMM vectors. We don't pass SSE1 MMX
    // registers specially.
    unsigned VecSize = Context.getTypeSize(VT);
    if (VecSize == 128 || VecSize == 256 || VecSize == 512)
      return true;
  }
  return false;
}

/// Returns true if this aggregate is small enough to be passed in SSE registers
/// in the X86_VectorCall calling convention. Shared between x86_32 and x86_64.
static bool isX86VectorCallAggregateSmallEnough(uint64_t NumMembers) {
  return NumMembers <= 4;
}

/// Returns a Homogeneous Vector Aggregate ABIArgInfo, used in X86.
static ABIArgInfo getDirectX86Hva(llvm::Type* T = nullptr) {
  auto AI = ABIArgInfo::getDirect(T);
  AI.setInReg(true);
  AI.setCanBeFlattened(false);
  return AI;
}

//===----------------------------------------------------------------------===//
// X86-32 ABI Implementation
//===----------------------------------------------------------------------===//

/// Similar to llvm::CCState, but for Clang.
struct CCState {
  CCState(unsigned CC) : CC(CC), FreeRegs(0), FreeSSERegs(0) {}

  unsigned CC;
  unsigned FreeRegs;
  unsigned FreeSSERegs;
};

enum {
  // Vectorcall only allows the first 6 parameters to be passed in registers.
  VectorcallMaxParamNumAsReg = 6
};

/// X86_32ABIInfo - The X86-32 ABI information.
class X86_32ABIInfo : public SwiftABIInfo {
  enum Class {
    Integer,
    Float
  };

  static const unsigned MinABIStackAlignInBytes = 4;

  bool IsDarwinVectorABI;
  bool IsRetSmallStructInRegABI;
  bool IsWin32StructABI;
  bool IsSoftFloatABI;
  bool IsMCUABI;
  unsigned DefaultNumRegisterParameters;

  static bool isRegisterSize(unsigned Size) {
    return (Size == 8 || Size == 16 || Size == 32 || Size == 64);
  }

  bool isHomogeneousAggregateBaseType(QualType Ty) const override {
    // FIXME: Assumes vectorcall is in use.
    return isX86VectorTypeForVectorCall(getContext(), Ty);
  }

  bool isHomogeneousAggregateSmallEnough(const Type *Ty,
                                         uint64_t NumMembers) const override {
    // FIXME: Assumes vectorcall is in use.
    return isX86VectorCallAggregateSmallEnough(NumMembers);
  }

  bool shouldReturnTypeInRegister(QualType Ty, ASTContext &Context) const;

  /// getIndirectResult - Give a source type \arg Ty, return a suitable result
  /// such that the argument will be passed in memory.
  ABIArgInfo getIndirectResult(QualType Ty, bool ByVal, CCState &State) const;

  ABIArgInfo getIndirectReturnResult(QualType Ty, CCState &State) const;

  /// Return the alignment to use for the given type on the stack.
  unsigned getTypeStackAlignInBytes(QualType Ty, unsigned Align) const;

  Class classify(QualType Ty) const;
  ABIArgInfo classifyReturnType(QualType RetTy, CCState &State) const;
  ABIArgInfo classifyArgumentType(QualType RetTy, CCState &State) const;

  /// Updates the number of available free registers, returns
  /// true if any registers were allocated.
  bool updateFreeRegs(QualType Ty, CCState &State) const;

  bool shouldAggregateUseDirect(QualType Ty, CCState &State, bool &InReg,
                                bool &NeedsPadding) const;
  bool shouldPrimitiveUseInReg(QualType Ty, CCState &State) const;

  bool canExpandIndirectArgument(QualType Ty) const;

  /// Rewrite the function info so that all memory arguments use
  /// inalloca.
  void rewriteWithInAlloca(CGFunctionInfo &FI) const;

  void addFieldToArgStruct(SmallVector<llvm::Type *, 6> &FrameFields,
                           CharUnits &StackOffset, ABIArgInfo &Info,
                           QualType Type) const;
  void computeVectorCallArgs(CGFunctionInfo &FI, CCState &State,
                             bool &UsedInAlloca) const;

public:

  void computeInfo(CGFunctionInfo &FI) const override;
  Address EmitVAArg(CodeGenFunction &CGF, Address VAListAddr,
                    QualType Ty) const override;

  X86_32ABIInfo(CodeGen::CodeGenTypes &CGT, bool DarwinVectorABI,
                bool RetSmallStructInRegABI, bool Win32StructABI,
                unsigned NumRegisterParameters, bool SoftFloatABI)
    : SwiftABIInfo(CGT), IsDarwinVectorABI(DarwinVectorABI),
      IsRetSmallStructInRegABI(RetSmallStructInRegABI),
      IsWin32StructABI(Win32StructABI),
      IsSoftFloatABI(SoftFloatABI),
      IsMCUABI(CGT.getTarget().getTriple().isOSIAMCU()),
      DefaultNumRegisterParameters(NumRegisterParameters) {}

  bool shouldPassIndirectlyForSwift(ArrayRef<llvm::Type*> scalars,
                                    bool asReturnValue) const override {
    // LLVM's x86-32 lowering currently only assigns up to three
    // integer registers and three fp registers.  Oddly, it'll use up to
    // four vector registers for vectors, but those can overlap with the
    // scalar registers.
    return occupiesMoreThan(CGT, scalars, /*total*/ 3);
  }

  bool isSwiftErrorInRegister() const override {
    // x86-32 lowering does not support passing swifterror in a register.
    return false;
  }
};

class X86_32TargetCodeGenInfo : public TargetCodeGenInfo {
public:
  X86_32TargetCodeGenInfo(CodeGen::CodeGenTypes &CGT, bool DarwinVectorABI,
                          bool RetSmallStructInRegABI, bool Win32StructABI,
                          unsigned NumRegisterParameters, bool SoftFloatABI)
      : TargetCodeGenInfo(new X86_32ABIInfo(
            CGT, DarwinVectorABI, RetSmallStructInRegABI, Win32StructABI,
            NumRegisterParameters, SoftFloatABI)) {}

  static bool isStructReturnInRegABI(
      const llvm::Triple &Triple, const CodeGenOptions &Opts);

  void setTargetAttributes(const Decl *D, llvm::GlobalValue *GV,
                           CodeGen::CodeGenModule &CGM) const override;

  int getDwarfEHStackPointer(CodeGen::CodeGenModule &CGM) const override {
    // Darwin uses different dwarf register numbers for EH.
    if (CGM.getTarget().getTriple().isOSDarwin()) return 5;
    return 4;
  }

  bool initDwarfEHRegSizeTable(CodeGen::CodeGenFunction &CGF,
                               llvm::Value *Address) const override;

  llvm::Type* adjustInlineAsmType(CodeGen::CodeGenFunction &CGF,
                                  StringRef Constraint,
                                  llvm::Type* Ty) const override {
    return X86AdjustInlineAsmType(CGF, Constraint, Ty);
  }

  void addReturnRegisterOutputs(CodeGenFunction &CGF, LValue ReturnValue,
                                std::string &Constraints,
                                std::vector<llvm::Type *> &ResultRegTypes,
                                std::vector<llvm::Type *> &ResultTruncRegTypes,
                                std::vector<LValue> &ResultRegDests,
                                std::string &AsmString,
                                unsigned NumOutputs) const override;

  llvm::Constant *
  getUBSanFunctionSignature(CodeGen::CodeGenModule &CGM) const override {
    unsigned Sig = (0xeb << 0) |  // jmp rel8
                   (0x06 << 8) |  //           .+0x08
                   ('v' << 16) |
                   ('2' << 24);
    return llvm::ConstantInt::get(CGM.Int32Ty, Sig);
  }

  StringRef getARCRetainAutoreleasedReturnValueMarker() const override {
    return "movl\t%ebp, %ebp"
           "\t\t// marker for objc_retainAutoreleaseReturnValue";
  }
};

}

/// Rewrite input constraint references after adding some output constraints.
/// In the case where there is one output and one input and we add one output,
/// we need to replace all operand references greater than or equal to 1:
///     mov $0, $1
///     mov eax, $1
/// The result will be:
///     mov $0, $2
///     mov eax, $2
static void rewriteInputConstraintReferences(unsigned FirstIn,
                                             unsigned NumNewOuts,
                                             std::string &AsmString) {
  std::string Buf;
  llvm::raw_string_ostream OS(Buf);
  size_t Pos = 0;
  while (Pos < AsmString.size()) {
    size_t DollarStart = AsmString.find('$', Pos);
    if (DollarStart == std::string::npos)
      DollarStart = AsmString.size();
    size_t DollarEnd = AsmString.find_first_not_of('$', DollarStart);
    if (DollarEnd == std::string::npos)
      DollarEnd = AsmString.size();
    OS << StringRef(&AsmString[Pos], DollarEnd - Pos);
    Pos = DollarEnd;
    size_t NumDollars = DollarEnd - DollarStart;
    if (NumDollars % 2 != 0 && Pos < AsmString.size()) {
      // We have an operand reference.
      size_t DigitStart = Pos;
      size_t DigitEnd = AsmString.find_first_not_of("0123456789", DigitStart);
      if (DigitEnd == std::string::npos)
        DigitEnd = AsmString.size();
      StringRef OperandStr(&AsmString[DigitStart], DigitEnd - DigitStart);
      unsigned OperandIndex;
      if (!OperandStr.getAsInteger(10, OperandIndex)) {
        if (OperandIndex >= FirstIn)
          OperandIndex += NumNewOuts;
        OS << OperandIndex;
      } else {
        OS << OperandStr;
      }
      Pos = DigitEnd;
    }
  }
  AsmString = std::move(OS.str());
}

/// Add output constraints for EAX:EDX because they are return registers.
void X86_32TargetCodeGenInfo::addReturnRegisterOutputs(
    CodeGenFunction &CGF, LValue ReturnSlot, std::string &Constraints,
    std::vector<llvm::Type *> &ResultRegTypes,
    std::vector<llvm::Type *> &ResultTruncRegTypes,
    std::vector<LValue> &ResultRegDests, std::string &AsmString,
    unsigned NumOutputs) const {
  uint64_t RetWidth = CGF.getContext().getTypeSize(ReturnSlot.getType());

  // Use the EAX constraint if the width is 32 or smaller and EAX:EDX if it is
  // larger.
  if (!Constraints.empty())
    Constraints += ',';
  if (RetWidth <= 32) {
    Constraints += "={eax}";
    ResultRegTypes.push_back(CGF.Int32Ty);
  } else {
    // Use the 'A' constraint for EAX:EDX.
    Constraints += "=A";
    ResultRegTypes.push_back(CGF.Int64Ty);
  }

  // Truncate EAX or EAX:EDX to an integer of the appropriate size.
  llvm::Type *CoerceTy = llvm::IntegerType::get(CGF.getLLVMContext(), RetWidth);
  ResultTruncRegTypes.push_back(CoerceTy);

  // Coerce the integer by bitcasting the return slot pointer.
  ReturnSlot.setAddress(CGF.Builder.CreateBitCast(ReturnSlot.getAddress(),
                                                  CoerceTy->getPointerTo()));
  ResultRegDests.push_back(ReturnSlot);

  rewriteInputConstraintReferences(NumOutputs, 1, AsmString);
}

/// shouldReturnTypeInRegister - Determine if the given type should be
/// returned in a register (for the Darwin and MCU ABI).
bool X86_32ABIInfo::shouldReturnTypeInRegister(QualType Ty,
                                               ASTContext &Context) const {
  uint64_t Size = Context.getTypeSize(Ty);

  // For i386, type must be register sized.
  // For the MCU ABI, it only needs to be <= 8-byte
  if ((IsMCUABI && Size > 64) || (!IsMCUABI && !isRegisterSize(Size)))
   return false;

  if (Ty->isVectorType()) {
    // 64- and 128- bit vectors inside structures are not returned in
    // registers.
    if (Size == 64 || Size == 128)
      return false;

    return true;
  }

  // If this is a builtin, pointer, enum, complex type, member pointer, or
  // member function pointer it is ok.
  if (Ty->getAs<BuiltinType>() || Ty->hasPointerRepresentation() ||
      Ty->isAnyComplexType() || Ty->isEnumeralType() ||
      Ty->isBlockPointerType() || Ty->isMemberPointerType())
    return true;

  // Arrays are treated like records.
  if (const ConstantArrayType *AT = Context.getAsConstantArrayType(Ty))
    return shouldReturnTypeInRegister(AT->getElementType(), Context);

  // Otherwise, it must be a record type.
  const RecordType *RT = Ty->getAs<RecordType>();
  if (!RT) return false;

  // FIXME: Traverse bases here too.

  // Structure types are passed in register if all fields would be
  // passed in a register.
  for (const auto *FD : RT->getDecl()->fields()) {
    // Empty fields are ignored.
    if (isEmptyField(Context, FD, true))
      continue;

    // Check fields recursively.
    if (!shouldReturnTypeInRegister(FD->getType(), Context))
      return false;
  }
  return true;
}

static bool is32Or64BitBasicType(QualType Ty, ASTContext &Context) {
  // Treat complex types as the element type.
  if (const ComplexType *CTy = Ty->getAs<ComplexType>())
    Ty = CTy->getElementType();

  // Check for a type which we know has a simple scalar argument-passing
  // convention without any padding.  (We're specifically looking for 32
  // and 64-bit integer and integer-equivalents, float, and double.)
  if (!Ty->getAs<BuiltinType>() && !Ty->hasPointerRepresentation() &&
      !Ty->isEnumeralType() && !Ty->isBlockPointerType())
    return false;

  uint64_t Size = Context.getTypeSize(Ty);
  return Size == 32 || Size == 64;
}

static bool addFieldSizes(ASTContext &Context, const RecordDecl *RD,
                          uint64_t &Size) {
  for (const auto *FD : RD->fields()) {
    // Scalar arguments on the stack get 4 byte alignment on x86. If the
    // argument is smaller than 32-bits, expanding the struct will create
    // alignment padding.
    if (!is32Or64BitBasicType(FD->getType(), Context))
      return false;

    // FIXME: Reject bit-fields wholesale; there are two problems, we don't know
    // how to expand them yet, and the predicate for telling if a bitfield still
    // counts as "basic" is more complicated than what we were doing previously.
    if (FD->isBitField())
      return false;

    Size += Context.getTypeSize(FD->getType());
  }
  return true;
}

static bool addBaseAndFieldSizes(ASTContext &Context, const CXXRecordDecl *RD,
                                 uint64_t &Size) {
  // Don't do this if there are any non-empty bases.
  for (const CXXBaseSpecifier &Base : RD->bases()) {
    if (!addBaseAndFieldSizes(Context, Base.getType()->getAsCXXRecordDecl(),
                              Size))
      return false;
  }
  if (!addFieldSizes(Context, RD, Size))
    return false;
  return true;
}

/// Test whether an argument type which is to be passed indirectly (on the
/// stack) would have the equivalent layout if it was expanded into separate
/// arguments. If so, we prefer to do the latter to avoid inhibiting
/// optimizations.
bool X86_32ABIInfo::canExpandIndirectArgument(QualType Ty) const {
  // We can only expand structure types.
  const RecordType *RT = Ty->getAs<RecordType>();
  if (!RT)
    return false;
  const RecordDecl *RD = RT->getDecl();
  uint64_t Size = 0;
  if (const CXXRecordDecl *CXXRD = dyn_cast<CXXRecordDecl>(RD)) {
    if (!IsWin32StructABI) {
      // On non-Windows, we have to conservatively match our old bitcode
      // prototypes in order to be ABI-compatible at the bitcode level.
      if (!CXXRD->isCLike())
        return false;
    } else {
      // Don't do this for dynamic classes.
      if (CXXRD->isDynamicClass())
        return false;
    }
    if (!addBaseAndFieldSizes(getContext(), CXXRD, Size))
      return false;
  } else {
    if (!addFieldSizes(getContext(), RD, Size))
      return false;
  }

  // We can do this if there was no alignment padding.
  return Size == getContext().getTypeSize(Ty);
}

ABIArgInfo X86_32ABIInfo::getIndirectReturnResult(QualType RetTy, CCState &State) const {
  // If the return value is indirect, then the hidden argument is consuming one
  // integer register.
  if (State.FreeRegs) {
    --State.FreeRegs;
    if (!IsMCUABI)
      return getNaturalAlignIndirectInReg(RetTy);
  }
  return getNaturalAlignIndirect(RetTy, /*ByVal=*/false);
}

ABIArgInfo X86_32ABIInfo::classifyReturnType(QualType RetTy,
                                             CCState &State) const {
  if (RetTy->isVoidType())
    return ABIArgInfo::getIgnore();

  const Type *Base = nullptr;
  uint64_t NumElts = 0;
  if ((State.CC == llvm::CallingConv::X86_VectorCall ||
       State.CC == llvm::CallingConv::X86_RegCall) &&
      isHomogeneousAggregate(RetTy, Base, NumElts)) {
    // The LLVM struct type for such an aggregate should lower properly.
    return ABIArgInfo::getDirect();
  }

  if (const VectorType *VT = RetTy->getAs<VectorType>()) {
    // On Darwin, some vectors are returned in registers.
    if (IsDarwinVectorABI) {
      uint64_t Size = getContext().getTypeSize(RetTy);

      // 128-bit vectors are a special case; they are returned in
      // registers and we need to make sure to pick a type the LLVM
      // backend will like.
      if (Size == 128)
        return ABIArgInfo::getDirect(llvm::VectorType::get(
                  llvm::Type::getInt64Ty(getVMContext()), 2));

      // Always return in register if it fits in a general purpose
      // register, or if it is 64 bits and has a single element.
      if ((Size == 8 || Size == 16 || Size == 32) ||
          (Size == 64 && VT->getNumElements() == 1))
        return ABIArgInfo::getDirect(llvm::IntegerType::get(getVMContext(),
                                                            Size));

      return getIndirectReturnResult(RetTy, State);
    }

    return ABIArgInfo::getDirect();
  }

  if (isAggregateTypeForABI(RetTy)) {
    if (const RecordType *RT = RetTy->getAs<RecordType>()) {
      // Structures with flexible arrays are always indirect.
      if (RT->getDecl()->hasFlexibleArrayMember())
        return getIndirectReturnResult(RetTy, State);
    }

    // If specified, structs and unions are always indirect.
    if (!IsRetSmallStructInRegABI && !RetTy->isAnyComplexType())
      return getIndirectReturnResult(RetTy, State);

    // Ignore empty structs/unions.
    if (isEmptyRecord(getContext(), RetTy, true))
      return ABIArgInfo::getIgnore();

    // Small structures which are register sized are generally returned
    // in a register.
    if (shouldReturnTypeInRegister(RetTy, getContext())) {
      uint64_t Size = getContext().getTypeSize(RetTy);

      // As a special-case, if the struct is a "single-element" struct, and
      // the field is of type "float" or "double", return it in a
      // floating-point register. (MSVC does not apply this special case.)
      // We apply a similar transformation for pointer types to improve the
      // quality of the generated IR.
      if (const Type *SeltTy = isSingleElementStruct(RetTy, getContext()))
        if ((!IsWin32StructABI && SeltTy->isRealFloatingType())
            || SeltTy->hasPointerRepresentation())
          return ABIArgInfo::getDirect(CGT.ConvertType(QualType(SeltTy, 0)));

      // FIXME: We should be able to narrow this integer in cases with dead
      // padding.
      return ABIArgInfo::getDirect(llvm::IntegerType::get(getVMContext(),Size));
    }

    return getIndirectReturnResult(RetTy, State);
  }

  // Treat an enum type as its underlying type.
  if (const EnumType *EnumTy = RetTy->getAs<EnumType>())
    RetTy = EnumTy->getDecl()->getIntegerType();

  return (RetTy->isPromotableIntegerType() ? ABIArgInfo::getExtend(RetTy)
                                           : ABIArgInfo::getDirect());
}

static bool isSSEVectorType(ASTContext &Context, QualType Ty) {
  return Ty->getAs<VectorType>() && Context.getTypeSize(Ty) == 128;
}

static bool isRecordWithSSEVectorType(ASTContext &Context, QualType Ty) {
  const RecordType *RT = Ty->getAs<RecordType>();
  if (!RT)
    return 0;
  const RecordDecl *RD = RT->getDecl();

  // If this is a C++ record, check the bases first.
  if (const CXXRecordDecl *CXXRD = dyn_cast<CXXRecordDecl>(RD))
    for (const auto &I : CXXRD->bases())
      if (!isRecordWithSSEVectorType(Context, I.getType()))
        return false;

  for (const auto *i : RD->fields()) {
    QualType FT = i->getType();

    if (isSSEVectorType(Context, FT))
      return true;

    if (isRecordWithSSEVectorType(Context, FT))
      return true;
  }

  return false;
}

unsigned X86_32ABIInfo::getTypeStackAlignInBytes(QualType Ty,
                                                 unsigned Align) const {
  // Otherwise, if the alignment is less than or equal to the minimum ABI
  // alignment, just use the default; the backend will handle this.
  if (Align <= MinABIStackAlignInBytes)
    return 0; // Use default alignment.

  // On non-Darwin, the stack type alignment is always 4.
  if (!IsDarwinVectorABI) {
    // Set explicit alignment, since we may need to realign the top.
    return MinABIStackAlignInBytes;
  }

  // Otherwise, if the type contains an SSE vector type, the alignment is 16.
  if (Align >= 16 && (isSSEVectorType(getContext(), Ty) ||
                      isRecordWithSSEVectorType(getContext(), Ty)))
    return 16;

  return MinABIStackAlignInBytes;
}

ABIArgInfo X86_32ABIInfo::getIndirectResult(QualType Ty, bool ByVal,
                                            CCState &State) const {
  if (!ByVal) {
    if (State.FreeRegs) {
      --State.FreeRegs; // Non-byval indirects just use one pointer.
      if (!IsMCUABI)
        return getNaturalAlignIndirectInReg(Ty);
    }
    return getNaturalAlignIndirect(Ty, false);
  }

  // Compute the byval alignment.
  unsigned TypeAlign = getContext().getTypeAlign(Ty) / 8;
  unsigned StackAlign = getTypeStackAlignInBytes(Ty, TypeAlign);
  if (StackAlign == 0)
    return ABIArgInfo::getIndirect(CharUnits::fromQuantity(4), /*ByVal=*/true);

  // If the stack alignment is less than the type alignment, realign the
  // argument.
  bool Realign = TypeAlign > StackAlign;
  return ABIArgInfo::getIndirect(CharUnits::fromQuantity(StackAlign),
                                 /*ByVal=*/true, Realign);
}

X86_32ABIInfo::Class X86_32ABIInfo::classify(QualType Ty) const {
  const Type *T = isSingleElementStruct(Ty, getContext());
  if (!T)
    T = Ty.getTypePtr();

  if (const BuiltinType *BT = T->getAs<BuiltinType>()) {
    BuiltinType::Kind K = BT->getKind();
    if (K == BuiltinType::Float || K == BuiltinType::Double)
      return Float;
  }
  return Integer;
}

bool X86_32ABIInfo::updateFreeRegs(QualType Ty, CCState &State) const {
  if (!IsSoftFloatABI) {
    Class C = classify(Ty);
    if (C == Float)
      return false;
  }

  unsigned Size = getContext().getTypeSize(Ty);
  unsigned SizeInRegs = (Size + 31) / 32;

  if (SizeInRegs == 0)
    return false;

  if (!IsMCUABI) {
    if (SizeInRegs > State.FreeRegs) {
      State.FreeRegs = 0;
      return false;
    }
  } else {
    // The MCU psABI allows passing parameters in-reg even if there are
    // earlier parameters that are passed on the stack. Also,
    // it does not allow passing >8-byte structs in-register,
    // even if there are 3 free registers available.
    if (SizeInRegs > State.FreeRegs || SizeInRegs > 2)
      return false;
  }

  State.FreeRegs -= SizeInRegs;
  return true;
}

bool X86_32ABIInfo::shouldAggregateUseDirect(QualType Ty, CCState &State,
                                             bool &InReg,
                                             bool &NeedsPadding) const {
  // On Windows, aggregates other than HFAs are never passed in registers, and
  // they do not consume register slots. Homogenous floating-point aggregates
  // (HFAs) have already been dealt with at this point.
  if (IsWin32StructABI && isAggregateTypeForABI(Ty))
    return false;

  NeedsPadding = false;
  InReg = !IsMCUABI;

  if (!updateFreeRegs(Ty, State))
    return false;

  if (IsMCUABI)
    return true;

  if (State.CC == llvm::CallingConv::X86_FastCall ||
      State.CC == llvm::CallingConv::X86_VectorCall ||
      State.CC == llvm::CallingConv::X86_RegCall) {
    if (getContext().getTypeSize(Ty) <= 32 && State.FreeRegs)
      NeedsPadding = true;

    return false;
  }

  return true;
}

bool X86_32ABIInfo::shouldPrimitiveUseInReg(QualType Ty, CCState &State) const {
  if (!updateFreeRegs(Ty, State))
    return false;

  if (IsMCUABI)
    return false;

  if (State.CC == llvm::CallingConv::X86_FastCall ||
      State.CC == llvm::CallingConv::X86_VectorCall ||
      State.CC == llvm::CallingConv::X86_RegCall) {
    if (getContext().getTypeSize(Ty) > 32)
      return false;

    return (Ty->isIntegralOrEnumerationType() || Ty->isPointerType() ||
        Ty->isReferenceType());
  }

  return true;
}

ABIArgInfo X86_32ABIInfo::classifyArgumentType(QualType Ty,
                                               CCState &State) const {
  // FIXME: Set alignment on indirect arguments.

  Ty = useFirstFieldIfTransparentUnion(Ty);

  // Check with the C++ ABI first.
  const RecordType *RT = Ty->getAs<RecordType>();
  if (RT) {
    CGCXXABI::RecordArgABI RAA = getRecordArgABI(RT, getCXXABI());
    if (RAA == CGCXXABI::RAA_Indirect) {
      return getIndirectResult(Ty, false, State);
    } else if (RAA == CGCXXABI::RAA_DirectInMemory) {
      // The field index doesn't matter, we'll fix it up later.
      return ABIArgInfo::getInAlloca(/*FieldIndex=*/0);
    }
  }

  // Regcall uses the concept of a homogenous vector aggregate, similar
  // to other targets.
  const Type *Base = nullptr;
  uint64_t NumElts = 0;
  if (State.CC == llvm::CallingConv::X86_RegCall &&
      isHomogeneousAggregate(Ty, Base, NumElts)) {

    if (State.FreeSSERegs >= NumElts) {
      State.FreeSSERegs -= NumElts;
      if (Ty->isBuiltinType() || Ty->isVectorType())
        return ABIArgInfo::getDirect();
      return ABIArgInfo::getExpand();
    }
    return getIndirectResult(Ty, /*ByVal=*/false, State);
  }

  if (isAggregateTypeForABI(Ty)) {
    // Structures with flexible arrays are always indirect.
    // FIXME: This should not be byval!
    if (RT && RT->getDecl()->hasFlexibleArrayMember())
      return getIndirectResult(Ty, true, State);

    // Ignore empty structs/unions on non-Windows.
    if (!IsWin32StructABI && isEmptyRecord(getContext(), Ty, true))
      return ABIArgInfo::getIgnore();

    llvm::LLVMContext &LLVMContext = getVMContext();
    llvm::IntegerType *Int32 = llvm::Type::getInt32Ty(LLVMContext);
    bool NeedsPadding = false;
    bool InReg;
    if (shouldAggregateUseDirect(Ty, State, InReg, NeedsPadding)) {
      unsigned SizeInRegs = (getContext().getTypeSize(Ty) + 31) / 32;
      SmallVector<llvm::Type*, 3> Elements(SizeInRegs, Int32);
      llvm::Type *Result = llvm::StructType::get(LLVMContext, Elements);
      if (InReg)
        return ABIArgInfo::getDirectInReg(Result);
      else
        return ABIArgInfo::getDirect(Result);
    }
    llvm::IntegerType *PaddingType = NeedsPadding ? Int32 : nullptr;

    // Expand small (<= 128-bit) record types when we know that the stack layout
    // of those arguments will match the struct. This is important because the
    // LLVM backend isn't smart enough to remove byval, which inhibits many
    // optimizations.
    // Don't do this for the MCU if there are still free integer registers
    // (see X86_64 ABI for full explanation).
    if (getContext().getTypeSize(Ty) <= 4 * 32 &&
        (!IsMCUABI || State.FreeRegs == 0) && canExpandIndirectArgument(Ty))
      return ABIArgInfo::getExpandWithPadding(
          State.CC == llvm::CallingConv::X86_FastCall ||
              State.CC == llvm::CallingConv::X86_VectorCall ||
              State.CC == llvm::CallingConv::X86_RegCall,
          PaddingType);

    return getIndirectResult(Ty, true, State);
  }

  if (const VectorType *VT = Ty->getAs<VectorType>()) {
    // On Darwin, some vectors are passed in memory, we handle this by passing
    // it as an i8/i16/i32/i64.
    if (IsDarwinVectorABI) {
      uint64_t Size = getContext().getTypeSize(Ty);
      if ((Size == 8 || Size == 16 || Size == 32) ||
          (Size == 64 && VT->getNumElements() == 1))
        return ABIArgInfo::getDirect(llvm::IntegerType::get(getVMContext(),
                                                            Size));
    }

    if (IsX86_MMXType(CGT.ConvertType(Ty)))
      return ABIArgInfo::getDirect(llvm::IntegerType::get(getVMContext(), 64));

    return ABIArgInfo::getDirect();
  }


  if (const EnumType *EnumTy = Ty->getAs<EnumType>())
    Ty = EnumTy->getDecl()->getIntegerType();

  bool InReg = shouldPrimitiveUseInReg(Ty, State);

  if (Ty->isPromotableIntegerType()) {
    if (InReg)
      return ABIArgInfo::getExtendInReg(Ty);
    return ABIArgInfo::getExtend(Ty);
  }

  if (InReg)
    return ABIArgInfo::getDirectInReg();
  return ABIArgInfo::getDirect();
}

void X86_32ABIInfo::computeVectorCallArgs(CGFunctionInfo &FI, CCState &State,
                                          bool &UsedInAlloca) const {
  // Vectorcall x86 works subtly different than in x64, so the format is
  // a bit different than the x64 version.  First, all vector types (not HVAs)
  // are assigned, with the first 6 ending up in the YMM0-5 or XMM0-5 registers.
  // This differs from the x64 implementation, where the first 6 by INDEX get
  // registers.
  // After that, integers AND HVAs are assigned Left to Right in the same pass.
  // Integers are passed as ECX/EDX if one is available (in order).  HVAs will
  // first take up the remaining YMM/XMM registers. If insufficient registers
  // remain but an integer register (ECX/EDX) is available, it will be passed
  // in that, else, on the stack.
  for (auto &I : FI.arguments()) {
    // First pass do all the vector types.
    const Type *Base = nullptr;
    uint64_t NumElts = 0;
    const QualType& Ty = I.type;
    if ((Ty->isVectorType() || Ty->isBuiltinType()) &&
        isHomogeneousAggregate(Ty, Base, NumElts)) {
      if (State.FreeSSERegs >= NumElts) {
        State.FreeSSERegs -= NumElts;
        I.info = ABIArgInfo::getDirect();
      } else {
        I.info = classifyArgumentType(Ty, State);
      }
      UsedInAlloca |= (I.info.getKind() == ABIArgInfo::InAlloca);
    }
  }

  for (auto &I : FI.arguments()) {
    // Second pass, do the rest!
    const Type *Base = nullptr;
    uint64_t NumElts = 0;
    const QualType& Ty = I.type;
    bool IsHva = isHomogeneousAggregate(Ty, Base, NumElts);

    if (IsHva && !Ty->isVectorType() && !Ty->isBuiltinType()) {
      // Assign true HVAs (non vector/native FP types).
      if (State.FreeSSERegs >= NumElts) {
        State.FreeSSERegs -= NumElts;
        I.info = getDirectX86Hva();
      } else {
        I.info = getIndirectResult(Ty, /*ByVal=*/false, State);
      }
    } else if (!IsHva) {
      // Assign all Non-HVAs, so this will exclude Vector/FP args.
      I.info = classifyArgumentType(Ty, State);
      UsedInAlloca |= (I.info.getKind() == ABIArgInfo::InAlloca);
    }
  }
}

void X86_32ABIInfo::computeInfo(CGFunctionInfo &FI) const {
  CCState State(FI.getCallingConvention());
  if (IsMCUABI)
    State.FreeRegs = 3;
  else if (State.CC == llvm::CallingConv::X86_FastCall)
    State.FreeRegs = 2;
  else if (State.CC == llvm::CallingConv::X86_VectorCall) {
    State.FreeRegs = 2;
    State.FreeSSERegs = 6;
  } else if (FI.getHasRegParm())
    State.FreeRegs = FI.getRegParm();
  else if (State.CC == llvm::CallingConv::X86_RegCall) {
    State.FreeRegs = 5;
    State.FreeSSERegs = 8;
  } else
    State.FreeRegs = DefaultNumRegisterParameters;

  if (!::classifyReturnType(getCXXABI(), FI, *this)) {
    FI.getReturnInfo() = classifyReturnType(FI.getReturnType(), State);
  } else if (FI.getReturnInfo().isIndirect()) {
    // The C++ ABI is not aware of register usage, so we have to check if the
    // return value was sret and put it in a register ourselves if appropriate.
    if (State.FreeRegs) {
      --State.FreeRegs;  // The sret parameter consumes a register.
      if (!IsMCUABI)
        FI.getReturnInfo().setInReg(true);
    }
  }

  // The chain argument effectively gives us another free register.
  if (FI.isChainCall())
    ++State.FreeRegs;

  bool UsedInAlloca = false;
  if (State.CC == llvm::CallingConv::X86_VectorCall) {
    computeVectorCallArgs(FI, State, UsedInAlloca);
  } else {
    // If not vectorcall, revert to normal behavior.
    for (auto &I : FI.arguments()) {
      I.info = classifyArgumentType(I.type, State);
      UsedInAlloca |= (I.info.getKind() == ABIArgInfo::InAlloca);
    }
  }

  // If we needed to use inalloca for any argument, do a second pass and rewrite
  // all the memory arguments to use inalloca.
  if (UsedInAlloca)
    rewriteWithInAlloca(FI);
}

void
X86_32ABIInfo::addFieldToArgStruct(SmallVector<llvm::Type *, 6> &FrameFields,
                                   CharUnits &StackOffset, ABIArgInfo &Info,
                                   QualType Type) const {
  // Arguments are always 4-byte-aligned.
  CharUnits FieldAlign = CharUnits::fromQuantity(4);

  assert(StackOffset.isMultipleOf(FieldAlign) && "unaligned inalloca struct");
  Info = ABIArgInfo::getInAlloca(FrameFields.size());
  FrameFields.push_back(CGT.ConvertTypeForMem(Type));
  StackOffset += getContext().getTypeSizeInChars(Type);

  // Insert padding bytes to respect alignment.
  CharUnits FieldEnd = StackOffset;
  StackOffset = FieldEnd.alignTo(FieldAlign);
  if (StackOffset != FieldEnd) {
    CharUnits NumBytes = StackOffset - FieldEnd;
    llvm::Type *Ty = llvm::Type::getInt8Ty(getVMContext());
    Ty = llvm::ArrayType::get(Ty, NumBytes.getQuantity());
    FrameFields.push_back(Ty);
  }
}

static bool isArgInAlloca(const ABIArgInfo &Info) {
  // Leave ignored and inreg arguments alone.
  switch (Info.getKind()) {
  case ABIArgInfo::InAlloca:
    return true;
  case ABIArgInfo::Indirect:
    assert(Info.getIndirectByVal());
    return true;
  case ABIArgInfo::Ignore:
    return false;
  case ABIArgInfo::Direct:
  case ABIArgInfo::Extend:
    if (Info.getInReg())
      return false;
    return true;
  case ABIArgInfo::Expand:
  case ABIArgInfo::CoerceAndExpand:
    // These are aggregate types which are never passed in registers when
    // inalloca is involved.
    return true;
  }
  llvm_unreachable("invalid enum");
}

void X86_32ABIInfo::rewriteWithInAlloca(CGFunctionInfo &FI) const {
  assert(IsWin32StructABI && "inalloca only supported on win32");

  // Build a packed struct type for all of the arguments in memory.
  SmallVector<llvm::Type *, 6> FrameFields;

  // The stack alignment is always 4.
  CharUnits StackAlign = CharUnits::fromQuantity(4);

  CharUnits StackOffset;
  CGFunctionInfo::arg_iterator I = FI.arg_begin(), E = FI.arg_end();

  // Put 'this' into the struct before 'sret', if necessary.
  bool IsThisCall =
      FI.getCallingConvention() == llvm::CallingConv::X86_ThisCall;
  ABIArgInfo &Ret = FI.getReturnInfo();
  if (Ret.isIndirect() && Ret.isSRetAfterThis() && !IsThisCall &&
      isArgInAlloca(I->info)) {
    addFieldToArgStruct(FrameFields, StackOffset, I->info, I->type);
    ++I;
  }

  // Put the sret parameter into the inalloca struct if it's in memory.
  if (Ret.isIndirect() && !Ret.getInReg()) {
    CanQualType PtrTy = getContext().getPointerType(FI.getReturnType());
    addFieldToArgStruct(FrameFields, StackOffset, Ret, PtrTy);
    // On Windows, the hidden sret parameter is always returned in eax.
    Ret.setInAllocaSRet(IsWin32StructABI);
  }

  // Skip the 'this' parameter in ecx.
  if (IsThisCall)
    ++I;

  // Put arguments passed in memory into the struct.
  for (; I != E; ++I) {
    if (isArgInAlloca(I->info))
      addFieldToArgStruct(FrameFields, StackOffset, I->info, I->type);
  }

  FI.setArgStruct(llvm::StructType::get(getVMContext(), FrameFields,
                                        /*isPacked=*/true),
                  StackAlign);
}

Address X86_32ABIInfo::EmitVAArg(CodeGenFunction &CGF,
                                 Address VAListAddr, QualType Ty) const {

  auto TypeInfo = getContext().getTypeInfoInChars(Ty);

  // x86-32 changes the alignment of certain arguments on the stack.
  //
  // Just messing with TypeInfo like this works because we never pass
  // anything indirectly.
  TypeInfo.second = CharUnits::fromQuantity(
                getTypeStackAlignInBytes(Ty, TypeInfo.second.getQuantity()));

  return emitVoidPtrVAArg(CGF, VAListAddr, Ty, /*Indirect*/ false,
                          TypeInfo, CharUnits::fromQuantity(4),
                          /*AllowHigherAlign*/ true);
}

bool X86_32TargetCodeGenInfo::isStructReturnInRegABI(
    const llvm::Triple &Triple, const CodeGenOptions &Opts) {
  assert(Triple.getArch() == llvm::Triple::x86);

  switch (Opts.getStructReturnConvention()) {
  case CodeGenOptions::SRCK_Default:
    break;
  case CodeGenOptions::SRCK_OnStack:  // -fpcc-struct-return
    return false;
  case CodeGenOptions::SRCK_InRegs:  // -freg-struct-return
    return true;
  }

  if (Triple.isOSDarwin() || Triple.isOSIAMCU())
    return true;

  switch (Triple.getOS()) {
  case llvm::Triple::DragonFly:
  case llvm::Triple::FreeBSD:
  case llvm::Triple::OpenBSD:
  case llvm::Triple::Win32:
    return true;
  default:
    return false;
  }
}

void X86_32TargetCodeGenInfo::setTargetAttributes(
    const Decl *D, llvm::GlobalValue *GV, CodeGen::CodeGenModule &CGM) const {
  if (GV->isDeclaration())
    return;
  if (const FunctionDecl *FD = dyn_cast_or_null<FunctionDecl>(D)) {
    if (FD->hasAttr<X86ForceAlignArgPointerAttr>()) {
      llvm::Function *Fn = cast<llvm::Function>(GV);
      Fn->addFnAttr("stackrealign");
    }
    if (FD->hasAttr<AnyX86InterruptAttr>()) {
      llvm::Function *Fn = cast<llvm::Function>(GV);
      Fn->setCallingConv(llvm::CallingConv::X86_INTR);
    }
  }
}

bool X86_32TargetCodeGenInfo::initDwarfEHRegSizeTable(
                                               CodeGen::CodeGenFunction &CGF,
                                               llvm::Value *Address) const {
  CodeGen::CGBuilderTy &Builder = CGF.Builder;

  llvm::Value *Four8 = llvm::ConstantInt::get(CGF.Int8Ty, 4);

  // 0-7 are the eight integer registers;  the order is different
  //   on Darwin (for EH), but the range is the same.
  // 8 is %eip.
  AssignToArrayRange(Builder, Address, Four8, 0, 8);

  if (CGF.CGM.getTarget().getTriple().isOSDarwin()) {
    // 12-16 are st(0..4).  Not sure why we stop at 4.
    // These have size 16, which is sizeof(long double) on
    // platforms with 8-byte alignment for that type.
    llvm::Value *Sixteen8 = llvm::ConstantInt::get(CGF.Int8Ty, 16);
    AssignToArrayRange(Builder, Address, Sixteen8, 12, 16);

  } else {
    // 9 is %eflags, which doesn't get a size on Darwin for some
    // reason.
    Builder.CreateAlignedStore(
        Four8, Builder.CreateConstInBoundsGEP1_32(CGF.Int8Ty, Address, 9),
                               CharUnits::One());

    // 11-16 are st(0..5).  Not sure why we stop at 5.
    // These have size 12, which is sizeof(long double) on
    // platforms with 4-byte alignment for that type.
    llvm::Value *Twelve8 = llvm::ConstantInt::get(CGF.Int8Ty, 12);
    AssignToArrayRange(Builder, Address, Twelve8, 11, 16);
  }

  return false;
}

//===----------------------------------------------------------------------===//
// X86-64 ABI Implementation
//===----------------------------------------------------------------------===//


namespace {
/// The AVX ABI level for X86 targets.
enum class X86AVXABILevel {
  None,
  AVX,
  AVX512
};

/// \p returns the size in bits of the largest (native) vector for \p AVXLevel.
static unsigned getNativeVectorSizeForAVXABI(X86AVXABILevel AVXLevel) {
  switch (AVXLevel) {
  case X86AVXABILevel::AVX512:
    return 512;
  case X86AVXABILevel::AVX:
    return 256;
  case X86AVXABILevel::None:
    return 128;
  }
  llvm_unreachable("Unknown AVXLevel");
}

/// X86_64ABIInfo - The X86_64 ABI information.
class X86_64ABIInfo : public SwiftABIInfo {
  enum Class {
    Integer = 0,
    SSE,
    SSEUp,
    X87,
    X87Up,
    ComplexX87,
    NoClass,
    Memory
  };

  /// merge - Implement the X86_64 ABI merging algorithm.
  ///
  /// Merge an accumulating classification \arg Accum with a field
  /// classification \arg Field.
  ///
  /// \param Accum - The accumulating classification. This should
  /// always be either NoClass or the result of a previous merge
  /// call. In addition, this should never be Memory (the caller
  /// should just return Memory for the aggregate).
  static Class merge(Class Accum, Class Field);

  /// postMerge - Implement the X86_64 ABI post merging algorithm.
  ///
  /// Post merger cleanup, reduces a malformed Hi and Lo pair to
  /// final MEMORY or SSE classes when necessary.
  ///
  /// \param AggregateSize - The size of the current aggregate in
  /// the classification process.
  ///
  /// \param Lo - The classification for the parts of the type
  /// residing in the low word of the containing object.
  ///
  /// \param Hi - The classification for the parts of the type
  /// residing in the higher words of the containing object.
  ///
  void postMerge(unsigned AggregateSize, Class &Lo, Class &Hi) const;

  /// classify - Determine the x86_64 register classes in which the
  /// given type T should be passed.
  ///
  /// \param Lo - The classification for the parts of the type
  /// residing in the low word of the containing object.
  ///
  /// \param Hi - The classification for the parts of the type
  /// residing in the high word of the containing object.
  ///
  /// \param OffsetBase - The bit offset of this type in the
  /// containing object.  Some parameters are classified different
  /// depending on whether they straddle an eightbyte boundary.
  ///
  /// \param isNamedArg - Whether the argument in question is a "named"
  /// argument, as used in AMD64-ABI 3.5.7.
  ///
  /// If a word is unused its result will be NoClass; if a type should
  /// be passed in Memory then at least the classification of \arg Lo
  /// will be Memory.
  ///
  /// The \arg Lo class will be NoClass iff the argument is ignored.
  ///
  /// If the \arg Lo class is ComplexX87, then the \arg Hi class will
  /// also be ComplexX87.
  void classify(QualType T, uint64_t OffsetBase, Class &Lo, Class &Hi,
                bool isNamedArg) const;

  llvm::Type *GetByteVectorType(QualType Ty) const;
  llvm::Type *GetSSETypeAtOffset(llvm::Type *IRType,
                                 unsigned IROffset, QualType SourceTy,
                                 unsigned SourceOffset) const;
  llvm::Type *GetINTEGERTypeAtOffset(llvm::Type *IRType,
                                     unsigned IROffset, QualType SourceTy,
                                     unsigned SourceOffset) const;

  /// getIndirectResult - Give a source type \arg Ty, return a suitable result
  /// such that the argument will be returned in memory.
  ABIArgInfo getIndirectReturnResult(QualType Ty) const;

  /// getIndirectResult - Give a source type \arg Ty, return a suitable result
  /// such that the argument will be passed in memory.
  ///
  /// \param freeIntRegs - The number of free integer registers remaining
  /// available.
  ABIArgInfo getIndirectResult(QualType Ty, unsigned freeIntRegs) const;

  ABIArgInfo classifyReturnType(QualType RetTy) const;

  ABIArgInfo classifyArgumentType(QualType Ty, unsigned freeIntRegs,
                                  unsigned &neededInt, unsigned &neededSSE,
                                  bool isNamedArg) const;

  ABIArgInfo classifyRegCallStructType(QualType Ty, unsigned &NeededInt,
                                       unsigned &NeededSSE) const;

  ABIArgInfo classifyRegCallStructTypeImpl(QualType Ty, unsigned &NeededInt,
                                           unsigned &NeededSSE) const;

  bool IsIllegalVectorType(QualType Ty) const;

  /// The 0.98 ABI revision clarified a lot of ambiguities,
  /// unfortunately in ways that were not always consistent with
  /// certain previous compilers.  In particular, platforms which
  /// required strict binary compatibility with older versions of GCC
  /// may need to exempt themselves.
  bool honorsRevision0_98() const {
    return !getTarget().getTriple().isOSDarwin();
  }

  /// GCC classifies <1 x long long> as SSE but some platform ABIs choose to
  /// classify it as INTEGER (for compatibility with older clang compilers).
  bool classifyIntegerMMXAsSSE() const {
    // Clang <= 3.8 did not do this.
    if (getContext().getLangOpts().getClangABICompat() <=
        LangOptions::ClangABI::Ver3_8)
      return false;

    const llvm::Triple &Triple = getTarget().getTriple();
    if (Triple.isOSDarwin() || Triple.getOS() == llvm::Triple::PS4)
      return false;
    if (Triple.isOSFreeBSD() && Triple.getOSMajorVersion() >= 10)
      return false;
    return true;
  }

  X86AVXABILevel AVXLevel;
  // Some ABIs (e.g. X32 ABI and Native Client OS) use 32 bit pointers on
  // 64-bit hardware.
  bool Has64BitPointers;

public:
  X86_64ABIInfo(CodeGen::CodeGenTypes &CGT, X86AVXABILevel AVXLevel) :
      SwiftABIInfo(CGT), AVXLevel(AVXLevel),
      Has64BitPointers(CGT.getDataLayout().getPointerSize(0) == 8) {
  }

  bool isPassedUsingAVXType(QualType type) const {
    unsigned neededInt, neededSSE;
    // The freeIntRegs argument doesn't matter here.
    ABIArgInfo info = classifyArgumentType(type, 0, neededInt, neededSSE,
                                           /*isNamedArg*/true);
    if (info.isDirect()) {
      llvm::Type *ty = info.getCoerceToType();
      if (llvm::VectorType *vectorTy = dyn_cast_or_null<llvm::VectorType>(ty))
        return (vectorTy->getBitWidth() > 128);
    }
    return false;
  }

  void computeInfo(CGFunctionInfo &FI) const override;

  Address EmitVAArg(CodeGenFunction &CGF, Address VAListAddr,
                    QualType Ty) const override;
  Address EmitMSVAArg(CodeGenFunction &CGF, Address VAListAddr,
                      QualType Ty) const override;

  bool has64BitPointers() const {
    return Has64BitPointers;
  }

  bool shouldPassIndirectlyForSwift(ArrayRef<llvm::Type*> scalars,
                                    bool asReturnValue) const override {
    return occupiesMoreThan(CGT, scalars, /*total*/ 4);
  }
  bool isSwiftErrorInRegister() const override {
    return true;
  }
};

/// WinX86_64ABIInfo - The Windows X86_64 ABI information.
class WinX86_64ABIInfo : public SwiftABIInfo {
public:
  WinX86_64ABIInfo(CodeGen::CodeGenTypes &CGT)
      : SwiftABIInfo(CGT),
        IsMingw64(getTarget().getTriple().isWindowsGNUEnvironment()) {}

  void computeInfo(CGFunctionInfo &FI) const override;

  Address EmitVAArg(CodeGenFunction &CGF, Address VAListAddr,
                    QualType Ty) const override;

  bool isHomogeneousAggregateBaseType(QualType Ty) const override {
    // FIXME: Assumes vectorcall is in use.
    return isX86VectorTypeForVectorCall(getContext(), Ty);
  }

  bool isHomogeneousAggregateSmallEnough(const Type *Ty,
                                         uint64_t NumMembers) const override {
    // FIXME: Assumes vectorcall is in use.
    return isX86VectorCallAggregateSmallEnough(NumMembers);
  }

  bool shouldPassIndirectlyForSwift(ArrayRef<llvm::Type *> scalars,
                                    bool asReturnValue) const override {
    return occupiesMoreThan(CGT, scalars, /*total*/ 4);
  }

  bool isSwiftErrorInRegister() const override {
    return true;
  }

private:
  ABIArgInfo classify(QualType Ty, unsigned &FreeSSERegs, bool IsReturnType,
                      bool IsVectorCall, bool IsRegCall) const;
  ABIArgInfo reclassifyHvaArgType(QualType Ty, unsigned &FreeSSERegs,
                                      const ABIArgInfo &current) const;
  void computeVectorCallArgs(CGFunctionInfo &FI, unsigned FreeSSERegs,
                             bool IsVectorCall, bool IsRegCall) const;

    bool IsMingw64;
};

class X86_64TargetCodeGenInfo : public TargetCodeGenInfo {
public:
  X86_64TargetCodeGenInfo(CodeGen::CodeGenTypes &CGT, X86AVXABILevel AVXLevel)
      : TargetCodeGenInfo(new X86_64ABIInfo(CGT, AVXLevel)) {}

  const X86_64ABIInfo &getABIInfo() const {
    return static_cast<const X86_64ABIInfo&>(TargetCodeGenInfo::getABIInfo());
  }

  int getDwarfEHStackPointer(CodeGen::CodeGenModule &CGM) const override {
    return 7;
  }

  bool initDwarfEHRegSizeTable(CodeGen::CodeGenFunction &CGF,
                               llvm::Value *Address) const override {
    llvm::Value *Eight8 = llvm::ConstantInt::get(CGF.Int8Ty, 8);

    // 0-15 are the 16 integer registers.
    // 16 is %rip.
    AssignToArrayRange(CGF.Builder, Address, Eight8, 0, 16);
    return false;
  }

  llvm::Type* adjustInlineAsmType(CodeGen::CodeGenFunction &CGF,
                                  StringRef Constraint,
                                  llvm::Type* Ty) const override {
    return X86AdjustInlineAsmType(CGF, Constraint, Ty);
  }

  bool isNoProtoCallVariadic(const CallArgList &args,
                             const FunctionNoProtoType *fnType) const override {
    // The default CC on x86-64 sets %al to the number of SSA
    // registers used, and GCC sets this when calling an unprototyped
    // function, so we override the default behavior.  However, don't do
    // that when AVX types are involved: the ABI explicitly states it is
    // undefined, and it doesn't work in practice because of how the ABI
    // defines varargs anyway.
    if (fnType->getCallConv() == CC_C) {
      bool HasAVXType = false;
      for (CallArgList::const_iterator
             it = args.begin(), ie = args.end(); it != ie; ++it) {
        if (getABIInfo().isPassedUsingAVXType(it->Ty)) {
          HasAVXType = true;
          break;
        }
      }

      if (!HasAVXType)
        return true;
    }

    return TargetCodeGenInfo::isNoProtoCallVariadic(args, fnType);
  }

  llvm::Constant *
  getUBSanFunctionSignature(CodeGen::CodeGenModule &CGM) const override {
    unsigned Sig = (0xeb << 0) | // jmp rel8
                   (0x06 << 8) | //           .+0x08
                   ('v' << 16) |
                   ('2' << 24);
    return llvm::ConstantInt::get(CGM.Int32Ty, Sig);
  }

  void setTargetAttributes(const Decl *D, llvm::GlobalValue *GV,
                           CodeGen::CodeGenModule &CGM) const override {
    if (GV->isDeclaration())
      return;
    if (const FunctionDecl *FD = dyn_cast_or_null<FunctionDecl>(D)) {
      if (FD->hasAttr<X86ForceAlignArgPointerAttr>()) {
        llvm::Function *Fn = cast<llvm::Function>(GV);
        Fn->addFnAttr("stackrealign");
      }
      if (FD->hasAttr<AnyX86InterruptAttr>()) {
        llvm::Function *Fn = cast<llvm::Function>(GV);
        Fn->setCallingConv(llvm::CallingConv::X86_INTR);
      }
    }
  }
};

class PS4TargetCodeGenInfo : public X86_64TargetCodeGenInfo {
public:
  PS4TargetCodeGenInfo(CodeGen::CodeGenTypes &CGT, X86AVXABILevel AVXLevel)
    : X86_64TargetCodeGenInfo(CGT, AVXLevel) {}

  void getDependentLibraryOption(llvm::StringRef Lib,
                                 llvm::SmallString<24> &Opt) const override {
    Opt = "\01";
    // If the argument contains a space, enclose it in quotes.
    if (Lib.find(" ") != StringRef::npos)
      Opt += "\"" + Lib.str() + "\"";
    else
      Opt += Lib;
  }
};

static std::string qualifyWindowsLibrary(llvm::StringRef Lib) {
  // If the argument does not end in .lib, automatically add the suffix.
  // If the argument contains a space, enclose it in quotes.
  // This matches the behavior of MSVC.
  bool Quote = (Lib.find(" ") != StringRef::npos);
  std::string ArgStr = Quote ? "\"" : "";
  ArgStr += Lib;
  if (!Lib.endswith_lower(".lib") && !Lib.endswith_lower(".a"))
    ArgStr += ".lib";
  ArgStr += Quote ? "\"" : "";
  return ArgStr;
}

class WinX86_32TargetCodeGenInfo : public X86_32TargetCodeGenInfo {
public:
  WinX86_32TargetCodeGenInfo(CodeGen::CodeGenTypes &CGT,
        bool DarwinVectorABI, bool RetSmallStructInRegABI, bool Win32StructABI,
        unsigned NumRegisterParameters)
    : X86_32TargetCodeGenInfo(CGT, DarwinVectorABI, RetSmallStructInRegABI,
        Win32StructABI, NumRegisterParameters, false) {}

  void setTargetAttributes(const Decl *D, llvm::GlobalValue *GV,
                           CodeGen::CodeGenModule &CGM) const override;

  void getDependentLibraryOption(llvm::StringRef Lib,
                                 llvm::SmallString<24> &Opt) const override {
    Opt = "/DEFAULTLIB:";
    Opt += qualifyWindowsLibrary(Lib);
  }

  void getDetectMismatchOption(llvm::StringRef Name,
                               llvm::StringRef Value,
                               llvm::SmallString<32> &Opt) const override {
    Opt = "/FAILIFMISMATCH:\"" + Name.str() + "=" + Value.str() + "\"";
  }
};

static void addStackProbeTargetAttributes(const Decl *D, llvm::GlobalValue *GV,
                                          CodeGen::CodeGenModule &CGM) {
  if (llvm::Function *Fn = dyn_cast_or_null<llvm::Function>(GV)) {

    if (CGM.getCodeGenOpts().StackProbeSize != 4096)
      Fn->addFnAttr("stack-probe-size",
                    llvm::utostr(CGM.getCodeGenOpts().StackProbeSize));
    if (CGM.getCodeGenOpts().NoStackArgProbe)
      Fn->addFnAttr("no-stack-arg-probe");
  }
}

void WinX86_32TargetCodeGenInfo::setTargetAttributes(
    const Decl *D, llvm::GlobalValue *GV, CodeGen::CodeGenModule &CGM) const {
  X86_32TargetCodeGenInfo::setTargetAttributes(D, GV, CGM);
  if (GV->isDeclaration())
    return;
  addStackProbeTargetAttributes(D, GV, CGM);
}

class WinX86_64TargetCodeGenInfo : public TargetCodeGenInfo {
public:
  WinX86_64TargetCodeGenInfo(CodeGen::CodeGenTypes &CGT,
                             X86AVXABILevel AVXLevel)
      : TargetCodeGenInfo(new WinX86_64ABIInfo(CGT)) {}

  void setTargetAttributes(const Decl *D, llvm::GlobalValue *GV,
                           CodeGen::CodeGenModule &CGM) const override;

  int getDwarfEHStackPointer(CodeGen::CodeGenModule &CGM) const override {
    return 7;
  }

  bool initDwarfEHRegSizeTable(CodeGen::CodeGenFunction &CGF,
                               llvm::Value *Address) const override {
    llvm::Value *Eight8 = llvm::ConstantInt::get(CGF.Int8Ty, 8);

    // 0-15 are the 16 integer registers.
    // 16 is %rip.
    AssignToArrayRange(CGF.Builder, Address, Eight8, 0, 16);
    return false;
  }

  void getDependentLibraryOption(llvm::StringRef Lib,
                                 llvm::SmallString<24> &Opt) const override {
    Opt = "/DEFAULTLIB:";
    Opt += qualifyWindowsLibrary(Lib);
  }

  void getDetectMismatchOption(llvm::StringRef Name,
                               llvm::StringRef Value,
                               llvm::SmallString<32> &Opt) const override {
    Opt = "/FAILIFMISMATCH:\"" + Name.str() + "=" + Value.str() + "\"";
  }
};

void WinX86_64TargetCodeGenInfo::setTargetAttributes(
    const Decl *D, llvm::GlobalValue *GV, CodeGen::CodeGenModule &CGM) const {
  TargetCodeGenInfo::setTargetAttributes(D, GV, CGM);
  if (GV->isDeclaration())
    return;
  if (const FunctionDecl *FD = dyn_cast_or_null<FunctionDecl>(D)) {
    if (FD->hasAttr<X86ForceAlignArgPointerAttr>()) {
      llvm::Function *Fn = cast<llvm::Function>(GV);
      Fn->addFnAttr("stackrealign");
    }
    if (FD->hasAttr<AnyX86InterruptAttr>()) {
      llvm::Function *Fn = cast<llvm::Function>(GV);
      Fn->setCallingConv(llvm::CallingConv::X86_INTR);
    }
  }

  addStackProbeTargetAttributes(D, GV, CGM);
}
}

void X86_64ABIInfo::postMerge(unsigned AggregateSize, Class &Lo,
                              Class &Hi) const {
  // AMD64-ABI 3.2.3p2: Rule 5. Then a post merger cleanup is done:
  //
  // (a) If one of the classes is Memory, the whole argument is passed in
  //     memory.
  //
  // (b) If X87UP is not preceded by X87, the whole argument is passed in
  //     memory.
  //
  // (c) If the size of the aggregate exceeds two eightbytes and the first
  //     eightbyte isn't SSE or any other eightbyte isn't SSEUP, the whole
  //     argument is passed in memory. NOTE: This is necessary to keep the
  //     ABI working for processors that don't support the __m256 type.
  //
  // (d) If SSEUP is not preceded by SSE or SSEUP, it is converted to SSE.
  //
  // Some of these are enforced by the merging logic.  Others can arise
  // only with unions; for example:
  //   union { _Complex double; unsigned; }
  //
  // Note that clauses (b) and (c) were added in 0.98.
  //
  if (Hi == Memory)
    Lo = Memory;
  if (Hi == X87Up && Lo != X87 && honorsRevision0_98())
    Lo = Memory;
  if (AggregateSize > 128 && (Lo != SSE || Hi != SSEUp))
    Lo = Memory;
  if (Hi == SSEUp && Lo != SSE)
    Hi = SSE;
}

X86_64ABIInfo::Class X86_64ABIInfo::merge(Class Accum, Class Field) {
  // AMD64-ABI 3.2.3p2: Rule 4. Each field of an object is
  // classified recursively so that always two fields are
  // considered. The resulting class is calculated according to
  // the classes of the fields in the eightbyte:
  //
  // (a) If both classes are equal, this is the resulting class.
  //
  // (b) If one of the classes is NO_CLASS, the resulting class is
  // the other class.
  //
  // (c) If one of the classes is MEMORY, the result is the MEMORY
  // class.
  //
  // (d) If one of the classes is INTEGER, the result is the
  // INTEGER.
  //
  // (e) If one of the classes is X87, X87UP, COMPLEX_X87 class,
  // MEMORY is used as class.
  //
  // (f) Otherwise class SSE is used.

  // Accum should never be memory (we should have returned) or
  // ComplexX87 (because this cannot be passed in a structure).
  assert((Accum != Memory && Accum != ComplexX87) &&
         "Invalid accumulated classification during merge.");
  if (Accum == Field || Field == NoClass)
    return Accum;
  if (Field == Memory)
    return Memory;
  if (Accum == NoClass)
    return Field;
  if (Accum == Integer || Field == Integer)
    return Integer;
  if (Field == X87 || Field == X87Up || Field == ComplexX87 ||
      Accum == X87 || Accum == X87Up)
    return Memory;
  return SSE;
}

void X86_64ABIInfo::classify(QualType Ty, uint64_t OffsetBase,
                             Class &Lo, Class &Hi, bool isNamedArg) const {
  // FIXME: This code can be simplified by introducing a simple value class for
  // Class pairs with appropriate constructor methods for the various
  // situations.

  // FIXME: Some of the split computations are wrong; unaligned vectors
  // shouldn't be passed in registers for example, so there is no chance they
  // can straddle an eightbyte. Verify & simplify.

  Lo = Hi = NoClass;

  Class &Current = OffsetBase < 64 ? Lo : Hi;
  Current = Memory;

  if (const BuiltinType *BT = Ty->getAs<BuiltinType>()) {
    BuiltinType::Kind k = BT->getKind();

    if (k == BuiltinType::Void) {
      Current = NoClass;
    } else if (k == BuiltinType::Int128 || k == BuiltinType::UInt128) {
      Lo = Integer;
      Hi = Integer;
    } else if (k >= BuiltinType::Bool && k <= BuiltinType::LongLong) {
      Current = Integer;
    } else if (k == BuiltinType::Float || k == BuiltinType::Double) {
      Current = SSE;
    } else if (k == BuiltinType::LongDouble) {
      const llvm::fltSemantics *LDF = &getTarget().getLongDoubleFormat();
      if (LDF == &llvm::APFloat::IEEEquad()) {
        Lo = SSE;
        Hi = SSEUp;
      } else if (LDF == &llvm::APFloat::x87DoubleExtended()) {
        Lo = X87;
        Hi = X87Up;
      } else if (LDF == &llvm::APFloat::IEEEdouble()) {
        Current = SSE;
      } else
        llvm_unreachable("unexpected long double representation!");
    }
    // FIXME: _Decimal32 and _Decimal64 are SSE.
    // FIXME: _float128 and _Decimal128 are (SSE, SSEUp).
    return;
  }

  if (const EnumType *ET = Ty->getAs<EnumType>()) {
    // Classify the underlying integer type.
    classify(ET->getDecl()->getIntegerType(), OffsetBase, Lo, Hi, isNamedArg);
    return;
  }

  if (Ty->hasPointerRepresentation()) {
    Current = Integer;
    return;
  }

  if (Ty->isMemberPointerType()) {
    if (Ty->isMemberFunctionPointerType()) {
      if (Has64BitPointers) {
        // If Has64BitPointers, this is an {i64, i64}, so classify both
        // Lo and Hi now.
        Lo = Hi = Integer;
      } else {
        // Otherwise, with 32-bit pointers, this is an {i32, i32}. If that
        // straddles an eightbyte boundary, Hi should be classified as well.
        uint64_t EB_FuncPtr = (OffsetBase) / 64;
        uint64_t EB_ThisAdj = (OffsetBase + 64 - 1) / 64;
        if (EB_FuncPtr != EB_ThisAdj) {
          Lo = Hi = Integer;
        } else {
          Current = Integer;
        }
      }
    } else {
      Current = Integer;
    }
    return;
  }

  if (const VectorType *VT = Ty->getAs<VectorType>()) {
    uint64_t Size = getContext().getTypeSize(VT);
    if (Size == 1 || Size == 8 || Size == 16 || Size == 32) {
      // gcc passes the following as integer:
      // 4 bytes - <4 x char>, <2 x short>, <1 x int>, <1 x float>
      // 2 bytes - <2 x char>, <1 x short>
      // 1 byte  - <1 x char>
      Current = Integer;

      // If this type crosses an eightbyte boundary, it should be
      // split.
      uint64_t EB_Lo = (OffsetBase) / 64;
      uint64_t EB_Hi = (OffsetBase + Size - 1) / 64;
      if (EB_Lo != EB_Hi)
        Hi = Lo;
    } else if (Size == 64) {
      QualType ElementType = VT->getElementType();

      // gcc passes <1 x double> in memory. :(
      if (ElementType->isSpecificBuiltinType(BuiltinType::Double))
        return;

      // gcc passes <1 x long long> as SSE but clang used to unconditionally
      // pass them as integer.  For platforms where clang is the de facto
      // platform compiler, we must continue to use integer.
      if (!classifyIntegerMMXAsSSE() &&
          (ElementType->isSpecificBuiltinType(BuiltinType::LongLong) ||
           ElementType->isSpecificBuiltinType(BuiltinType::ULongLong) ||
           ElementType->isSpecificBuiltinType(BuiltinType::Long) ||
           ElementType->isSpecificBuiltinType(BuiltinType::ULong)))
        Current = Integer;
      else
        Current = SSE;

      // If this type crosses an eightbyte boundary, it should be
      // split.
      if (OffsetBase && OffsetBase != 64)
        Hi = Lo;
    } else if (Size == 128 ||
               (isNamedArg && Size <= getNativeVectorSizeForAVXABI(AVXLevel))) {
      // Arguments of 256-bits are split into four eightbyte chunks. The
      // least significant one belongs to class SSE and all the others to class
      // SSEUP. The original Lo and Hi design considers that types can't be
      // greater than 128-bits, so a 64-bit split in Hi and Lo makes sense.
      // This design isn't correct for 256-bits, but since there're no cases
      // where the upper parts would need to be inspected, avoid adding
      // complexity and just consider Hi to match the 64-256 part.
      //
      // Note that per 3.5.7 of AMD64-ABI, 256-bit args are only passed in
      // registers if they are "named", i.e. not part of the "..." of a
      // variadic function.
      //
      // Similarly, per 3.2.3. of the AVX512 draft, 512-bits ("named") args are
      // split into eight eightbyte chunks, one SSE and seven SSEUP.
      Lo = SSE;
      Hi = SSEUp;
    }
    return;
  }

  if (const ComplexType *CT = Ty->getAs<ComplexType>()) {
    QualType ET = getContext().getCanonicalType(CT->getElementType());

    uint64_t Size = getContext().getTypeSize(Ty);
    if (ET->isIntegralOrEnumerationType()) {
      if (Size <= 64)
        Current = Integer;
      else if (Size <= 128)
        Lo = Hi = Integer;
    } else if (ET == getContext().FloatTy) {
      Current = SSE;
    } else if (ET == getContext().DoubleTy) {
      Lo = Hi = SSE;
    } else if (ET == getContext().LongDoubleTy) {
      const llvm::fltSemantics *LDF = &getTarget().getLongDoubleFormat();
      if (LDF == &llvm::APFloat::IEEEquad())
        Current = Memory;
      else if (LDF == &llvm::APFloat::x87DoubleExtended())
        Current = ComplexX87;
      else if (LDF == &llvm::APFloat::IEEEdouble())
        Lo = Hi = SSE;
      else
        llvm_unreachable("unexpected long double representation!");
    }

    // If this complex type crosses an eightbyte boundary then it
    // should be split.
    uint64_t EB_Real = (OffsetBase) / 64;
    uint64_t EB_Imag = (OffsetBase + getContext().getTypeSize(ET)) / 64;
    if (Hi == NoClass && EB_Real != EB_Imag)
      Hi = Lo;

    return;
  }

  if (const ConstantArrayType *AT = getContext().getAsConstantArrayType(Ty)) {
    // Arrays are treated like structures.

    uint64_t Size = getContext().getTypeSize(Ty);

    // AMD64-ABI 3.2.3p2: Rule 1. If the size of an object is larger
    // than eight eightbytes, ..., it has class MEMORY.
    if (Size > 512)
      return;

    // AMD64-ABI 3.2.3p2: Rule 1. If ..., or it contains unaligned
    // fields, it has class MEMORY.
    //
    // Only need to check alignment of array base.
    if (OffsetBase % getContext().getTypeAlign(AT->getElementType()))
      return;

    // Otherwise implement simplified merge. We could be smarter about
    // this, but it isn't worth it and would be harder to verify.
    Current = NoClass;
    uint64_t EltSize = getContext().getTypeSize(AT->getElementType());
    uint64_t ArraySize = AT->getSize().getZExtValue();

    // The only case a 256-bit wide vector could be used is when the array
    // contains a single 256-bit element. Since Lo and Hi logic isn't extended
    // to work for sizes wider than 128, early check and fallback to memory.
    //
    if (Size > 128 &&
        (Size != EltSize || Size > getNativeVectorSizeForAVXABI(AVXLevel)))
      return;

    for (uint64_t i=0, Offset=OffsetBase; i<ArraySize; ++i, Offset += EltSize) {
      Class FieldLo, FieldHi;
      classify(AT->getElementType(), Offset, FieldLo, FieldHi, isNamedArg);
      Lo = merge(Lo, FieldLo);
      Hi = merge(Hi, FieldHi);
      if (Lo == Memory || Hi == Memory)
        break;
    }

    postMerge(Size, Lo, Hi);
    assert((Hi != SSEUp || Lo == SSE) && "Invalid SSEUp array classification.");
    return;
  }

  if (const RecordType *RT = Ty->getAs<RecordType>()) {
    uint64_t Size = getContext().getTypeSize(Ty);

    // AMD64-ABI 3.2.3p2: Rule 1. If the size of an object is larger
    // than eight eightbytes, ..., it has class MEMORY.
    if (Size > 512)
      return;

    // AMD64-ABI 3.2.3p2: Rule 2. If a C++ object has either a non-trivial
    // copy constructor or a non-trivial destructor, it is passed by invisible
    // reference.
    if (getRecordArgABI(RT, getCXXABI()))
      return;

    const RecordDecl *RD = RT->getDecl();

    // Assume variable sized types are passed in memory.
    if (RD->hasFlexibleArrayMember())
      return;

    const ASTRecordLayout &Layout = getContext().getASTRecordLayout(RD);

    // Reset Lo class, this will be recomputed.
    Current = NoClass;

    // If this is a C++ record, classify the bases first.
    if (const CXXRecordDecl *CXXRD = dyn_cast<CXXRecordDecl>(RD)) {
      for (const auto &I : CXXRD->bases()) {
        assert(!I.isVirtual() && !I.getType()->isDependentType() &&
               "Unexpected base class!");
        const CXXRecordDecl *Base =
          cast<CXXRecordDecl>(I.getType()->getAs<RecordType>()->getDecl());

        // Classify this field.
        //
        // AMD64-ABI 3.2.3p2: Rule 3. If the size of the aggregate exceeds a
        // single eightbyte, each is classified separately. Each eightbyte gets
        // initialized to class NO_CLASS.
        Class FieldLo, FieldHi;
        uint64_t Offset =
          OffsetBase + getContext().toBits(Layout.getBaseClassOffset(Base));
        classify(I.getType(), Offset, FieldLo, FieldHi, isNamedArg);
        Lo = merge(Lo, FieldLo);
        Hi = merge(Hi, FieldHi);
        if (Lo == Memory || Hi == Memory) {
          postMerge(Size, Lo, Hi);
          return;
        }
      }
    }

    // Classify the fields one at a time, merging the results.
    unsigned idx = 0;
    for (RecordDecl::field_iterator i = RD->field_begin(), e = RD->field_end();
           i != e; ++i, ++idx) {
      uint64_t Offset = OffsetBase + Layout.getFieldOffset(idx);
      bool BitField = i->isBitField();

      // Ignore padding bit-fields.
      if (BitField && i->isUnnamedBitfield())
        continue;

      // AMD64-ABI 3.2.3p2: Rule 1. If the size of an object is larger than
      // four eightbytes, or it contains unaligned fields, it has class MEMORY.
      //
      // The only case a 256-bit wide vector could be used is when the struct
      // contains a single 256-bit element. Since Lo and Hi logic isn't extended
      // to work for sizes wider than 128, early check and fallback to memory.
      //
      if (Size > 128 && (Size != getContext().getTypeSize(i->getType()) ||
                         Size > getNativeVectorSizeForAVXABI(AVXLevel))) {
        Lo = Memory;
        postMerge(Size, Lo, Hi);
        return;
      }
      // Note, skip this test for bit-fields, see below.
      if (!BitField && Offset % getContext().getTypeAlign(i->getType())) {
        Lo = Memory;
        postMerge(Size, Lo, Hi);
        return;
      }

      // Classify this field.
      //
      // AMD64-ABI 3.2.3p2: Rule 3. If the size of the aggregate
      // exceeds a single eightbyte, each is classified
      // separately. Each eightbyte gets initialized to class
      // NO_CLASS.
      Class FieldLo, FieldHi;

      // Bit-fields require special handling, they do not force the
      // structure to be passed in memory even if unaligned, and
      // therefore they can straddle an eightbyte.
      if (BitField) {
        assert(!i->isUnnamedBitfield());
        uint64_t Offset = OffsetBase + Layout.getFieldOffset(idx);
        uint64_t Size = i->getBitWidthValue(getContext());

        uint64_t EB_Lo = Offset / 64;
        uint64_t EB_Hi = (Offset + Size - 1) / 64;

        if (EB_Lo) {
          assert(EB_Hi == EB_Lo && "Invalid classification, type > 16 bytes.");
          FieldLo = NoClass;
          FieldHi = Integer;
        } else {
          FieldLo = Integer;
          FieldHi = EB_Hi ? Integer : NoClass;
        }
      } else
        classify(i->getType(), Offset, FieldLo, FieldHi, isNamedArg);
      Lo = merge(Lo, FieldLo);
      Hi = merge(Hi, FieldHi);
      if (Lo == Memory || Hi == Memory)
        break;
    }

    postMerge(Size, Lo, Hi);
  }
}

ABIArgInfo X86_64ABIInfo::getIndirectReturnResult(QualType Ty) const {
  // If this is a scalar LLVM value then assume LLVM will pass it in the right
  // place naturally.
  if (!isAggregateTypeForABI(Ty)) {
    // Treat an enum type as its underlying type.
    if (const EnumType *EnumTy = Ty->getAs<EnumType>())
      Ty = EnumTy->getDecl()->getIntegerType();

    return (Ty->isPromotableIntegerType() ? ABIArgInfo::getExtend(Ty)
                                          : ABIArgInfo::getDirect());
  }

  return getNaturalAlignIndirect(Ty);
}

bool X86_64ABIInfo::IsIllegalVectorType(QualType Ty) const {
  if (const VectorType *VecTy = Ty->getAs<VectorType>()) {
    uint64_t Size = getContext().getTypeSize(VecTy);
    unsigned LargestVector = getNativeVectorSizeForAVXABI(AVXLevel);
    if (Size <= 64 || Size > LargestVector)
      return true;
  }

  return false;
}

ABIArgInfo X86_64ABIInfo::getIndirectResult(QualType Ty,
                                            unsigned freeIntRegs) const {
  // If this is a scalar LLVM value then assume LLVM will pass it in the right
  // place naturally.
  //
  // This assumption is optimistic, as there could be free registers available
  // when we need to pass this argument in memory, and LLVM could try to pass
  // the argument in the free register. This does not seem to happen currently,
  // but this code would be much safer if we could mark the argument with
  // 'onstack'. See PR12193.
  if (!isAggregateTypeForABI(Ty) && !IsIllegalVectorType(Ty)) {
    // Treat an enum type as its underlying type.
    if (const EnumType *EnumTy = Ty->getAs<EnumType>())
      Ty = EnumTy->getDecl()->getIntegerType();

    return (Ty->isPromotableIntegerType() ? ABIArgInfo::getExtend(Ty)
                                          : ABIArgInfo::getDirect());
  }

  if (CGCXXABI::RecordArgABI RAA = getRecordArgABI(Ty, getCXXABI()))
    return getNaturalAlignIndirect(Ty, RAA == CGCXXABI::RAA_DirectInMemory);

  // Compute the byval alignment. We specify the alignment of the byval in all
  // cases so that the mid-level optimizer knows the alignment of the byval.
  unsigned Align = std::max(getContext().getTypeAlign(Ty) / 8, 8U);

  // Attempt to avoid passing indirect results using byval when possible. This
  // is important for good codegen.
  //
  // We do this by coercing the value into a scalar type which the backend can
  // handle naturally (i.e., without using byval).
  //
  // For simplicity, we currently only do this when we have exhausted all of the
  // free integer registers. Doing this when there are free integer registers
  // would require more care, as we would have to ensure that the coerced value
  // did not claim the unused register. That would require either reording the
  // arguments to the function (so that any subsequent inreg values came first),
  // or only doing this optimization when there were no following arguments that
  // might be inreg.
  //
  // We currently expect it to be rare (particularly in well written code) for
  // arguments to be passed on the stack when there are still free integer
  // registers available (this would typically imply large structs being passed
  // by value), so this seems like a fair tradeoff for now.
  //
  // We can revisit this if the backend grows support for 'onstack' parameter
  // attributes. See PR12193.
  if (freeIntRegs == 0) {
    uint64_t Size = getContext().getTypeSize(Ty);

    // If this type fits in an eightbyte, coerce it into the matching integral
    // type, which will end up on the stack (with alignment 8).
    if (Align == 8 && Size <= 64)
      return ABIArgInfo::getDirect(llvm::IntegerType::get(getVMContext(),
                                                          Size));
  }

  return ABIArgInfo::getIndirect(CharUnits::fromQuantity(Align));
}

/// The ABI specifies that a value should be passed in a full vector XMM/YMM
/// register. Pick an LLVM IR type that will be passed as a vector register.
llvm::Type *X86_64ABIInfo::GetByteVectorType(QualType Ty) const {
  // Wrapper structs/arrays that only contain vectors are passed just like
  // vectors; strip them off if present.
  if (const Type *InnerTy = isSingleElementStruct(Ty, getContext()))
    Ty = QualType(InnerTy, 0);

  llvm::Type *IRType = CGT.ConvertType(Ty);
  if (isa<llvm::VectorType>(IRType) ||
      IRType->getTypeID() == llvm::Type::FP128TyID)
    return IRType;

  // We couldn't find the preferred IR vector type for 'Ty'.
  uint64_t Size = getContext().getTypeSize(Ty);
  assert((Size == 128 || Size == 256 || Size == 512) && "Invalid type found!");

  // Return a LLVM IR vector type based on the size of 'Ty'.
  return llvm::VectorType::get(llvm::Type::getDoubleTy(getVMContext()),
                               Size / 64);
}

/// BitsContainNoUserData - Return true if the specified [start,end) bit range
/// is known to either be off the end of the specified type or being in
/// alignment padding.  The user type specified is known to be at most 128 bits
/// in size, and have passed through X86_64ABIInfo::classify with a successful
/// classification that put one of the two halves in the INTEGER class.
///
/// It is conservatively correct to return false.
static bool BitsContainNoUserData(QualType Ty, unsigned StartBit,
                                  unsigned EndBit, ASTContext &Context) {
  // If the bytes being queried are off the end of the type, there is no user
  // data hiding here.  This handles analysis of builtins, vectors and other
  // types that don't contain interesting padding.
  unsigned TySize = (unsigned)Context.getTypeSize(Ty);
  if (TySize <= StartBit)
    return true;

  if (const ConstantArrayType *AT = Context.getAsConstantArrayType(Ty)) {
    unsigned EltSize = (unsigned)Context.getTypeSize(AT->getElementType());
    unsigned NumElts = (unsigned)AT->getSize().getZExtValue();

    // Check each element to see if the element overlaps with the queried range.
    for (unsigned i = 0; i != NumElts; ++i) {
      // If the element is after the span we care about, then we're done..
      unsigned EltOffset = i*EltSize;
      if (EltOffset >= EndBit) break;

      unsigned EltStart = EltOffset < StartBit ? StartBit-EltOffset :0;
      if (!BitsContainNoUserData(AT->getElementType(), EltStart,
                                 EndBit-EltOffset, Context))
        return false;
    }
    // If it overlaps no elements, then it is safe to process as padding.
    return true;
  }

  if (const RecordType *RT = Ty->getAs<RecordType>()) {
    const RecordDecl *RD = RT->getDecl();
    const ASTRecordLayout &Layout = Context.getASTRecordLayout(RD);

    // If this is a C++ record, check the bases first.
    if (const CXXRecordDecl *CXXRD = dyn_cast<CXXRecordDecl>(RD)) {
      for (const auto &I : CXXRD->bases()) {
        assert(!I.isVirtual() && !I.getType()->isDependentType() &&
               "Unexpected base class!");
        const CXXRecordDecl *Base =
          cast<CXXRecordDecl>(I.getType()->getAs<RecordType>()->getDecl());

        // If the base is after the span we care about, ignore it.
        unsigned BaseOffset = Context.toBits(Layout.getBaseClassOffset(Base));
        if (BaseOffset >= EndBit) continue;

        unsigned BaseStart = BaseOffset < StartBit ? StartBit-BaseOffset :0;
        if (!BitsContainNoUserData(I.getType(), BaseStart,
                                   EndBit-BaseOffset, Context))
          return false;
      }
    }

    // Verify that no field has data that overlaps the region of interest.  Yes
    // this could be sped up a lot by being smarter about queried fields,
    // however we're only looking at structs up to 16 bytes, so we don't care
    // much.
    unsigned idx = 0;
    for (RecordDecl::field_iterator i = RD->field_begin(), e = RD->field_end();
         i != e; ++i, ++idx) {
      unsigned FieldOffset = (unsigned)Layout.getFieldOffset(idx);

      // If we found a field after the region we care about, then we're done.
      if (FieldOffset >= EndBit) break;

      unsigned FieldStart = FieldOffset < StartBit ? StartBit-FieldOffset :0;
      if (!BitsContainNoUserData(i->getType(), FieldStart, EndBit-FieldOffset,
                                 Context))
        return false;
    }

    // If nothing in this record overlapped the area of interest, then we're
    // clean.
    return true;
  }

  return false;
}

/// ContainsFloatAtOffset - Return true if the specified LLVM IR type has a
/// float member at the specified offset.  For example, {int,{float}} has a
/// float at offset 4.  It is conservatively correct for this routine to return
/// false.
static bool ContainsFloatAtOffset(llvm::Type *IRType, unsigned IROffset,
                                  const llvm::DataLayout &TD) {
  // Base case if we find a float.
  if (IROffset == 0 && IRType->isFloatTy())
    return true;

  // If this is a struct, recurse into the field at the specified offset.
  if (llvm::StructType *STy = dyn_cast<llvm::StructType>(IRType)) {
    const llvm::StructLayout *SL = TD.getStructLayout(STy);
    unsigned Elt = SL->getElementContainingOffset(IROffset);
    IROffset -= SL->getElementOffset(Elt);
    return ContainsFloatAtOffset(STy->getElementType(Elt), IROffset, TD);
  }

  // If this is an array, recurse into the field at the specified offset.
  if (llvm::ArrayType *ATy = dyn_cast<llvm::ArrayType>(IRType)) {
    llvm::Type *EltTy = ATy->getElementType();
    unsigned EltSize = TD.getTypeAllocSize(EltTy);
    IROffset -= IROffset/EltSize*EltSize;
    return ContainsFloatAtOffset(EltTy, IROffset, TD);
  }

  return false;
}


/// GetSSETypeAtOffset - Return a type that will be passed by the backend in the
/// low 8 bytes of an XMM register, corresponding to the SSE class.
llvm::Type *X86_64ABIInfo::
GetSSETypeAtOffset(llvm::Type *IRType, unsigned IROffset,
                   QualType SourceTy, unsigned SourceOffset) const {
  // The only three choices we have are either double, <2 x float>, or float. We
  // pass as float if the last 4 bytes is just padding.  This happens for
  // structs that contain 3 floats.
  if (BitsContainNoUserData(SourceTy, SourceOffset*8+32,
                            SourceOffset*8+64, getContext()))
    return llvm::Type::getFloatTy(getVMContext());

  // We want to pass as <2 x float> if the LLVM IR type contains a float at
  // offset+0 and offset+4.  Walk the LLVM IR type to find out if this is the
  // case.
  if (ContainsFloatAtOffset(IRType, IROffset, getDataLayout()) &&
      ContainsFloatAtOffset(IRType, IROffset+4, getDataLayout()))
    return llvm::VectorType::get(llvm::Type::getFloatTy(getVMContext()), 2);

  return llvm::Type::getDoubleTy(getVMContext());
}


/// GetINTEGERTypeAtOffset - The ABI specifies that a value should be passed in
/// an 8-byte GPR.  This means that we either have a scalar or we are talking
/// about the high or low part of an up-to-16-byte struct.  This routine picks
/// the best LLVM IR type to represent this, which may be i64 or may be anything
/// else that the backend will pass in a GPR that works better (e.g. i8, %foo*,
/// etc).
///
/// PrefType is an LLVM IR type that corresponds to (part of) the IR type for
/// the source type.  IROffset is an offset in bytes into the LLVM IR type that
/// the 8-byte value references.  PrefType may be null.
///
/// SourceTy is the source-level type for the entire argument.  SourceOffset is
/// an offset into this that we're processing (which is always either 0 or 8).
///
llvm::Type *X86_64ABIInfo::
GetINTEGERTypeAtOffset(llvm::Type *IRType, unsigned IROffset,
                       QualType SourceTy, unsigned SourceOffset) const {
  // If we're dealing with an un-offset LLVM IR type, then it means that we're
  // returning an 8-byte unit starting with it.  See if we can safely use it.
  if (IROffset == 0) {
    // Pointers and int64's always fill the 8-byte unit.
    if ((isa<llvm::PointerType>(IRType) && Has64BitPointers) ||
        IRType->isIntegerTy(64))
      return IRType;

    // If we have a 1/2/4-byte integer, we can use it only if the rest of the
    // goodness in the source type is just tail padding.  This is allowed to
    // kick in for struct {double,int} on the int, but not on
    // struct{double,int,int} because we wouldn't return the second int.  We
    // have to do this analysis on the source type because we can't depend on
    // unions being lowered a specific way etc.
    if (IRType->isIntegerTy(8) || IRType->isIntegerTy(16) ||
        IRType->isIntegerTy(32) ||
        (isa<llvm::PointerType>(IRType) && !Has64BitPointers)) {
      unsigned BitWidth = isa<llvm::PointerType>(IRType) ? 32 :
          cast<llvm::IntegerType>(IRType)->getBitWidth();

      if (BitsContainNoUserData(SourceTy, SourceOffset*8+BitWidth,
                                SourceOffset*8+64, getContext()))
        return IRType;
    }
  }

  if (llvm::StructType *STy = dyn_cast<llvm::StructType>(IRType)) {
    // If this is a struct, recurse into the field at the specified offset.
    const llvm::StructLayout *SL = getDataLayout().getStructLayout(STy);
    if (IROffset < SL->getSizeInBytes()) {
      unsigned FieldIdx = SL->getElementContainingOffset(IROffset);
      IROffset -= SL->getElementOffset(FieldIdx);

      return GetINTEGERTypeAtOffset(STy->getElementType(FieldIdx), IROffset,
                                    SourceTy, SourceOffset);
    }
  }

  if (llvm::ArrayType *ATy = dyn_cast<llvm::ArrayType>(IRType)) {
    llvm::Type *EltTy = ATy->getElementType();
    unsigned EltSize = getDataLayout().getTypeAllocSize(EltTy);
    unsigned EltOffset = IROffset/EltSize*EltSize;
    return GetINTEGERTypeAtOffset(EltTy, IROffset-EltOffset, SourceTy,
                                  SourceOffset);
  }

  // Okay, we don't have any better idea of what to pass, so we pass this in an
  // integer register that isn't too big to fit the rest of the struct.
  unsigned TySizeInBytes =
    (unsigned)getContext().getTypeSizeInChars(SourceTy).getQuantity();

  assert(TySizeInBytes != SourceOffset && "Empty field?");

  // It is always safe to classify this as an integer type up to i64 that
  // isn't larger than the structure.
  return llvm::IntegerType::get(getVMContext(),
                                std::min(TySizeInBytes-SourceOffset, 8U)*8);
}


/// GetX86_64ByValArgumentPair - Given a high and low type that can ideally
/// be used as elements of a two register pair to pass or return, return a
/// first class aggregate to represent them.  For example, if the low part of
/// a by-value argument should be passed as i32* and the high part as float,
/// return {i32*, float}.
static llvm::Type *
GetX86_64ByValArgumentPair(llvm::Type *Lo, llvm::Type *Hi,
                           const llvm::DataLayout &TD) {
  // In order to correctly satisfy the ABI, we need to the high part to start
  // at offset 8.  If the high and low parts we inferred are both 4-byte types
  // (e.g. i32 and i32) then the resultant struct type ({i32,i32}) won't have
  // the second element at offset 8.  Check for this:
  unsigned LoSize = (unsigned)TD.getTypeAllocSize(Lo);
  unsigned HiAlign = TD.getABITypeAlignment(Hi);
  unsigned HiStart = llvm::alignTo(LoSize, HiAlign);
  assert(HiStart != 0 && HiStart <= 8 && "Invalid x86-64 argument pair!");

  // To handle this, we have to increase the size of the low part so that the
  // second element will start at an 8 byte offset.  We can't increase the size
  // of the second element because it might make us access off the end of the
  // struct.
  if (HiStart != 8) {
    // There are usually two sorts of types the ABI generation code can produce
    // for the low part of a pair that aren't 8 bytes in size: float or
    // i8/i16/i32.  This can also include pointers when they are 32-bit (X32 and
    // NaCl).
    // Promote these to a larger type.
    if (Lo->isFloatTy())
      Lo = llvm::Type::getDoubleTy(Lo->getContext());
    else {
      assert((Lo->isIntegerTy() || Lo->isPointerTy())
             && "Invalid/unknown lo type");
      Lo = llvm::Type::getInt64Ty(Lo->getContext());
    }
  }

  llvm::StructType *Result = llvm::StructType::get(Lo, Hi);

  // Verify that the second element is at an 8-byte offset.
  assert(TD.getStructLayout(Result)->getElementOffset(1) == 8 &&
         "Invalid x86-64 argument pair!");
  return Result;
}

ABIArgInfo X86_64ABIInfo::
classifyReturnType(QualType RetTy) const {
  // AMD64-ABI 3.2.3p4: Rule 1. Classify the return type with the
  // classification algorithm.
  X86_64ABIInfo::Class Lo, Hi;
  classify(RetTy, 0, Lo, Hi, /*isNamedArg*/ true);

  // Check some invariants.
  assert((Hi != Memory || Lo == Memory) && "Invalid memory classification.");
  assert((Hi != SSEUp || Lo == SSE) && "Invalid SSEUp classification.");

  llvm::Type *ResType = nullptr;
  switch (Lo) {
  case NoClass:
    if (Hi == NoClass)
      return ABIArgInfo::getIgnore();
    // If the low part is just padding, it takes no register, leave ResType
    // null.
    assert((Hi == SSE || Hi == Integer || Hi == X87Up) &&
           "Unknown missing lo part");
    break;

  case SSEUp:
  case X87Up:
    llvm_unreachable("Invalid classification for lo word.");

    // AMD64-ABI 3.2.3p4: Rule 2. Types of class memory are returned via
    // hidden argument.
  case Memory:
    return getIndirectReturnResult(RetTy);

    // AMD64-ABI 3.2.3p4: Rule 3. If the class is INTEGER, the next
    // available register of the sequence %rax, %rdx is used.
  case Integer:
    ResType = GetINTEGERTypeAtOffset(CGT.ConvertType(RetTy), 0, RetTy, 0);

    // If we have a sign or zero extended integer, make sure to return Extend
    // so that the parameter gets the right LLVM IR attributes.
    if (Hi == NoClass && isa<llvm::IntegerType>(ResType)) {
      // Treat an enum type as its underlying type.
      if (const EnumType *EnumTy = RetTy->getAs<EnumType>())
        RetTy = EnumTy->getDecl()->getIntegerType();

      if (RetTy->isIntegralOrEnumerationType() &&
          RetTy->isPromotableIntegerType())
        return ABIArgInfo::getExtend(RetTy);
    }
    break;

    // AMD64-ABI 3.2.3p4: Rule 4. If the class is SSE, the next
    // available SSE register of the sequence %xmm0, %xmm1 is used.
  case SSE:
    ResType = GetSSETypeAtOffset(CGT.ConvertType(RetTy), 0, RetTy, 0);
    break;

    // AMD64-ABI 3.2.3p4: Rule 6. If the class is X87, the value is
    // returned on the X87 stack in %st0 as 80-bit x87 number.
  case X87:
    ResType = llvm::Type::getX86_FP80Ty(getVMContext());
    break;

    // AMD64-ABI 3.2.3p4: Rule 8. If the class is COMPLEX_X87, the real
    // part of the value is returned in %st0 and the imaginary part in
    // %st1.
  case ComplexX87:
    assert(Hi == ComplexX87 && "Unexpected ComplexX87 classification.");
    ResType = llvm::StructType::get(llvm::Type::getX86_FP80Ty(getVMContext()),
                                    llvm::Type::getX86_FP80Ty(getVMContext()));
    break;
  }

  llvm::Type *HighPart = nullptr;
  switch (Hi) {
    // Memory was handled previously and X87 should
    // never occur as a hi class.
  case Memory:
  case X87:
    llvm_unreachable("Invalid classification for hi word.");

  case ComplexX87: // Previously handled.
  case NoClass:
    break;

  case Integer:
    HighPart = GetINTEGERTypeAtOffset(CGT.ConvertType(RetTy), 8, RetTy, 8);
    if (Lo == NoClass)  // Return HighPart at offset 8 in memory.
      return ABIArgInfo::getDirect(HighPart, 8);
    break;
  case SSE:
    HighPart = GetSSETypeAtOffset(CGT.ConvertType(RetTy), 8, RetTy, 8);
    if (Lo == NoClass)  // Return HighPart at offset 8 in memory.
      return ABIArgInfo::getDirect(HighPart, 8);
    break;

    // AMD64-ABI 3.2.3p4: Rule 5. If the class is SSEUP, the eightbyte
    // is passed in the next available eightbyte chunk if the last used
    // vector register.
    //
    // SSEUP should always be preceded by SSE, just widen.
  case SSEUp:
    assert(Lo == SSE && "Unexpected SSEUp classification.");
    ResType = GetByteVectorType(RetTy);
    break;

    // AMD64-ABI 3.2.3p4: Rule 7. If the class is X87UP, the value is
    // returned together with the previous X87 value in %st0.
  case X87Up:
    // If X87Up is preceded by X87, we don't need to do
    // anything. However, in some cases with unions it may not be
    // preceded by X87. In such situations we follow gcc and pass the
    // extra bits in an SSE reg.
    if (Lo != X87) {
      HighPart = GetSSETypeAtOffset(CGT.ConvertType(RetTy), 8, RetTy, 8);
      if (Lo == NoClass)  // Return HighPart at offset 8 in memory.
        return ABIArgInfo::getDirect(HighPart, 8);
    }
    break;
  }

  // If a high part was specified, merge it together with the low part.  It is
  // known to pass in the high eightbyte of the result.  We do this by forming a
  // first class struct aggregate with the high and low part: {low, high}
  if (HighPart)
    ResType = GetX86_64ByValArgumentPair(ResType, HighPart, getDataLayout());

  return ABIArgInfo::getDirect(ResType);
}

ABIArgInfo X86_64ABIInfo::classifyArgumentType(
  QualType Ty, unsigned freeIntRegs, unsigned &neededInt, unsigned &neededSSE,
  bool isNamedArg)
  const
{
  Ty = useFirstFieldIfTransparentUnion(Ty);

  X86_64ABIInfo::Class Lo, Hi;
  classify(Ty, 0, Lo, Hi, isNamedArg);

  // Check some invariants.
  // FIXME: Enforce these by construction.
  assert((Hi != Memory || Lo == Memory) && "Invalid memory classification.");
  assert((Hi != SSEUp || Lo == SSE) && "Invalid SSEUp classification.");

  neededInt = 0;
  neededSSE = 0;
  llvm::Type *ResType = nullptr;
  switch (Lo) {
  case NoClass:
    if (Hi == NoClass)
      return ABIArgInfo::getIgnore();
    // If the low part is just padding, it takes no register, leave ResType
    // null.
    assert((Hi == SSE || Hi == Integer || Hi == X87Up) &&
           "Unknown missing lo part");
    break;

    // AMD64-ABI 3.2.3p3: Rule 1. If the class is MEMORY, pass the argument
    // on the stack.
  case Memory:

    // AMD64-ABI 3.2.3p3: Rule 5. If the class is X87, X87UP or
    // COMPLEX_X87, it is passed in memory.
  case X87:
  case ComplexX87:
    if (getRecordArgABI(Ty, getCXXABI()) == CGCXXABI::RAA_Indirect)
      ++neededInt;
    return getIndirectResult(Ty, freeIntRegs);

  case SSEUp:
  case X87Up:
    llvm_unreachable("Invalid classification for lo word.");

    // AMD64-ABI 3.2.3p3: Rule 2. If the class is INTEGER, the next
    // available register of the sequence %rdi, %rsi, %rdx, %rcx, %r8
    // and %r9 is used.
  case Integer:
    ++neededInt;

    // Pick an 8-byte type based on the preferred type.
    ResType = GetINTEGERTypeAtOffset(CGT.ConvertType(Ty), 0, Ty, 0);

    // If we have a sign or zero extended integer, make sure to return Extend
    // so that the parameter gets the right LLVM IR attributes.
    if (Hi == NoClass && isa<llvm::IntegerType>(ResType)) {
      // Treat an enum type as its underlying type.
      if (const EnumType *EnumTy = Ty->getAs<EnumType>())
        Ty = EnumTy->getDecl()->getIntegerType();

      if (Ty->isIntegralOrEnumerationType() &&
          Ty->isPromotableIntegerType())
        return ABIArgInfo::getExtend(Ty);
    }

    break;

    // AMD64-ABI 3.2.3p3: Rule 3. If the class is SSE, the next
    // available SSE register is used, the registers are taken in the
    // order from %xmm0 to %xmm7.
  case SSE: {
    llvm::Type *IRType = CGT.ConvertType(Ty);
    ResType = GetSSETypeAtOffset(IRType, 0, Ty, 0);
    ++neededSSE;
    break;
  }
  }

  llvm::Type *HighPart = nullptr;
  switch (Hi) {
    // Memory was handled previously, ComplexX87 and X87 should
    // never occur as hi classes, and X87Up must be preceded by X87,
    // which is passed in memory.
  case Memory:
  case X87:
  case ComplexX87:
    llvm_unreachable("Invalid classification for hi word.");

  case NoClass: break;

  case Integer:
    ++neededInt;
    // Pick an 8-byte type based on the preferred type.
    HighPart = GetINTEGERTypeAtOffset(CGT.ConvertType(Ty), 8, Ty, 8);

    if (Lo == NoClass)  // Pass HighPart at offset 8 in memory.
      return ABIArgInfo::getDirect(HighPart, 8);
    break;

    // X87Up generally doesn't occur here (long double is passed in
    // memory), except in situations involving unions.
  case X87Up:
  case SSE:
    HighPart = GetSSETypeAtOffset(CGT.ConvertType(Ty), 8, Ty, 8);

    if (Lo == NoClass)  // Pass HighPart at offset 8 in memory.
      return ABIArgInfo::getDirect(HighPart, 8);

    ++neededSSE;
    break;

    // AMD64-ABI 3.2.3p3: Rule 4. If the class is SSEUP, the
    // eightbyte is passed in the upper half of the last used SSE
    // register.  This only happens when 128-bit vectors are passed.
  case SSEUp:
    assert(Lo == SSE && "Unexpected SSEUp classification");
    ResType = GetByteVectorType(Ty);
    break;
  }

  // If a high part was specified, merge it together with the low part.  It is
  // known to pass in the high eightbyte of the result.  We do this by forming a
  // first class struct aggregate with the high and low part: {low, high}
  if (HighPart)
    ResType = GetX86_64ByValArgumentPair(ResType, HighPart, getDataLayout());

  return ABIArgInfo::getDirect(ResType);
}

ABIArgInfo
X86_64ABIInfo::classifyRegCallStructTypeImpl(QualType Ty, unsigned &NeededInt,
                                             unsigned &NeededSSE) const {
  auto RT = Ty->getAs<RecordType>();
  assert(RT && "classifyRegCallStructType only valid with struct types");

  if (RT->getDecl()->hasFlexibleArrayMember())
    return getIndirectReturnResult(Ty);

  // Sum up bases
  if (auto CXXRD = dyn_cast<CXXRecordDecl>(RT->getDecl())) {
    if (CXXRD->isDynamicClass()) {
      NeededInt = NeededSSE = 0;
      return getIndirectReturnResult(Ty);
    }

    for (const auto &I : CXXRD->bases())
      if (classifyRegCallStructTypeImpl(I.getType(), NeededInt, NeededSSE)
              .isIndirect()) {
        NeededInt = NeededSSE = 0;
        return getIndirectReturnResult(Ty);
      }
  }

  // Sum up members
  for (const auto *FD : RT->getDecl()->fields()) {
    if (FD->getType()->isRecordType() && !FD->getType()->isUnionType()) {
      if (classifyRegCallStructTypeImpl(FD->getType(), NeededInt, NeededSSE)
              .isIndirect()) {
        NeededInt = NeededSSE = 0;
        return getIndirectReturnResult(Ty);
      }
    } else {
      unsigned LocalNeededInt, LocalNeededSSE;
      if (classifyArgumentType(FD->getType(), UINT_MAX, LocalNeededInt,
                               LocalNeededSSE, true)
              .isIndirect()) {
        NeededInt = NeededSSE = 0;
        return getIndirectReturnResult(Ty);
      }
      NeededInt += LocalNeededInt;
      NeededSSE += LocalNeededSSE;
    }
  }

  return ABIArgInfo::getDirect();
}

ABIArgInfo X86_64ABIInfo::classifyRegCallStructType(QualType Ty,
                                                    unsigned &NeededInt,
                                                    unsigned &NeededSSE) const {

  NeededInt = 0;
  NeededSSE = 0;

  return classifyRegCallStructTypeImpl(Ty, NeededInt, NeededSSE);
}

void X86_64ABIInfo::computeInfo(CGFunctionInfo &FI) const {

  const unsigned CallingConv = FI.getCallingConvention();
  // It is possible to force Win64 calling convention on any x86_64 target by
  // using __attribute__((ms_abi)). In such case to correctly emit Win64
  // compatible code delegate this call to WinX86_64ABIInfo::computeInfo.
  if (CallingConv == llvm::CallingConv::Win64) {
    WinX86_64ABIInfo Win64ABIInfo(CGT);
    Win64ABIInfo.computeInfo(FI);
    return;
  }

  bool IsRegCall = CallingConv == llvm::CallingConv::X86_RegCall;

  // Keep track of the number of assigned registers.
  unsigned FreeIntRegs = IsRegCall ? 11 : 6;
  unsigned FreeSSERegs = IsRegCall ? 16 : 8;
  unsigned NeededInt, NeededSSE;

  if (!::classifyReturnType(getCXXABI(), FI, *this)) {
    if (IsRegCall && FI.getReturnType()->getTypePtr()->isRecordType() &&
        !FI.getReturnType()->getTypePtr()->isUnionType()) {
      FI.getReturnInfo() =
          classifyRegCallStructType(FI.getReturnType(), NeededInt, NeededSSE);
      if (FreeIntRegs >= NeededInt && FreeSSERegs >= NeededSSE) {
        FreeIntRegs -= NeededInt;
        FreeSSERegs -= NeededSSE;
      } else {
        FI.getReturnInfo() = getIndirectReturnResult(FI.getReturnType());
      }
    } else if (IsRegCall && FI.getReturnType()->getAs<ComplexType>()) {
      // Complex Long Double Type is passed in Memory when Regcall
      // calling convention is used.
      const ComplexType *CT = FI.getReturnType()->getAs<ComplexType>();
      if (getContext().getCanonicalType(CT->getElementType()) ==
          getContext().LongDoubleTy)
        FI.getReturnInfo() = getIndirectReturnResult(FI.getReturnType());
    } else
      FI.getReturnInfo() = classifyReturnType(FI.getReturnType());
  }

  // If the return value is indirect, then the hidden argument is consuming one
  // integer register.
  if (FI.getReturnInfo().isIndirect())
    --FreeIntRegs;

  // The chain argument effectively gives us another free register.
  if (FI.isChainCall())
    ++FreeIntRegs;

  unsigned NumRequiredArgs = FI.getNumRequiredArgs();
  // AMD64-ABI 3.2.3p3: Once arguments are classified, the registers
  // get assigned (in left-to-right order) for passing as follows...
  unsigned ArgNo = 0;
  for (CGFunctionInfo::arg_iterator it = FI.arg_begin(), ie = FI.arg_end();
       it != ie; ++it, ++ArgNo) {
    bool IsNamedArg = ArgNo < NumRequiredArgs;

    if (IsRegCall && it->type->isStructureOrClassType())
      it->info = classifyRegCallStructType(it->type, NeededInt, NeededSSE);
    else
      it->info = classifyArgumentType(it->type, FreeIntRegs, NeededInt,
                                      NeededSSE, IsNamedArg);

    // AMD64-ABI 3.2.3p3: If there are no registers available for any
    // eightbyte of an argument, the whole argument is passed on the
    // stack. If registers have already been assigned for some
    // eightbytes of such an argument, the assignments get reverted.
    if (FreeIntRegs >= NeededInt && FreeSSERegs >= NeededSSE) {
      FreeIntRegs -= NeededInt;
      FreeSSERegs -= NeededSSE;
    } else {
      it->info = getIndirectResult(it->type, FreeIntRegs);
    }
  }
}

static Address EmitX86_64VAArgFromMemory(CodeGenFunction &CGF,
                                         Address VAListAddr, QualType Ty) {
  Address overflow_arg_area_p =
      CGF.Builder.CreateStructGEP(VAListAddr, 2, "overflow_arg_area_p");
  llvm::Value *overflow_arg_area =
    CGF.Builder.CreateLoad(overflow_arg_area_p, "overflow_arg_area");

  // AMD64-ABI 3.5.7p5: Step 7. Align l->overflow_arg_area upwards to a 16
  // byte boundary if alignment needed by type exceeds 8 byte boundary.
  // It isn't stated explicitly in the standard, but in practice we use
  // alignment greater than 16 where necessary.
  CharUnits Align = CGF.getContext().getTypeAlignInChars(Ty);
  if (Align > CharUnits::fromQuantity(8)) {
    overflow_arg_area = emitRoundPointerUpToAlignment(CGF, overflow_arg_area,
                                                      Align);
  }

  // AMD64-ABI 3.5.7p5: Step 8. Fetch type from l->overflow_arg_area.
  llvm::Type *LTy = CGF.ConvertTypeForMem(Ty);
  llvm::Value *Res =
    CGF.Builder.CreateBitCast(overflow_arg_area,
                              llvm::PointerType::getUnqual(LTy));

  // AMD64-ABI 3.5.7p5: Step 9. Set l->overflow_arg_area to:
  // l->overflow_arg_area + sizeof(type).
  // AMD64-ABI 3.5.7p5: Step 10. Align l->overflow_arg_area upwards to
  // an 8 byte boundary.

  uint64_t SizeInBytes = (CGF.getContext().getTypeSize(Ty) + 7) / 8;
  llvm::Value *Offset =
      llvm::ConstantInt::get(CGF.Int32Ty, (SizeInBytes + 7)  & ~7);
  overflow_arg_area = CGF.Builder.CreateGEP(overflow_arg_area, Offset,
                                            "overflow_arg_area.next");
  CGF.Builder.CreateStore(overflow_arg_area, overflow_arg_area_p);

  // AMD64-ABI 3.5.7p5: Step 11. Return the fetched type.
  return Address(Res, Align);
}

Address X86_64ABIInfo::EmitVAArg(CodeGenFunction &CGF, Address VAListAddr,
                                 QualType Ty) const {
  // Assume that va_list type is correct; should be pointer to LLVM type:
  // struct {
  //   i32 gp_offset;
  //   i32 fp_offset;
  //   i8* overflow_arg_area;
  //   i8* reg_save_area;
  // };
  unsigned neededInt, neededSSE;

  Ty = getContext().getCanonicalType(Ty);
  ABIArgInfo AI = classifyArgumentType(Ty, 0, neededInt, neededSSE,
                                       /*isNamedArg*/false);

  // AMD64-ABI 3.5.7p5: Step 1. Determine whether type may be passed
  // in the registers. If not go to step 7.
  if (!neededInt && !neededSSE)
    return EmitX86_64VAArgFromMemory(CGF, VAListAddr, Ty);

  // AMD64-ABI 3.5.7p5: Step 2. Compute num_gp to hold the number of
  // general purpose registers needed to pass type and num_fp to hold
  // the number of floating point registers needed.

  // AMD64-ABI 3.5.7p5: Step 3. Verify whether arguments fit into
  // registers. In the case: l->gp_offset > 48 - num_gp * 8 or
  // l->fp_offset > 304 - num_fp * 16 go to step 7.
  //
  // NOTE: 304 is a typo, there are (6 * 8 + 8 * 16) = 176 bytes of
  // register save space).

  llvm::Value *InRegs = nullptr;
  Address gp_offset_p = Address::invalid(), fp_offset_p = Address::invalid();
  llvm::Value *gp_offset = nullptr, *fp_offset = nullptr;
  if (neededInt) {
    gp_offset_p = CGF.Builder.CreateStructGEP(VAListAddr, 0, "gp_offset_p");
    gp_offset = CGF.Builder.CreateLoad(gp_offset_p, "gp_offset");
    InRegs = llvm::ConstantInt::get(CGF.Int32Ty, 48 - neededInt * 8);
    InRegs = CGF.Builder.CreateICmpULE(gp_offset, InRegs, "fits_in_gp");
  }

  if (neededSSE) {
    fp_offset_p = CGF.Builder.CreateStructGEP(VAListAddr, 1, "fp_offset_p");
    fp_offset = CGF.Builder.CreateLoad(fp_offset_p, "fp_offset");
    llvm::Value *FitsInFP =
      llvm::ConstantInt::get(CGF.Int32Ty, 176 - neededSSE * 16);
    FitsInFP = CGF.Builder.CreateICmpULE(fp_offset, FitsInFP, "fits_in_fp");
    InRegs = InRegs ? CGF.Builder.CreateAnd(InRegs, FitsInFP) : FitsInFP;
  }

  llvm::BasicBlock *InRegBlock = CGF.createBasicBlock("vaarg.in_reg");
  llvm::BasicBlock *InMemBlock = CGF.createBasicBlock("vaarg.in_mem");
  llvm::BasicBlock *ContBlock = CGF.createBasicBlock("vaarg.end");
  CGF.Builder.CreateCondBr(InRegs, InRegBlock, InMemBlock);

  // Emit code to load the value if it was passed in registers.

  CGF.EmitBlock(InRegBlock);

  // AMD64-ABI 3.5.7p5: Step 4. Fetch type from l->reg_save_area with
  // an offset of l->gp_offset and/or l->fp_offset. This may require
  // copying to a temporary location in case the parameter is passed
  // in different register classes or requires an alignment greater
  // than 8 for general purpose registers and 16 for XMM registers.
  //
  // FIXME: This really results in shameful code when we end up needing to
  // collect arguments from different places; often what should result in a
  // simple assembling of a structure from scattered addresses has many more
  // loads than necessary. Can we clean this up?
  llvm::Type *LTy = CGF.ConvertTypeForMem(Ty);
  llvm::Value *RegSaveArea = CGF.Builder.CreateLoad(
      CGF.Builder.CreateStructGEP(VAListAddr, 3), "reg_save_area");

  Address RegAddr = Address::invalid();
  if (neededInt && neededSSE) {
    // FIXME: Cleanup.
    assert(AI.isDirect() && "Unexpected ABI info for mixed regs");
    llvm::StructType *ST = cast<llvm::StructType>(AI.getCoerceToType());
    Address Tmp = CGF.CreateMemTemp(Ty);
    Tmp = CGF.Builder.CreateElementBitCast(Tmp, ST);
    assert(ST->getNumElements() == 2 && "Unexpected ABI info for mixed regs");
    llvm::Type *TyLo = ST->getElementType(0);
    llvm::Type *TyHi = ST->getElementType(1);
    assert((TyLo->isFPOrFPVectorTy() ^ TyHi->isFPOrFPVectorTy()) &&
           "Unexpected ABI info for mixed regs");
    llvm::Type *PTyLo = llvm::PointerType::getUnqual(TyLo);
    llvm::Type *PTyHi = llvm::PointerType::getUnqual(TyHi);
    llvm::Value *GPAddr = CGF.Builder.CreateGEP(RegSaveArea, gp_offset);
    llvm::Value *FPAddr = CGF.Builder.CreateGEP(RegSaveArea, fp_offset);
    llvm::Value *RegLoAddr = TyLo->isFPOrFPVectorTy() ? FPAddr : GPAddr;
    llvm::Value *RegHiAddr = TyLo->isFPOrFPVectorTy() ? GPAddr : FPAddr;

    // Copy the first element.
    // FIXME: Our choice of alignment here and below is probably pessimistic.
    llvm::Value *V = CGF.Builder.CreateAlignedLoad(
        TyLo, CGF.Builder.CreateBitCast(RegLoAddr, PTyLo),
        CharUnits::fromQuantity(getDataLayout().getABITypeAlignment(TyLo)));
    CGF.Builder.CreateStore(V, CGF.Builder.CreateStructGEP(Tmp, 0));

    // Copy the second element.
    V = CGF.Builder.CreateAlignedLoad(
        TyHi, CGF.Builder.CreateBitCast(RegHiAddr, PTyHi),
        CharUnits::fromQuantity(getDataLayout().getABITypeAlignment(TyHi)));
    CGF.Builder.CreateStore(V, CGF.Builder.CreateStructGEP(Tmp, 1));

    RegAddr = CGF.Builder.CreateElementBitCast(Tmp, LTy);
  } else if (neededInt) {
    RegAddr = Address(CGF.Builder.CreateGEP(RegSaveArea, gp_offset),
                      CharUnits::fromQuantity(8));
    RegAddr = CGF.Builder.CreateElementBitCast(RegAddr, LTy);

    // Copy to a temporary if necessary to ensure the appropriate alignment.
    std::pair<CharUnits, CharUnits> SizeAlign =
        getContext().getTypeInfoInChars(Ty);
    uint64_t TySize = SizeAlign.first.getQuantity();
    CharUnits TyAlign = SizeAlign.second;

    // Copy into a temporary if the type is more aligned than the
    // register save area.
    if (TyAlign.getQuantity() > 8) {
      Address Tmp = CGF.CreateMemTemp(Ty);
      CGF.Builder.CreateMemCpy(Tmp, RegAddr, TySize, false);
      RegAddr = Tmp;
    }

  } else if (neededSSE == 1) {
    RegAddr = Address(CGF.Builder.CreateGEP(RegSaveArea, fp_offset),
                      CharUnits::fromQuantity(16));
    RegAddr = CGF.Builder.CreateElementBitCast(RegAddr, LTy);
  } else {
    assert(neededSSE == 2 && "Invalid number of needed registers!");
    // SSE registers are spaced 16 bytes apart in the register save
    // area, we need to collect the two eightbytes together.
    // The ABI isn't explicit about this, but it seems reasonable
    // to assume that the slots are 16-byte aligned, since the stack is
    // naturally 16-byte aligned and the prologue is expected to store
    // all the SSE registers to the RSA.
    Address RegAddrLo = Address(CGF.Builder.CreateGEP(RegSaveArea, fp_offset),
                                CharUnits::fromQuantity(16));
    Address RegAddrHi =
      CGF.Builder.CreateConstInBoundsByteGEP(RegAddrLo,
                                             CharUnits::fromQuantity(16));
    llvm::Type *ST = AI.canHaveCoerceToType()
                         ? AI.getCoerceToType()
                         : llvm::StructType::get(CGF.DoubleTy, CGF.DoubleTy);
    llvm::Value *V;
    Address Tmp = CGF.CreateMemTemp(Ty);
    Tmp = CGF.Builder.CreateElementBitCast(Tmp, ST);
    V = CGF.Builder.CreateLoad(CGF.Builder.CreateElementBitCast(
        RegAddrLo, ST->getStructElementType(0)));
    CGF.Builder.CreateStore(V, CGF.Builder.CreateStructGEP(Tmp, 0));
    V = CGF.Builder.CreateLoad(CGF.Builder.CreateElementBitCast(
        RegAddrHi, ST->getStructElementType(1)));
    CGF.Builder.CreateStore(V, CGF.Builder.CreateStructGEP(Tmp, 1));

    RegAddr = CGF.Builder.CreateElementBitCast(Tmp, LTy);
  }

  // AMD64-ABI 3.5.7p5: Step 5. Set:
  // l->gp_offset = l->gp_offset + num_gp * 8
  // l->fp_offset = l->fp_offset + num_fp * 16.
  if (neededInt) {
    llvm::Value *Offset = llvm::ConstantInt::get(CGF.Int32Ty, neededInt * 8);
    CGF.Builder.CreateStore(CGF.Builder.CreateAdd(gp_offset, Offset),
                            gp_offset_p);
  }
  if (neededSSE) {
    llvm::Value *Offset = llvm::ConstantInt::get(CGF.Int32Ty, neededSSE * 16);
    CGF.Builder.CreateStore(CGF.Builder.CreateAdd(fp_offset, Offset),
                            fp_offset_p);
  }
  CGF.EmitBranch(ContBlock);

  // Emit code to load the value if it was passed in memory.

  CGF.EmitBlock(InMemBlock);
  Address MemAddr = EmitX86_64VAArgFromMemory(CGF, VAListAddr, Ty);

  // Return the appropriate result.

  CGF.EmitBlock(ContBlock);
  Address ResAddr = emitMergePHI(CGF, RegAddr, InRegBlock, MemAddr, InMemBlock,
                                 "vaarg.addr");
  return ResAddr;
}

Address X86_64ABIInfo::EmitMSVAArg(CodeGenFunction &CGF, Address VAListAddr,
                                   QualType Ty) const {
  return emitVoidPtrVAArg(CGF, VAListAddr, Ty, /*indirect*/ false,
                          CGF.getContext().getTypeInfoInChars(Ty),
                          CharUnits::fromQuantity(8),
                          /*allowHigherAlign*/ false);
}

ABIArgInfo
WinX86_64ABIInfo::reclassifyHvaArgType(QualType Ty, unsigned &FreeSSERegs,
                                    const ABIArgInfo &current) const {
  // Assumes vectorCall calling convention.
  const Type *Base = nullptr;
  uint64_t NumElts = 0;

  if (!Ty->isBuiltinType() && !Ty->isVectorType() &&
      isHomogeneousAggregate(Ty, Base, NumElts) && FreeSSERegs >= NumElts) {
    FreeSSERegs -= NumElts;
    return getDirectX86Hva();
  }
  return current;
}

ABIArgInfo WinX86_64ABIInfo::classify(QualType Ty, unsigned &FreeSSERegs,
                                      bool IsReturnType, bool IsVectorCall,
                                      bool IsRegCall) const {

  if (Ty->isVoidType())
    return ABIArgInfo::getIgnore();

  if (const EnumType *EnumTy = Ty->getAs<EnumType>())
    Ty = EnumTy->getDecl()->getIntegerType();

  TypeInfo Info = getContext().getTypeInfo(Ty);
  uint64_t Width = Info.Width;
  CharUnits Align = getContext().toCharUnitsFromBits(Info.Align);

  const RecordType *RT = Ty->getAs<RecordType>();
  if (RT) {
    if (!IsReturnType) {
      if (CGCXXABI::RecordArgABI RAA = getRecordArgABI(RT, getCXXABI()))
        return getNaturalAlignIndirect(Ty, RAA == CGCXXABI::RAA_DirectInMemory);
    }

    if (RT->getDecl()->hasFlexibleArrayMember())
      return getNaturalAlignIndirect(Ty, /*ByVal=*/false);

  }

  const Type *Base = nullptr;
  uint64_t NumElts = 0;
  // vectorcall adds the concept of a homogenous vector aggregate, similar to
  // other targets.
  if ((IsVectorCall || IsRegCall) &&
      isHomogeneousAggregate(Ty, Base, NumElts)) {
    if (IsRegCall) {
      if (FreeSSERegs >= NumElts) {
        FreeSSERegs -= NumElts;
        if (IsReturnType || Ty->isBuiltinType() || Ty->isVectorType())
          return ABIArgInfo::getDirect();
        return ABIArgInfo::getExpand();
      }
      return ABIArgInfo::getIndirect(Align, /*ByVal=*/false);
    } else if (IsVectorCall) {
      if (FreeSSERegs >= NumElts &&
          (IsReturnType || Ty->isBuiltinType() || Ty->isVectorType())) {
        FreeSSERegs -= NumElts;
        return ABIArgInfo::getDirect();
      } else if (IsReturnType) {
        return ABIArgInfo::getExpand();
      } else if (!Ty->isBuiltinType() && !Ty->isVectorType()) {
        // HVAs are delayed and reclassified in the 2nd step.
        return ABIArgInfo::getIndirect(Align, /*ByVal=*/false);
      }
    }
  }

  if (Ty->isMemberPointerType()) {
    // If the member pointer is represented by an LLVM int or ptr, pass it
    // directly.
    llvm::Type *LLTy = CGT.ConvertType(Ty);
    if (LLTy->isPointerTy() || LLTy->isIntegerTy())
      return ABIArgInfo::getDirect();
  }

  if (RT || Ty->isAnyComplexType() || Ty->isMemberPointerType()) {
    // MS x64 ABI requirement: "Any argument that doesn't fit in 8 bytes, or is
    // not 1, 2, 4, or 8 bytes, must be passed by reference."
    if (Width > 64 || !llvm::isPowerOf2_64(Width))
      return getNaturalAlignIndirect(Ty, /*ByVal=*/false);

    // Otherwise, coerce it to a small integer.
    return ABIArgInfo::getDirect(llvm::IntegerType::get(getVMContext(), Width));
  }

  if (const BuiltinType *BT = Ty->getAs<BuiltinType>()) {
    switch (BT->getKind()) {
    case BuiltinType::Bool:
      // Bool type is always extended to the ABI, other builtin types are not
      // extended.
      return ABIArgInfo::getExtend(Ty);

    case BuiltinType::LongDouble:
      // Mingw64 GCC uses the old 80 bit extended precision floating point
      // unit. It passes them indirectly through memory.
      if (IsMingw64) {
        const llvm::fltSemantics *LDF = &getTarget().getLongDoubleFormat();
        if (LDF == &llvm::APFloat::x87DoubleExtended())
          return ABIArgInfo::getIndirect(Align, /*ByVal=*/false);
      }
      break;

    case BuiltinType::Int128:
    case BuiltinType::UInt128:
      // If it's a parameter type, the normal ABI rule is that arguments larger
      // than 8 bytes are passed indirectly. GCC follows it. We follow it too,
      // even though it isn't particularly efficient.
      if (!IsReturnType)
        return ABIArgInfo::getIndirect(Align, /*ByVal=*/false);

      // Mingw64 GCC returns i128 in XMM0. Coerce to v2i64 to handle that.
      // Clang matches them for compatibility.
      return ABIArgInfo::getDirect(
          llvm::VectorType::get(llvm::Type::getInt64Ty(getVMContext()), 2));

    default:
      break;
    }
  }

  return ABIArgInfo::getDirect();
}

void WinX86_64ABIInfo::computeVectorCallArgs(CGFunctionInfo &FI,
                                             unsigned FreeSSERegs,
                                             bool IsVectorCall,
                                             bool IsRegCall) const {
  unsigned Count = 0;
  for (auto &I : FI.arguments()) {
    // Vectorcall in x64 only permits the first 6 arguments to be passed
    // as XMM/YMM registers.
    if (Count < VectorcallMaxParamNumAsReg)
      I.info = classify(I.type, FreeSSERegs, false, IsVectorCall, IsRegCall);
    else {
      // Since these cannot be passed in registers, pretend no registers
      // are left.
      unsigned ZeroSSERegsAvail = 0;
      I.info = classify(I.type, /*FreeSSERegs=*/ZeroSSERegsAvail, false,
                        IsVectorCall, IsRegCall);
    }
    ++Count;
  }

  for (auto &I : FI.arguments()) {
    I.info = reclassifyHvaArgType(I.type, FreeSSERegs, I.info);
  }
}

void WinX86_64ABIInfo::computeInfo(CGFunctionInfo &FI) const {
  bool IsVectorCall =
      FI.getCallingConvention() == llvm::CallingConv::X86_VectorCall;
  bool IsRegCall = FI.getCallingConvention() == llvm::CallingConv::X86_RegCall;

  unsigned FreeSSERegs = 0;
  if (IsVectorCall) {
    // We can use up to 4 SSE return registers with vectorcall.
    FreeSSERegs = 4;
  } else if (IsRegCall) {
    // RegCall gives us 16 SSE registers.
    FreeSSERegs = 16;
  }

  if (!getCXXABI().classifyReturnType(FI))
    FI.getReturnInfo() = classify(FI.getReturnType(), FreeSSERegs, true,
                                  IsVectorCall, IsRegCall);

  if (IsVectorCall) {
    // We can use up to 6 SSE register parameters with vectorcall.
    FreeSSERegs = 6;
  } else if (IsRegCall) {
    // RegCall gives us 16 SSE registers, we can reuse the return registers.
    FreeSSERegs = 16;
  }

  if (IsVectorCall) {
    computeVectorCallArgs(FI, FreeSSERegs, IsVectorCall, IsRegCall);
  } else {
    for (auto &I : FI.arguments())
      I.info = classify(I.type, FreeSSERegs, false, IsVectorCall, IsRegCall);
  }

}

Address WinX86_64ABIInfo::EmitVAArg(CodeGenFunction &CGF, Address VAListAddr,
                                    QualType Ty) const {

  bool IsIndirect = false;

  // MS x64 ABI requirement: "Any argument that doesn't fit in 8 bytes, or is
  // not 1, 2, 4, or 8 bytes, must be passed by reference."
  if (isAggregateTypeForABI(Ty) || Ty->isMemberPointerType()) {
    uint64_t Width = getContext().getTypeSize(Ty);
    IsIndirect = Width > 64 || !llvm::isPowerOf2_64(Width);
  }

  return emitVoidPtrVAArg(CGF, VAListAddr, Ty, IsIndirect,
                          CGF.getContext().getTypeInfoInChars(Ty),
                          CharUnits::fromQuantity(8),
                          /*allowHigherAlign*/ false);
}

// PowerPC-32
namespace {
/// PPC32_SVR4_ABIInfo - The 32-bit PowerPC ELF (SVR4) ABI information.
class PPC32_SVR4_ABIInfo : public DefaultABIInfo {
  bool IsSoftFloatABI;

  CharUnits getParamTypeAlignment(QualType Ty) const;

public:
  PPC32_SVR4_ABIInfo(CodeGen::CodeGenTypes &CGT, bool SoftFloatABI)
      : DefaultABIInfo(CGT), IsSoftFloatABI(SoftFloatABI) {}

  Address EmitVAArg(CodeGenFunction &CGF, Address VAListAddr,
                    QualType Ty) const override;
};

class PPC32TargetCodeGenInfo : public TargetCodeGenInfo {
public:
  PPC32TargetCodeGenInfo(CodeGenTypes &CGT, bool SoftFloatABI)
      : TargetCodeGenInfo(new PPC32_SVR4_ABIInfo(CGT, SoftFloatABI)) {}

  int getDwarfEHStackPointer(CodeGen::CodeGenModule &M) const override {
    // This is recovered from gcc output.
    return 1; // r1 is the dedicated stack pointer
  }

  bool initDwarfEHRegSizeTable(CodeGen::CodeGenFunction &CGF,
                               llvm::Value *Address) const override;
};
}

CharUnits PPC32_SVR4_ABIInfo::getParamTypeAlignment(QualType Ty) const {
  // Complex types are passed just like their elements
  if (const ComplexType *CTy = Ty->getAs<ComplexType>())
    Ty = CTy->getElementType();

  if (Ty->isVectorType())
    return CharUnits::fromQuantity(getContext().getTypeSize(Ty) == 128 ? 16
                                                                       : 4);

  // For single-element float/vector structs, we consider the whole type
  // to have the same alignment requirements as its single element.
  const Type *AlignTy = nullptr;
  if (const Type *EltType = isSingleElementStruct(Ty, getContext())) {
    const BuiltinType *BT = EltType->getAs<BuiltinType>();
    if ((EltType->isVectorType() && getContext().getTypeSize(EltType) == 128) ||
        (BT && BT->isFloatingPoint()))
      AlignTy = EltType;
  }

  if (AlignTy)
    return CharUnits::fromQuantity(AlignTy->isVectorType() ? 16 : 4);
  return CharUnits::fromQuantity(4);
}

// TODO: this implementation is now likely redundant with
// DefaultABIInfo::EmitVAArg.
Address PPC32_SVR4_ABIInfo::EmitVAArg(CodeGenFunction &CGF, Address VAList,
                                      QualType Ty) const {
  if (getTarget().getTriple().isOSDarwin()) {
    auto TI = getContext().getTypeInfoInChars(Ty);
    TI.second = getParamTypeAlignment(Ty);

    CharUnits SlotSize = CharUnits::fromQuantity(4);
    return emitVoidPtrVAArg(CGF, VAList, Ty,
                            classifyArgumentType(Ty).isIndirect(), TI, SlotSize,
                            /*AllowHigherAlign=*/true);
  }

  const unsigned OverflowLimit = 8;
  if (const ComplexType *CTy = Ty->getAs<ComplexType>()) {
    // TODO: Implement this. For now ignore.
    (void)CTy;
    return Address::invalid(); // FIXME?
  }

  // struct __va_list_tag {
  //   unsigned char gpr;
  //   unsigned char fpr;
  //   unsigned short reserved;
  //   void *overflow_arg_area;
  //   void *reg_save_area;
  // };

  bool isI64 = Ty->isIntegerType() && getContext().getTypeSize(Ty) == 64;
  bool isInt =
      Ty->isIntegerType() || Ty->isPointerType() || Ty->isAggregateType();
  bool isF64 = Ty->isFloatingType() && getContext().getTypeSize(Ty) == 64;

  // All aggregates are passed indirectly?  That doesn't seem consistent
  // with the argument-lowering code.
  bool isIndirect = Ty->isAggregateType();

  CGBuilderTy &Builder = CGF.Builder;

  // The calling convention either uses 1-2 GPRs or 1 FPR.
  Address NumRegsAddr = Address::invalid();
  if (isInt || IsSoftFloatABI) {
    NumRegsAddr = Builder.CreateStructGEP(VAList, 0, "gpr");
  } else {
    NumRegsAddr = Builder.CreateStructGEP(VAList, 1, "fpr");
  }

  llvm::Value *NumRegs = Builder.CreateLoad(NumRegsAddr, "numUsedRegs");

  // "Align" the register count when TY is i64.
  if (isI64 || (isF64 && IsSoftFloatABI)) {
    NumRegs = Builder.CreateAdd(NumRegs, Builder.getInt8(1));
    NumRegs = Builder.CreateAnd(NumRegs, Builder.getInt8((uint8_t) ~1U));
  }

  llvm::Value *CC =
      Builder.CreateICmpULT(NumRegs, Builder.getInt8(OverflowLimit), "cond");

  llvm::BasicBlock *UsingRegs = CGF.createBasicBlock("using_regs");
  llvm::BasicBlock *UsingOverflow = CGF.createBasicBlock("using_overflow");
  llvm::BasicBlock *Cont = CGF.createBasicBlock("cont");

  Builder.CreateCondBr(CC, UsingRegs, UsingOverflow);

  llvm::Type *DirectTy = CGF.ConvertType(Ty);
  if (isIndirect) DirectTy = DirectTy->getPointerTo(0);

  // Case 1: consume registers.
  Address RegAddr = Address::invalid();
  {
    CGF.EmitBlock(UsingRegs);

    Address RegSaveAreaPtr = Builder.CreateStructGEP(VAList, 4);
    RegAddr = Address(Builder.CreateLoad(RegSaveAreaPtr),
                      CharUnits::fromQuantity(8));
    assert(RegAddr.getElementType() == CGF.Int8Ty);

    // Floating-point registers start after the general-purpose registers.
    if (!(isInt || IsSoftFloatABI)) {
      RegAddr = Builder.CreateConstInBoundsByteGEP(RegAddr,
                                                   CharUnits::fromQuantity(32));
    }

    // Get the address of the saved value by scaling the number of
    // registers we've used by the number of
    CharUnits RegSize = CharUnits::fromQuantity((isInt || IsSoftFloatABI) ? 4 : 8);
    llvm::Value *RegOffset =
      Builder.CreateMul(NumRegs, Builder.getInt8(RegSize.getQuantity()));
    RegAddr = Address(Builder.CreateInBoundsGEP(CGF.Int8Ty,
                                            RegAddr.getPointer(), RegOffset),
                      RegAddr.getAlignment().alignmentOfArrayElement(RegSize));
    RegAddr = Builder.CreateElementBitCast(RegAddr, DirectTy);

    // Increase the used-register count.
    NumRegs =
      Builder.CreateAdd(NumRegs,
                        Builder.getInt8((isI64 || (isF64 && IsSoftFloatABI)) ? 2 : 1));
    Builder.CreateStore(NumRegs, NumRegsAddr);

    CGF.EmitBranch(Cont);
  }

  // Case 2: consume space in the overflow area.
  Address MemAddr = Address::invalid();
  {
    CGF.EmitBlock(UsingOverflow);

    Builder.CreateStore(Builder.getInt8(OverflowLimit), NumRegsAddr);

    // Everything in the overflow area is rounded up to a size of at least 4.
    CharUnits OverflowAreaAlign = CharUnits::fromQuantity(4);

    CharUnits Size;
    if (!isIndirect) {
      auto TypeInfo = CGF.getContext().getTypeInfoInChars(Ty);
      Size = TypeInfo.first.alignTo(OverflowAreaAlign);
    } else {
      Size = CGF.getPointerSize();
    }

    Address OverflowAreaAddr = Builder.CreateStructGEP(VAList, 3);
    Address OverflowArea(Builder.CreateLoad(OverflowAreaAddr, "argp.cur"),
                         OverflowAreaAlign);
    // Round up address of argument to alignment
    CharUnits Align = CGF.getContext().getTypeAlignInChars(Ty);
    if (Align > OverflowAreaAlign) {
      llvm::Value *Ptr = OverflowArea.getPointer();
      OverflowArea = Address(emitRoundPointerUpToAlignment(CGF, Ptr, Align),
                                                           Align);
    }

    MemAddr = Builder.CreateElementBitCast(OverflowArea, DirectTy);

    // Increase the overflow area.
    OverflowArea = Builder.CreateConstInBoundsByteGEP(OverflowArea, Size);
    Builder.CreateStore(OverflowArea.getPointer(), OverflowAreaAddr);
    CGF.EmitBranch(Cont);
  }

  CGF.EmitBlock(Cont);

  // Merge the cases with a phi.
  Address Result = emitMergePHI(CGF, RegAddr, UsingRegs, MemAddr, UsingOverflow,
                                "vaarg.addr");

  // Load the pointer if the argument was passed indirectly.
  if (isIndirect) {
    Result = Address(Builder.CreateLoad(Result, "aggr"),
                     getContext().getTypeAlignInChars(Ty));
  }

  return Result;
}

bool
PPC32TargetCodeGenInfo::initDwarfEHRegSizeTable(CodeGen::CodeGenFunction &CGF,
                                                llvm::Value *Address) const {
  // This is calculated from the LLVM and GCC tables and verified
  // against gcc output.  AFAIK all ABIs use the same encoding.

  CodeGen::CGBuilderTy &Builder = CGF.Builder;

  llvm::IntegerType *i8 = CGF.Int8Ty;
  llvm::Value *Four8 = llvm::ConstantInt::get(i8, 4);
  llvm::Value *Eight8 = llvm::ConstantInt::get(i8, 8);
  llvm::Value *Sixteen8 = llvm::ConstantInt::get(i8, 16);

  // 0-31: r0-31, the 4-byte general-purpose registers
  AssignToArrayRange(Builder, Address, Four8, 0, 31);

  // 32-63: fp0-31, the 8-byte floating-point registers
  AssignToArrayRange(Builder, Address, Eight8, 32, 63);

  // 64-76 are various 4-byte special-purpose registers:
  // 64: mq
  // 65: lr
  // 66: ctr
  // 67: ap
  // 68-75 cr0-7
  // 76: xer
  AssignToArrayRange(Builder, Address, Four8, 64, 76);

  // 77-108: v0-31, the 16-byte vector registers
  AssignToArrayRange(Builder, Address, Sixteen8, 77, 108);

  // 109: vrsave
  // 110: vscr
  // 111: spe_acc
  // 112: spefscr
  // 113: sfp
  AssignToArrayRange(Builder, Address, Four8, 109, 113);

  return false;
}

// PowerPC-64

namespace {
/// PPC64_SVR4_ABIInfo - The 64-bit PowerPC ELF (SVR4) ABI information.
class PPC64_SVR4_ABIInfo : public SwiftABIInfo {
public:
  enum ABIKind {
    ELFv1 = 0,
    ELFv2
  };

private:
  static const unsigned GPRBits = 64;
  ABIKind Kind;
  bool HasQPX;
  bool IsSoftFloatABI;

  // A vector of float or double will be promoted to <4 x f32> or <4 x f64> and
  // will be passed in a QPX register.
  bool IsQPXVectorTy(const Type *Ty) const {
    if (!HasQPX)
      return false;

    if (const VectorType *VT = Ty->getAs<VectorType>()) {
      unsigned NumElements = VT->getNumElements();
      if (NumElements == 1)
        return false;

      if (VT->getElementType()->isSpecificBuiltinType(BuiltinType::Double)) {
        if (getContext().getTypeSize(Ty) <= 256)
          return true;
      } else if (VT->getElementType()->
                   isSpecificBuiltinType(BuiltinType::Float)) {
        if (getContext().getTypeSize(Ty) <= 128)
          return true;
      }
    }

    return false;
  }

  bool IsQPXVectorTy(QualType Ty) const {
    return IsQPXVectorTy(Ty.getTypePtr());
  }

public:
  PPC64_SVR4_ABIInfo(CodeGen::CodeGenTypes &CGT, ABIKind Kind, bool HasQPX,
                     bool SoftFloatABI)
      : SwiftABIInfo(CGT), Kind(Kind), HasQPX(HasQPX),
        IsSoftFloatABI(SoftFloatABI) {}

  bool isPromotableTypeForABI(QualType Ty) const;
  CharUnits getParamTypeAlignment(QualType Ty) const;

  ABIArgInfo classifyReturnType(QualType RetTy) const;
  ABIArgInfo classifyArgumentType(QualType Ty) const;

  bool isHomogeneousAggregateBaseType(QualType Ty) const override;
  bool isHomogeneousAggregateSmallEnough(const Type *Ty,
                                         uint64_t Members) const override;

  // TODO: We can add more logic to computeInfo to improve performance.
  // Example: For aggregate arguments that fit in a register, we could
  // use getDirectInReg (as is done below for structs containing a single
  // floating-point value) to avoid pushing them to memory on function
  // entry.  This would require changing the logic in PPCISelLowering
  // when lowering the parameters in the caller and args in the callee.
  void computeInfo(CGFunctionInfo &FI) const override {
    if (!getCXXABI().classifyReturnType(FI))
      FI.getReturnInfo() = classifyReturnType(FI.getReturnType());
    for (auto &I : FI.arguments()) {
      // We rely on the default argument classification for the most part.
      // One exception:  An aggregate containing a single floating-point
      // or vector item must be passed in a register if one is available.
      const Type *T = isSingleElementStruct(I.type, getContext());
      if (T) {
        const BuiltinType *BT = T->getAs<BuiltinType>();
        if (IsQPXVectorTy(T) ||
            (T->isVectorType() && getContext().getTypeSize(T) == 128) ||
            (BT && BT->isFloatingPoint())) {
          QualType QT(T, 0);
          I.info = ABIArgInfo::getDirectInReg(CGT.ConvertType(QT));
          continue;
        }
      }
      I.info = classifyArgumentType(I.type);
    }
  }

  Address EmitVAArg(CodeGenFunction &CGF, Address VAListAddr,
                    QualType Ty) const override;

  bool shouldPassIndirectlyForSwift(ArrayRef<llvm::Type*> scalars,
                                    bool asReturnValue) const override {
    return occupiesMoreThan(CGT, scalars, /*total*/ 4);
  }

  bool isSwiftErrorInRegister() const override {
    return false;
  }
};

class PPC64_SVR4_TargetCodeGenInfo : public TargetCodeGenInfo {

public:
  PPC64_SVR4_TargetCodeGenInfo(CodeGenTypes &CGT,
                               PPC64_SVR4_ABIInfo::ABIKind Kind, bool HasQPX,
                               bool SoftFloatABI)
      : TargetCodeGenInfo(new PPC64_SVR4_ABIInfo(CGT, Kind, HasQPX,
                                                 SoftFloatABI)) {}

  int getDwarfEHStackPointer(CodeGen::CodeGenModule &M) const override {
    // This is recovered from gcc output.
    return 1; // r1 is the dedicated stack pointer
  }

  bool initDwarfEHRegSizeTable(CodeGen::CodeGenFunction &CGF,
                               llvm::Value *Address) const override;
};

class PPC64TargetCodeGenInfo : public DefaultTargetCodeGenInfo {
public:
  PPC64TargetCodeGenInfo(CodeGenTypes &CGT) : DefaultTargetCodeGenInfo(CGT) {}

  int getDwarfEHStackPointer(CodeGen::CodeGenModule &M) const override {
    // This is recovered from gcc output.
    return 1; // r1 is the dedicated stack pointer
  }

  bool initDwarfEHRegSizeTable(CodeGen::CodeGenFunction &CGF,
                               llvm::Value *Address) const override;
};

}

// Return true if the ABI requires Ty to be passed sign- or zero-
// extended to 64 bits.
bool
PPC64_SVR4_ABIInfo::isPromotableTypeForABI(QualType Ty) const {
  // Treat an enum type as its underlying type.
  if (const EnumType *EnumTy = Ty->getAs<EnumType>())
    Ty = EnumTy->getDecl()->getIntegerType();

  // Promotable integer types are required to be promoted by the ABI.
  if (Ty->isPromotableIntegerType())
    return true;

  // In addition to the usual promotable integer types, we also need to
  // extend all 32-bit types, since the ABI requires promotion to 64 bits.
  if (const BuiltinType *BT = Ty->getAs<BuiltinType>())
    switch (BT->getKind()) {
    case BuiltinType::Int:
    case BuiltinType::UInt:
      return true;
    default:
      break;
    }

  return false;
}

/// isAlignedParamType - Determine whether a type requires 16-byte or
/// higher alignment in the parameter area.  Always returns at least 8.
CharUnits PPC64_SVR4_ABIInfo::getParamTypeAlignment(QualType Ty) const {
  // Complex types are passed just like their elements.
  if (const ComplexType *CTy = Ty->getAs<ComplexType>())
    Ty = CTy->getElementType();

  // Only vector types of size 16 bytes need alignment (larger types are
  // passed via reference, smaller types are not aligned).
  if (IsQPXVectorTy(Ty)) {
    if (getContext().getTypeSize(Ty) > 128)
      return CharUnits::fromQuantity(32);

    return CharUnits::fromQuantity(16);
  } else if (Ty->isVectorType()) {
    return CharUnits::fromQuantity(getContext().getTypeSize(Ty) == 128 ? 16 : 8);
  }

  // For single-element float/vector structs, we consider the whole type
  // to have the same alignment requirements as its single element.
  const Type *AlignAsType = nullptr;
  const Type *EltType = isSingleElementStruct(Ty, getContext());
  if (EltType) {
    const BuiltinType *BT = EltType->getAs<BuiltinType>();
    if (IsQPXVectorTy(EltType) || (EltType->isVectorType() &&
         getContext().getTypeSize(EltType) == 128) ||
        (BT && BT->isFloatingPoint()))
      AlignAsType = EltType;
  }

  // Likewise for ELFv2 homogeneous aggregates.
  const Type *Base = nullptr;
  uint64_t Members = 0;
  if (!AlignAsType && Kind == ELFv2 &&
      isAggregateTypeForABI(Ty) && isHomogeneousAggregate(Ty, Base, Members))
    AlignAsType = Base;

  // With special case aggregates, only vector base types need alignment.
  if (AlignAsType && IsQPXVectorTy(AlignAsType)) {
    if (getContext().getTypeSize(AlignAsType) > 128)
      return CharUnits::fromQuantity(32);

    return CharUnits::fromQuantity(16);
  } else if (AlignAsType) {
    return CharUnits::fromQuantity(AlignAsType->isVectorType() ? 16 : 8);
  }

  // Otherwise, we only need alignment for any aggregate type that
  // has an alignment requirement of >= 16 bytes.
  if (isAggregateTypeForABI(Ty) && getContext().getTypeAlign(Ty) >= 128) {
    if (HasQPX && getContext().getTypeAlign(Ty) >= 256)
      return CharUnits::fromQuantity(32);
    return CharUnits::fromQuantity(16);
  }

  return CharUnits::fromQuantity(8);
}

/// isHomogeneousAggregate - Return true if a type is an ELFv2 homogeneous
/// aggregate.  Base is set to the base element type, and Members is set
/// to the number of base elements.
bool ABIInfo::isHomogeneousAggregate(QualType Ty, const Type *&Base,
                                     uint64_t &Members) const {
  if (const ConstantArrayType *AT = getContext().getAsConstantArrayType(Ty)) {
    uint64_t NElements = AT->getSize().getZExtValue();
    if (NElements == 0)
      return false;
    if (!isHomogeneousAggregate(AT->getElementType(), Base, Members))
      return false;
    Members *= NElements;
  } else if (const RecordType *RT = Ty->getAs<RecordType>()) {
    const RecordDecl *RD = RT->getDecl();
    if (RD->hasFlexibleArrayMember())
      return false;

    Members = 0;

    // If this is a C++ record, check the bases first.
    if (const CXXRecordDecl *CXXRD = dyn_cast<CXXRecordDecl>(RD)) {
      for (const auto &I : CXXRD->bases()) {
        // Ignore empty records.
        if (isEmptyRecord(getContext(), I.getType(), true))
          continue;

        uint64_t FldMembers;
        if (!isHomogeneousAggregate(I.getType(), Base, FldMembers))
          return false;

        Members += FldMembers;
      }
    }

    for (const auto *FD : RD->fields()) {
      // Ignore (non-zero arrays of) empty records.
      QualType FT = FD->getType();
      while (const ConstantArrayType *AT =
             getContext().getAsConstantArrayType(FT)) {
        if (AT->getSize().getZExtValue() == 0)
          return false;
        FT = AT->getElementType();
      }
      if (isEmptyRecord(getContext(), FT, true))
        continue;

      // For compatibility with GCC, ignore empty bitfields in C++ mode.
      if (getContext().getLangOpts().CPlusPlus &&
          FD->isZeroLengthBitField(getContext()))
        continue;

      uint64_t FldMembers;
      if (!isHomogeneousAggregate(FD->getType(), Base, FldMembers))
        return false;

      Members = (RD->isUnion() ?
                 std::max(Members, FldMembers) : Members + FldMembers);
    }

    if (!Base)
      return false;

    // Ensure there is no padding.
    if (getContext().getTypeSize(Base) * Members !=
        getContext().getTypeSize(Ty))
      return false;
  } else {
    Members = 1;
    if (const ComplexType *CT = Ty->getAs<ComplexType>()) {
      Members = 2;
      Ty = CT->getElementType();
    }

    // Most ABIs only support float, double, and some vector type widths.
    if (!isHomogeneousAggregateBaseType(Ty))
      return false;

    // The base type must be the same for all members.  Types that
    // agree in both total size and mode (float vs. vector) are
    // treated as being equivalent here.
    const Type *TyPtr = Ty.getTypePtr();
    if (!Base) {
      Base = TyPtr;
      // If it's a non-power-of-2 vector, its size is already a power-of-2,
      // so make sure to widen it explicitly.
      if (const VectorType *VT = Base->getAs<VectorType>()) {
        QualType EltTy = VT->getElementType();
        unsigned NumElements =
            getContext().getTypeSize(VT) / getContext().getTypeSize(EltTy);
        Base = getContext()
                   .getVectorType(EltTy, NumElements, VT->getVectorKind())
                   .getTypePtr();
      }
    }

    if (Base->isVectorType() != TyPtr->isVectorType() ||
        getContext().getTypeSize(Base) != getContext().getTypeSize(TyPtr))
      return false;
  }
  return Members > 0 && isHomogeneousAggregateSmallEnough(Base, Members);
}

bool PPC64_SVR4_ABIInfo::isHomogeneousAggregateBaseType(QualType Ty) const {
  // Homogeneous aggregates for ELFv2 must have base types of float,
  // double, long double, or 128-bit vectors.
  if (const BuiltinType *BT = Ty->getAs<BuiltinType>()) {
    if (BT->getKind() == BuiltinType::Float ||
        BT->getKind() == BuiltinType::Double ||
        BT->getKind() == BuiltinType::LongDouble ||
        (getContext().getTargetInfo().hasFloat128Type() &&
          (BT->getKind() == BuiltinType::Float128))) {
      if (IsSoftFloatABI)
        return false;
      return true;
    }
  }
  if (const VectorType *VT = Ty->getAs<VectorType>()) {
    if (getContext().getTypeSize(VT) == 128 || IsQPXVectorTy(Ty))
      return true;
  }
  return false;
}

bool PPC64_SVR4_ABIInfo::isHomogeneousAggregateSmallEnough(
    const Type *Base, uint64_t Members) const {
  // Vector and fp128 types require one register, other floating point types
  // require one or two registers depending on their size.
  uint32_t NumRegs =
      ((getContext().getTargetInfo().hasFloat128Type() &&
          Base->isFloat128Type()) ||
        Base->isVectorType()) ? 1
                              : (getContext().getTypeSize(Base) + 63) / 64;

  // Homogeneous Aggregates may occupy at most 8 registers.
  return Members * NumRegs <= 8;
}

ABIArgInfo
PPC64_SVR4_ABIInfo::classifyArgumentType(QualType Ty) const {
  Ty = useFirstFieldIfTransparentUnion(Ty);

  if (Ty->isAnyComplexType())
    return ABIArgInfo::getDirect();

  // Non-Altivec vector types are passed in GPRs (smaller than 16 bytes)
  // or via reference (larger than 16 bytes).
  if (Ty->isVectorType() && !IsQPXVectorTy(Ty)) {
    uint64_t Size = getContext().getTypeSize(Ty);
    if (Size > 128)
      return getNaturalAlignIndirect(Ty, /*ByVal=*/false);
    else if (Size < 128) {
      llvm::Type *CoerceTy = llvm::IntegerType::get(getVMContext(), Size);
      return ABIArgInfo::getDirect(CoerceTy);
    }
  }

  if (isAggregateTypeForABI(Ty)) {
    if (CGCXXABI::RecordArgABI RAA = getRecordArgABI(Ty, getCXXABI()))
      return getNaturalAlignIndirect(Ty, RAA == CGCXXABI::RAA_DirectInMemory);

    uint64_t ABIAlign = getParamTypeAlignment(Ty).getQuantity();
    uint64_t TyAlign = getContext().getTypeAlignInChars(Ty).getQuantity();

    // ELFv2 homogeneous aggregates are passed as array types.
    const Type *Base = nullptr;
    uint64_t Members = 0;
    if (Kind == ELFv2 &&
        isHomogeneousAggregate(Ty, Base, Members)) {
      llvm::Type *BaseTy = CGT.ConvertType(QualType(Base, 0));
      llvm::Type *CoerceTy = llvm::ArrayType::get(BaseTy, Members);
      return ABIArgInfo::getDirect(CoerceTy);
    }

    // If an aggregate may end up fully in registers, we do not
    // use the ByVal method, but pass the aggregate as array.
    // This is usually beneficial since we avoid forcing the
    // back-end to store the argument to memory.
    uint64_t Bits = getContext().getTypeSize(Ty);
    if (Bits > 0 && Bits <= 8 * GPRBits) {
      llvm::Type *CoerceTy;

      // Types up to 8 bytes are passed as integer type (which will be
      // properly aligned in the argument save area doubleword).
      if (Bits <= GPRBits)
        CoerceTy =
            llvm::IntegerType::get(getVMContext(), llvm::alignTo(Bits, 8));
      // Larger types are passed as arrays, with the base type selected
      // according to the required alignment in the save area.
      else {
        uint64_t RegBits = ABIAlign * 8;
        uint64_t NumRegs = llvm::alignTo(Bits, RegBits) / RegBits;
        llvm::Type *RegTy = llvm::IntegerType::get(getVMContext(), RegBits);
        CoerceTy = llvm::ArrayType::get(RegTy, NumRegs);
      }

      return ABIArgInfo::getDirect(CoerceTy);
    }

    // All other aggregates are passed ByVal.
    return ABIArgInfo::getIndirect(CharUnits::fromQuantity(ABIAlign),
                                   /*ByVal=*/true,
                                   /*Realign=*/TyAlign > ABIAlign);
  }

  return (isPromotableTypeForABI(Ty) ? ABIArgInfo::getExtend(Ty)
                                     : ABIArgInfo::getDirect());
}

ABIArgInfo
PPC64_SVR4_ABIInfo::classifyReturnType(QualType RetTy) const {
  if (RetTy->isVoidType())
    return ABIArgInfo::getIgnore();

  if (RetTy->isAnyComplexType())
    return ABIArgInfo::getDirect();

  // Non-Altivec vector types are returned in GPRs (smaller than 16 bytes)
  // or via reference (larger than 16 bytes).
  if (RetTy->isVectorType() && !IsQPXVectorTy(RetTy)) {
    uint64_t Size = getContext().getTypeSize(RetTy);
    if (Size > 128)
      return getNaturalAlignIndirect(RetTy);
    else if (Size < 128) {
      llvm::Type *CoerceTy = llvm::IntegerType::get(getVMContext(), Size);
      return ABIArgInfo::getDirect(CoerceTy);
    }
  }

  if (isAggregateTypeForABI(RetTy)) {
    // ELFv2 homogeneous aggregates are returned as array types.
    const Type *Base = nullptr;
    uint64_t Members = 0;
    if (Kind == ELFv2 &&
        isHomogeneousAggregate(RetTy, Base, Members)) {
      llvm::Type *BaseTy = CGT.ConvertType(QualType(Base, 0));
      llvm::Type *CoerceTy = llvm::ArrayType::get(BaseTy, Members);
      return ABIArgInfo::getDirect(CoerceTy);
    }

    // ELFv2 small aggregates are returned in up to two registers.
    uint64_t Bits = getContext().getTypeSize(RetTy);
    if (Kind == ELFv2 && Bits <= 2 * GPRBits) {
      if (Bits == 0)
        return ABIArgInfo::getIgnore();

      llvm::Type *CoerceTy;
      if (Bits > GPRBits) {
        CoerceTy = llvm::IntegerType::get(getVMContext(), GPRBits);
        CoerceTy = llvm::StructType::get(CoerceTy, CoerceTy);
      } else
        CoerceTy =
            llvm::IntegerType::get(getVMContext(), llvm::alignTo(Bits, 8));
      return ABIArgInfo::getDirect(CoerceTy);
    }

    // All other aggregates are returned indirectly.
    return getNaturalAlignIndirect(RetTy);
  }

  return (isPromotableTypeForABI(RetTy) ? ABIArgInfo::getExtend(RetTy)
                                        : ABIArgInfo::getDirect());
}

// Based on ARMABIInfo::EmitVAArg, adjusted for 64-bit machine.
Address PPC64_SVR4_ABIInfo::EmitVAArg(CodeGenFunction &CGF, Address VAListAddr,
                                      QualType Ty) const {
  auto TypeInfo = getContext().getTypeInfoInChars(Ty);
  TypeInfo.second = getParamTypeAlignment(Ty);

  CharUnits SlotSize = CharUnits::fromQuantity(8);

  // If we have a complex type and the base type is smaller than 8 bytes,
  // the ABI calls for the real and imaginary parts to be right-adjusted
  // in separate doublewords.  However, Clang expects us to produce a
  // pointer to a structure with the two parts packed tightly.  So generate
  // loads of the real and imaginary parts relative to the va_list pointer,
  // and store them to a temporary structure.
  if (const ComplexType *CTy = Ty->getAs<ComplexType>()) {
    CharUnits EltSize = TypeInfo.first / 2;
    if (EltSize < SlotSize) {
      Address Addr = emitVoidPtrDirectVAArg(CGF, VAListAddr, CGF.Int8Ty,
                                            SlotSize * 2, SlotSize,
                                            SlotSize, /*AllowHigher*/ true);

      Address RealAddr = Addr;
      Address ImagAddr = RealAddr;
      if (CGF.CGM.getDataLayout().isBigEndian()) {
        RealAddr = CGF.Builder.CreateConstInBoundsByteGEP(RealAddr,
                                                          SlotSize - EltSize);
        ImagAddr = CGF.Builder.CreateConstInBoundsByteGEP(ImagAddr,
                                                      2 * SlotSize - EltSize);
      } else {
        ImagAddr = CGF.Builder.CreateConstInBoundsByteGEP(RealAddr, SlotSize);
      }

      llvm::Type *EltTy = CGF.ConvertTypeForMem(CTy->getElementType());
      RealAddr = CGF.Builder.CreateElementBitCast(RealAddr, EltTy);
      ImagAddr = CGF.Builder.CreateElementBitCast(ImagAddr, EltTy);
      llvm::Value *Real = CGF.Builder.CreateLoad(RealAddr, ".vareal");
      llvm::Value *Imag = CGF.Builder.CreateLoad(ImagAddr, ".vaimag");

      Address Temp = CGF.CreateMemTemp(Ty, "vacplx");
      CGF.EmitStoreOfComplex({Real, Imag}, CGF.MakeAddrLValue(Temp, Ty),
                             /*init*/ true);
      return Temp;
    }
  }

  // Otherwise, just use the general rule.
  return emitVoidPtrVAArg(CGF, VAListAddr, Ty, /*Indirect*/ false,
                          TypeInfo, SlotSize, /*AllowHigher*/ true);
}

static bool
PPC64_initDwarfEHRegSizeTable(CodeGen::CodeGenFunction &CGF,
                              llvm::Value *Address) {
  // This is calculated from the LLVM and GCC tables and verified
  // against gcc output.  AFAIK all ABIs use the same encoding.

  CodeGen::CGBuilderTy &Builder = CGF.Builder;

  llvm::IntegerType *i8 = CGF.Int8Ty;
  llvm::Value *Four8 = llvm::ConstantInt::get(i8, 4);
  llvm::Value *Eight8 = llvm::ConstantInt::get(i8, 8);
  llvm::Value *Sixteen8 = llvm::ConstantInt::get(i8, 16);

  // 0-31: r0-31, the 8-byte general-purpose registers
  AssignToArrayRange(Builder, Address, Eight8, 0, 31);

  // 32-63: fp0-31, the 8-byte floating-point registers
  AssignToArrayRange(Builder, Address, Eight8, 32, 63);

  // 64-67 are various 8-byte special-purpose registers:
  // 64: mq
  // 65: lr
  // 66: ctr
  // 67: ap
  AssignToArrayRange(Builder, Address, Eight8, 64, 67);

  // 68-76 are various 4-byte special-purpose registers:
  // 68-75 cr0-7
  // 76: xer
  AssignToArrayRange(Builder, Address, Four8, 68, 76);

  // 77-108: v0-31, the 16-byte vector registers
  AssignToArrayRange(Builder, Address, Sixteen8, 77, 108);

  // 109: vrsave
  // 110: vscr
  // 111: spe_acc
  // 112: spefscr
  // 113: sfp
  // 114: tfhar
  // 115: tfiar
  // 116: texasr
  AssignToArrayRange(Builder, Address, Eight8, 109, 116);

  return false;
}

bool
PPC64_SVR4_TargetCodeGenInfo::initDwarfEHRegSizeTable(
  CodeGen::CodeGenFunction &CGF,
  llvm::Value *Address) const {

  return PPC64_initDwarfEHRegSizeTable(CGF, Address);
}

bool
PPC64TargetCodeGenInfo::initDwarfEHRegSizeTable(CodeGen::CodeGenFunction &CGF,
                                                llvm::Value *Address) const {

  return PPC64_initDwarfEHRegSizeTable(CGF, Address);
}

//===----------------------------------------------------------------------===//
// AArch64 ABI Implementation
//===----------------------------------------------------------------------===//

namespace {

class AArch64ABIInfo : public SwiftABIInfo {
public:
  enum ABIKind {
    AAPCS = 0,
    DarwinPCS,
    Win64
  };

private:
  ABIKind Kind;

public:
  AArch64ABIInfo(CodeGenTypes &CGT, ABIKind Kind)
    : SwiftABIInfo(CGT), Kind(Kind) {}

private:
  ABIKind getABIKind() const { return Kind; }
  bool isDarwinPCS() const { return Kind == DarwinPCS; }

  ABIArgInfo classifyReturnType(QualType RetTy) const;
  ABIArgInfo classifyArgumentType(QualType RetTy) const;
  bool isHomogeneousAggregateBaseType(QualType Ty) const override;
  bool isHomogeneousAggregateSmallEnough(const Type *Ty,
                                         uint64_t Members) const override;

  bool isIllegalVectorType(QualType Ty) const;

  void computeInfo(CGFunctionInfo &FI) const override {
    if (!::classifyReturnType(getCXXABI(), FI, *this))
      FI.getReturnInfo() = classifyReturnType(FI.getReturnType());

    for (auto &it : FI.arguments())
      it.info = classifyArgumentType(it.type);
  }

  Address EmitDarwinVAArg(Address VAListAddr, QualType Ty,
                          CodeGenFunction &CGF) const;

  Address EmitAAPCSVAArg(Address VAListAddr, QualType Ty,
                         CodeGenFunction &CGF) const;

  Address EmitVAArg(CodeGenFunction &CGF, Address VAListAddr,
                    QualType Ty) const override {
    return Kind == Win64 ? EmitMSVAArg(CGF, VAListAddr, Ty)
                         : isDarwinPCS() ? EmitDarwinVAArg(VAListAddr, Ty, CGF)
                                         : EmitAAPCSVAArg(VAListAddr, Ty, CGF);
  }

  Address EmitMSVAArg(CodeGenFunction &CGF, Address VAListAddr,
                      QualType Ty) const override;

  bool shouldPassIndirectlyForSwift(ArrayRef<llvm::Type*> scalars,
                                    bool asReturnValue) const override {
    return occupiesMoreThan(CGT, scalars, /*total*/ 4);
  }
  bool isSwiftErrorInRegister() const override {
    return true;
  }

  bool isLegalVectorTypeForSwift(CharUnits totalSize, llvm::Type *eltTy,
                                 unsigned elts) const override;
};

class AArch64TargetCodeGenInfo : public TargetCodeGenInfo {
public:
  AArch64TargetCodeGenInfo(CodeGenTypes &CGT, AArch64ABIInfo::ABIKind Kind)
      : TargetCodeGenInfo(new AArch64ABIInfo(CGT, Kind)) {}

  StringRef getARCRetainAutoreleasedReturnValueMarker() const override {
    return "mov\tfp, fp\t\t// marker for objc_retainAutoreleaseReturnValue";
  }

  int getDwarfEHStackPointer(CodeGen::CodeGenModule &M) const override {
    return 31;
  }

  bool doesReturnSlotInterfereWithArgs() const override { return false; }

  void setTargetAttributes(const Decl *D, llvm::GlobalValue *GV,
                           CodeGen::CodeGenModule &CGM) const override {
    const FunctionDecl *FD = dyn_cast_or_null<FunctionDecl>(D);
    if (!FD)
      return;
    llvm::Function *Fn = cast<llvm::Function>(GV);

    auto Kind = CGM.getCodeGenOpts().getSignReturnAddress();
    if (Kind != CodeGenOptions::SignReturnAddressScope::None) {
      Fn->addFnAttr("sign-return-address",
                    Kind == CodeGenOptions::SignReturnAddressScope::All
                        ? "all"
                        : "non-leaf");

      auto Key = CGM.getCodeGenOpts().getSignReturnAddressKey();
      Fn->addFnAttr("sign-return-address-key",
                    Key == CodeGenOptions::SignReturnAddressKeyValue::AKey
                        ? "a_key"
                        : "b_key");
    }

    if (CGM.getCodeGenOpts().BranchTargetEnforcement)
      Fn->addFnAttr("branch-target-enforcement");
  }
};

class WindowsAArch64TargetCodeGenInfo : public AArch64TargetCodeGenInfo {
public:
  WindowsAArch64TargetCodeGenInfo(CodeGenTypes &CGT, AArch64ABIInfo::ABIKind K)
      : AArch64TargetCodeGenInfo(CGT, K) {}

  void setTargetAttributes(const Decl *D, llvm::GlobalValue *GV,
                           CodeGen::CodeGenModule &CGM) const override;

  void getDependentLibraryOption(llvm::StringRef Lib,
                                 llvm::SmallString<24> &Opt) const override {
    Opt = "/DEFAULTLIB:" + qualifyWindowsLibrary(Lib);
  }

  void getDetectMismatchOption(llvm::StringRef Name, llvm::StringRef Value,
                               llvm::SmallString<32> &Opt) const override {
    Opt = "/FAILIFMISMATCH:\"" + Name.str() + "=" + Value.str() + "\"";
  }
};

void WindowsAArch64TargetCodeGenInfo::setTargetAttributes(
    const Decl *D, llvm::GlobalValue *GV, CodeGen::CodeGenModule &CGM) const {
  AArch64TargetCodeGenInfo::setTargetAttributes(D, GV, CGM);
  if (GV->isDeclaration())
    return;
  addStackProbeTargetAttributes(D, GV, CGM);
}
}

ABIArgInfo AArch64ABIInfo::classifyArgumentType(QualType Ty) const {
  Ty = useFirstFieldIfTransparentUnion(Ty);

  // Handle illegal vector types here.
  if (isIllegalVectorType(Ty)) {
    uint64_t Size = getContext().getTypeSize(Ty);
    // Android promotes <2 x i8> to i16, not i32
    if (isAndroid() && (Size <= 16)) {
      llvm::Type *ResType = llvm::Type::getInt16Ty(getVMContext());
      return ABIArgInfo::getDirect(ResType);
    }
    if (Size <= 32) {
      llvm::Type *ResType = llvm::Type::getInt32Ty(getVMContext());
      return ABIArgInfo::getDirect(ResType);
    }
    if (Size == 64) {
      llvm::Type *ResType =
          llvm::VectorType::get(llvm::Type::getInt32Ty(getVMContext()), 2);
      return ABIArgInfo::getDirect(ResType);
    }
    if (Size == 128) {
      llvm::Type *ResType =
          llvm::VectorType::get(llvm::Type::getInt32Ty(getVMContext()), 4);
      return ABIArgInfo::getDirect(ResType);
    }
    return getNaturalAlignIndirect(Ty, /*ByVal=*/false);
  }

  if (!isAggregateTypeForABI(Ty)) {
    // Treat an enum type as its underlying type.
    if (const EnumType *EnumTy = Ty->getAs<EnumType>())
      Ty = EnumTy->getDecl()->getIntegerType();

    return (Ty->isPromotableIntegerType() && isDarwinPCS()
                ? ABIArgInfo::getExtend(Ty)
                : ABIArgInfo::getDirect());
  }

  // Structures with either a non-trivial destructor or a non-trivial
  // copy constructor are always indirect.
  if (CGCXXABI::RecordArgABI RAA = getRecordArgABI(Ty, getCXXABI())) {
    return getNaturalAlignIndirect(Ty, /*ByVal=*/RAA ==
                                     CGCXXABI::RAA_DirectInMemory);
  }

  // Empty records are always ignored on Darwin, but actually passed in C++ mode
  // elsewhere for GNU compatibility.
  uint64_t Size = getContext().getTypeSize(Ty);
  bool IsEmpty = isEmptyRecord(getContext(), Ty, true);
  if (IsEmpty || Size == 0) {
    if (!getContext().getLangOpts().CPlusPlus || isDarwinPCS())
      return ABIArgInfo::getIgnore();

    // GNU C mode. The only argument that gets ignored is an empty one with size
    // 0.
    if (IsEmpty && Size == 0)
      return ABIArgInfo::getIgnore();
    return ABIArgInfo::getDirect(llvm::Type::getInt8Ty(getVMContext()));
  }

  // Homogeneous Floating-point Aggregates (HFAs) need to be expanded.
  const Type *Base = nullptr;
  uint64_t Members = 0;
  if (isHomogeneousAggregate(Ty, Base, Members)) {
    return ABIArgInfo::getDirect(
        llvm::ArrayType::get(CGT.ConvertType(QualType(Base, 0)), Members));
  }

  // Aggregates <= 16 bytes are passed directly in registers or on the stack.
  if (Size <= 128) {
    // On RenderScript, coerce Aggregates <= 16 bytes to an integer array of
    // same size and alignment.
    if (getTarget().isRenderScriptTarget()) {
      return coerceToIntArray(Ty, getContext(), getVMContext());
    }
    unsigned Alignment;
    if (Kind == AArch64ABIInfo::AAPCS) {
      Alignment = getContext().getTypeUnadjustedAlign(Ty);
      Alignment = Alignment < 128 ? 64 : 128;
    } else {
      Alignment = getContext().getTypeAlign(Ty);
    }
    Size = llvm::alignTo(Size, 64); // round up to multiple of 8 bytes

    // We use a pair of i64 for 16-byte aggregate with 8-byte alignment.
    // For aggregates with 16-byte alignment, we use i128.
    if (Alignment < 128 && Size == 128) {
      llvm::Type *BaseTy = llvm::Type::getInt64Ty(getVMContext());
      return ABIArgInfo::getDirect(llvm::ArrayType::get(BaseTy, Size / 64));
    }
    return ABIArgInfo::getDirect(llvm::IntegerType::get(getVMContext(), Size));
  }

  return getNaturalAlignIndirect(Ty, /*ByVal=*/false);
}

ABIArgInfo AArch64ABIInfo::classifyReturnType(QualType RetTy) const {
  if (RetTy->isVoidType())
    return ABIArgInfo::getIgnore();

  // Large vector types should be returned via memory.
  if (RetTy->isVectorType() && getContext().getTypeSize(RetTy) > 128)
    return getNaturalAlignIndirect(RetTy);

  if (!isAggregateTypeForABI(RetTy)) {
    // Treat an enum type as its underlying type.
    if (const EnumType *EnumTy = RetTy->getAs<EnumType>())
      RetTy = EnumTy->getDecl()->getIntegerType();

    return (RetTy->isPromotableIntegerType() && isDarwinPCS()
                ? ABIArgInfo::getExtend(RetTy)
                : ABIArgInfo::getDirect());
  }

  uint64_t Size = getContext().getTypeSize(RetTy);
  if (isEmptyRecord(getContext(), RetTy, true) || Size == 0)
    return ABIArgInfo::getIgnore();

  const Type *Base = nullptr;
  uint64_t Members = 0;
  if (isHomogeneousAggregate(RetTy, Base, Members))
    // Homogeneous Floating-point Aggregates (HFAs) are returned directly.
    return ABIArgInfo::getDirect();

  // Aggregates <= 16 bytes are returned directly in registers or on the stack.
  if (Size <= 128) {
    // On RenderScript, coerce Aggregates <= 16 bytes to an integer array of
    // same size and alignment.
    if (getTarget().isRenderScriptTarget()) {
      return coerceToIntArray(RetTy, getContext(), getVMContext());
    }
    unsigned Alignment = getContext().getTypeAlign(RetTy);
    Size = llvm::alignTo(Size, 64); // round up to multiple of 8 bytes

    // We use a pair of i64 for 16-byte aggregate with 8-byte alignment.
    // For aggregates with 16-byte alignment, we use i128.
    if (Alignment < 128 && Size == 128) {
      llvm::Type *BaseTy = llvm::Type::getInt64Ty(getVMContext());
      return ABIArgInfo::getDirect(llvm::ArrayType::get(BaseTy, Size / 64));
    }
    return ABIArgInfo::getDirect(llvm::IntegerType::get(getVMContext(), Size));
  }

  return getNaturalAlignIndirect(RetTy);
}

/// isIllegalVectorType - check whether the vector type is legal for AArch64.
bool AArch64ABIInfo::isIllegalVectorType(QualType Ty) const {
  if (const VectorType *VT = Ty->getAs<VectorType>()) {
    // Check whether VT is legal.
    unsigned NumElements = VT->getNumElements();
    uint64_t Size = getContext().getTypeSize(VT);
    // NumElements should be power of 2.
    if (!llvm::isPowerOf2_32(NumElements))
      return true;
    return Size != 64 && (Size != 128 || NumElements == 1);
  }
  return false;
}

bool AArch64ABIInfo::isLegalVectorTypeForSwift(CharUnits totalSize,
                                               llvm::Type *eltTy,
                                               unsigned elts) const {
  if (!llvm::isPowerOf2_32(elts))
    return false;
  if (totalSize.getQuantity() != 8 &&
      (totalSize.getQuantity() != 16 || elts == 1))
    return false;
  return true;
}

bool AArch64ABIInfo::isHomogeneousAggregateBaseType(QualType Ty) const {
  // Homogeneous aggregates for AAPCS64 must have base types of a floating
  // point type or a short-vector type. This is the same as the 32-bit ABI,
  // but with the difference that any floating-point type is allowed,
  // including __fp16.
  if (const BuiltinType *BT = Ty->getAs<BuiltinType>()) {
    if (BT->isFloatingPoint())
      return true;
  } else if (const VectorType *VT = Ty->getAs<VectorType>()) {
    unsigned VecSize = getContext().getTypeSize(VT);
    if (VecSize == 64 || VecSize == 128)
      return true;
  }
  return false;
}

bool AArch64ABIInfo::isHomogeneousAggregateSmallEnough(const Type *Base,
                                                       uint64_t Members) const {
  return Members <= 4;
}

Address AArch64ABIInfo::EmitAAPCSVAArg(Address VAListAddr,
                                            QualType Ty,
                                            CodeGenFunction &CGF) const {
  ABIArgInfo AI = classifyArgumentType(Ty);
  bool IsIndirect = AI.isIndirect();

  llvm::Type *BaseTy = CGF.ConvertType(Ty);
  if (IsIndirect)
    BaseTy = llvm::PointerType::getUnqual(BaseTy);
  else if (AI.getCoerceToType())
    BaseTy = AI.getCoerceToType();

  unsigned NumRegs = 1;
  if (llvm::ArrayType *ArrTy = dyn_cast<llvm::ArrayType>(BaseTy)) {
    BaseTy = ArrTy->getElementType();
    NumRegs = ArrTy->getNumElements();
  }
  bool IsFPR = BaseTy->isFloatingPointTy() || BaseTy->isVectorTy();

  // The AArch64 va_list type and handling is specified in the Procedure Call
  // Standard, section B.4:
  //
  // struct {
  //   void *__stack;
  //   void *__gr_top;
  //   void *__vr_top;
  //   int __gr_offs;
  //   int __vr_offs;
  // };

  llvm::BasicBlock *MaybeRegBlock = CGF.createBasicBlock("vaarg.maybe_reg");
  llvm::BasicBlock *InRegBlock = CGF.createBasicBlock("vaarg.in_reg");
  llvm::BasicBlock *OnStackBlock = CGF.createBasicBlock("vaarg.on_stack");
  llvm::BasicBlock *ContBlock = CGF.createBasicBlock("vaarg.end");

  auto TyInfo = getContext().getTypeInfoInChars(Ty);
  CharUnits TyAlign = TyInfo.second;

  Address reg_offs_p = Address::invalid();
  llvm::Value *reg_offs = nullptr;
  int reg_top_index;
  int RegSize = IsIndirect ? 8 : TyInfo.first.getQuantity();
  if (!IsFPR) {
    // 3 is the field number of __gr_offs
    reg_offs_p = CGF.Builder.CreateStructGEP(VAListAddr, 3, "gr_offs_p");
    reg_offs = CGF.Builder.CreateLoad(reg_offs_p, "gr_offs");
    reg_top_index = 1; // field number for __gr_top
    RegSize = llvm::alignTo(RegSize, 8);
  } else {
    // 4 is the field number of __vr_offs.
    reg_offs_p = CGF.Builder.CreateStructGEP(VAListAddr, 4, "vr_offs_p");
    reg_offs = CGF.Builder.CreateLoad(reg_offs_p, "vr_offs");
    reg_top_index = 2; // field number for __vr_top
    RegSize = 16 * NumRegs;
  }

  //=======================================
  // Find out where argument was passed
  //=======================================

  // If reg_offs >= 0 we're already using the stack for this type of
  // argument. We don't want to keep updating reg_offs (in case it overflows,
  // though anyone passing 2GB of arguments, each at most 16 bytes, deserves
  // whatever they get).
  llvm::Value *UsingStack = nullptr;
  UsingStack = CGF.Builder.CreateICmpSGE(
      reg_offs, llvm::ConstantInt::get(CGF.Int32Ty, 0));

  CGF.Builder.CreateCondBr(UsingStack, OnStackBlock, MaybeRegBlock);

  // Otherwise, at least some kind of argument could go in these registers, the
  // question is whether this particular type is too big.
  CGF.EmitBlock(MaybeRegBlock);

  // Integer arguments may need to correct register alignment (for example a
  // "struct { __int128 a; };" gets passed in x_2N, x_{2N+1}). In this case we
  // align __gr_offs to calculate the potential address.
  if (!IsFPR && !IsIndirect && TyAlign.getQuantity() > 8) {
    int Align = TyAlign.getQuantity();

    reg_offs = CGF.Builder.CreateAdd(
        reg_offs, llvm::ConstantInt::get(CGF.Int32Ty, Align - 1),
        "align_regoffs");
    reg_offs = CGF.Builder.CreateAnd(
        reg_offs, llvm::ConstantInt::get(CGF.Int32Ty, -Align),
        "aligned_regoffs");
  }

  // Update the gr_offs/vr_offs pointer for next call to va_arg on this va_list.
  // The fact that this is done unconditionally reflects the fact that
  // allocating an argument to the stack also uses up all the remaining
  // registers of the appropriate kind.
  llvm::Value *NewOffset = nullptr;
  NewOffset = CGF.Builder.CreateAdd(
      reg_offs, llvm::ConstantInt::get(CGF.Int32Ty, RegSize), "new_reg_offs");
  CGF.Builder.CreateStore(NewOffset, reg_offs_p);

  // Now we're in a position to decide whether this argument really was in
  // registers or not.
  llvm::Value *InRegs = nullptr;
  InRegs = CGF.Builder.CreateICmpSLE(
      NewOffset, llvm::ConstantInt::get(CGF.Int32Ty, 0), "inreg");

  CGF.Builder.CreateCondBr(InRegs, InRegBlock, OnStackBlock);

  //=======================================
  // Argument was in registers
  //=======================================

  // Now we emit the code for if the argument was originally passed in
  // registers. First start the appropriate block:
  CGF.EmitBlock(InRegBlock);

  llvm::Value *reg_top = nullptr;
  Address reg_top_p =
      CGF.Builder.CreateStructGEP(VAListAddr, reg_top_index, "reg_top_p");
  reg_top = CGF.Builder.CreateLoad(reg_top_p, "reg_top");
  Address BaseAddr(CGF.Builder.CreateInBoundsGEP(reg_top, reg_offs),
                   CharUnits::fromQuantity(IsFPR ? 16 : 8));
  Address RegAddr = Address::invalid();
  llvm::Type *MemTy = CGF.ConvertTypeForMem(Ty);

  if (IsIndirect) {
    // If it's been passed indirectly (actually a struct), whatever we find from
    // stored registers or on the stack will actually be a struct **.
    MemTy = llvm::PointerType::getUnqual(MemTy);
  }

  const Type *Base = nullptr;
  uint64_t NumMembers = 0;
  bool IsHFA = isHomogeneousAggregate(Ty, Base, NumMembers);
  if (IsHFA && NumMembers > 1) {
    // Homogeneous aggregates passed in registers will have their elements split
    // and stored 16-bytes apart regardless of size (they're notionally in qN,
    // qN+1, ...). We reload and store into a temporary local variable
    // contiguously.
    assert(!IsIndirect && "Homogeneous aggregates should be passed directly");
    auto BaseTyInfo = getContext().getTypeInfoInChars(QualType(Base, 0));
    llvm::Type *BaseTy = CGF.ConvertType(QualType(Base, 0));
    llvm::Type *HFATy = llvm::ArrayType::get(BaseTy, NumMembers);
    Address Tmp = CGF.CreateTempAlloca(HFATy,
                                       std::max(TyAlign, BaseTyInfo.second));

    // On big-endian platforms, the value will be right-aligned in its slot.
    int Offset = 0;
    if (CGF.CGM.getDataLayout().isBigEndian() &&
        BaseTyInfo.first.getQuantity() < 16)
      Offset = 16 - BaseTyInfo.first.getQuantity();

    for (unsigned i = 0; i < NumMembers; ++i) {
      CharUnits BaseOffset = CharUnits::fromQuantity(16 * i + Offset);
      Address LoadAddr =
        CGF.Builder.CreateConstInBoundsByteGEP(BaseAddr, BaseOffset);
      LoadAddr = CGF.Builder.CreateElementBitCast(LoadAddr, BaseTy);

      Address StoreAddr = CGF.Builder.CreateConstArrayGEP(Tmp, i);

      llvm::Value *Elem = CGF.Builder.CreateLoad(LoadAddr);
      CGF.Builder.CreateStore(Elem, StoreAddr);
    }

    RegAddr = CGF.Builder.CreateElementBitCast(Tmp, MemTy);
  } else {
    // Otherwise the object is contiguous in memory.

    // It might be right-aligned in its slot.
    CharUnits SlotSize = BaseAddr.getAlignment();
    if (CGF.CGM.getDataLayout().isBigEndian() && !IsIndirect &&
        (IsHFA || !isAggregateTypeForABI(Ty)) &&
        TyInfo.first < SlotSize) {
      CharUnits Offset = SlotSize - TyInfo.first;
      BaseAddr = CGF.Builder.CreateConstInBoundsByteGEP(BaseAddr, Offset);
    }

    RegAddr = CGF.Builder.CreateElementBitCast(BaseAddr, MemTy);
  }

  CGF.EmitBranch(ContBlock);

  //=======================================
  // Argument was on the stack
  //=======================================
  CGF.EmitBlock(OnStackBlock);

  Address stack_p = CGF.Builder.CreateStructGEP(VAListAddr, 0, "stack_p");
  llvm::Value *OnStackPtr = CGF.Builder.CreateLoad(stack_p, "stack");

  // Again, stack arguments may need realignment. In this case both integer and
  // floating-point ones might be affected.
  if (!IsIndirect && TyAlign.getQuantity() > 8) {
    int Align = TyAlign.getQuantity();

    OnStackPtr = CGF.Builder.CreatePtrToInt(OnStackPtr, CGF.Int64Ty);

    OnStackPtr = CGF.Builder.CreateAdd(
        OnStackPtr, llvm::ConstantInt::get(CGF.Int64Ty, Align - 1),
        "align_stack");
    OnStackPtr = CGF.Builder.CreateAnd(
        OnStackPtr, llvm::ConstantInt::get(CGF.Int64Ty, -Align),
        "align_stack");

    OnStackPtr = CGF.Builder.CreateIntToPtr(OnStackPtr, CGF.Int8PtrTy);
  }
  Address OnStackAddr(OnStackPtr,
                      std::max(CharUnits::fromQuantity(8), TyAlign));

  // All stack slots are multiples of 8 bytes.
  CharUnits StackSlotSize = CharUnits::fromQuantity(8);
  CharUnits StackSize;
  if (IsIndirect)
    StackSize = StackSlotSize;
  else
    StackSize = TyInfo.first.alignTo(StackSlotSize);

  llvm::Value *StackSizeC = CGF.Builder.getSize(StackSize);
  llvm::Value *NewStack =
      CGF.Builder.CreateInBoundsGEP(OnStackPtr, StackSizeC, "new_stack");

  // Write the new value of __stack for the next call to va_arg
  CGF.Builder.CreateStore(NewStack, stack_p);

  if (CGF.CGM.getDataLayout().isBigEndian() && !isAggregateTypeForABI(Ty) &&
      TyInfo.first < StackSlotSize) {
    CharUnits Offset = StackSlotSize - TyInfo.first;
    OnStackAddr = CGF.Builder.CreateConstInBoundsByteGEP(OnStackAddr, Offset);
  }

  OnStackAddr = CGF.Builder.CreateElementBitCast(OnStackAddr, MemTy);

  CGF.EmitBranch(ContBlock);

  //=======================================
  // Tidy up
  //=======================================
  CGF.EmitBlock(ContBlock);

  Address ResAddr = emitMergePHI(CGF, RegAddr, InRegBlock,
                                 OnStackAddr, OnStackBlock, "vaargs.addr");

  if (IsIndirect)
    return Address(CGF.Builder.CreateLoad(ResAddr, "vaarg.addr"),
                   TyInfo.second);

  return ResAddr;
}

Address AArch64ABIInfo::EmitDarwinVAArg(Address VAListAddr, QualType Ty,
                                        CodeGenFunction &CGF) const {
  // The backend's lowering doesn't support va_arg for aggregates or
  // illegal vector types.  Lower VAArg here for these cases and use
  // the LLVM va_arg instruction for everything else.
  if (!isAggregateTypeForABI(Ty) && !isIllegalVectorType(Ty))
    return EmitVAArgInstr(CGF, VAListAddr, Ty, ABIArgInfo::getDirect());

  CharUnits SlotSize = CharUnits::fromQuantity(8);

  // Empty records are ignored for parameter passing purposes.
  if (isEmptyRecord(getContext(), Ty, true)) {
    Address Addr(CGF.Builder.CreateLoad(VAListAddr, "ap.cur"), SlotSize);
    Addr = CGF.Builder.CreateElementBitCast(Addr, CGF.ConvertTypeForMem(Ty));
    return Addr;
  }

  // The size of the actual thing passed, which might end up just
  // being a pointer for indirect types.
  auto TyInfo = getContext().getTypeInfoInChars(Ty);

  // Arguments bigger than 16 bytes which aren't homogeneous
  // aggregates should be passed indirectly.
  bool IsIndirect = false;
  if (TyInfo.first.getQuantity() > 16) {
    const Type *Base = nullptr;
    uint64_t Members = 0;
    IsIndirect = !isHomogeneousAggregate(Ty, Base, Members);
  }

  return emitVoidPtrVAArg(CGF, VAListAddr, Ty, IsIndirect,
                          TyInfo, SlotSize, /*AllowHigherAlign*/ true);
}

Address AArch64ABIInfo::EmitMSVAArg(CodeGenFunction &CGF, Address VAListAddr,
                                    QualType Ty) const {
  return emitVoidPtrVAArg(CGF, VAListAddr, Ty, /*indirect*/ false,
                          CGF.getContext().getTypeInfoInChars(Ty),
                          CharUnits::fromQuantity(8),
                          /*allowHigherAlign*/ false);
}

//===----------------------------------------------------------------------===//
// ARM ABI Implementation
//===----------------------------------------------------------------------===//

namespace {

class ARMABIInfo : public SwiftABIInfo {
public:
  enum ABIKind {
    APCS = 0,
    AAPCS = 1,
    AAPCS_VFP = 2,
    AAPCS16_VFP = 3,
  };

private:
  ABIKind Kind;

public:
  ARMABIInfo(CodeGenTypes &CGT, ABIKind _Kind)
      : SwiftABIInfo(CGT), Kind(_Kind) {
    setCCs();
  }

  bool isEABI() const {
    switch (getTarget().getTriple().getEnvironment()) {
    case llvm::Triple::Android:
    case llvm::Triple::EABI:
    case llvm::Triple::EABIHF:
    case llvm::Triple::GNUEABI:
    case llvm::Triple::GNUEABIHF:
    case llvm::Triple::MuslEABI:
    case llvm::Triple::MuslEABIHF:
      return true;
    default:
      return false;
    }
  }

  bool isEABIHF() const {
    switch (getTarget().getTriple().getEnvironment()) {
    case llvm::Triple::EABIHF:
    case llvm::Triple::GNUEABIHF:
    case llvm::Triple::MuslEABIHF:
      return true;
    default:
      return false;
    }
  }

  ABIKind getABIKind() const { return Kind; }

private:
  ABIArgInfo classifyReturnType(QualType RetTy, bool isVariadic) const;
  ABIArgInfo classifyArgumentType(QualType RetTy, bool isVariadic) const;
  ABIArgInfo classifyHomogeneousAggregate(QualType Ty, const Type *Base,
                                          uint64_t Members) const;
  ABIArgInfo coerceIllegalVector(QualType Ty) const;
  bool isIllegalVectorType(QualType Ty) const;

  bool isHomogeneousAggregateBaseType(QualType Ty) const override;
  bool isHomogeneousAggregateSmallEnough(const Type *Ty,
                                         uint64_t Members) const override;

  void computeInfo(CGFunctionInfo &FI) const override;

  Address EmitVAArg(CodeGenFunction &CGF, Address VAListAddr,
                    QualType Ty) const override;

  llvm::CallingConv::ID getLLVMDefaultCC() const;
  llvm::CallingConv::ID getABIDefaultCC() const;
  void setCCs();

  bool shouldPassIndirectlyForSwift(ArrayRef<llvm::Type*> scalars,
                                    bool asReturnValue) const override {
    return occupiesMoreThan(CGT, scalars, /*total*/ 4);
  }
  bool isSwiftErrorInRegister() const override {
    return true;
  }
  bool isLegalVectorTypeForSwift(CharUnits totalSize, llvm::Type *eltTy,
                                 unsigned elts) const override;
};

class ARMTargetCodeGenInfo : public TargetCodeGenInfo {
public:
  ARMTargetCodeGenInfo(CodeGenTypes &CGT, ARMABIInfo::ABIKind K)
    :TargetCodeGenInfo(new ARMABIInfo(CGT, K)) {}

  const ARMABIInfo &getABIInfo() const {
    return static_cast<const ARMABIInfo&>(TargetCodeGenInfo::getABIInfo());
  }

  int getDwarfEHStackPointer(CodeGen::CodeGenModule &M) const override {
    return 13;
  }

  StringRef getARCRetainAutoreleasedReturnValueMarker() const override {
    return "mov\tr7, r7\t\t// marker for objc_retainAutoreleaseReturnValue";
  }

  bool initDwarfEHRegSizeTable(CodeGen::CodeGenFunction &CGF,
                               llvm::Value *Address) const override {
    llvm::Value *Four8 = llvm::ConstantInt::get(CGF.Int8Ty, 4);

    // 0-15 are the 16 integer registers.
    AssignToArrayRange(CGF.Builder, Address, Four8, 0, 15);
    return false;
  }

  unsigned getSizeOfUnwindException() const override {
    if (getABIInfo().isEABI()) return 88;
    return TargetCodeGenInfo::getSizeOfUnwindException();
  }

  void setTargetAttributes(const Decl *D, llvm::GlobalValue *GV,
                           CodeGen::CodeGenModule &CGM) const override {
    if (GV->isDeclaration())
      return;
    const FunctionDecl *FD = dyn_cast_or_null<FunctionDecl>(D);
    if (!FD)
      return;

    const ARMInterruptAttr *Attr = FD->getAttr<ARMInterruptAttr>();
    if (!Attr)
      return;

    const char *Kind;
    switch (Attr->getInterrupt()) {
    case ARMInterruptAttr::Generic: Kind = ""; break;
    case ARMInterruptAttr::IRQ:     Kind = "IRQ"; break;
    case ARMInterruptAttr::FIQ:     Kind = "FIQ"; break;
    case ARMInterruptAttr::SWI:     Kind = "SWI"; break;
    case ARMInterruptAttr::ABORT:   Kind = "ABORT"; break;
    case ARMInterruptAttr::UNDEF:   Kind = "UNDEF"; break;
    }

    llvm::Function *Fn = cast<llvm::Function>(GV);

    Fn->addFnAttr("interrupt", Kind);

    ARMABIInfo::ABIKind ABI = cast<ARMABIInfo>(getABIInfo()).getABIKind();
    if (ABI == ARMABIInfo::APCS)
      return;

    // AAPCS guarantees that sp will be 8-byte aligned on any public interface,
    // however this is not necessarily true on taking any interrupt. Instruct
    // the backend to perform a realignment as part of the function prologue.
    llvm::AttrBuilder B;
    B.addStackAlignmentAttr(8);
    Fn->addAttributes(llvm::AttributeList::FunctionIndex, B);
  }
};

class WindowsARMTargetCodeGenInfo : public ARMTargetCodeGenInfo {
public:
  WindowsARMTargetCodeGenInfo(CodeGenTypes &CGT, ARMABIInfo::ABIKind K)
      : ARMTargetCodeGenInfo(CGT, K) {}

  void setTargetAttributes(const Decl *D, llvm::GlobalValue *GV,
                           CodeGen::CodeGenModule &CGM) const override;

  void getDependentLibraryOption(llvm::StringRef Lib,
                                 llvm::SmallString<24> &Opt) const override {
    Opt = "/DEFAULTLIB:" + qualifyWindowsLibrary(Lib);
  }

  void getDetectMismatchOption(llvm::StringRef Name, llvm::StringRef Value,
                               llvm::SmallString<32> &Opt) const override {
    Opt = "/FAILIFMISMATCH:\"" + Name.str() + "=" + Value.str() + "\"";
  }
};

void WindowsARMTargetCodeGenInfo::setTargetAttributes(
    const Decl *D, llvm::GlobalValue *GV, CodeGen::CodeGenModule &CGM) const {
  ARMTargetCodeGenInfo::setTargetAttributes(D, GV, CGM);
  if (GV->isDeclaration())
    return;
  addStackProbeTargetAttributes(D, GV, CGM);
}
}

void ARMABIInfo::computeInfo(CGFunctionInfo &FI) const {
  if (!::classifyReturnType(getCXXABI(), FI, *this))
    FI.getReturnInfo() =
        classifyReturnType(FI.getReturnType(), FI.isVariadic());

  for (auto &I : FI.arguments())
    I.info = classifyArgumentType(I.type, FI.isVariadic());

  // Always honor user-specified calling convention.
  if (FI.getCallingConvention() != llvm::CallingConv::C)
    return;

  llvm::CallingConv::ID cc = getRuntimeCC();
  if (cc != llvm::CallingConv::C)
    FI.setEffectiveCallingConvention(cc);
}

/// Return the default calling convention that LLVM will use.
llvm::CallingConv::ID ARMABIInfo::getLLVMDefaultCC() const {
  // The default calling convention that LLVM will infer.
  if (isEABIHF() || getTarget().getTriple().isWatchABI())
    return llvm::CallingConv::ARM_AAPCS_VFP;
  else if (isEABI())
    return llvm::CallingConv::ARM_AAPCS;
  else
    return llvm::CallingConv::ARM_APCS;
}

/// Return the calling convention that our ABI would like us to use
/// as the C calling convention.
llvm::CallingConv::ID ARMABIInfo::getABIDefaultCC() const {
  switch (getABIKind()) {
  case APCS: return llvm::CallingConv::ARM_APCS;
  case AAPCS: return llvm::CallingConv::ARM_AAPCS;
  case AAPCS_VFP: return llvm::CallingConv::ARM_AAPCS_VFP;
  case AAPCS16_VFP: return llvm::CallingConv::ARM_AAPCS_VFP;
  }
  llvm_unreachable("bad ABI kind");
}

void ARMABIInfo::setCCs() {
  assert(getRuntimeCC() == llvm::CallingConv::C);

  // Don't muddy up the IR with a ton of explicit annotations if
  // they'd just match what LLVM will infer from the triple.
  llvm::CallingConv::ID abiCC = getABIDefaultCC();
  if (abiCC != getLLVMDefaultCC())
    RuntimeCC = abiCC;
}

ABIArgInfo ARMABIInfo::coerceIllegalVector(QualType Ty) const {
  uint64_t Size = getContext().getTypeSize(Ty);
  if (Size <= 32) {
    llvm::Type *ResType =
        llvm::Type::getInt32Ty(getVMContext());
    return ABIArgInfo::getDirect(ResType);
  }
  if (Size == 64 || Size == 128) {
    llvm::Type *ResType = llvm::VectorType::get(
        llvm::Type::getInt32Ty(getVMContext()), Size / 32);
    return ABIArgInfo::getDirect(ResType);
  }
  return getNaturalAlignIndirect(Ty, /*ByVal=*/false);
}

ABIArgInfo ARMABIInfo::classifyHomogeneousAggregate(QualType Ty,
                                                    const Type *Base,
                                                    uint64_t Members) const {
  assert(Base && "Base class should be set for homogeneous aggregate");
  // Base can be a floating-point or a vector.
  if (const VectorType *VT = Base->getAs<VectorType>()) {
    // FP16 vectors should be converted to integer vectors
    if (!getTarget().hasLegalHalfType() &&
        (VT->getElementType()->isFloat16Type() ||
          VT->getElementType()->isHalfType())) {
      uint64_t Size = getContext().getTypeSize(VT);
      llvm::Type *NewVecTy = llvm::VectorType::get(
          llvm::Type::getInt32Ty(getVMContext()), Size / 32);
      llvm::Type *Ty = llvm::ArrayType::get(NewVecTy, Members);
      return ABIArgInfo::getDirect(Ty, 0, nullptr, false);
    }
  }
  return ABIArgInfo::getDirect(nullptr, 0, nullptr, false);
}

ABIArgInfo ARMABIInfo::classifyArgumentType(QualType Ty,
                                            bool isVariadic) const {
  // 6.1.2.1 The following argument types are VFP CPRCs:
  //   A single-precision floating-point type (including promoted
  //   half-precision types); A double-precision floating-point type;
  //   A 64-bit or 128-bit containerized vector type; Homogeneous Aggregate
  //   with a Base Type of a single- or double-precision floating-point type,
  //   64-bit containerized vectors or 128-bit containerized vectors with one
  //   to four Elements.
  bool IsEffectivelyAAPCS_VFP = getABIKind() == AAPCS_VFP && !isVariadic;

  Ty = useFirstFieldIfTransparentUnion(Ty);

  // Handle illegal vector types here.
  if (isIllegalVectorType(Ty))
    return coerceIllegalVector(Ty);

  // _Float16 and __fp16 get passed as if it were an int or float, but with
  // the top 16 bits unspecified. This is not done for OpenCL as it handles the
  // half type natively, and does not need to interwork with AAPCS code.
  if ((Ty->isFloat16Type() || Ty->isHalfType()) &&
      !getContext().getLangOpts().NativeHalfArgsAndReturns) {
    llvm::Type *ResType = IsEffectivelyAAPCS_VFP ?
      llvm::Type::getFloatTy(getVMContext()) :
      llvm::Type::getInt32Ty(getVMContext());
    return ABIArgInfo::getDirect(ResType);
  }

  if (!isAggregateTypeForABI(Ty)) {
    // Treat an enum type as its underlying type.
    if (const EnumType *EnumTy = Ty->getAs<EnumType>()) {
      Ty = EnumTy->getDecl()->getIntegerType();
    }

    return (Ty->isPromotableIntegerType() ? ABIArgInfo::getExtend(Ty)
                                          : ABIArgInfo::getDirect());
  }

  if (CGCXXABI::RecordArgABI RAA = getRecordArgABI(Ty, getCXXABI())) {
    return getNaturalAlignIndirect(Ty, RAA == CGCXXABI::RAA_DirectInMemory);
  }

  // Ignore empty records.
  if (isEmptyRecord(getContext(), Ty, true))
    return ABIArgInfo::getIgnore();

  if (IsEffectivelyAAPCS_VFP) {
    // Homogeneous Aggregates need to be expanded when we can fit the aggregate
    // into VFP registers.
    const Type *Base = nullptr;
    uint64_t Members = 0;
    if (isHomogeneousAggregate(Ty, Base, Members))
      return classifyHomogeneousAggregate(Ty, Base, Members);
  } else if (getABIKind() == ARMABIInfo::AAPCS16_VFP) {
    // WatchOS does have homogeneous aggregates. Note that we intentionally use
    // this convention even for a variadic function: the backend will use GPRs
    // if needed.
    const Type *Base = nullptr;
    uint64_t Members = 0;
    if (isHomogeneousAggregate(Ty, Base, Members)) {
      assert(Base && Members <= 4 && "unexpected homogeneous aggregate");
      llvm::Type *Ty =
        llvm::ArrayType::get(CGT.ConvertType(QualType(Base, 0)), Members);
      return ABIArgInfo::getDirect(Ty, 0, nullptr, false);
    }
  }

  if (getABIKind() == ARMABIInfo::AAPCS16_VFP &&
      getContext().getTypeSizeInChars(Ty) > CharUnits::fromQuantity(16)) {
    // WatchOS is adopting the 64-bit AAPCS rule on composite types: if they're
    // bigger than 128-bits, they get placed in space allocated by the caller,
    // and a pointer is passed.
    return ABIArgInfo::getIndirect(
        CharUnits::fromQuantity(getContext().getTypeAlign(Ty) / 8), false);
  }

  // Support byval for ARM.
  // The ABI alignment for APCS is 4-byte and for AAPCS at least 4-byte and at
  // most 8-byte. We realign the indirect argument if type alignment is bigger
  // than ABI alignment.
  uint64_t ABIAlign = 4;
  uint64_t TyAlign;
  if (getABIKind() == ARMABIInfo::AAPCS_VFP ||
      getABIKind() == ARMABIInfo::AAPCS) {
    TyAlign = getContext().getTypeUnadjustedAlignInChars(Ty).getQuantity();
    ABIAlign = std::min(std::max(TyAlign, (uint64_t)4), (uint64_t)8);
  } else {
    TyAlign = getContext().getTypeAlignInChars(Ty).getQuantity();
  }
  if (getContext().getTypeSizeInChars(Ty) > CharUnits::fromQuantity(64)) {
    assert(getABIKind() != ARMABIInfo::AAPCS16_VFP && "unexpected byval");
    return ABIArgInfo::getIndirect(CharUnits::fromQuantity(ABIAlign),
                                   /*ByVal=*/true,
                                   /*Realign=*/TyAlign > ABIAlign);
  }

  // On RenderScript, coerce Aggregates <= 64 bytes to an integer array of
  // same size and alignment.
  if (getTarget().isRenderScriptTarget()) {
    return coerceToIntArray(Ty, getContext(), getVMContext());
  }

  // Otherwise, pass by coercing to a structure of the appropriate size.
  llvm::Type* ElemTy;
  unsigned SizeRegs;
  // FIXME: Try to match the types of the arguments more accurately where
  // we can.
  if (TyAlign <= 4) {
    ElemTy = llvm::Type::getInt32Ty(getVMContext());
    SizeRegs = (getContext().getTypeSize(Ty) + 31) / 32;
  } else {
    ElemTy = llvm::Type::getInt64Ty(getVMContext());
    SizeRegs = (getContext().getTypeSize(Ty) + 63) / 64;
  }

  return ABIArgInfo::getDirect(llvm::ArrayType::get(ElemTy, SizeRegs));
}

static bool isIntegerLikeType(QualType Ty, ASTContext &Context,
                              llvm::LLVMContext &VMContext) {
  // APCS, C Language Calling Conventions, Non-Simple Return Values: A structure
  // is called integer-like if its size is less than or equal to one word, and
  // the offset of each of its addressable sub-fields is zero.

  uint64_t Size = Context.getTypeSize(Ty);

  // Check that the type fits in a word.
  if (Size > 32)
    return false;

  // FIXME: Handle vector types!
  if (Ty->isVectorType())
    return false;

  // Float types are never treated as "integer like".
  if (Ty->isRealFloatingType())
    return false;

  // If this is a builtin or pointer type then it is ok.
  if (Ty->getAs<BuiltinType>() || Ty->isPointerType())
    return true;

  // Small complex integer types are "integer like".
  if (const ComplexType *CT = Ty->getAs<ComplexType>())
    return isIntegerLikeType(CT->getElementType(), Context, VMContext);

  // Single element and zero sized arrays should be allowed, by the definition
  // above, but they are not.

  // Otherwise, it must be a record type.
  const RecordType *RT = Ty->getAs<RecordType>();
  if (!RT) return false;

  // Ignore records with flexible arrays.
  const RecordDecl *RD = RT->getDecl();
  if (RD->hasFlexibleArrayMember())
    return false;

  // Check that all sub-fields are at offset 0, and are themselves "integer
  // like".
  const ASTRecordLayout &Layout = Context.getASTRecordLayout(RD);

  bool HadField = false;
  unsigned idx = 0;
  for (RecordDecl::field_iterator i = RD->field_begin(), e = RD->field_end();
       i != e; ++i, ++idx) {
    const FieldDecl *FD = *i;

    // Bit-fields are not addressable, we only need to verify they are "integer
    // like". We still have to disallow a subsequent non-bitfield, for example:
    //   struct { int : 0; int x }
    // is non-integer like according to gcc.
    if (FD->isBitField()) {
      if (!RD->isUnion())
        HadField = true;

      if (!isIntegerLikeType(FD->getType(), Context, VMContext))
        return false;

      continue;
    }

    // Check if this field is at offset 0.
    if (Layout.getFieldOffset(idx) != 0)
      return false;

    if (!isIntegerLikeType(FD->getType(), Context, VMContext))
      return false;

    // Only allow at most one field in a structure. This doesn't match the
    // wording above, but follows gcc in situations with a field following an
    // empty structure.
    if (!RD->isUnion()) {
      if (HadField)
        return false;

      HadField = true;
    }
  }

  return true;
}

ABIArgInfo ARMABIInfo::classifyReturnType(QualType RetTy,
                                          bool isVariadic) const {
  bool IsEffectivelyAAPCS_VFP =
      (getABIKind() == AAPCS_VFP || getABIKind() == AAPCS16_VFP) && !isVariadic;

  if (RetTy->isVoidType())
    return ABIArgInfo::getIgnore();

  if (const VectorType *VT = RetTy->getAs<VectorType>()) {
    // Large vector types should be returned via memory.
    if (getContext().getTypeSize(RetTy) > 128)
      return getNaturalAlignIndirect(RetTy);
    // FP16 vectors should be converted to integer vectors
    if (!getTarget().hasLegalHalfType() &&
        (VT->getElementType()->isFloat16Type() ||
         VT->getElementType()->isHalfType()))
      return coerceIllegalVector(RetTy);
  }

  // _Float16 and __fp16 get returned as if it were an int or float, but with
  // the top 16 bits unspecified. This is not done for OpenCL as it handles the
  // half type natively, and does not need to interwork with AAPCS code.
  if ((RetTy->isFloat16Type() || RetTy->isHalfType()) &&
      !getContext().getLangOpts().NativeHalfArgsAndReturns) {
    llvm::Type *ResType = IsEffectivelyAAPCS_VFP ?
      llvm::Type::getFloatTy(getVMContext()) :
      llvm::Type::getInt32Ty(getVMContext());
    return ABIArgInfo::getDirect(ResType);
  }

  if (!isAggregateTypeForABI(RetTy)) {
    // Treat an enum type as its underlying type.
    if (const EnumType *EnumTy = RetTy->getAs<EnumType>())
      RetTy = EnumTy->getDecl()->getIntegerType();

    return RetTy->isPromotableIntegerType() ? ABIArgInfo::getExtend(RetTy)
                                            : ABIArgInfo::getDirect();
  }

  // Are we following APCS?
  if (getABIKind() == APCS) {
    if (isEmptyRecord(getContext(), RetTy, false))
      return ABIArgInfo::getIgnore();

    // Complex types are all returned as packed integers.
    //
    // FIXME: Consider using 2 x vector types if the back end handles them
    // correctly.
    if (RetTy->isAnyComplexType())
      return ABIArgInfo::getDirect(llvm::IntegerType::get(
          getVMContext(), getContext().getTypeSize(RetTy)));

    // Integer like structures are returned in r0.
    if (isIntegerLikeType(RetTy, getContext(), getVMContext())) {
      // Return in the smallest viable integer type.
      uint64_t Size = getContext().getTypeSize(RetTy);
      if (Size <= 8)
        return ABIArgInfo::getDirect(llvm::Type::getInt8Ty(getVMContext()));
      if (Size <= 16)
        return ABIArgInfo::getDirect(llvm::Type::getInt16Ty(getVMContext()));
      return ABIArgInfo::getDirect(llvm::Type::getInt32Ty(getVMContext()));
    }

    // Otherwise return in memory.
    return getNaturalAlignIndirect(RetTy);
  }

  // Otherwise this is an AAPCS variant.

  if (isEmptyRecord(getContext(), RetTy, true))
    return ABIArgInfo::getIgnore();

  // Check for homogeneous aggregates with AAPCS-VFP.
  if (IsEffectivelyAAPCS_VFP) {
    const Type *Base = nullptr;
    uint64_t Members = 0;
    if (isHomogeneousAggregate(RetTy, Base, Members))
      return classifyHomogeneousAggregate(RetTy, Base, Members);
  }

  // Aggregates <= 4 bytes are returned in r0; other aggregates
  // are returned indirectly.
  uint64_t Size = getContext().getTypeSize(RetTy);
  if (Size <= 32) {
    // On RenderScript, coerce Aggregates <= 4 bytes to an integer array of
    // same size and alignment.
    if (getTarget().isRenderScriptTarget()) {
      return coerceToIntArray(RetTy, getContext(), getVMContext());
    }
    if (getDataLayout().isBigEndian())
      // Return in 32 bit integer integer type (as if loaded by LDR, AAPCS 5.4)
      return ABIArgInfo::getDirect(llvm::Type::getInt32Ty(getVMContext()));

    // Return in the smallest viable integer type.
    if (Size <= 8)
      return ABIArgInfo::getDirect(llvm::Type::getInt8Ty(getVMContext()));
    if (Size <= 16)
      return ABIArgInfo::getDirect(llvm::Type::getInt16Ty(getVMContext()));
    return ABIArgInfo::getDirect(llvm::Type::getInt32Ty(getVMContext()));
  } else if (Size <= 128 && getABIKind() == AAPCS16_VFP) {
    llvm::Type *Int32Ty = llvm::Type::getInt32Ty(getVMContext());
    llvm::Type *CoerceTy =
        llvm::ArrayType::get(Int32Ty, llvm::alignTo(Size, 32) / 32);
    return ABIArgInfo::getDirect(CoerceTy);
  }

  return getNaturalAlignIndirect(RetTy);
}

/// isIllegalVector - check whether Ty is an illegal vector type.
bool ARMABIInfo::isIllegalVectorType(QualType Ty) const {
  if (const VectorType *VT = Ty->getAs<VectorType> ()) {
    // On targets that don't support FP16, FP16 is expanded into float, and we
    // don't want the ABI to depend on whether or not FP16 is supported in
    // hardware. Thus return false to coerce FP16 vectors into integer vectors.
    if (!getTarget().hasLegalHalfType() &&
        (VT->getElementType()->isFloat16Type() ||
         VT->getElementType()->isHalfType()))
      return true;
    if (isAndroid()) {
      // Android shipped using Clang 3.1, which supported a slightly different
      // vector ABI. The primary differences were that 3-element vector types
      // were legal, and so were sub 32-bit vectors (i.e. <2 x i8>). This path
      // accepts that legacy behavior for Android only.
      // Check whether VT is legal.
      unsigned NumElements = VT->getNumElements();
      // NumElements should be power of 2 or equal to 3.
      if (!llvm::isPowerOf2_32(NumElements) && NumElements != 3)
        return true;
    } else {
      // Check whether VT is legal.
      unsigned NumElements = VT->getNumElements();
      uint64_t Size = getContext().getTypeSize(VT);
      // NumElements should be power of 2.
      if (!llvm::isPowerOf2_32(NumElements))
        return true;
      // Size should be greater than 32 bits.
      return Size <= 32;
    }
  }
  return false;
}

bool ARMABIInfo::isLegalVectorTypeForSwift(CharUnits vectorSize,
                                           llvm::Type *eltTy,
                                           unsigned numElts) const {
  if (!llvm::isPowerOf2_32(numElts))
    return false;
  unsigned size = getDataLayout().getTypeStoreSizeInBits(eltTy);
  if (size > 64)
    return false;
  if (vectorSize.getQuantity() != 8 &&
      (vectorSize.getQuantity() != 16 || numElts == 1))
    return false;
  return true;
}

bool ARMABIInfo::isHomogeneousAggregateBaseType(QualType Ty) const {
  // Homogeneous aggregates for AAPCS-VFP must have base types of float,
  // double, or 64-bit or 128-bit vectors.
  if (const BuiltinType *BT = Ty->getAs<BuiltinType>()) {
    if (BT->getKind() == BuiltinType::Float ||
        BT->getKind() == BuiltinType::Double ||
        BT->getKind() == BuiltinType::LongDouble)
      return true;
  } else if (const VectorType *VT = Ty->getAs<VectorType>()) {
    unsigned VecSize = getContext().getTypeSize(VT);
    if (VecSize == 64 || VecSize == 128)
      return true;
  }
  return false;
}

bool ARMABIInfo::isHomogeneousAggregateSmallEnough(const Type *Base,
                                                   uint64_t Members) const {
  return Members <= 4;
}

Address ARMABIInfo::EmitVAArg(CodeGenFunction &CGF, Address VAListAddr,
                              QualType Ty) const {
  CharUnits SlotSize = CharUnits::fromQuantity(4);

  // Empty records are ignored for parameter passing purposes.
  if (isEmptyRecord(getContext(), Ty, true)) {
    Address Addr(CGF.Builder.CreateLoad(VAListAddr), SlotSize);
    Addr = CGF.Builder.CreateElementBitCast(Addr, CGF.ConvertTypeForMem(Ty));
    return Addr;
  }

  auto TyInfo = getContext().getTypeInfoInChars(Ty);
  CharUnits TyAlignForABI = TyInfo.second;

  // Use indirect if size of the illegal vector is bigger than 16 bytes.
  bool IsIndirect = false;
  const Type *Base = nullptr;
  uint64_t Members = 0;
  if (TyInfo.first > CharUnits::fromQuantity(16) && isIllegalVectorType(Ty)) {
    IsIndirect = true;

  // ARMv7k passes structs bigger than 16 bytes indirectly, in space
  // allocated by the caller.
  } else if (TyInfo.first > CharUnits::fromQuantity(16) &&
             getABIKind() == ARMABIInfo::AAPCS16_VFP &&
             !isHomogeneousAggregate(Ty, Base, Members)) {
    IsIndirect = true;

  // Otherwise, bound the type's ABI alignment.
  // The ABI alignment for 64-bit or 128-bit vectors is 8 for AAPCS and 4 for
  // APCS. For AAPCS, the ABI alignment is at least 4-byte and at most 8-byte.
  // Our callers should be prepared to handle an under-aligned address.
  } else if (getABIKind() == ARMABIInfo::AAPCS_VFP ||
             getABIKind() == ARMABIInfo::AAPCS) {
    TyAlignForABI = std::max(TyAlignForABI, CharUnits::fromQuantity(4));
    TyAlignForABI = std::min(TyAlignForABI, CharUnits::fromQuantity(8));
  } else if (getABIKind() == ARMABIInfo::AAPCS16_VFP) {
    // ARMv7k allows type alignment up to 16 bytes.
    TyAlignForABI = std::max(TyAlignForABI, CharUnits::fromQuantity(4));
    TyAlignForABI = std::min(TyAlignForABI, CharUnits::fromQuantity(16));
  } else {
    TyAlignForABI = CharUnits::fromQuantity(4);
  }
  TyInfo.second = TyAlignForABI;

  return emitVoidPtrVAArg(CGF, VAListAddr, Ty, IsIndirect, TyInfo,
                          SlotSize, /*AllowHigherAlign*/ true);
}

//===----------------------------------------------------------------------===//
// NVPTX ABI Implementation
//===----------------------------------------------------------------------===//

namespace {

class NVPTXABIInfo : public ABIInfo {
public:
  NVPTXABIInfo(CodeGenTypes &CGT) : ABIInfo(CGT) {}

  ABIArgInfo classifyReturnType(QualType RetTy) const;
  ABIArgInfo classifyArgumentType(QualType Ty) const;

  void computeInfo(CGFunctionInfo &FI) const override;
  Address EmitVAArg(CodeGenFunction &CGF, Address VAListAddr,
                    QualType Ty) const override;
};

class NVPTXTargetCodeGenInfo : public TargetCodeGenInfo {
public:
  NVPTXTargetCodeGenInfo(CodeGenTypes &CGT)
    : TargetCodeGenInfo(new NVPTXABIInfo(CGT)) {}

  void setTargetAttributes(const Decl *D, llvm::GlobalValue *GV,
                           CodeGen::CodeGenModule &M) const override;
  bool shouldEmitStaticExternCAliases() const override;

private:
  // Adds a NamedMDNode with F, Name, and Operand as operands, and adds the
  // resulting MDNode to the nvvm.annotations MDNode.
  static void addNVVMMetadata(llvm::Function *F, StringRef Name, int Operand);
};

/// Checks if the type is unsupported directly by the current target.
static bool isUnsupportedType(ASTContext &Context, QualType T) {
  if (!Context.getTargetInfo().hasFloat16Type() && T->isFloat16Type())
    return true;
  if (!Context.getTargetInfo().hasFloat128Type() && T->isFloat128Type())
    return true;
  if (!Context.getTargetInfo().hasInt128Type() && T->isIntegerType() &&
      Context.getTypeSize(T) > 64)
    return true;
  if (const auto *AT = T->getAsArrayTypeUnsafe())
    return isUnsupportedType(Context, AT->getElementType());
  const auto *RT = T->getAs<RecordType>();
  if (!RT)
    return false;
  const RecordDecl *RD = RT->getDecl();

  // If this is a C++ record, check the bases first.
  if (const CXXRecordDecl *CXXRD = dyn_cast<CXXRecordDecl>(RD))
    for (const CXXBaseSpecifier &I : CXXRD->bases())
      if (isUnsupportedType(Context, I.getType()))
        return true;

  for (const FieldDecl *I : RD->fields())
    if (isUnsupportedType(Context, I->getType()))
      return true;
  return false;
}

/// Coerce the given type into an array with maximum allowed size of elements.
static ABIArgInfo coerceToIntArrayWithLimit(QualType Ty, ASTContext &Context,
                                            llvm::LLVMContext &LLVMContext,
                                            unsigned MaxSize) {
  // Alignment and Size are measured in bits.
  const uint64_t Size = Context.getTypeSize(Ty);
  const uint64_t Alignment = Context.getTypeAlign(Ty);
  const unsigned Div = std::min<unsigned>(MaxSize, Alignment);
  llvm::Type *IntType = llvm::Type::getIntNTy(LLVMContext, Div);
  const uint64_t NumElements = (Size + Div - 1) / Div;
  return ABIArgInfo::getDirect(llvm::ArrayType::get(IntType, NumElements));
}

ABIArgInfo NVPTXABIInfo::classifyReturnType(QualType RetTy) const {
  if (RetTy->isVoidType())
    return ABIArgInfo::getIgnore();

  if (getContext().getLangOpts().OpenMP &&
      getContext().getLangOpts().OpenMPIsDevice &&
      isUnsupportedType(getContext(), RetTy))
    return coerceToIntArrayWithLimit(RetTy, getContext(), getVMContext(), 64);

  // note: this is different from default ABI
  if (!RetTy->isScalarType())
    return ABIArgInfo::getDirect();

  // Treat an enum type as its underlying type.
  if (const EnumType *EnumTy = RetTy->getAs<EnumType>())
    RetTy = EnumTy->getDecl()->getIntegerType();

  return (RetTy->isPromotableIntegerType() ? ABIArgInfo::getExtend(RetTy)
                                           : ABIArgInfo::getDirect());
}

ABIArgInfo NVPTXABIInfo::classifyArgumentType(QualType Ty) const {
  // Treat an enum type as its underlying type.
  if (const EnumType *EnumTy = Ty->getAs<EnumType>())
    Ty = EnumTy->getDecl()->getIntegerType();

  // Return aggregates type as indirect by value
  if (isAggregateTypeForABI(Ty))
    return getNaturalAlignIndirect(Ty, /* byval */ true);

  return (Ty->isPromotableIntegerType() ? ABIArgInfo::getExtend(Ty)
                                        : ABIArgInfo::getDirect());
}

void NVPTXABIInfo::computeInfo(CGFunctionInfo &FI) const {
  if (!getCXXABI().classifyReturnType(FI))
    FI.getReturnInfo() = classifyReturnType(FI.getReturnType());
  for (auto &I : FI.arguments())
    I.info = classifyArgumentType(I.type);

  // Always honor user-specified calling convention.
  if (FI.getCallingConvention() != llvm::CallingConv::C)
    return;

  FI.setEffectiveCallingConvention(getRuntimeCC());
}

Address NVPTXABIInfo::EmitVAArg(CodeGenFunction &CGF, Address VAListAddr,
                                QualType Ty) const {
  llvm_unreachable("NVPTX does not support varargs");
}

void NVPTXTargetCodeGenInfo::setTargetAttributes(
    const Decl *D, llvm::GlobalValue *GV, CodeGen::CodeGenModule &M) const {
  if (GV->isDeclaration())
    return;
  const FunctionDecl *FD = dyn_cast_or_null<FunctionDecl>(D);
  if (!FD) return;

  llvm::Function *F = cast<llvm::Function>(GV);

  // Perform special handling in OpenCL mode
  if (M.getLangOpts().OpenCL) {
    // Use OpenCL function attributes to check for kernel functions
    // By default, all functions are device functions
    if (FD->hasAttr<OpenCLKernelAttr>()) {
      // OpenCL __kernel functions get kernel metadata
      // Create !{<func-ref>, metadata !"kernel", i32 1} node
      addNVVMMetadata(F, "kernel", 1);
      // And kernel functions are not subject to inlining
      F->addFnAttr(llvm::Attribute::NoInline);
    }
  }

  // Perform special handling in CUDA mode.
  if (M.getLangOpts().CUDA) {
    // CUDA __global__ functions get a kernel metadata entry.  Since
    // __global__ functions cannot be called from the device, we do not
    // need to set the noinline attribute.
    if (FD->hasAttr<CUDAGlobalAttr>()) {
      // Create !{<func-ref>, metadata !"kernel", i32 1} node
      addNVVMMetadata(F, "kernel", 1);
    }
    if (CUDALaunchBoundsAttr *Attr = FD->getAttr<CUDALaunchBoundsAttr>()) {
      // Create !{<func-ref>, metadata !"maxntidx", i32 <val>} node
      llvm::APSInt MaxThreads(32);
      MaxThreads = Attr->getMaxThreads()->EvaluateKnownConstInt(M.getContext());
      if (MaxThreads > 0)
        addNVVMMetadata(F, "maxntidx", MaxThreads.getExtValue());

      // min blocks is an optional argument for CUDALaunchBoundsAttr. If it was
      // not specified in __launch_bounds__ or if the user specified a 0 value,
      // we don't have to add a PTX directive.
      if (Attr->getMinBlocks()) {
        llvm::APSInt MinBlocks(32);
        MinBlocks = Attr->getMinBlocks()->EvaluateKnownConstInt(M.getContext());
        if (MinBlocks > 0)
          // Create !{<func-ref>, metadata !"minctasm", i32 <val>} node
          addNVVMMetadata(F, "minctasm", MinBlocks.getExtValue());
      }
    }
  }
}

void NVPTXTargetCodeGenInfo::addNVVMMetadata(llvm::Function *F, StringRef Name,
                                             int Operand) {
  llvm::Module *M = F->getParent();
  llvm::LLVMContext &Ctx = M->getContext();

  // Get "nvvm.annotations" metadata node
  llvm::NamedMDNode *MD = M->getOrInsertNamedMetadata("nvvm.annotations");

  llvm::Metadata *MDVals[] = {
      llvm::ConstantAsMetadata::get(F), llvm::MDString::get(Ctx, Name),
      llvm::ConstantAsMetadata::get(
          llvm::ConstantInt::get(llvm::Type::getInt32Ty(Ctx), Operand))};
  // Append metadata to nvvm.annotations
  MD->addOperand(llvm::MDNode::get(Ctx, MDVals));
}

bool NVPTXTargetCodeGenInfo::shouldEmitStaticExternCAliases() const {
  return false;
}
}

//===----------------------------------------------------------------------===//
// SystemZ ABI Implementation
//===----------------------------------------------------------------------===//

namespace {

class SystemZABIInfo : public SwiftABIInfo {
  bool HasVector;

public:
  SystemZABIInfo(CodeGenTypes &CGT, bool HV)
    : SwiftABIInfo(CGT), HasVector(HV) {}

  bool isPromotableIntegerType(QualType Ty) const;
  bool isCompoundType(QualType Ty) const;
  bool isVectorArgumentType(QualType Ty) const;
  bool isFPArgumentType(QualType Ty) const;
  QualType GetSingleElementType(QualType Ty) const;

  ABIArgInfo classifyReturnType(QualType RetTy) const;
  ABIArgInfo classifyArgumentType(QualType ArgTy) const;

  void computeInfo(CGFunctionInfo &FI) const override {
    if (!getCXXABI().classifyReturnType(FI))
      FI.getReturnInfo() = classifyReturnType(FI.getReturnType());
    for (auto &I : FI.arguments())
      I.info = classifyArgumentType(I.type);
  }

  Address EmitVAArg(CodeGenFunction &CGF, Address VAListAddr,
                    QualType Ty) const override;

  bool shouldPassIndirectlyForSwift(ArrayRef<llvm::Type*> scalars,
                                    bool asReturnValue) const override {
    return occupiesMoreThan(CGT, scalars, /*total*/ 4);
  }
  bool isSwiftErrorInRegister() const override {
    return false;
  }
};

class SystemZTargetCodeGenInfo : public TargetCodeGenInfo {
public:
  SystemZTargetCodeGenInfo(CodeGenTypes &CGT, bool HasVector)
    : TargetCodeGenInfo(new SystemZABIInfo(CGT, HasVector)) {}
};

}

bool SystemZABIInfo::isPromotableIntegerType(QualType Ty) const {
  // Treat an enum type as its underlying type.
  if (const EnumType *EnumTy = Ty->getAs<EnumType>())
    Ty = EnumTy->getDecl()->getIntegerType();

  // Promotable integer types are required to be promoted by the ABI.
  if (Ty->isPromotableIntegerType())
    return true;

  // 32-bit values must also be promoted.
  if (const BuiltinType *BT = Ty->getAs<BuiltinType>())
    switch (BT->getKind()) {
    case BuiltinType::Int:
    case BuiltinType::UInt:
      return true;
    default:
      return false;
    }
  return false;
}

bool SystemZABIInfo::isCompoundType(QualType Ty) const {
  return (Ty->isAnyComplexType() ||
          Ty->isVectorType() ||
          isAggregateTypeForABI(Ty));
}

bool SystemZABIInfo::isVectorArgumentType(QualType Ty) const {
  return (HasVector &&
          Ty->isVectorType() &&
          getContext().getTypeSize(Ty) <= 128);
}

bool SystemZABIInfo::isFPArgumentType(QualType Ty) const {
  if (const BuiltinType *BT = Ty->getAs<BuiltinType>())
    switch (BT->getKind()) {
    case BuiltinType::Float:
    case BuiltinType::Double:
      return true;
    default:
      return false;
    }

  return false;
}

QualType SystemZABIInfo::GetSingleElementType(QualType Ty) const {
  if (const RecordType *RT = Ty->getAsStructureType()) {
    const RecordDecl *RD = RT->getDecl();
    QualType Found;

    // If this is a C++ record, check the bases first.
    if (const CXXRecordDecl *CXXRD = dyn_cast<CXXRecordDecl>(RD))
      for (const auto &I : CXXRD->bases()) {
        QualType Base = I.getType();

        // Empty bases don't affect things either way.
        if (isEmptyRecord(getContext(), Base, true))
          continue;

        if (!Found.isNull())
          return Ty;
        Found = GetSingleElementType(Base);
      }

    // Check the fields.
    for (const auto *FD : RD->fields()) {
      // For compatibility with GCC, ignore empty bitfields in C++ mode.
      // Unlike isSingleElementStruct(), empty structure and array fields
      // do count.  So do anonymous bitfields that aren't zero-sized.
      if (getContext().getLangOpts().CPlusPlus &&
          FD->isZeroLengthBitField(getContext()))
        continue;

      // Unlike isSingleElementStruct(), arrays do not count.
      // Nested structures still do though.
      if (!Found.isNull())
        return Ty;
      Found = GetSingleElementType(FD->getType());
    }

    // Unlike isSingleElementStruct(), trailing padding is allowed.
    // An 8-byte aligned struct s { float f; } is passed as a double.
    if (!Found.isNull())
      return Found;
  }

  return Ty;
}

Address SystemZABIInfo::EmitVAArg(CodeGenFunction &CGF, Address VAListAddr,
                                  QualType Ty) const {
  // Assume that va_list type is correct; should be pointer to LLVM type:
  // struct {
  //   i64 __gpr;
  //   i64 __fpr;
  //   i8 *__overflow_arg_area;
  //   i8 *__reg_save_area;
  // };

  // Every non-vector argument occupies 8 bytes and is passed by preference
  // in either GPRs or FPRs.  Vector arguments occupy 8 or 16 bytes and are
  // always passed on the stack.
  Ty = getContext().getCanonicalType(Ty);
  auto TyInfo = getContext().getTypeInfoInChars(Ty);
  llvm::Type *ArgTy = CGF.ConvertTypeForMem(Ty);
  llvm::Type *DirectTy = ArgTy;
  ABIArgInfo AI = classifyArgumentType(Ty);
  bool IsIndirect = AI.isIndirect();
  bool InFPRs = false;
  bool IsVector = false;
  CharUnits UnpaddedSize;
  CharUnits DirectAlign;
  if (IsIndirect) {
    DirectTy = llvm::PointerType::getUnqual(DirectTy);
    UnpaddedSize = DirectAlign = CharUnits::fromQuantity(8);
  } else {
    if (AI.getCoerceToType())
      ArgTy = AI.getCoerceToType();
    InFPRs = ArgTy->isFloatTy() || ArgTy->isDoubleTy();
    IsVector = ArgTy->isVectorTy();
    UnpaddedSize = TyInfo.first;
    DirectAlign = TyInfo.second;
  }
  CharUnits PaddedSize = CharUnits::fromQuantity(8);
  if (IsVector && UnpaddedSize > PaddedSize)
    PaddedSize = CharUnits::fromQuantity(16);
  assert((UnpaddedSize <= PaddedSize) && "Invalid argument size.");

  CharUnits Padding = (PaddedSize - UnpaddedSize);

  llvm::Type *IndexTy = CGF.Int64Ty;
  llvm::Value *PaddedSizeV =
    llvm::ConstantInt::get(IndexTy, PaddedSize.getQuantity());

  if (IsVector) {
    // Work out the address of a vector argument on the stack.
    // Vector arguments are always passed in the high bits of a
    // single (8 byte) or double (16 byte) stack slot.
    Address OverflowArgAreaPtr =
        CGF.Builder.CreateStructGEP(VAListAddr, 2, "overflow_arg_area_ptr");
    Address OverflowArgArea =
      Address(CGF.Builder.CreateLoad(OverflowArgAreaPtr, "overflow_arg_area"),
              TyInfo.second);
    Address MemAddr =
      CGF.Builder.CreateElementBitCast(OverflowArgArea, DirectTy, "mem_addr");

    // Update overflow_arg_area_ptr pointer
    llvm::Value *NewOverflowArgArea =
      CGF.Builder.CreateGEP(OverflowArgArea.getPointer(), PaddedSizeV,
                            "overflow_arg_area");
    CGF.Builder.CreateStore(NewOverflowArgArea, OverflowArgAreaPtr);

    return MemAddr;
  }

  assert(PaddedSize.getQuantity() == 8);

  unsigned MaxRegs, RegCountField, RegSaveIndex;
  CharUnits RegPadding;
  if (InFPRs) {
    MaxRegs = 4; // Maximum of 4 FPR arguments
    RegCountField = 1; // __fpr
    RegSaveIndex = 16; // save offset for f0
    RegPadding = CharUnits(); // floats are passed in the high bits of an FPR
  } else {
    MaxRegs = 5; // Maximum of 5 GPR arguments
    RegCountField = 0; // __gpr
    RegSaveIndex = 2; // save offset for r2
    RegPadding = Padding; // values are passed in the low bits of a GPR
  }

  Address RegCountPtr =
      CGF.Builder.CreateStructGEP(VAListAddr, RegCountField, "reg_count_ptr");
  llvm::Value *RegCount = CGF.Builder.CreateLoad(RegCountPtr, "reg_count");
  llvm::Value *MaxRegsV = llvm::ConstantInt::get(IndexTy, MaxRegs);
  llvm::Value *InRegs = CGF.Builder.CreateICmpULT(RegCount, MaxRegsV,
                                                 "fits_in_regs");

  llvm::BasicBlock *InRegBlock = CGF.createBasicBlock("vaarg.in_reg");
  llvm::BasicBlock *InMemBlock = CGF.createBasicBlock("vaarg.in_mem");
  llvm::BasicBlock *ContBlock = CGF.createBasicBlock("vaarg.end");
  CGF.Builder.CreateCondBr(InRegs, InRegBlock, InMemBlock);

  // Emit code to load the value if it was passed in registers.
  CGF.EmitBlock(InRegBlock);

  // Work out the address of an argument register.
  llvm::Value *ScaledRegCount =
    CGF.Builder.CreateMul(RegCount, PaddedSizeV, "scaled_reg_count");
  llvm::Value *RegBase =
    llvm::ConstantInt::get(IndexTy, RegSaveIndex * PaddedSize.getQuantity()
                                      + RegPadding.getQuantity());
  llvm::Value *RegOffset =
    CGF.Builder.CreateAdd(ScaledRegCount, RegBase, "reg_offset");
  Address RegSaveAreaPtr =
      CGF.Builder.CreateStructGEP(VAListAddr, 3, "reg_save_area_ptr");
  llvm::Value *RegSaveArea =
    CGF.Builder.CreateLoad(RegSaveAreaPtr, "reg_save_area");
  Address RawRegAddr(CGF.Builder.CreateGEP(RegSaveArea, RegOffset,
                                           "raw_reg_addr"),
                     PaddedSize);
  Address RegAddr =
    CGF.Builder.CreateElementBitCast(RawRegAddr, DirectTy, "reg_addr");

  // Update the register count
  llvm::Value *One = llvm::ConstantInt::get(IndexTy, 1);
  llvm::Value *NewRegCount =
    CGF.Builder.CreateAdd(RegCount, One, "reg_count");
  CGF.Builder.CreateStore(NewRegCount, RegCountPtr);
  CGF.EmitBranch(ContBlock);

  // Emit code to load the value if it was passed in memory.
  CGF.EmitBlock(InMemBlock);

  // Work out the address of a stack argument.
  Address OverflowArgAreaPtr =
      CGF.Builder.CreateStructGEP(VAListAddr, 2, "overflow_arg_area_ptr");
  Address OverflowArgArea =
    Address(CGF.Builder.CreateLoad(OverflowArgAreaPtr, "overflow_arg_area"),
            PaddedSize);
  Address RawMemAddr =
    CGF.Builder.CreateConstByteGEP(OverflowArgArea, Padding, "raw_mem_addr");
  Address MemAddr =
    CGF.Builder.CreateElementBitCast(RawMemAddr, DirectTy, "mem_addr");

  // Update overflow_arg_area_ptr pointer
  llvm::Value *NewOverflowArgArea =
    CGF.Builder.CreateGEP(OverflowArgArea.getPointer(), PaddedSizeV,
                          "overflow_arg_area");
  CGF.Builder.CreateStore(NewOverflowArgArea, OverflowArgAreaPtr);
  CGF.EmitBranch(ContBlock);

  // Return the appropriate result.
  CGF.EmitBlock(ContBlock);
  Address ResAddr = emitMergePHI(CGF, RegAddr, InRegBlock,
                                 MemAddr, InMemBlock, "va_arg.addr");

  if (IsIndirect)
    ResAddr = Address(CGF.Builder.CreateLoad(ResAddr, "indirect_arg"),
                      TyInfo.second);

  return ResAddr;
}

ABIArgInfo SystemZABIInfo::classifyReturnType(QualType RetTy) const {
  if (RetTy->isVoidType())
    return ABIArgInfo::getIgnore();
  if (isVectorArgumentType(RetTy))
    return ABIArgInfo::getDirect();
  if (isCompoundType(RetTy) || getContext().getTypeSize(RetTy) > 64)
    return getNaturalAlignIndirect(RetTy);
  return (isPromotableIntegerType(RetTy) ? ABIArgInfo::getExtend(RetTy)
                                         : ABIArgInfo::getDirect());
}

ABIArgInfo SystemZABIInfo::classifyArgumentType(QualType Ty) const {
  // Handle the generic C++ ABI.
  if (CGCXXABI::RecordArgABI RAA = getRecordArgABI(Ty, getCXXABI()))
    return getNaturalAlignIndirect(Ty, RAA == CGCXXABI::RAA_DirectInMemory);

  // Integers and enums are extended to full register width.
  if (isPromotableIntegerType(Ty))
    return ABIArgInfo::getExtend(Ty);

  // Handle vector types and vector-like structure types.  Note that
  // as opposed to float-like structure types, we do not allow any
  // padding for vector-like structures, so verify the sizes match.
  uint64_t Size = getContext().getTypeSize(Ty);
  QualType SingleElementTy = GetSingleElementType(Ty);
  if (isVectorArgumentType(SingleElementTy) &&
      getContext().getTypeSize(SingleElementTy) == Size)
    return ABIArgInfo::getDirect(CGT.ConvertType(SingleElementTy));

  // Values that are not 1, 2, 4 or 8 bytes in size are passed indirectly.
  if (Size != 8 && Size != 16 && Size != 32 && Size != 64)
    return getNaturalAlignIndirect(Ty, /*ByVal=*/false);

  // Handle small structures.
  if (const RecordType *RT = Ty->getAs<RecordType>()) {
    // Structures with flexible arrays have variable length, so really
    // fail the size test above.
    const RecordDecl *RD = RT->getDecl();
    if (RD->hasFlexibleArrayMember())
      return getNaturalAlignIndirect(Ty, /*ByVal=*/false);

    // The structure is passed as an unextended integer, a float, or a double.
    llvm::Type *PassTy;
    if (isFPArgumentType(SingleElementTy)) {
      assert(Size == 32 || Size == 64);
      if (Size == 32)
        PassTy = llvm::Type::getFloatTy(getVMContext());
      else
        PassTy = llvm::Type::getDoubleTy(getVMContext());
    } else
      PassTy = llvm::IntegerType::get(getVMContext(), Size);
    return ABIArgInfo::getDirect(PassTy);
  }

  // Non-structure compounds are passed indirectly.
  if (isCompoundType(Ty))
    return getNaturalAlignIndirect(Ty, /*ByVal=*/false);

  return ABIArgInfo::getDirect(nullptr);
}

//===----------------------------------------------------------------------===//
// MSP430 ABI Implementation
//===----------------------------------------------------------------------===//

namespace {

class MSP430TargetCodeGenInfo : public TargetCodeGenInfo {
public:
  MSP430TargetCodeGenInfo(CodeGenTypes &CGT)
    : TargetCodeGenInfo(new DefaultABIInfo(CGT)) {}
  void setTargetAttributes(const Decl *D, llvm::GlobalValue *GV,
                           CodeGen::CodeGenModule &M) const override;
};

}

void MSP430TargetCodeGenInfo::setTargetAttributes(
    const Decl *D, llvm::GlobalValue *GV, CodeGen::CodeGenModule &M) const {
  if (GV->isDeclaration())
    return;
  if (const FunctionDecl *FD = dyn_cast_or_null<FunctionDecl>(D)) {
    const auto *InterruptAttr = FD->getAttr<MSP430InterruptAttr>();
    if (!InterruptAttr)
      return;

    // Handle 'interrupt' attribute:
    llvm::Function *F = cast<llvm::Function>(GV);

    // Step 1: Set ISR calling convention.
    F->setCallingConv(llvm::CallingConv::MSP430_INTR);

    // Step 2: Add attributes goodness.
    F->addFnAttr(llvm::Attribute::NoInline);
    F->addFnAttr("interrupt", llvm::utostr(InterruptAttr->getNumber()));
  }
}

//===----------------------------------------------------------------------===//
// MIPS ABI Implementation.  This works for both little-endian and
// big-endian variants.
//===----------------------------------------------------------------------===//

namespace {
class MipsABIInfo : public ABIInfo {
  bool IsO32;
  unsigned MinABIStackAlignInBytes, StackAlignInBytes;
  void CoerceToIntArgs(uint64_t TySize,
                       SmallVectorImpl<llvm::Type *> &ArgList) const;
  llvm::Type* HandleAggregates(QualType Ty, uint64_t TySize) const;
  llvm::Type* returnAggregateInRegs(QualType RetTy, uint64_t Size) const;
  llvm::Type* getPaddingType(uint64_t Align, uint64_t Offset) const;
public:
  MipsABIInfo(CodeGenTypes &CGT, bool _IsO32) :
    ABIInfo(CGT), IsO32(_IsO32), MinABIStackAlignInBytes(IsO32 ? 4 : 8),
    StackAlignInBytes(IsO32 ? 8 : 16) {}

  ABIArgInfo classifyReturnType(QualType RetTy) const;
  ABIArgInfo classifyArgumentType(QualType RetTy, uint64_t &Offset) const;
  void computeInfo(CGFunctionInfo &FI) const override;
  Address EmitVAArg(CodeGenFunction &CGF, Address VAListAddr,
                    QualType Ty) const override;
  ABIArgInfo extendType(QualType Ty) const;
};

class MIPSTargetCodeGenInfo : public TargetCodeGenInfo {
  unsigned SizeOfUnwindException;
public:
  MIPSTargetCodeGenInfo(CodeGenTypes &CGT, bool IsO32)
    : TargetCodeGenInfo(new MipsABIInfo(CGT, IsO32)),
      SizeOfUnwindException(IsO32 ? 24 : 32) {}

  int getDwarfEHStackPointer(CodeGen::CodeGenModule &CGM) const override {
    return 29;
  }

  void setTargetAttributes(const Decl *D, llvm::GlobalValue *GV,
                           CodeGen::CodeGenModule &CGM) const override {
    const FunctionDecl *FD = dyn_cast_or_null<FunctionDecl>(D);
    if (!FD) return;
    llvm::Function *Fn = cast<llvm::Function>(GV);

    if (FD->hasAttr<MipsLongCallAttr>())
      Fn->addFnAttr("long-call");
    else if (FD->hasAttr<MipsShortCallAttr>())
      Fn->addFnAttr("short-call");

    // Other attributes do not have a meaning for declarations.
    if (GV->isDeclaration())
      return;

    if (FD->hasAttr<Mips16Attr>()) {
      Fn->addFnAttr("mips16");
    }
    else if (FD->hasAttr<NoMips16Attr>()) {
      Fn->addFnAttr("nomips16");
    }

    if (FD->hasAttr<MicroMipsAttr>())
      Fn->addFnAttr("micromips");
    else if (FD->hasAttr<NoMicroMipsAttr>())
      Fn->addFnAttr("nomicromips");

    const MipsInterruptAttr *Attr = FD->getAttr<MipsInterruptAttr>();
    if (!Attr)
      return;

    const char *Kind;
    switch (Attr->getInterrupt()) {
    case MipsInterruptAttr::eic:     Kind = "eic"; break;
    case MipsInterruptAttr::sw0:     Kind = "sw0"; break;
    case MipsInterruptAttr::sw1:     Kind = "sw1"; break;
    case MipsInterruptAttr::hw0:     Kind = "hw0"; break;
    case MipsInterruptAttr::hw1:     Kind = "hw1"; break;
    case MipsInterruptAttr::hw2:     Kind = "hw2"; break;
    case MipsInterruptAttr::hw3:     Kind = "hw3"; break;
    case MipsInterruptAttr::hw4:     Kind = "hw4"; break;
    case MipsInterruptAttr::hw5:     Kind = "hw5"; break;
    }

    Fn->addFnAttr("interrupt", Kind);

  }

  bool initDwarfEHRegSizeTable(CodeGen::CodeGenFunction &CGF,
                               llvm::Value *Address) const override;

  unsigned getSizeOfUnwindException() const override {
    return SizeOfUnwindException;
  }
};
}

void MipsABIInfo::CoerceToIntArgs(
    uint64_t TySize, SmallVectorImpl<llvm::Type *> &ArgList) const {
  llvm::IntegerType *IntTy =
    llvm::IntegerType::get(getVMContext(), MinABIStackAlignInBytes * 8);

  // Add (TySize / MinABIStackAlignInBytes) args of IntTy.
  for (unsigned N = TySize / (MinABIStackAlignInBytes * 8); N; --N)
    ArgList.push_back(IntTy);

  // If necessary, add one more integer type to ArgList.
  unsigned R = TySize % (MinABIStackAlignInBytes * 8);

  if (R)
    ArgList.push_back(llvm::IntegerType::get(getVMContext(), R));
}

// In N32/64, an aligned double precision floating point field is passed in
// a register.
llvm::Type* MipsABIInfo::HandleAggregates(QualType Ty, uint64_t TySize) const {
  SmallVector<llvm::Type*, 8> ArgList, IntArgList;

  if (IsO32) {
    CoerceToIntArgs(TySize, ArgList);
    return llvm::StructType::get(getVMContext(), ArgList);
  }

  if (Ty->isComplexType())
    return CGT.ConvertType(Ty);

  const RecordType *RT = Ty->getAs<RecordType>();

  // Unions/vectors are passed in integer registers.
  if (!RT || !RT->isStructureOrClassType()) {
    CoerceToIntArgs(TySize, ArgList);
    return llvm::StructType::get(getVMContext(), ArgList);
  }

  const RecordDecl *RD = RT->getDecl();
  const ASTRecordLayout &Layout = getContext().getASTRecordLayout(RD);
  assert(!(TySize % 8) && "Size of structure must be multiple of 8.");

  uint64_t LastOffset = 0;
  unsigned idx = 0;
  llvm::IntegerType *I64 = llvm::IntegerType::get(getVMContext(), 64);

  // Iterate over fields in the struct/class and check if there are any aligned
  // double fields.
  for (RecordDecl::field_iterator i = RD->field_begin(), e = RD->field_end();
       i != e; ++i, ++idx) {
    const QualType Ty = i->getType();
    const BuiltinType *BT = Ty->getAs<BuiltinType>();

    if (!BT || BT->getKind() != BuiltinType::Double)
      continue;

    uint64_t Offset = Layout.getFieldOffset(idx);
    if (Offset % 64) // Ignore doubles that are not aligned.
      continue;

    // Add ((Offset - LastOffset) / 64) args of type i64.
    for (unsigned j = (Offset - LastOffset) / 64; j > 0; --j)
      ArgList.push_back(I64);

    // Add double type.
    ArgList.push_back(llvm::Type::getDoubleTy(getVMContext()));
    LastOffset = Offset + 64;
  }

  CoerceToIntArgs(TySize - LastOffset, IntArgList);
  ArgList.append(IntArgList.begin(), IntArgList.end());

  return llvm::StructType::get(getVMContext(), ArgList);
}

llvm::Type *MipsABIInfo::getPaddingType(uint64_t OrigOffset,
                                        uint64_t Offset) const {
  if (OrigOffset + MinABIStackAlignInBytes > Offset)
    return nullptr;

  return llvm::IntegerType::get(getVMContext(), (Offset - OrigOffset) * 8);
}

ABIArgInfo
MipsABIInfo::classifyArgumentType(QualType Ty, uint64_t &Offset) const {
  Ty = useFirstFieldIfTransparentUnion(Ty);

  uint64_t OrigOffset = Offset;
  uint64_t TySize = getContext().getTypeSize(Ty);
  uint64_t Align = getContext().getTypeAlign(Ty) / 8;

  Align = std::min(std::max(Align, (uint64_t)MinABIStackAlignInBytes),
                   (uint64_t)StackAlignInBytes);
  unsigned CurrOffset = llvm::alignTo(Offset, Align);
  Offset = CurrOffset + llvm::alignTo(TySize, Align * 8) / 8;

  if (isAggregateTypeForABI(Ty) || Ty->isVectorType()) {
    // Ignore empty aggregates.
    if (TySize == 0)
      return ABIArgInfo::getIgnore();

    if (CGCXXABI::RecordArgABI RAA = getRecordArgABI(Ty, getCXXABI())) {
      Offset = OrigOffset + MinABIStackAlignInBytes;
      return getNaturalAlignIndirect(Ty, RAA == CGCXXABI::RAA_DirectInMemory);
    }

    // If we have reached here, aggregates are passed directly by coercing to
    // another structure type. Padding is inserted if the offset of the
    // aggregate is unaligned.
    ABIArgInfo ArgInfo =
        ABIArgInfo::getDirect(HandleAggregates(Ty, TySize), 0,
                              getPaddingType(OrigOffset, CurrOffset));
    ArgInfo.setInReg(true);
    return ArgInfo;
  }

  // Treat an enum type as its underlying type.
  if (const EnumType *EnumTy = Ty->getAs<EnumType>())
    Ty = EnumTy->getDecl()->getIntegerType();

  // All integral types are promoted to the GPR width.
  if (Ty->isIntegralOrEnumerationType())
    return extendType(Ty);

  return ABIArgInfo::getDirect(
      nullptr, 0, IsO32 ? nullptr : getPaddingType(OrigOffset, CurrOffset));
}

llvm::Type*
MipsABIInfo::returnAggregateInRegs(QualType RetTy, uint64_t Size) const {
  const RecordType *RT = RetTy->getAs<RecordType>();
  SmallVector<llvm::Type*, 8> RTList;

  if (RT && RT->isStructureOrClassType()) {
    const RecordDecl *RD = RT->getDecl();
    const ASTRecordLayout &Layout = getContext().getASTRecordLayout(RD);
    unsigned FieldCnt = Layout.getFieldCount();

    // N32/64 returns struct/classes in floating point registers if the
    // following conditions are met:
    // 1. The size of the struct/class is no larger than 128-bit.
    // 2. The struct/class has one or two fields all of which are floating
    //    point types.
    // 3. The offset of the first field is zero (this follows what gcc does).
    //
    // Any other composite results are returned in integer registers.
    //
    if (FieldCnt && (FieldCnt <= 2) && !Layout.getFieldOffset(0)) {
      RecordDecl::field_iterator b = RD->field_begin(), e = RD->field_end();
      for (; b != e; ++b) {
        const BuiltinType *BT = b->getType()->getAs<BuiltinType>();

        if (!BT || !BT->isFloatingPoint())
          break;

        RTList.push_back(CGT.ConvertType(b->getType()));
      }

      if (b == e)
        return llvm::StructType::get(getVMContext(), RTList,
                                     RD->hasAttr<PackedAttr>());

      RTList.clear();
    }
  }

  CoerceToIntArgs(Size, RTList);
  return llvm::StructType::get(getVMContext(), RTList);
}

ABIArgInfo MipsABIInfo::classifyReturnType(QualType RetTy) const {
  uint64_t Size = getContext().getTypeSize(RetTy);

  if (RetTy->isVoidType())
    return ABIArgInfo::getIgnore();

  // O32 doesn't treat zero-sized structs differently from other structs.
  // However, N32/N64 ignores zero sized return values.
  if (!IsO32 && Size == 0)
    return ABIArgInfo::getIgnore();

  if (isAggregateTypeForABI(RetTy) || RetTy->isVectorType()) {
    if (Size <= 128) {
      if (RetTy->isAnyComplexType())
        return ABIArgInfo::getDirect();

      // O32 returns integer vectors in registers and N32/N64 returns all small
      // aggregates in registers.
      if (!IsO32 ||
          (RetTy->isVectorType() && !RetTy->hasFloatingRepresentation())) {
        ABIArgInfo ArgInfo =
            ABIArgInfo::getDirect(returnAggregateInRegs(RetTy, Size));
        ArgInfo.setInReg(true);
        return ArgInfo;
      }
    }

    return getNaturalAlignIndirect(RetTy);
  }

  // Treat an enum type as its underlying type.
  if (const EnumType *EnumTy = RetTy->getAs<EnumType>())
    RetTy = EnumTy->getDecl()->getIntegerType();

  if (RetTy->isPromotableIntegerType())
    return ABIArgInfo::getExtend(RetTy);

  if ((RetTy->isUnsignedIntegerOrEnumerationType() ||
      RetTy->isSignedIntegerOrEnumerationType()) && Size == 32 && !IsO32)
    return ABIArgInfo::getSignExtend(RetTy);

  return ABIArgInfo::getDirect();
}

void MipsABIInfo::computeInfo(CGFunctionInfo &FI) const {
  ABIArgInfo &RetInfo = FI.getReturnInfo();
  if (!getCXXABI().classifyReturnType(FI))
    RetInfo = classifyReturnType(FI.getReturnType());

  // Check if a pointer to an aggregate is passed as a hidden argument.
  uint64_t Offset = RetInfo.isIndirect() ? MinABIStackAlignInBytes : 0;

  for (auto &I : FI.arguments())
    I.info = classifyArgumentType(I.type, Offset);
}

Address MipsABIInfo::EmitVAArg(CodeGenFunction &CGF, Address VAListAddr,
                               QualType OrigTy) const {
  QualType Ty = OrigTy;

  // Integer arguments are promoted to 32-bit on O32 and 64-bit on N32/N64.
  // Pointers are also promoted in the same way but this only matters for N32.
  unsigned SlotSizeInBits = IsO32 ? 32 : 64;
  unsigned PtrWidth = getTarget().getPointerWidth(0);
  bool DidPromote = false;
  if ((Ty->isIntegerType() &&
          getContext().getIntWidth(Ty) < SlotSizeInBits) ||
      (Ty->isPointerType() && PtrWidth < SlotSizeInBits)) {
    DidPromote = true;
    Ty = getContext().getIntTypeForBitwidth(SlotSizeInBits,
                                            Ty->isSignedIntegerType());
  }

  auto TyInfo = getContext().getTypeInfoInChars(Ty);

  // The alignment of things in the argument area is never larger than
  // StackAlignInBytes.
  TyInfo.second =
    std::min(TyInfo.second, CharUnits::fromQuantity(StackAlignInBytes));

  // MinABIStackAlignInBytes is the size of argument slots on the stack.
  CharUnits ArgSlotSize = CharUnits::fromQuantity(MinABIStackAlignInBytes);

  Address Addr = emitVoidPtrVAArg(CGF, VAListAddr, Ty, /*indirect*/ false,
                          TyInfo, ArgSlotSize, /*AllowHigherAlign*/ true);


  // If there was a promotion, "unpromote" into a temporary.
  // TODO: can we just use a pointer into a subset of the original slot?
  if (DidPromote) {
    Address Temp = CGF.CreateMemTemp(OrigTy, "vaarg.promotion-temp");
    llvm::Value *Promoted = CGF.Builder.CreateLoad(Addr);

    // Truncate down to the right width.
    llvm::Type *IntTy = (OrigTy->isIntegerType() ? Temp.getElementType()
                                                 : CGF.IntPtrTy);
    llvm::Value *V = CGF.Builder.CreateTrunc(Promoted, IntTy);
    if (OrigTy->isPointerType())
      V = CGF.Builder.CreateIntToPtr(V, Temp.getElementType());

    CGF.Builder.CreateStore(V, Temp);
    Addr = Temp;
  }

  return Addr;
}

ABIArgInfo MipsABIInfo::extendType(QualType Ty) const {
  int TySize = getContext().getTypeSize(Ty);

  // MIPS64 ABI requires unsigned 32 bit integers to be sign extended.
  if (Ty->isUnsignedIntegerOrEnumerationType() && TySize == 32)
    return ABIArgInfo::getSignExtend(Ty);

  return ABIArgInfo::getExtend(Ty);
}

bool
MIPSTargetCodeGenInfo::initDwarfEHRegSizeTable(CodeGen::CodeGenFunction &CGF,
                                               llvm::Value *Address) const {
  // This information comes from gcc's implementation, which seems to
  // as canonical as it gets.

  // Everything on MIPS is 4 bytes.  Double-precision FP registers
  // are aliased to pairs of single-precision FP registers.
  llvm::Value *Four8 = llvm::ConstantInt::get(CGF.Int8Ty, 4);

  // 0-31 are the general purpose registers, $0 - $31.
  // 32-63 are the floating-point registers, $f0 - $f31.
  // 64 and 65 are the multiply/divide registers, $hi and $lo.
  // 66 is the (notional, I think) register for signal-handler return.
  AssignToArrayRange(CGF.Builder, Address, Four8, 0, 65);

  // 67-74 are the floating-point status registers, $fcc0 - $fcc7.
  // They are one bit wide and ignored here.

  // 80-111 are the coprocessor 0 registers, $c0r0 - $c0r31.
  // (coprocessor 1 is the FP unit)
  // 112-143 are the coprocessor 2 registers, $c2r0 - $c2r31.
  // 144-175 are the coprocessor 3 registers, $c3r0 - $c3r31.
  // 176-181 are the DSP accumulator registers.
  AssignToArrayRange(CGF.Builder, Address, Four8, 80, 181);
  return false;
}

//===----------------------------------------------------------------------===//
// AVR ABI Implementation.
//===----------------------------------------------------------------------===//

namespace {
class AVRTargetCodeGenInfo : public TargetCodeGenInfo {
public:
  AVRTargetCodeGenInfo(CodeGenTypes &CGT)
    : TargetCodeGenInfo(new DefaultABIInfo(CGT)) { }

  void setTargetAttributes(const Decl *D, llvm::GlobalValue *GV,
                           CodeGen::CodeGenModule &CGM) const override {
    if (GV->isDeclaration())
      return;
    const auto *FD = dyn_cast_or_null<FunctionDecl>(D);
    if (!FD) return;
    auto *Fn = cast<llvm::Function>(GV);

    if (FD->getAttr<AVRInterruptAttr>())
      Fn->addFnAttr("interrupt");

    if (FD->getAttr<AVRSignalAttr>())
      Fn->addFnAttr("signal");
  }
};
}

//===----------------------------------------------------------------------===//
// TCE ABI Implementation (see http://tce.cs.tut.fi). Uses mostly the defaults.
// Currently subclassed only to implement custom OpenCL C function attribute
// handling.
//===----------------------------------------------------------------------===//

namespace {

class TCETargetCodeGenInfo : public DefaultTargetCodeGenInfo {
public:
  TCETargetCodeGenInfo(CodeGenTypes &CGT)
    : DefaultTargetCodeGenInfo(CGT) {}

  void setTargetAttributes(const Decl *D, llvm::GlobalValue *GV,
                           CodeGen::CodeGenModule &M) const override;
};

void TCETargetCodeGenInfo::setTargetAttributes(
    const Decl *D, llvm::GlobalValue *GV, CodeGen::CodeGenModule &M) const {
  if (GV->isDeclaration())
    return;
  const FunctionDecl *FD = dyn_cast_or_null<FunctionDecl>(D);
  if (!FD) return;

  llvm::Function *F = cast<llvm::Function>(GV);

  if (M.getLangOpts().OpenCL) {
    if (FD->hasAttr<OpenCLKernelAttr>()) {
      // OpenCL C Kernel functions are not subject to inlining
      F->addFnAttr(llvm::Attribute::NoInline);
      const ReqdWorkGroupSizeAttr *Attr = FD->getAttr<ReqdWorkGroupSizeAttr>();
      if (Attr) {
        // Convert the reqd_work_group_size() attributes to metadata.
        llvm::LLVMContext &Context = F->getContext();
        llvm::NamedMDNode *OpenCLMetadata =
            M.getModule().getOrInsertNamedMetadata(
                "opencl.kernel_wg_size_info");

        SmallVector<llvm::Metadata *, 5> Operands;
        Operands.push_back(llvm::ConstantAsMetadata::get(F));

        Operands.push_back(
            llvm::ConstantAsMetadata::get(llvm::Constant::getIntegerValue(
                M.Int32Ty, llvm::APInt(32, Attr->getXDim()))));
        Operands.push_back(
            llvm::ConstantAsMetadata::get(llvm::Constant::getIntegerValue(
                M.Int32Ty, llvm::APInt(32, Attr->getYDim()))));
        Operands.push_back(
            llvm::ConstantAsMetadata::get(llvm::Constant::getIntegerValue(
                M.Int32Ty, llvm::APInt(32, Attr->getZDim()))));

        // Add a boolean constant operand for "required" (true) or "hint"
        // (false) for implementing the work_group_size_hint attr later.
        // Currently always true as the hint is not yet implemented.
        Operands.push_back(
            llvm::ConstantAsMetadata::get(llvm::ConstantInt::getTrue(Context)));
        OpenCLMetadata->addOperand(llvm::MDNode::get(Context, Operands));
      }
    }
  }
}

}

//===----------------------------------------------------------------------===//
// Hexagon ABI Implementation
//===----------------------------------------------------------------------===//

namespace {

class HexagonABIInfo : public ABIInfo {


public:
  HexagonABIInfo(CodeGenTypes &CGT) : ABIInfo(CGT) {}

private:

  ABIArgInfo classifyReturnType(QualType RetTy) const;
  ABIArgInfo classifyArgumentType(QualType RetTy) const;

  void computeInfo(CGFunctionInfo &FI) const override;

  Address EmitVAArg(CodeGenFunction &CGF, Address VAListAddr,
                    QualType Ty) const override;
};

class HexagonTargetCodeGenInfo : public TargetCodeGenInfo {
public:
  HexagonTargetCodeGenInfo(CodeGenTypes &CGT)
    :TargetCodeGenInfo(new HexagonABIInfo(CGT)) {}

  int getDwarfEHStackPointer(CodeGen::CodeGenModule &M) const override {
    return 29;
  }
};

}

void HexagonABIInfo::computeInfo(CGFunctionInfo &FI) const {
  if (!getCXXABI().classifyReturnType(FI))
    FI.getReturnInfo() = classifyReturnType(FI.getReturnType());
  for (auto &I : FI.arguments())
    I.info = classifyArgumentType(I.type);
}

ABIArgInfo HexagonABIInfo::classifyArgumentType(QualType Ty) const {
  if (!isAggregateTypeForABI(Ty)) {
    // Treat an enum type as its underlying type.
    if (const EnumType *EnumTy = Ty->getAs<EnumType>())
      Ty = EnumTy->getDecl()->getIntegerType();

    return (Ty->isPromotableIntegerType() ? ABIArgInfo::getExtend(Ty)
                                          : ABIArgInfo::getDirect());
  }

  if (CGCXXABI::RecordArgABI RAA = getRecordArgABI(Ty, getCXXABI()))
    return getNaturalAlignIndirect(Ty, RAA == CGCXXABI::RAA_DirectInMemory);

  // Ignore empty records.
  if (isEmptyRecord(getContext(), Ty, true))
    return ABIArgInfo::getIgnore();

  uint64_t Size = getContext().getTypeSize(Ty);
  if (Size > 64)
    return getNaturalAlignIndirect(Ty, /*ByVal=*/true);
    // Pass in the smallest viable integer type.
  else if (Size > 32)
      return ABIArgInfo::getDirect(llvm::Type::getInt64Ty(getVMContext()));
  else if (Size > 16)
      return ABIArgInfo::getDirect(llvm::Type::getInt32Ty(getVMContext()));
  else if (Size > 8)
      return ABIArgInfo::getDirect(llvm::Type::getInt16Ty(getVMContext()));
  else
      return ABIArgInfo::getDirect(llvm::Type::getInt8Ty(getVMContext()));
}

ABIArgInfo HexagonABIInfo::classifyReturnType(QualType RetTy) const {
  if (RetTy->isVoidType())
    return ABIArgInfo::getIgnore();

  // Large vector types should be returned via memory.
  if (RetTy->isVectorType() && getContext().getTypeSize(RetTy) > 64)
    return getNaturalAlignIndirect(RetTy);

  if (!isAggregateTypeForABI(RetTy)) {
    // Treat an enum type as its underlying type.
    if (const EnumType *EnumTy = RetTy->getAs<EnumType>())
      RetTy = EnumTy->getDecl()->getIntegerType();

    return (RetTy->isPromotableIntegerType() ? ABIArgInfo::getExtend(RetTy)
                                             : ABIArgInfo::getDirect());
  }

  if (isEmptyRecord(getContext(), RetTy, true))
    return ABIArgInfo::getIgnore();

  // Aggregates <= 8 bytes are returned in r0; other aggregates
  // are returned indirectly.
  uint64_t Size = getContext().getTypeSize(RetTy);
  if (Size <= 64) {
    // Return in the smallest viable integer type.
    if (Size <= 8)
      return ABIArgInfo::getDirect(llvm::Type::getInt8Ty(getVMContext()));
    if (Size <= 16)
      return ABIArgInfo::getDirect(llvm::Type::getInt16Ty(getVMContext()));
    if (Size <= 32)
      return ABIArgInfo::getDirect(llvm::Type::getInt32Ty(getVMContext()));
    return ABIArgInfo::getDirect(llvm::Type::getInt64Ty(getVMContext()));
  }

  return getNaturalAlignIndirect(RetTy, /*ByVal=*/true);
}

Address HexagonABIInfo::EmitVAArg(CodeGenFunction &CGF, Address VAListAddr,
                                  QualType Ty) const {
  // FIXME: Someone needs to audit that this handle alignment correctly.
  return emitVoidPtrVAArg(CGF, VAListAddr, Ty, /*indirect*/ false,
                          getContext().getTypeInfoInChars(Ty),
                          CharUnits::fromQuantity(4),
                          /*AllowHigherAlign*/ true);
}

//===----------------------------------------------------------------------===//
// Lanai ABI Implementation
//===----------------------------------------------------------------------===//

namespace {
class LanaiABIInfo : public DefaultABIInfo {
public:
  LanaiABIInfo(CodeGen::CodeGenTypes &CGT) : DefaultABIInfo(CGT) {}

  bool shouldUseInReg(QualType Ty, CCState &State) const;

  void computeInfo(CGFunctionInfo &FI) const override {
    CCState State(FI.getCallingConvention());
    // Lanai uses 4 registers to pass arguments unless the function has the
    // regparm attribute set.
    if (FI.getHasRegParm()) {
      State.FreeRegs = FI.getRegParm();
    } else {
      State.FreeRegs = 4;
    }

    if (!getCXXABI().classifyReturnType(FI))
      FI.getReturnInfo() = classifyReturnType(FI.getReturnType());
    for (auto &I : FI.arguments())
      I.info = classifyArgumentType(I.type, State);
  }

  ABIArgInfo getIndirectResult(QualType Ty, bool ByVal, CCState &State) const;
  ABIArgInfo classifyArgumentType(QualType RetTy, CCState &State) const;
};
} // end anonymous namespace

bool LanaiABIInfo::shouldUseInReg(QualType Ty, CCState &State) const {
  unsigned Size = getContext().getTypeSize(Ty);
  unsigned SizeInRegs = llvm::alignTo(Size, 32U) / 32U;

  if (SizeInRegs == 0)
    return false;

  if (SizeInRegs > State.FreeRegs) {
    State.FreeRegs = 0;
    return false;
  }

  State.FreeRegs -= SizeInRegs;

  return true;
}

ABIArgInfo LanaiABIInfo::getIndirectResult(QualType Ty, bool ByVal,
                                           CCState &State) const {
  if (!ByVal) {
    if (State.FreeRegs) {
      --State.FreeRegs; // Non-byval indirects just use one pointer.
      return getNaturalAlignIndirectInReg(Ty);
    }
    return getNaturalAlignIndirect(Ty, false);
  }

  // Compute the byval alignment.
  const unsigned MinABIStackAlignInBytes = 4;
  unsigned TypeAlign = getContext().getTypeAlign(Ty) / 8;
  return ABIArgInfo::getIndirect(CharUnits::fromQuantity(4), /*ByVal=*/true,
                                 /*Realign=*/TypeAlign >
                                     MinABIStackAlignInBytes);
}

ABIArgInfo LanaiABIInfo::classifyArgumentType(QualType Ty,
                                              CCState &State) const {
  // Check with the C++ ABI first.
  const RecordType *RT = Ty->getAs<RecordType>();
  if (RT) {
    CGCXXABI::RecordArgABI RAA = getRecordArgABI(RT, getCXXABI());
    if (RAA == CGCXXABI::RAA_Indirect) {
      return getIndirectResult(Ty, /*ByVal=*/false, State);
    } else if (RAA == CGCXXABI::RAA_DirectInMemory) {
      return getNaturalAlignIndirect(Ty, /*ByRef=*/true);
    }
  }

  if (isAggregateTypeForABI(Ty)) {
    // Structures with flexible arrays are always indirect.
    if (RT && RT->getDecl()->hasFlexibleArrayMember())
      return getIndirectResult(Ty, /*ByVal=*/true, State);

    // Ignore empty structs/unions.
    if (isEmptyRecord(getContext(), Ty, true))
      return ABIArgInfo::getIgnore();

    llvm::LLVMContext &LLVMContext = getVMContext();
    unsigned SizeInRegs = (getContext().getTypeSize(Ty) + 31) / 32;
    if (SizeInRegs <= State.FreeRegs) {
      llvm::IntegerType *Int32 = llvm::Type::getInt32Ty(LLVMContext);
      SmallVector<llvm::Type *, 3> Elements(SizeInRegs, Int32);
      llvm::Type *Result = llvm::StructType::get(LLVMContext, Elements);
      State.FreeRegs -= SizeInRegs;
      return ABIArgInfo::getDirectInReg(Result);
    } else {
      State.FreeRegs = 0;
    }
    return getIndirectResult(Ty, true, State);
  }

  // Treat an enum type as its underlying type.
  if (const auto *EnumTy = Ty->getAs<EnumType>())
    Ty = EnumTy->getDecl()->getIntegerType();

  bool InReg = shouldUseInReg(Ty, State);
  if (Ty->isPromotableIntegerType()) {
    if (InReg)
      return ABIArgInfo::getDirectInReg();
    return ABIArgInfo::getExtend(Ty);
  }
  if (InReg)
    return ABIArgInfo::getDirectInReg();
  return ABIArgInfo::getDirect();
}

namespace {
class LanaiTargetCodeGenInfo : public TargetCodeGenInfo {
public:
  LanaiTargetCodeGenInfo(CodeGen::CodeGenTypes &CGT)
      : TargetCodeGenInfo(new LanaiABIInfo(CGT)) {}
};
}

//===----------------------------------------------------------------------===//
// AMDGPU ABI Implementation
//===----------------------------------------------------------------------===//

namespace {

class AMDGPUABIInfo final : public DefaultABIInfo {
private:
  static const unsigned MaxNumRegsForArgsRet = 16;

  unsigned numRegsForType(QualType Ty) const;

  bool isHomogeneousAggregateBaseType(QualType Ty) const override;
  bool isHomogeneousAggregateSmallEnough(const Type *Base,
                                         uint64_t Members) const override;

public:
  explicit AMDGPUABIInfo(CodeGen::CodeGenTypes &CGT) :
    DefaultABIInfo(CGT) {}

  ABIArgInfo classifyReturnType(QualType RetTy) const;
  ABIArgInfo classifyKernelArgumentType(QualType Ty) const;
  ABIArgInfo classifyArgumentType(QualType Ty, unsigned &NumRegsLeft) const;

  void computeInfo(CGFunctionInfo &FI) const override;
};

bool AMDGPUABIInfo::isHomogeneousAggregateBaseType(QualType Ty) const {
  return true;
}

bool AMDGPUABIInfo::isHomogeneousAggregateSmallEnough(
  const Type *Base, uint64_t Members) const {
  uint32_t NumRegs = (getContext().getTypeSize(Base) + 31) / 32;

  // Homogeneous Aggregates may occupy at most 16 registers.
  return Members * NumRegs <= MaxNumRegsForArgsRet;
}

/// Estimate number of registers the type will use when passed in registers.
unsigned AMDGPUABIInfo::numRegsForType(QualType Ty) const {
  unsigned NumRegs = 0;

  if (const VectorType *VT = Ty->getAs<VectorType>()) {
    // Compute from the number of elements. The reported size is based on the
    // in-memory size, which includes the padding 4th element for 3-vectors.
    QualType EltTy = VT->getElementType();
    unsigned EltSize = getContext().getTypeSize(EltTy);

    // 16-bit element vectors should be passed as packed.
    if (EltSize == 16)
      return (VT->getNumElements() + 1) / 2;

    unsigned EltNumRegs = (EltSize + 31) / 32;
    return EltNumRegs * VT->getNumElements();
  }

  if (const RecordType *RT = Ty->getAs<RecordType>()) {
    const RecordDecl *RD = RT->getDecl();
    assert(!RD->hasFlexibleArrayMember());

    for (const FieldDecl *Field : RD->fields()) {
      QualType FieldTy = Field->getType();
      NumRegs += numRegsForType(FieldTy);
    }

    return NumRegs;
  }

  return (getContext().getTypeSize(Ty) + 31) / 32;
}

void AMDGPUABIInfo::computeInfo(CGFunctionInfo &FI) const {
  llvm::CallingConv::ID CC = FI.getCallingConvention();

  if (!getCXXABI().classifyReturnType(FI))
    FI.getReturnInfo() = classifyReturnType(FI.getReturnType());

  unsigned NumRegsLeft = MaxNumRegsForArgsRet;
  for (auto &Arg : FI.arguments()) {
    if (CC == llvm::CallingConv::AMDGPU_KERNEL) {
      Arg.info = classifyKernelArgumentType(Arg.type);
    } else {
      Arg.info = classifyArgumentType(Arg.type, NumRegsLeft);
    }
  }
}

ABIArgInfo AMDGPUABIInfo::classifyReturnType(QualType RetTy) const {
  if (isAggregateTypeForABI(RetTy)) {
    // Records with non-trivial destructors/copy-constructors should not be
    // returned by value.
    if (!getRecordArgABI(RetTy, getCXXABI())) {
      // Ignore empty structs/unions.
      if (isEmptyRecord(getContext(), RetTy, true))
        return ABIArgInfo::getIgnore();

      // Lower single-element structs to just return a regular value.
      if (const Type *SeltTy = isSingleElementStruct(RetTy, getContext()))
        return ABIArgInfo::getDirect(CGT.ConvertType(QualType(SeltTy, 0)));

      if (const RecordType *RT = RetTy->getAs<RecordType>()) {
        const RecordDecl *RD = RT->getDecl();
        if (RD->hasFlexibleArrayMember())
          return DefaultABIInfo::classifyReturnType(RetTy);
      }

      // Pack aggregates <= 4 bytes into single VGPR or pair.
      uint64_t Size = getContext().getTypeSize(RetTy);
      if (Size <= 16)
        return ABIArgInfo::getDirect(llvm::Type::getInt16Ty(getVMContext()));

      if (Size <= 32)
        return ABIArgInfo::getDirect(llvm::Type::getInt32Ty(getVMContext()));

      if (Size <= 64) {
        llvm::Type *I32Ty = llvm::Type::getInt32Ty(getVMContext());
        return ABIArgInfo::getDirect(llvm::ArrayType::get(I32Ty, 2));
      }

      if (numRegsForType(RetTy) <= MaxNumRegsForArgsRet)
        return ABIArgInfo::getDirect();
    }
  }

  // Otherwise just do the default thing.
  return DefaultABIInfo::classifyReturnType(RetTy);
}

/// For kernels all parameters are really passed in a special buffer. It doesn't
/// make sense to pass anything byval, so everything must be direct.
ABIArgInfo AMDGPUABIInfo::classifyKernelArgumentType(QualType Ty) const {
  Ty = useFirstFieldIfTransparentUnion(Ty);

  // TODO: Can we omit empty structs?

  // Coerce single element structs to its element.
  if (const Type *SeltTy = isSingleElementStruct(Ty, getContext()))
    return ABIArgInfo::getDirect(CGT.ConvertType(QualType(SeltTy, 0)));

  // If we set CanBeFlattened to true, CodeGen will expand the struct to its
  // individual elements, which confuses the Clover OpenCL backend; therefore we
  // have to set it to false here. Other args of getDirect() are just defaults.
  return ABIArgInfo::getDirect(nullptr, 0, nullptr, false);
}

ABIArgInfo AMDGPUABIInfo::classifyArgumentType(QualType Ty,
                                               unsigned &NumRegsLeft) const {
  assert(NumRegsLeft <= MaxNumRegsForArgsRet && "register estimate underflow");

  Ty = useFirstFieldIfTransparentUnion(Ty);

  if (isAggregateTypeForABI(Ty)
      && !getContext().getLangOpts().CPlusPlusAMP) {
    // Records with non-trivial destructors/copy-constructors should not be
    // passed by value.
    if (auto RAA = getRecordArgABI(Ty, getCXXABI()))
      return getNaturalAlignIndirect(Ty, RAA == CGCXXABI::RAA_DirectInMemory);

    // Ignore empty structs/unions.
    if (isEmptyRecord(getContext(), Ty, true))
      return ABIArgInfo::getIgnore();

    // Lower single-element structs to just pass a regular value. TODO: We
    // could do reasonable-size multiple-element structs too, using getExpand(),
    // though watch out for things like bitfields.
    if (const Type *SeltTy = isSingleElementStruct(Ty, getContext()))
      return ABIArgInfo::getDirect(CGT.ConvertType(QualType(SeltTy, 0)));

    if (const RecordType *RT = Ty->getAs<RecordType>()) {
      const RecordDecl *RD = RT->getDecl();
      if (RD->hasFlexibleArrayMember())
        return DefaultABIInfo::classifyArgumentType(Ty);
    }

    // Pack aggregates <= 8 bytes into single VGPR or pair.
    uint64_t Size = getContext().getTypeSize(Ty);
    if (Size <= 64) {
      unsigned NumRegs = (Size + 31) / 32;
      NumRegsLeft -= std::min(NumRegsLeft, NumRegs);

      if (Size <= 16)
        return ABIArgInfo::getDirect(llvm::Type::getInt16Ty(getVMContext()));

      if (Size <= 32)
        return ABIArgInfo::getDirect(llvm::Type::getInt32Ty(getVMContext()));

      // XXX: Should this be i64 instead, and should the limit increase?
      llvm::Type *I32Ty = llvm::Type::getInt32Ty(getVMContext());
      return ABIArgInfo::getDirect(llvm::ArrayType::get(I32Ty, 2));
    }

    if (NumRegsLeft > 0) {
      unsigned NumRegs = numRegsForType(Ty);
      if (NumRegsLeft >= NumRegs) {
        NumRegsLeft -= NumRegs;
        return ABIArgInfo::getDirect();
      }
    }
  }

  // Otherwise just do the default thing.
  ABIArgInfo ArgInfo = DefaultABIInfo::classifyArgumentType(Ty);
  if (!ArgInfo.isIndirect()) {
    unsigned NumRegs = numRegsForType(Ty);
    NumRegsLeft -= std::min(NumRegs, NumRegsLeft);
  }

  return ArgInfo;
}

class AMDGPUTargetCodeGenInfo : public TargetCodeGenInfo {
public:
  AMDGPUTargetCodeGenInfo(CodeGenTypes &CGT)
    : TargetCodeGenInfo(new AMDGPUABIInfo(CGT)) {}
  void setTargetAttributes(const Decl *D, llvm::GlobalValue *GV,
                           CodeGen::CodeGenModule &M) const override;
  unsigned getOpenCLKernelCallingConv() const override;

  llvm::Constant *getNullPointer(const CodeGen::CodeGenModule &CGM,
      llvm::PointerType *T, QualType QT) const override;

  LangAS getASTAllocaAddressSpace() const override {
    return getLangASFromTargetAS(
        getABIInfo().getDataLayout().getAllocaAddrSpace());
  }
  LangAS getGlobalVarAddressSpace(CodeGenModule &CGM,
                                  const VarDecl *D) const override;
  llvm::SyncScope::ID getLLVMSyncScopeID(SyncScope S,
                                         llvm::LLVMContext &C) const override;
  llvm::Function *
  createEnqueuedBlockKernel(CodeGenFunction &CGF,
                            llvm::Function *BlockInvokeFunc,
                            llvm::Value *BlockLiteral) const override;
  bool shouldEmitStaticExternCAliases() const override;
  void setCUDAKernelCallingConvention(const FunctionType *&FT) const override;
};
}

static bool requiresAMDGPUProtectedVisibility(const Decl *D,
                                              llvm::GlobalValue *GV) {
  if (GV->getVisibility() != llvm::GlobalValue::HiddenVisibility)
    return false;

  return D->hasAttr<OpenCLKernelAttr>() ||
         (isa<FunctionDecl>(D) && D->hasAttr<CUDAGlobalAttr>()) ||
         (isa<VarDecl>(D) && D->hasAttr<CUDADeviceAttr>());
}

namespace {
inline llvm::APSInt getConstexprInt(const Expr *E, const ASTContext &Ctx) {
  clang::Expr::EvalResult r;
  APValue Val(llvm::APSInt(32));
  r.Val = Val;
  if (E)
    E->EvaluateAsInt(r, Ctx);

  return r.Val.getInt();
}
} // namespace

void AMDGPUTargetCodeGenInfo::setTargetAttributes(
    const Decl *D, llvm::GlobalValue *GV, CodeGen::CodeGenModule &M) const {
  if (requiresAMDGPUProtectedVisibility(D, GV)) {
    GV->setVisibility(llvm::GlobalValue::ProtectedVisibility);
    GV->setDSOLocal(true);
  }

  if (GV->isDeclaration())
    return;
  const FunctionDecl *FD = dyn_cast_or_null<FunctionDecl>(D);
  if (!FD)
    return;

  auto GPU = M.getTarget().getTargetOpts().CPU;
  llvm::Function *F = cast<llvm::Function>(GV);

  const auto *ReqdWGS = M.getLangOpts().OpenCL ?
    FD->getAttr<ReqdWorkGroupSizeAttr>() : nullptr;

  if (M.getLangOpts().OpenCL && FD->hasAttr<OpenCLKernelAttr>() &&
      (M.getTriple().getOS() == llvm::Triple::AMDHSA))
    F->addFnAttr("amdgpu-implicitarg-num-bytes", "48");

  const auto *FlatWGS = FD->getAttr<AMDGPUFlatWorkGroupSizeAttr>();
  if (ReqdWGS || FlatWGS) {
<<<<<<< HEAD
    llvm::APSInt min = getConstexprInt(FlatWGS ? FlatWGS->getMin() : nullptr,
                                       FD->getASTContext());
    llvm::APSInt max = getConstexprInt(FlatWGS ? FlatWGS->getMax() : nullptr,
                                       FD->getASTContext());

    unsigned Min = min.getZExtValue();
    unsigned Max = max.getZExtValue();

=======
    unsigned Min = 0;
    unsigned Max = 0;
    if (FlatWGS) {
      Min = FlatWGS->getMin()
                ->EvaluateKnownConstInt(M.getContext())
                .getExtValue();
      Max = FlatWGS->getMax()
                ->EvaluateKnownConstInt(M.getContext())
                .getExtValue();
    }
>>>>>>> 100666b8
    if (ReqdWGS && Min == 0 && Max == 0)
      Min = Max = ReqdWGS->getXDim() * ReqdWGS->getYDim() * ReqdWGS->getZDim();

    if (Min != 0) {
      std::string AttrVal = llvm::utostr(Min);
      if (Max != 0) {
        assert(Min <= Max && "Min must be less than or equal Max");
        AttrVal = AttrVal + "," + llvm::utostr(Max);
      }
      F->addFnAttr("amdgpu-flat-work-group-size", AttrVal);
    } else
      assert(Max == 0 && "Max must be zero");
  }

  if (const auto *Attr = FD->getAttr<AMDGPUWavesPerEUAttr>()) {
    unsigned Min =
        Attr->getMin()->EvaluateKnownConstInt(M.getContext()).getExtValue();
    unsigned Max = Attr->getMax() ? Attr->getMax()
                                        ->EvaluateKnownConstInt(M.getContext())
                                        .getExtValue()
                                  : 0;

    if (Min != 0) {
      assert((Max == 0 || Min <= Max) && "Min must be less than or equal Max");

      std::string AttrVal = llvm::utostr(Min);
      if (Max != 0)
        AttrVal = AttrVal + "," + llvm::utostr(Max);

      F->addFnAttr("amdgpu-waves-per-eu", AttrVal);
    } else
      assert(Max == 0 && "Max must be zero");
  }

  if (const auto *Attr = FD->getAttr<AMDGPUNumSGPRAttr>()) {
    llvm::APSInt sgprs =
      getConstexprInt(Attr->getNumSGPR(), FD->getASTContext());
    unsigned NumSGPR = sgprs.getZExtValue();

    if (NumSGPR != 0)
      F->addFnAttr("amdgpu-num-sgpr", llvm::utostr(NumSGPR));
  }

  if (const auto *Attr = FD->getAttr<AMDGPUNumVGPRAttr>()) {
    llvm::APSInt vgprs =
      getConstexprInt(Attr->getNumVGPR(), FD->getASTContext());
    unsigned NumVGPR = vgprs.getZExtValue();

    if (NumVGPR != 0)
      F->addFnAttr("amdgpu-num-vgpr", llvm::utostr(NumVGPR));
  }

  if (const auto *Attr = FD->getAttr<AMDGPUMaxWorkGroupDimAttr>()) {
    llvm::APSInt x = getConstexprInt(Attr->getX(), FD->getASTContext());
    llvm::APSInt y = getConstexprInt(Attr->getY(), FD->getASTContext());
    llvm::APSInt z = getConstexprInt(Attr->getZ(), FD->getASTContext());

    unsigned X = x.getZExtValue();
    unsigned Y = y.getZExtValue();
    unsigned Z = z.getZExtValue();
    std::string AttrVal = llvm::utostr(X) + "," + llvm::utostr(Y) + "," +
        llvm::utostr(Z);
    F->addFnAttr("amdgpu-max-work-group-dim", AttrVal);
    if (FD->getAttr<AMDGPUFlatWorkGroupSizeAttr>() == nullptr) {
      uint64_t MaxFlat = (uint64_t)X * Y * Z;
      if (MaxFlat > UINT_MAX)
        MaxFlat = UINT_MAX;
      AttrVal = std::string("1,") + llvm::utostr((unsigned)MaxFlat);
      F->addFnAttr("amdgpu-flat-work-group-size", AttrVal);
    }
  }

}

unsigned AMDGPUTargetCodeGenInfo::getOpenCLKernelCallingConv() const {
  return llvm::CallingConv::AMDGPU_KERNEL;
}

// Currently LLVM assumes null pointers always have value 0,
// which results in incorrectly transformed IR. Therefore, instead of
// emitting null pointers in private and local address spaces, a null
// pointer in generic address space is emitted which is casted to a
// pointer in local or private address space.
llvm::Constant *AMDGPUTargetCodeGenInfo::getNullPointer(
    const CodeGen::CodeGenModule &CGM, llvm::PointerType *PT,
    QualType QT) const {
  if (CGM.getContext().getTargetNullPointerValue(QT) == 0)
    return llvm::ConstantPointerNull::get(PT);

  auto &Ctx = CGM.getContext();
  auto NPT = llvm::PointerType::get(PT->getElementType(),
      Ctx.getTargetAddressSpace(LangAS::opencl_generic));
  return llvm::ConstantExpr::getPointerCast(
      llvm::ConstantPointerNull::get(NPT), PT);
}

LangAS
AMDGPUTargetCodeGenInfo::getGlobalVarAddressSpace(CodeGenModule &CGM,
                                                  const VarDecl *D) const {
  assert(!CGM.getLangOpts().OpenCL &&
         !(CGM.getLangOpts().CUDA && CGM.getLangOpts().CUDAIsDevice) &&
         "Address space agnostic languages only");
  LangAS DefaultGlobalAS = getLangASFromTargetAS(
      CGM.getContext().getTargetAddressSpace(LangAS::opencl_global));
  if (!D)
    return DefaultGlobalAS;

  LangAS AddrSpace = D->getType().getAddressSpace();
  assert(AddrSpace == LangAS::Default || isTargetAddressSpace(AddrSpace));
  if (AddrSpace != LangAS::Default)
    return AddrSpace;

  if (CGM.isTypeConstant(D->getType(), false)) {
    if (auto ConstAS = CGM.getTarget().getConstantAddressSpace())
      return ConstAS.getValue();
  }
  return DefaultGlobalAS;
}

llvm::SyncScope::ID
AMDGPUTargetCodeGenInfo::getLLVMSyncScopeID(SyncScope S,
                                            llvm::LLVMContext &C) const {
  StringRef Name;
  switch (S) {
  case SyncScope::OpenCLWorkGroup:
    Name = "workgroup";
    break;
  case SyncScope::OpenCLDevice:
    Name = "agent";
    break;
  case SyncScope::OpenCLAllSVMDevices:
    Name = "";
    break;
  case SyncScope::OpenCLSubGroup:
    Name = "subgroup";
  }
  return C.getOrInsertSyncScopeID(Name);
}

bool AMDGPUTargetCodeGenInfo::shouldEmitStaticExternCAliases() const {
  return false;
}

void AMDGPUTargetCodeGenInfo::setCUDAKernelCallingConvention(
    const FunctionType *&FT) const {
  FT = getABIInfo().getContext().adjustFunctionType(
      FT, FT->getExtInfo().withCallingConv(CC_OpenCLKernel));
}

//===----------------------------------------------------------------------===//
// SPARC v8 ABI Implementation.
// Based on the SPARC Compliance Definition version 2.4.1.
//
// Ensures that complex values are passed in registers.
//
namespace {
class SparcV8ABIInfo : public DefaultABIInfo {
public:
  SparcV8ABIInfo(CodeGenTypes &CGT) : DefaultABIInfo(CGT) {}

private:
  ABIArgInfo classifyReturnType(QualType RetTy) const;
  void computeInfo(CGFunctionInfo &FI) const override;
};
} // end anonymous namespace


ABIArgInfo
SparcV8ABIInfo::classifyReturnType(QualType Ty) const {
  if (Ty->isAnyComplexType()) {
    return ABIArgInfo::getDirect();
  }
  else {
    return DefaultABIInfo::classifyReturnType(Ty);
  }
}

void SparcV8ABIInfo::computeInfo(CGFunctionInfo &FI) const {

  FI.getReturnInfo() = classifyReturnType(FI.getReturnType());
  for (auto &Arg : FI.arguments())
    Arg.info = classifyArgumentType(Arg.type);
}

namespace {
class SparcV8TargetCodeGenInfo : public TargetCodeGenInfo {
public:
  SparcV8TargetCodeGenInfo(CodeGenTypes &CGT)
    : TargetCodeGenInfo(new SparcV8ABIInfo(CGT)) {}
};
} // end anonymous namespace

//===----------------------------------------------------------------------===//
// SPARC v9 ABI Implementation.
// Based on the SPARC Compliance Definition version 2.4.1.
//
// Function arguments a mapped to a nominal "parameter array" and promoted to
// registers depending on their type. Each argument occupies 8 or 16 bytes in
// the array, structs larger than 16 bytes are passed indirectly.
//
// One case requires special care:
//
//   struct mixed {
//     int i;
//     float f;
//   };
//
// When a struct mixed is passed by value, it only occupies 8 bytes in the
// parameter array, but the int is passed in an integer register, and the float
// is passed in a floating point register. This is represented as two arguments
// with the LLVM IR inreg attribute:
//
//   declare void f(i32 inreg %i, float inreg %f)
//
// The code generator will only allocate 4 bytes from the parameter array for
// the inreg arguments. All other arguments are allocated a multiple of 8
// bytes.
//
namespace {
class SparcV9ABIInfo : public ABIInfo {
public:
  SparcV9ABIInfo(CodeGenTypes &CGT) : ABIInfo(CGT) {}

private:
  ABIArgInfo classifyType(QualType RetTy, unsigned SizeLimit) const;
  void computeInfo(CGFunctionInfo &FI) const override;
  Address EmitVAArg(CodeGenFunction &CGF, Address VAListAddr,
                    QualType Ty) const override;

  // Coercion type builder for structs passed in registers. The coercion type
  // serves two purposes:
  //
  // 1. Pad structs to a multiple of 64 bits, so they are passed 'left-aligned'
  //    in registers.
  // 2. Expose aligned floating point elements as first-level elements, so the
  //    code generator knows to pass them in floating point registers.
  //
  // We also compute the InReg flag which indicates that the struct contains
  // aligned 32-bit floats.
  //
  struct CoerceBuilder {
    llvm::LLVMContext &Context;
    const llvm::DataLayout &DL;
    SmallVector<llvm::Type*, 8> Elems;
    uint64_t Size;
    bool InReg;

    CoerceBuilder(llvm::LLVMContext &c, const llvm::DataLayout &dl)
      : Context(c), DL(dl), Size(0), InReg(false) {}

    // Pad Elems with integers until Size is ToSize.
    void pad(uint64_t ToSize) {
      assert(ToSize >= Size && "Cannot remove elements");
      if (ToSize == Size)
        return;

      // Finish the current 64-bit word.
      uint64_t Aligned = llvm::alignTo(Size, 64);
      if (Aligned > Size && Aligned <= ToSize) {
        Elems.push_back(llvm::IntegerType::get(Context, Aligned - Size));
        Size = Aligned;
      }

      // Add whole 64-bit words.
      while (Size + 64 <= ToSize) {
        Elems.push_back(llvm::Type::getInt64Ty(Context));
        Size += 64;
      }

      // Final in-word padding.
      if (Size < ToSize) {
        Elems.push_back(llvm::IntegerType::get(Context, ToSize - Size));
        Size = ToSize;
      }
    }

    // Add a floating point element at Offset.
    void addFloat(uint64_t Offset, llvm::Type *Ty, unsigned Bits) {
      // Unaligned floats are treated as integers.
      if (Offset % Bits)
        return;
      // The InReg flag is only required if there are any floats < 64 bits.
      if (Bits < 64)
        InReg = true;
      pad(Offset);
      Elems.push_back(Ty);
      Size = Offset + Bits;
    }

    // Add a struct type to the coercion type, starting at Offset (in bits).
    void addStruct(uint64_t Offset, llvm::StructType *StrTy) {
      const llvm::StructLayout *Layout = DL.getStructLayout(StrTy);
      for (unsigned i = 0, e = StrTy->getNumElements(); i != e; ++i) {
        llvm::Type *ElemTy = StrTy->getElementType(i);
        uint64_t ElemOffset = Offset + Layout->getElementOffsetInBits(i);
        switch (ElemTy->getTypeID()) {
        case llvm::Type::StructTyID:
          addStruct(ElemOffset, cast<llvm::StructType>(ElemTy));
          break;
        case llvm::Type::FloatTyID:
          addFloat(ElemOffset, ElemTy, 32);
          break;
        case llvm::Type::DoubleTyID:
          addFloat(ElemOffset, ElemTy, 64);
          break;
        case llvm::Type::FP128TyID:
          addFloat(ElemOffset, ElemTy, 128);
          break;
        case llvm::Type::PointerTyID:
          if (ElemOffset % 64 == 0) {
            pad(ElemOffset);
            Elems.push_back(ElemTy);
            Size += 64;
          }
          break;
        default:
          break;
        }
      }
    }

    // Check if Ty is a usable substitute for the coercion type.
    bool isUsableType(llvm::StructType *Ty) const {
      return llvm::makeArrayRef(Elems) == Ty->elements();
    }

    // Get the coercion type as a literal struct type.
    llvm::Type *getType() const {
      if (Elems.size() == 1)
        return Elems.front();
      else
        return llvm::StructType::get(Context, Elems);
    }
  };
};
} // end anonymous namespace

ABIArgInfo
SparcV9ABIInfo::classifyType(QualType Ty, unsigned SizeLimit) const {
  if (Ty->isVoidType())
    return ABIArgInfo::getIgnore();

  uint64_t Size = getContext().getTypeSize(Ty);

  // Anything too big to fit in registers is passed with an explicit indirect
  // pointer / sret pointer.
  if (Size > SizeLimit)
    return getNaturalAlignIndirect(Ty, /*ByVal=*/false);

  // Treat an enum type as its underlying type.
  if (const EnumType *EnumTy = Ty->getAs<EnumType>())
    Ty = EnumTy->getDecl()->getIntegerType();

  // Integer types smaller than a register are extended.
  if (Size < 64 && Ty->isIntegerType())
    return ABIArgInfo::getExtend(Ty);

  // Other non-aggregates go in registers.
  if (!isAggregateTypeForABI(Ty))
    return ABIArgInfo::getDirect();

  // If a C++ object has either a non-trivial copy constructor or a non-trivial
  // destructor, it is passed with an explicit indirect pointer / sret pointer.
  if (CGCXXABI::RecordArgABI RAA = getRecordArgABI(Ty, getCXXABI()))
    return getNaturalAlignIndirect(Ty, RAA == CGCXXABI::RAA_DirectInMemory);

  // This is a small aggregate type that should be passed in registers.
  // Build a coercion type from the LLVM struct type.
  llvm::StructType *StrTy = dyn_cast<llvm::StructType>(CGT.ConvertType(Ty));
  if (!StrTy)
    return ABIArgInfo::getDirect();

  CoerceBuilder CB(getVMContext(), getDataLayout());
  CB.addStruct(0, StrTy);
  CB.pad(llvm::alignTo(CB.DL.getTypeSizeInBits(StrTy), 64));

  // Try to use the original type for coercion.
  llvm::Type *CoerceTy = CB.isUsableType(StrTy) ? StrTy : CB.getType();

  if (CB.InReg)
    return ABIArgInfo::getDirectInReg(CoerceTy);
  else
    return ABIArgInfo::getDirect(CoerceTy);
}

Address SparcV9ABIInfo::EmitVAArg(CodeGenFunction &CGF, Address VAListAddr,
                                  QualType Ty) const {
  ABIArgInfo AI = classifyType(Ty, 16 * 8);
  llvm::Type *ArgTy = CGT.ConvertType(Ty);
  if (AI.canHaveCoerceToType() && !AI.getCoerceToType())
    AI.setCoerceToType(ArgTy);

  CharUnits SlotSize = CharUnits::fromQuantity(8);

  CGBuilderTy &Builder = CGF.Builder;
  Address Addr(Builder.CreateLoad(VAListAddr, "ap.cur"), SlotSize);
  llvm::Type *ArgPtrTy = llvm::PointerType::getUnqual(ArgTy);

  auto TypeInfo = getContext().getTypeInfoInChars(Ty);

  Address ArgAddr = Address::invalid();
  CharUnits Stride;
  switch (AI.getKind()) {
  case ABIArgInfo::Expand:
  case ABIArgInfo::CoerceAndExpand:
  case ABIArgInfo::InAlloca:
    llvm_unreachable("Unsupported ABI kind for va_arg");

  case ABIArgInfo::Extend: {
    Stride = SlotSize;
    CharUnits Offset = SlotSize - TypeInfo.first;
    ArgAddr = Builder.CreateConstInBoundsByteGEP(Addr, Offset, "extend");
    break;
  }

  case ABIArgInfo::Direct: {
    auto AllocSize = getDataLayout().getTypeAllocSize(AI.getCoerceToType());
    Stride = CharUnits::fromQuantity(AllocSize).alignTo(SlotSize);
    ArgAddr = Addr;
    break;
  }

  case ABIArgInfo::Indirect:
    Stride = SlotSize;
    ArgAddr = Builder.CreateElementBitCast(Addr, ArgPtrTy, "indirect");
    ArgAddr = Address(Builder.CreateLoad(ArgAddr, "indirect.arg"),
                      TypeInfo.second);
    break;

  case ABIArgInfo::Ignore:
    return Address(llvm::UndefValue::get(ArgPtrTy), TypeInfo.second);
  }

  // Update VAList.
  Address NextPtr = Builder.CreateConstInBoundsByteGEP(Addr, Stride, "ap.next");
  Builder.CreateStore(NextPtr.getPointer(), VAListAddr);

  return Builder.CreateBitCast(ArgAddr, ArgPtrTy, "arg.addr");
}

void SparcV9ABIInfo::computeInfo(CGFunctionInfo &FI) const {
  FI.getReturnInfo() = classifyType(FI.getReturnType(), 32 * 8);
  for (auto &I : FI.arguments())
    I.info = classifyType(I.type, 16 * 8);
}

namespace {
class SparcV9TargetCodeGenInfo : public TargetCodeGenInfo {
public:
  SparcV9TargetCodeGenInfo(CodeGenTypes &CGT)
    : TargetCodeGenInfo(new SparcV9ABIInfo(CGT)) {}

  int getDwarfEHStackPointer(CodeGen::CodeGenModule &M) const override {
    return 14;
  }

  bool initDwarfEHRegSizeTable(CodeGen::CodeGenFunction &CGF,
                               llvm::Value *Address) const override;
};
} // end anonymous namespace

bool
SparcV9TargetCodeGenInfo::initDwarfEHRegSizeTable(CodeGen::CodeGenFunction &CGF,
                                                llvm::Value *Address) const {
  // This is calculated from the LLVM and GCC tables and verified
  // against gcc output.  AFAIK all ABIs use the same encoding.

  CodeGen::CGBuilderTy &Builder = CGF.Builder;

  llvm::IntegerType *i8 = CGF.Int8Ty;
  llvm::Value *Four8 = llvm::ConstantInt::get(i8, 4);
  llvm::Value *Eight8 = llvm::ConstantInt::get(i8, 8);

  // 0-31: the 8-byte general-purpose registers
  AssignToArrayRange(Builder, Address, Eight8, 0, 31);

  // 32-63: f0-31, the 4-byte floating-point registers
  AssignToArrayRange(Builder, Address, Four8, 32, 63);

  //   Y   = 64
  //   PSR = 65
  //   WIM = 66
  //   TBR = 67
  //   PC  = 68
  //   NPC = 69
  //   FSR = 70
  //   CSR = 71
  AssignToArrayRange(Builder, Address, Eight8, 64, 71);

  // 72-87: d0-15, the 8-byte floating-point registers
  AssignToArrayRange(Builder, Address, Eight8, 72, 87);

  return false;
}

// ARC ABI implementation.
namespace {

class ARCABIInfo : public DefaultABIInfo {
public:
  using DefaultABIInfo::DefaultABIInfo;

private:
  Address EmitVAArg(CodeGenFunction &CGF, Address VAListAddr,
                    QualType Ty) const override;

  void updateState(const ABIArgInfo &Info, QualType Ty, CCState &State) const {
    if (!State.FreeRegs)
      return;
    if (Info.isIndirect() && Info.getInReg())
      State.FreeRegs--;
    else if (Info.isDirect() && Info.getInReg()) {
      unsigned sz = (getContext().getTypeSize(Ty) + 31) / 32;
      if (sz < State.FreeRegs)
        State.FreeRegs -= sz;
      else
        State.FreeRegs = 0;
    }
  }

  void computeInfo(CGFunctionInfo &FI) const override {
    CCState State(FI.getCallingConvention());
    // ARC uses 8 registers to pass arguments.
    State.FreeRegs = 8;

    if (!getCXXABI().classifyReturnType(FI))
      FI.getReturnInfo() = classifyReturnType(FI.getReturnType());
    updateState(FI.getReturnInfo(), FI.getReturnType(), State);
    for (auto &I : FI.arguments()) {
      I.info = classifyArgumentType(I.type, State.FreeRegs);
      updateState(I.info, I.type, State);
    }
  }

  ABIArgInfo getIndirectByRef(QualType Ty, bool HasFreeRegs) const;
  ABIArgInfo getIndirectByValue(QualType Ty) const;
  ABIArgInfo classifyArgumentType(QualType Ty, uint8_t FreeRegs) const;
  ABIArgInfo classifyReturnType(QualType RetTy) const;
};

class ARCTargetCodeGenInfo : public TargetCodeGenInfo {
public:
  ARCTargetCodeGenInfo(CodeGenTypes &CGT)
      : TargetCodeGenInfo(new ARCABIInfo(CGT)) {}
};


ABIArgInfo ARCABIInfo::getIndirectByRef(QualType Ty, bool HasFreeRegs) const {
  return HasFreeRegs ? getNaturalAlignIndirectInReg(Ty) :
                       getNaturalAlignIndirect(Ty, false);
}

ABIArgInfo ARCABIInfo::getIndirectByValue(QualType Ty) const {
  // Compute the byval alignment.
  const unsigned MinABIStackAlignInBytes = 4;
  unsigned TypeAlign = getContext().getTypeAlign(Ty) / 8;
  return ABIArgInfo::getIndirect(CharUnits::fromQuantity(4), /*ByVal=*/true,
                                 TypeAlign > MinABIStackAlignInBytes);
}

Address ARCABIInfo::EmitVAArg(CodeGenFunction &CGF, Address VAListAddr,
                              QualType Ty) const {
  return emitVoidPtrVAArg(CGF, VAListAddr, Ty, /*indirect*/ false,
                          getContext().getTypeInfoInChars(Ty),
                          CharUnits::fromQuantity(4), true);
}

ABIArgInfo ARCABIInfo::classifyArgumentType(QualType Ty,
                                            uint8_t FreeRegs) const {
  // Handle the generic C++ ABI.
  const RecordType *RT = Ty->getAs<RecordType>();
  if (RT) {
    CGCXXABI::RecordArgABI RAA = getRecordArgABI(RT, getCXXABI());
    if (RAA == CGCXXABI::RAA_Indirect)
      return getIndirectByRef(Ty, FreeRegs > 0);

    if (RAA == CGCXXABI::RAA_DirectInMemory)
      return getIndirectByValue(Ty);
  }

  // Treat an enum type as its underlying type.
  if (const EnumType *EnumTy = Ty->getAs<EnumType>())
    Ty = EnumTy->getDecl()->getIntegerType();

  auto SizeInRegs = llvm::alignTo(getContext().getTypeSize(Ty), 32) / 32;

  if (isAggregateTypeForABI(Ty)) {
    // Structures with flexible arrays are always indirect.
    if (RT && RT->getDecl()->hasFlexibleArrayMember())
      return getIndirectByValue(Ty);

    // Ignore empty structs/unions.
    if (isEmptyRecord(getContext(), Ty, true))
      return ABIArgInfo::getIgnore();

    llvm::LLVMContext &LLVMContext = getVMContext();

    llvm::IntegerType *Int32 = llvm::Type::getInt32Ty(LLVMContext);
    SmallVector<llvm::Type *, 3> Elements(SizeInRegs, Int32);
    llvm::Type *Result = llvm::StructType::get(LLVMContext, Elements);

    return FreeRegs >= SizeInRegs ?
        ABIArgInfo::getDirectInReg(Result) :
        ABIArgInfo::getDirect(Result, 0, nullptr, false);
  }

  return Ty->isPromotableIntegerType() ?
      (FreeRegs >= SizeInRegs ? ABIArgInfo::getExtendInReg(Ty) :
                                ABIArgInfo::getExtend(Ty)) :
      (FreeRegs >= SizeInRegs ? ABIArgInfo::getDirectInReg() :
                                ABIArgInfo::getDirect());
}

ABIArgInfo ARCABIInfo::classifyReturnType(QualType RetTy) const {
  if (RetTy->isAnyComplexType())
    return ABIArgInfo::getDirectInReg();

  // Arguments of size > 4 registers are indirect.
  auto RetSize = llvm::alignTo(getContext().getTypeSize(RetTy), 32) / 32;
  if (RetSize > 4)
    return getIndirectByRef(RetTy, /*HasFreeRegs*/ true);

  return DefaultABIInfo::classifyReturnType(RetTy);
}

} // End anonymous namespace.

//===----------------------------------------------------------------------===//
// XCore ABI Implementation
//===----------------------------------------------------------------------===//

namespace {

/// A SmallStringEnc instance is used to build up the TypeString by passing
/// it by reference between functions that append to it.
typedef llvm::SmallString<128> SmallStringEnc;

/// TypeStringCache caches the meta encodings of Types.
///
/// The reason for caching TypeStrings is two fold:
///   1. To cache a type's encoding for later uses;
///   2. As a means to break recursive member type inclusion.
///
/// A cache Entry can have a Status of:
///   NonRecursive:   The type encoding is not recursive;
///   Recursive:      The type encoding is recursive;
///   Incomplete:     An incomplete TypeString;
///   IncompleteUsed: An incomplete TypeString that has been used in a
///                   Recursive type encoding.
///
/// A NonRecursive entry will have all of its sub-members expanded as fully
/// as possible. Whilst it may contain types which are recursive, the type
/// itself is not recursive and thus its encoding may be safely used whenever
/// the type is encountered.
///
/// A Recursive entry will have all of its sub-members expanded as fully as
/// possible. The type itself is recursive and it may contain other types which
/// are recursive. The Recursive encoding must not be used during the expansion
/// of a recursive type's recursive branch. For simplicity the code uses
/// IncompleteCount to reject all usage of Recursive encodings for member types.
///
/// An Incomplete entry is always a RecordType and only encodes its
/// identifier e.g. "s(S){}". Incomplete 'StubEnc' entries are ephemeral and
/// are placed into the cache during type expansion as a means to identify and
/// handle recursive inclusion of types as sub-members. If there is recursion
/// the entry becomes IncompleteUsed.
///
/// During the expansion of a RecordType's members:
///
///   If the cache contains a NonRecursive encoding for the member type, the
///   cached encoding is used;
///
///   If the cache contains a Recursive encoding for the member type, the
///   cached encoding is 'Swapped' out, as it may be incorrect, and...
///
///   If the member is a RecordType, an Incomplete encoding is placed into the
///   cache to break potential recursive inclusion of itself as a sub-member;
///
///   Once a member RecordType has been expanded, its temporary incomplete
///   entry is removed from the cache. If a Recursive encoding was swapped out
///   it is swapped back in;
///
///   If an incomplete entry is used to expand a sub-member, the incomplete
///   entry is marked as IncompleteUsed. The cache keeps count of how many
///   IncompleteUsed entries it currently contains in IncompleteUsedCount;
///
///   If a member's encoding is found to be a NonRecursive or Recursive viz:
///   IncompleteUsedCount==0, the member's encoding is added to the cache.
///   Else the member is part of a recursive type and thus the recursion has
///   been exited too soon for the encoding to be correct for the member.
///
class TypeStringCache {
  enum Status {NonRecursive, Recursive, Incomplete, IncompleteUsed};
  struct Entry {
    std::string Str;     // The encoded TypeString for the type.
    enum Status State;   // Information about the encoding in 'Str'.
    std::string Swapped; // A temporary place holder for a Recursive encoding
                         // during the expansion of RecordType's members.
  };
  std::map<const IdentifierInfo *, struct Entry> Map;
  unsigned IncompleteCount;     // Number of Incomplete entries in the Map.
  unsigned IncompleteUsedCount; // Number of IncompleteUsed entries in the Map.
public:
  TypeStringCache() : IncompleteCount(0), IncompleteUsedCount(0) {}
  void addIncomplete(const IdentifierInfo *ID, std::string StubEnc);
  bool removeIncomplete(const IdentifierInfo *ID);
  void addIfComplete(const IdentifierInfo *ID, StringRef Str,
                     bool IsRecursive);
  StringRef lookupStr(const IdentifierInfo *ID);
};

/// TypeString encodings for enum & union fields must be order.
/// FieldEncoding is a helper for this ordering process.
class FieldEncoding {
  bool HasName;
  std::string Enc;
public:
  FieldEncoding(bool b, SmallStringEnc &e) : HasName(b), Enc(e.c_str()) {}
  StringRef str() { return Enc; }
  bool operator<(const FieldEncoding &rhs) const {
    if (HasName != rhs.HasName) return HasName;
    return Enc < rhs.Enc;
  }
};

class XCoreABIInfo : public DefaultABIInfo {
public:
  XCoreABIInfo(CodeGen::CodeGenTypes &CGT) : DefaultABIInfo(CGT) {}
  Address EmitVAArg(CodeGenFunction &CGF, Address VAListAddr,
                    QualType Ty) const override;
};

class XCoreTargetCodeGenInfo : public TargetCodeGenInfo {
  mutable TypeStringCache TSC;
public:
  XCoreTargetCodeGenInfo(CodeGenTypes &CGT)
    :TargetCodeGenInfo(new XCoreABIInfo(CGT)) {}
  void emitTargetMD(const Decl *D, llvm::GlobalValue *GV,
                    CodeGen::CodeGenModule &M) const override;
};

} // End anonymous namespace.

// TODO: this implementation is likely now redundant with the default
// EmitVAArg.
Address XCoreABIInfo::EmitVAArg(CodeGenFunction &CGF, Address VAListAddr,
                                QualType Ty) const {
  CGBuilderTy &Builder = CGF.Builder;

  // Get the VAList.
  CharUnits SlotSize = CharUnits::fromQuantity(4);
  Address AP(Builder.CreateLoad(VAListAddr), SlotSize);

  // Handle the argument.
  ABIArgInfo AI = classifyArgumentType(Ty);
  CharUnits TypeAlign = getContext().getTypeAlignInChars(Ty);
  llvm::Type *ArgTy = CGT.ConvertType(Ty);
  if (AI.canHaveCoerceToType() && !AI.getCoerceToType())
    AI.setCoerceToType(ArgTy);
  llvm::Type *ArgPtrTy = llvm::PointerType::getUnqual(ArgTy);

  Address Val = Address::invalid();
  CharUnits ArgSize = CharUnits::Zero();
  switch (AI.getKind()) {
  case ABIArgInfo::Expand:
  case ABIArgInfo::CoerceAndExpand:
  case ABIArgInfo::InAlloca:
    llvm_unreachable("Unsupported ABI kind for va_arg");
  case ABIArgInfo::Ignore:
    Val = Address(llvm::UndefValue::get(ArgPtrTy), TypeAlign);
    ArgSize = CharUnits::Zero();
    break;
  case ABIArgInfo::Extend:
  case ABIArgInfo::Direct:
    Val = Builder.CreateBitCast(AP, ArgPtrTy);
    ArgSize = CharUnits::fromQuantity(
                       getDataLayout().getTypeAllocSize(AI.getCoerceToType()));
    ArgSize = ArgSize.alignTo(SlotSize);
    break;
  case ABIArgInfo::Indirect:
    Val = Builder.CreateElementBitCast(AP, ArgPtrTy);
    Val = Address(Builder.CreateLoad(Val), TypeAlign);
    ArgSize = SlotSize;
    break;
  }

  // Increment the VAList.
  if (!ArgSize.isZero()) {
    Address APN = Builder.CreateConstInBoundsByteGEP(AP, ArgSize);
    Builder.CreateStore(APN.getPointer(), VAListAddr);
  }

  return Val;
}

/// During the expansion of a RecordType, an incomplete TypeString is placed
/// into the cache as a means to identify and break recursion.
/// If there is a Recursive encoding in the cache, it is swapped out and will
/// be reinserted by removeIncomplete().
/// All other types of encoding should have been used rather than arriving here.
void TypeStringCache::addIncomplete(const IdentifierInfo *ID,
                                    std::string StubEnc) {
  if (!ID)
    return;
  Entry &E = Map[ID];
  assert( (E.Str.empty() || E.State == Recursive) &&
         "Incorrectly use of addIncomplete");
  assert(!StubEnc.empty() && "Passing an empty string to addIncomplete()");
  E.Swapped.swap(E.Str); // swap out the Recursive
  E.Str.swap(StubEnc);
  E.State = Incomplete;
  ++IncompleteCount;
}

/// Once the RecordType has been expanded, the temporary incomplete TypeString
/// must be removed from the cache.
/// If a Recursive was swapped out by addIncomplete(), it will be replaced.
/// Returns true if the RecordType was defined recursively.
bool TypeStringCache::removeIncomplete(const IdentifierInfo *ID) {
  if (!ID)
    return false;
  auto I = Map.find(ID);
  assert(I != Map.end() && "Entry not present");
  Entry &E = I->second;
  assert( (E.State == Incomplete ||
           E.State == IncompleteUsed) &&
         "Entry must be an incomplete type");
  bool IsRecursive = false;
  if (E.State == IncompleteUsed) {
    // We made use of our Incomplete encoding, thus we are recursive.
    IsRecursive = true;
    --IncompleteUsedCount;
  }
  if (E.Swapped.empty())
    Map.erase(I);
  else {
    // Swap the Recursive back.
    E.Swapped.swap(E.Str);
    E.Swapped.clear();
    E.State = Recursive;
  }
  --IncompleteCount;
  return IsRecursive;
}

/// Add the encoded TypeString to the cache only if it is NonRecursive or
/// Recursive (viz: all sub-members were expanded as fully as possible).
void TypeStringCache::addIfComplete(const IdentifierInfo *ID, StringRef Str,
                                    bool IsRecursive) {
  if (!ID || IncompleteUsedCount)
    return; // No key or it is is an incomplete sub-type so don't add.
  Entry &E = Map[ID];
  if (IsRecursive && !E.Str.empty()) {
    assert(E.State==Recursive && E.Str.size() == Str.size() &&
           "This is not the same Recursive entry");
    // The parent container was not recursive after all, so we could have used
    // this Recursive sub-member entry after all, but we assumed the worse when
    // we started viz: IncompleteCount!=0.
    return;
  }
  assert(E.Str.empty() && "Entry already present");
  E.Str = Str.str();
  E.State = IsRecursive? Recursive : NonRecursive;
}

/// Return a cached TypeString encoding for the ID. If there isn't one, or we
/// are recursively expanding a type (IncompleteCount != 0) and the cached
/// encoding is Recursive, return an empty StringRef.
StringRef TypeStringCache::lookupStr(const IdentifierInfo *ID) {
  if (!ID)
    return StringRef();   // We have no key.
  auto I = Map.find(ID);
  if (I == Map.end())
    return StringRef();   // We have no encoding.
  Entry &E = I->second;
  if (E.State == Recursive && IncompleteCount)
    return StringRef();   // We don't use Recursive encodings for member types.

  if (E.State == Incomplete) {
    // The incomplete type is being used to break out of recursion.
    E.State = IncompleteUsed;
    ++IncompleteUsedCount;
  }
  return E.Str;
}

/// The XCore ABI includes a type information section that communicates symbol
/// type information to the linker. The linker uses this information to verify
/// safety/correctness of things such as array bound and pointers et al.
/// The ABI only requires C (and XC) language modules to emit TypeStrings.
/// This type information (TypeString) is emitted into meta data for all global
/// symbols: definitions, declarations, functions & variables.
///
/// The TypeString carries type, qualifier, name, size & value details.
/// Please see 'Tools Development Guide' section 2.16.2 for format details:
/// https://www.xmos.com/download/public/Tools-Development-Guide%28X9114A%29.pdf
/// The output is tested by test/CodeGen/xcore-stringtype.c.
///
static bool getTypeString(SmallStringEnc &Enc, const Decl *D,
                          CodeGen::CodeGenModule &CGM, TypeStringCache &TSC);

/// XCore uses emitTargetMD to emit TypeString metadata for global symbols.
void XCoreTargetCodeGenInfo::emitTargetMD(const Decl *D, llvm::GlobalValue *GV,
                                          CodeGen::CodeGenModule &CGM) const {
  SmallStringEnc Enc;
  if (getTypeString(Enc, D, CGM, TSC)) {
    llvm::LLVMContext &Ctx = CGM.getModule().getContext();
    llvm::Metadata *MDVals[] = {llvm::ConstantAsMetadata::get(GV),
                                llvm::MDString::get(Ctx, Enc.str())};
    llvm::NamedMDNode *MD =
      CGM.getModule().getOrInsertNamedMetadata("xcore.typestrings");
    MD->addOperand(llvm::MDNode::get(Ctx, MDVals));
  }
}

//===----------------------------------------------------------------------===//
// SPIR ABI Implementation
//===----------------------------------------------------------------------===//

namespace {
class SPIRTargetCodeGenInfo : public TargetCodeGenInfo {
public:
  SPIRTargetCodeGenInfo(CodeGen::CodeGenTypes &CGT)
    : TargetCodeGenInfo(new DefaultABIInfo(CGT)) {}
  unsigned getOpenCLKernelCallingConv() const override;
};

} // End anonymous namespace.

namespace clang {
namespace CodeGen {
void computeSPIRKernelABIInfo(CodeGenModule &CGM, CGFunctionInfo &FI) {
  DefaultABIInfo SPIRABI(CGM.getTypes());
  SPIRABI.computeInfo(FI);
}
}
}

unsigned SPIRTargetCodeGenInfo::getOpenCLKernelCallingConv() const {
  return llvm::CallingConv::SPIR_KERNEL;
}

static bool appendType(SmallStringEnc &Enc, QualType QType,
                       const CodeGen::CodeGenModule &CGM,
                       TypeStringCache &TSC);

/// Helper function for appendRecordType().
/// Builds a SmallVector containing the encoded field types in declaration
/// order.
static bool extractFieldType(SmallVectorImpl<FieldEncoding> &FE,
                             const RecordDecl *RD,
                             const CodeGen::CodeGenModule &CGM,
                             TypeStringCache &TSC) {
  for (const auto *Field : RD->fields()) {
    SmallStringEnc Enc;
    Enc += "m(";
    Enc += Field->getName();
    Enc += "){";
    if (Field->isBitField()) {
      Enc += "b(";
      llvm::raw_svector_ostream OS(Enc);
      OS << Field->getBitWidthValue(CGM.getContext());
      Enc += ':';
    }
    if (!appendType(Enc, Field->getType(), CGM, TSC))
      return false;
    if (Field->isBitField())
      Enc += ')';
    Enc += '}';
    FE.emplace_back(!Field->getName().empty(), Enc);
  }
  return true;
}

/// Appends structure and union types to Enc and adds encoding to cache.
/// Recursively calls appendType (via extractFieldType) for each field.
/// Union types have their fields ordered according to the ABI.
static bool appendRecordType(SmallStringEnc &Enc, const RecordType *RT,
                             const CodeGen::CodeGenModule &CGM,
                             TypeStringCache &TSC, const IdentifierInfo *ID) {
  // Append the cached TypeString if we have one.
  StringRef TypeString = TSC.lookupStr(ID);
  if (!TypeString.empty()) {
    Enc += TypeString;
    return true;
  }

  // Start to emit an incomplete TypeString.
  size_t Start = Enc.size();
  Enc += (RT->isUnionType()? 'u' : 's');
  Enc += '(';
  if (ID)
    Enc += ID->getName();
  Enc += "){";

  // We collect all encoded fields and order as necessary.
  bool IsRecursive = false;
  const RecordDecl *RD = RT->getDecl()->getDefinition();
  if (RD && !RD->field_empty()) {
    // An incomplete TypeString stub is placed in the cache for this RecordType
    // so that recursive calls to this RecordType will use it whilst building a
    // complete TypeString for this RecordType.
    SmallVector<FieldEncoding, 16> FE;
    std::string StubEnc(Enc.substr(Start).str());
    StubEnc += '}';  // StubEnc now holds a valid incomplete TypeString.
    TSC.addIncomplete(ID, std::move(StubEnc));
    if (!extractFieldType(FE, RD, CGM, TSC)) {
      (void) TSC.removeIncomplete(ID);
      return false;
    }
    IsRecursive = TSC.removeIncomplete(ID);
    // The ABI requires unions to be sorted but not structures.
    // See FieldEncoding::operator< for sort algorithm.
    if (RT->isUnionType())
      llvm::sort(FE);
    // We can now complete the TypeString.
    unsigned E = FE.size();
    for (unsigned I = 0; I != E; ++I) {
      if (I)
        Enc += ',';
      Enc += FE[I].str();
    }
  }
  Enc += '}';
  TSC.addIfComplete(ID, Enc.substr(Start), IsRecursive);
  return true;
}

/// Appends enum types to Enc and adds the encoding to the cache.
static bool appendEnumType(SmallStringEnc &Enc, const EnumType *ET,
                           TypeStringCache &TSC,
                           const IdentifierInfo *ID) {
  // Append the cached TypeString if we have one.
  StringRef TypeString = TSC.lookupStr(ID);
  if (!TypeString.empty()) {
    Enc += TypeString;
    return true;
  }

  size_t Start = Enc.size();
  Enc += "e(";
  if (ID)
    Enc += ID->getName();
  Enc += "){";

  // We collect all encoded enumerations and order them alphanumerically.
  if (const EnumDecl *ED = ET->getDecl()->getDefinition()) {
    SmallVector<FieldEncoding, 16> FE;
    for (auto I = ED->enumerator_begin(), E = ED->enumerator_end(); I != E;
         ++I) {
      SmallStringEnc EnumEnc;
      EnumEnc += "m(";
      EnumEnc += I->getName();
      EnumEnc += "){";
      I->getInitVal().toString(EnumEnc);
      EnumEnc += '}';
      FE.push_back(FieldEncoding(!I->getName().empty(), EnumEnc));
    }
    llvm::sort(FE);
    unsigned E = FE.size();
    for (unsigned I = 0; I != E; ++I) {
      if (I)
        Enc += ',';
      Enc += FE[I].str();
    }
  }
  Enc += '}';
  TSC.addIfComplete(ID, Enc.substr(Start), false);
  return true;
}

/// Appends type's qualifier to Enc.
/// This is done prior to appending the type's encoding.
static void appendQualifier(SmallStringEnc &Enc, QualType QT) {
  // Qualifiers are emitted in alphabetical order.
  static const char *const Table[]={"","c:","r:","cr:","v:","cv:","rv:","crv:"};
  int Lookup = 0;
  if (QT.isConstQualified())
    Lookup += 1<<0;
  if (QT.isRestrictQualified())
    Lookup += 1<<1;
  if (QT.isVolatileQualified())
    Lookup += 1<<2;
  Enc += Table[Lookup];
}

/// Appends built-in types to Enc.
static bool appendBuiltinType(SmallStringEnc &Enc, const BuiltinType *BT) {
  const char *EncType;
  switch (BT->getKind()) {
    case BuiltinType::Void:
      EncType = "0";
      break;
    case BuiltinType::Bool:
      EncType = "b";
      break;
    case BuiltinType::Char_U:
      EncType = "uc";
      break;
    case BuiltinType::UChar:
      EncType = "uc";
      break;
    case BuiltinType::SChar:
      EncType = "sc";
      break;
    case BuiltinType::UShort:
      EncType = "us";
      break;
    case BuiltinType::Short:
      EncType = "ss";
      break;
    case BuiltinType::UInt:
      EncType = "ui";
      break;
    case BuiltinType::Int:
      EncType = "si";
      break;
    case BuiltinType::ULong:
      EncType = "ul";
      break;
    case BuiltinType::Long:
      EncType = "sl";
      break;
    case BuiltinType::ULongLong:
      EncType = "ull";
      break;
    case BuiltinType::LongLong:
      EncType = "sll";
      break;
    case BuiltinType::Float:
      EncType = "ft";
      break;
    case BuiltinType::Double:
      EncType = "d";
      break;
    case BuiltinType::LongDouble:
      EncType = "ld";
      break;
    default:
      return false;
  }
  Enc += EncType;
  return true;
}

/// Appends a pointer encoding to Enc before calling appendType for the pointee.
static bool appendPointerType(SmallStringEnc &Enc, const PointerType *PT,
                              const CodeGen::CodeGenModule &CGM,
                              TypeStringCache &TSC) {
  Enc += "p(";
  if (!appendType(Enc, PT->getPointeeType(), CGM, TSC))
    return false;
  Enc += ')';
  return true;
}

/// Appends array encoding to Enc before calling appendType for the element.
static bool appendArrayType(SmallStringEnc &Enc, QualType QT,
                            const ArrayType *AT,
                            const CodeGen::CodeGenModule &CGM,
                            TypeStringCache &TSC, StringRef NoSizeEnc) {
  if (AT->getSizeModifier() != ArrayType::Normal)
    return false;
  Enc += "a(";
  if (const ConstantArrayType *CAT = dyn_cast<ConstantArrayType>(AT))
    CAT->getSize().toStringUnsigned(Enc);
  else
    Enc += NoSizeEnc; // Global arrays use "*", otherwise it is "".
  Enc += ':';
  // The Qualifiers should be attached to the type rather than the array.
  appendQualifier(Enc, QT);
  if (!appendType(Enc, AT->getElementType(), CGM, TSC))
    return false;
  Enc += ')';
  return true;
}

/// Appends a function encoding to Enc, calling appendType for the return type
/// and the arguments.
static bool appendFunctionType(SmallStringEnc &Enc, const FunctionType *FT,
                             const CodeGen::CodeGenModule &CGM,
                             TypeStringCache &TSC) {
  Enc += "f{";
  if (!appendType(Enc, FT->getReturnType(), CGM, TSC))
    return false;
  Enc += "}(";
  if (const FunctionProtoType *FPT = FT->getAs<FunctionProtoType>()) {
    // N.B. we are only interested in the adjusted param types.
    auto I = FPT->param_type_begin();
    auto E = FPT->param_type_end();
    if (I != E) {
      do {
        if (!appendType(Enc, *I, CGM, TSC))
          return false;
        ++I;
        if (I != E)
          Enc += ',';
      } while (I != E);
      if (FPT->isVariadic())
        Enc += ",va";
    } else {
      if (FPT->isVariadic())
        Enc += "va";
      else
        Enc += '0';
    }
  }
  Enc += ')';
  return true;
}

/// Handles the type's qualifier before dispatching a call to handle specific
/// type encodings.
static bool appendType(SmallStringEnc &Enc, QualType QType,
                       const CodeGen::CodeGenModule &CGM,
                       TypeStringCache &TSC) {

  QualType QT = QType.getCanonicalType();

  if (const ArrayType *AT = QT->getAsArrayTypeUnsafe())
    // The Qualifiers should be attached to the type rather than the array.
    // Thus we don't call appendQualifier() here.
    return appendArrayType(Enc, QT, AT, CGM, TSC, "");

  appendQualifier(Enc, QT);

  if (const BuiltinType *BT = QT->getAs<BuiltinType>())
    return appendBuiltinType(Enc, BT);

  if (const PointerType *PT = QT->getAs<PointerType>())
    return appendPointerType(Enc, PT, CGM, TSC);

  if (const EnumType *ET = QT->getAs<EnumType>())
    return appendEnumType(Enc, ET, TSC, QT.getBaseTypeIdentifier());

  if (const RecordType *RT = QT->getAsStructureType())
    return appendRecordType(Enc, RT, CGM, TSC, QT.getBaseTypeIdentifier());

  if (const RecordType *RT = QT->getAsUnionType())
    return appendRecordType(Enc, RT, CGM, TSC, QT.getBaseTypeIdentifier());

  if (const FunctionType *FT = QT->getAs<FunctionType>())
    return appendFunctionType(Enc, FT, CGM, TSC);

  return false;
}

static bool getTypeString(SmallStringEnc &Enc, const Decl *D,
                          CodeGen::CodeGenModule &CGM, TypeStringCache &TSC) {
  if (!D)
    return false;

  if (const FunctionDecl *FD = dyn_cast<FunctionDecl>(D)) {
    if (FD->getLanguageLinkage() != CLanguageLinkage)
      return false;
    return appendType(Enc, FD->getType(), CGM, TSC);
  }

  if (const VarDecl *VD = dyn_cast<VarDecl>(D)) {
    if (VD->getLanguageLinkage() != CLanguageLinkage)
      return false;
    QualType QT = VD->getType().getCanonicalType();
    if (const ArrayType *AT = QT->getAsArrayTypeUnsafe()) {
      // Global ArrayTypes are given a size of '*' if the size is unknown.
      // The Qualifiers should be attached to the type rather than the array.
      // Thus we don't call appendQualifier() here.
      return appendArrayType(Enc, QT, AT, CGM, TSC, "*");
    }
    return appendType(Enc, QT, CGM, TSC);
  }
  return false;
}

//===----------------------------------------------------------------------===//
// RISCV ABI Implementation
//===----------------------------------------------------------------------===//

namespace {
class RISCVABIInfo : public DefaultABIInfo {
private:
  unsigned XLen; // Size of the integer ('x') registers in bits.
  static const int NumArgGPRs = 8;

public:
  RISCVABIInfo(CodeGen::CodeGenTypes &CGT, unsigned XLen)
      : DefaultABIInfo(CGT), XLen(XLen) {}

  // DefaultABIInfo's classifyReturnType and classifyArgumentType are
  // non-virtual, but computeInfo is virtual, so we overload it.
  void computeInfo(CGFunctionInfo &FI) const override;

  ABIArgInfo classifyArgumentType(QualType Ty, bool IsFixed,
                                  int &ArgGPRsLeft) const;
  ABIArgInfo classifyReturnType(QualType RetTy) const;

  Address EmitVAArg(CodeGenFunction &CGF, Address VAListAddr,
                    QualType Ty) const override;

  ABIArgInfo extendType(QualType Ty) const;
};
} // end anonymous namespace

void RISCVABIInfo::computeInfo(CGFunctionInfo &FI) const {
  QualType RetTy = FI.getReturnType();
  if (!getCXXABI().classifyReturnType(FI))
    FI.getReturnInfo() = classifyReturnType(RetTy);

  // IsRetIndirect is true if classifyArgumentType indicated the value should
  // be passed indirect or if the type size is greater than 2*xlen. e.g. fp128
  // is passed direct in LLVM IR, relying on the backend lowering code to
  // rewrite the argument list and pass indirectly on RV32.
  bool IsRetIndirect = FI.getReturnInfo().getKind() == ABIArgInfo::Indirect ||
                       getContext().getTypeSize(RetTy) > (2 * XLen);

  // We must track the number of GPRs used in order to conform to the RISC-V
  // ABI, as integer scalars passed in registers should have signext/zeroext
  // when promoted, but are anyext if passed on the stack. As GPR usage is
  // different for variadic arguments, we must also track whether we are
  // examining a vararg or not.
  int ArgGPRsLeft = IsRetIndirect ? NumArgGPRs - 1 : NumArgGPRs;
  int NumFixedArgs = FI.getNumRequiredArgs();

  int ArgNum = 0;
  for (auto &ArgInfo : FI.arguments()) {
    bool IsFixed = ArgNum < NumFixedArgs;
    ArgInfo.info = classifyArgumentType(ArgInfo.type, IsFixed, ArgGPRsLeft);
    ArgNum++;
  }
}

ABIArgInfo RISCVABIInfo::classifyArgumentType(QualType Ty, bool IsFixed,
                                              int &ArgGPRsLeft) const {
  assert(ArgGPRsLeft <= NumArgGPRs && "Arg GPR tracking underflow");
  Ty = useFirstFieldIfTransparentUnion(Ty);

  // Structures with either a non-trivial destructor or a non-trivial
  // copy constructor are always passed indirectly.
  if (CGCXXABI::RecordArgABI RAA = getRecordArgABI(Ty, getCXXABI())) {
    if (ArgGPRsLeft)
      ArgGPRsLeft -= 1;
    return getNaturalAlignIndirect(Ty, /*ByVal=*/RAA ==
                                           CGCXXABI::RAA_DirectInMemory);
  }

  // Ignore empty structs/unions.
  if (isEmptyRecord(getContext(), Ty, true))
    return ABIArgInfo::getIgnore();

  uint64_t Size = getContext().getTypeSize(Ty);
  uint64_t NeededAlign = getContext().getTypeAlign(Ty);
  bool MustUseStack = false;
  // Determine the number of GPRs needed to pass the current argument
  // according to the ABI. 2*XLen-aligned varargs are passed in "aligned"
  // register pairs, so may consume 3 registers.
  int NeededArgGPRs = 1;
  if (!IsFixed && NeededAlign == 2 * XLen)
    NeededArgGPRs = 2 + (ArgGPRsLeft % 2);
  else if (Size > XLen && Size <= 2 * XLen)
    NeededArgGPRs = 2;

  if (NeededArgGPRs > ArgGPRsLeft) {
    MustUseStack = true;
    NeededArgGPRs = ArgGPRsLeft;
  }

  ArgGPRsLeft -= NeededArgGPRs;

  if (!isAggregateTypeForABI(Ty) && !Ty->isVectorType()) {
    // Treat an enum type as its underlying type.
    if (const EnumType *EnumTy = Ty->getAs<EnumType>())
      Ty = EnumTy->getDecl()->getIntegerType();

    // All integral types are promoted to XLen width, unless passed on the
    // stack.
    if (Size < XLen && Ty->isIntegralOrEnumerationType() && !MustUseStack) {
      return extendType(Ty);
    }

    return ABIArgInfo::getDirect();
  }

  // Aggregates which are <= 2*XLen will be passed in registers if possible,
  // so coerce to integers.
  if (Size <= 2 * XLen) {
    unsigned Alignment = getContext().getTypeAlign(Ty);

    // Use a single XLen int if possible, 2*XLen if 2*XLen alignment is
    // required, and a 2-element XLen array if only XLen alignment is required.
    if (Size <= XLen) {
      return ABIArgInfo::getDirect(
          llvm::IntegerType::get(getVMContext(), XLen));
    } else if (Alignment == 2 * XLen) {
      return ABIArgInfo::getDirect(
          llvm::IntegerType::get(getVMContext(), 2 * XLen));
    } else {
      return ABIArgInfo::getDirect(llvm::ArrayType::get(
          llvm::IntegerType::get(getVMContext(), XLen), 2));
    }
  }
  return getNaturalAlignIndirect(Ty, /*ByVal=*/false);
}

ABIArgInfo RISCVABIInfo::classifyReturnType(QualType RetTy) const {
  if (RetTy->isVoidType())
    return ABIArgInfo::getIgnore();

  int ArgGPRsLeft = 2;

  // The rules for return and argument types are the same, so defer to
  // classifyArgumentType.
  return classifyArgumentType(RetTy, /*IsFixed=*/true, ArgGPRsLeft);
}

Address RISCVABIInfo::EmitVAArg(CodeGenFunction &CGF, Address VAListAddr,
                                QualType Ty) const {
  CharUnits SlotSize = CharUnits::fromQuantity(XLen / 8);

  // Empty records are ignored for parameter passing purposes.
  if (isEmptyRecord(getContext(), Ty, true)) {
    Address Addr(CGF.Builder.CreateLoad(VAListAddr), SlotSize);
    Addr = CGF.Builder.CreateElementBitCast(Addr, CGF.ConvertTypeForMem(Ty));
    return Addr;
  }

  std::pair<CharUnits, CharUnits> SizeAndAlign =
      getContext().getTypeInfoInChars(Ty);

  // Arguments bigger than 2*Xlen bytes are passed indirectly.
  bool IsIndirect = SizeAndAlign.first > 2 * SlotSize;

  return emitVoidPtrVAArg(CGF, VAListAddr, Ty, IsIndirect, SizeAndAlign,
                          SlotSize, /*AllowHigherAlign=*/true);
}

ABIArgInfo RISCVABIInfo::extendType(QualType Ty) const {
  int TySize = getContext().getTypeSize(Ty);
  // RV64 ABI requires unsigned 32 bit integers to be sign extended.
  if (XLen == 64 && Ty->isUnsignedIntegerOrEnumerationType() && TySize == 32)
    return ABIArgInfo::getSignExtend(Ty);
  return ABIArgInfo::getExtend(Ty);
}

namespace {
class RISCVTargetCodeGenInfo : public TargetCodeGenInfo {
public:
  RISCVTargetCodeGenInfo(CodeGen::CodeGenTypes &CGT, unsigned XLen)
      : TargetCodeGenInfo(new RISCVABIInfo(CGT, XLen)) {}

  void setTargetAttributes(const Decl *D, llvm::GlobalValue *GV,
                           CodeGen::CodeGenModule &CGM) const override {
    const auto *FD = dyn_cast_or_null<FunctionDecl>(D);
    if (!FD) return;

    const auto *Attr = FD->getAttr<RISCVInterruptAttr>();
    if (!Attr)
      return;

    const char *Kind;
    switch (Attr->getInterrupt()) {
    case RISCVInterruptAttr::user: Kind = "user"; break;
    case RISCVInterruptAttr::supervisor: Kind = "supervisor"; break;
    case RISCVInterruptAttr::machine: Kind = "machine"; break;
    }

    auto *Fn = cast<llvm::Function>(GV);

    Fn->addFnAttr("interrupt", Kind);
  }
};
} // namespace

//===----------------------------------------------------------------------===//
// Driver code
//===----------------------------------------------------------------------===//

bool CodeGenModule::supportsCOMDAT() const {
  return (!getLangOpts().CPlusPlusAMP && getTriple().supportsCOMDAT());
}

const TargetCodeGenInfo &CodeGenModule::getTargetCodeGenInfo() {
  if (TheTargetCodeGenInfo)
    return *TheTargetCodeGenInfo;

  // Helper to set the unique_ptr while still keeping the return value.
  auto SetCGInfo = [&](TargetCodeGenInfo *P) -> const TargetCodeGenInfo & {
    this->TheTargetCodeGenInfo.reset(P);
    return *P;
  };

  const llvm::Triple &Triple = getTarget().getTriple();
  switch (Triple.getArch()) {
  default:
    return SetCGInfo(new DefaultTargetCodeGenInfo(Types));

  case llvm::Triple::le32:
    return SetCGInfo(new PNaClTargetCodeGenInfo(Types));
  case llvm::Triple::mips:
  case llvm::Triple::mipsel:
    if (Triple.getOS() == llvm::Triple::NaCl)
      return SetCGInfo(new PNaClTargetCodeGenInfo(Types));
    return SetCGInfo(new MIPSTargetCodeGenInfo(Types, true));

  case llvm::Triple::mips64:
  case llvm::Triple::mips64el:
    return SetCGInfo(new MIPSTargetCodeGenInfo(Types, false));

  case llvm::Triple::avr:
    return SetCGInfo(new AVRTargetCodeGenInfo(Types));

  case llvm::Triple::aarch64:
  case llvm::Triple::aarch64_be: {
    AArch64ABIInfo::ABIKind Kind = AArch64ABIInfo::AAPCS;
    if (getTarget().getABI() == "darwinpcs")
      Kind = AArch64ABIInfo::DarwinPCS;
    else if (Triple.isOSWindows())
      return SetCGInfo(
          new WindowsAArch64TargetCodeGenInfo(Types, AArch64ABIInfo::Win64));

    return SetCGInfo(new AArch64TargetCodeGenInfo(Types, Kind));
  }

  case llvm::Triple::wasm32:
  case llvm::Triple::wasm64:
    return SetCGInfo(new WebAssemblyTargetCodeGenInfo(Types));

  case llvm::Triple::arm:
  case llvm::Triple::armeb:
  case llvm::Triple::thumb:
  case llvm::Triple::thumbeb: {
    if (Triple.getOS() == llvm::Triple::Win32) {
      return SetCGInfo(
          new WindowsARMTargetCodeGenInfo(Types, ARMABIInfo::AAPCS_VFP));
    }

    ARMABIInfo::ABIKind Kind = ARMABIInfo::AAPCS;
    StringRef ABIStr = getTarget().getABI();
    if (ABIStr == "apcs-gnu")
      Kind = ARMABIInfo::APCS;
    else if (ABIStr == "aapcs16")
      Kind = ARMABIInfo::AAPCS16_VFP;
    else if (CodeGenOpts.FloatABI == "hard" ||
             (CodeGenOpts.FloatABI != "soft" &&
              (Triple.getEnvironment() == llvm::Triple::GNUEABIHF ||
               Triple.getEnvironment() == llvm::Triple::MuslEABIHF ||
               Triple.getEnvironment() == llvm::Triple::EABIHF)))
      Kind = ARMABIInfo::AAPCS_VFP;

    return SetCGInfo(new ARMTargetCodeGenInfo(Types, Kind));
  }

  case llvm::Triple::ppc:
    return SetCGInfo(
        new PPC32TargetCodeGenInfo(Types, CodeGenOpts.FloatABI == "soft"));
  case llvm::Triple::ppc64:
    if (Triple.isOSBinFormatELF()) {
      PPC64_SVR4_ABIInfo::ABIKind Kind = PPC64_SVR4_ABIInfo::ELFv1;
      if (getTarget().getABI() == "elfv2")
        Kind = PPC64_SVR4_ABIInfo::ELFv2;
      bool HasQPX = getTarget().getABI() == "elfv1-qpx";
      bool IsSoftFloat = CodeGenOpts.FloatABI == "soft";

      return SetCGInfo(new PPC64_SVR4_TargetCodeGenInfo(Types, Kind, HasQPX,
                                                        IsSoftFloat));
    } else
      return SetCGInfo(new PPC64TargetCodeGenInfo(Types));
  case llvm::Triple::ppc64le: {
    assert(Triple.isOSBinFormatELF() && "PPC64 LE non-ELF not supported!");
    PPC64_SVR4_ABIInfo::ABIKind Kind = PPC64_SVR4_ABIInfo::ELFv2;
    if (getTarget().getABI() == "elfv1" || getTarget().getABI() == "elfv1-qpx")
      Kind = PPC64_SVR4_ABIInfo::ELFv1;
    bool HasQPX = getTarget().getABI() == "elfv1-qpx";
    bool IsSoftFloat = CodeGenOpts.FloatABI == "soft";

    return SetCGInfo(new PPC64_SVR4_TargetCodeGenInfo(Types, Kind, HasQPX,
                                                      IsSoftFloat));
  }

  case llvm::Triple::nvptx:
  case llvm::Triple::nvptx64:
    return SetCGInfo(new NVPTXTargetCodeGenInfo(Types));

  case llvm::Triple::msp430:
    return SetCGInfo(new MSP430TargetCodeGenInfo(Types));

  case llvm::Triple::riscv32:
    return SetCGInfo(new RISCVTargetCodeGenInfo(Types, 32));
  case llvm::Triple::riscv64:
    return SetCGInfo(new RISCVTargetCodeGenInfo(Types, 64));

  case llvm::Triple::systemz: {
    bool HasVector = getTarget().getABI() == "vector";
    return SetCGInfo(new SystemZTargetCodeGenInfo(Types, HasVector));
  }

  case llvm::Triple::tce:
  case llvm::Triple::tcele:
    return SetCGInfo(new TCETargetCodeGenInfo(Types));

  case llvm::Triple::x86: {
    bool IsDarwinVectorABI = Triple.isOSDarwin();
    bool RetSmallStructInRegABI =
        X86_32TargetCodeGenInfo::isStructReturnInRegABI(Triple, CodeGenOpts);
    bool IsWin32FloatStructABI = Triple.isOSWindows() && !Triple.isOSCygMing();

    if (Triple.getOS() == llvm::Triple::Win32) {
      return SetCGInfo(new WinX86_32TargetCodeGenInfo(
          Types, IsDarwinVectorABI, RetSmallStructInRegABI,
          IsWin32FloatStructABI, CodeGenOpts.NumRegisterParameters));
    } else {
      return SetCGInfo(new X86_32TargetCodeGenInfo(
          Types, IsDarwinVectorABI, RetSmallStructInRegABI,
          IsWin32FloatStructABI, CodeGenOpts.NumRegisterParameters,
          CodeGenOpts.FloatABI == "soft"));
    }
  }

  case llvm::Triple::x86_64: {
    StringRef ABI = getTarget().getABI();
    X86AVXABILevel AVXLevel =
        (ABI == "avx512"
             ? X86AVXABILevel::AVX512
             : ABI == "avx" ? X86AVXABILevel::AVX : X86AVXABILevel::None);

    switch (Triple.getOS()) {
    case llvm::Triple::Win32:
      return SetCGInfo(new WinX86_64TargetCodeGenInfo(Types, AVXLevel));
    case llvm::Triple::PS4:
      return SetCGInfo(new PS4TargetCodeGenInfo(Types, AVXLevel));
    default:
      return SetCGInfo(new X86_64TargetCodeGenInfo(Types, AVXLevel));
    }
  }
  case llvm::Triple::hexagon:
    return SetCGInfo(new HexagonTargetCodeGenInfo(Types));
  case llvm::Triple::lanai:
    return SetCGInfo(new LanaiTargetCodeGenInfo(Types));
  case llvm::Triple::r600:
    return SetCGInfo(new AMDGPUTargetCodeGenInfo(Types));
  case llvm::Triple::amdgcn:
    return SetCGInfo(new AMDGPUTargetCodeGenInfo(Types));
  case llvm::Triple::sparc:
    return SetCGInfo(new SparcV8TargetCodeGenInfo(Types));
  case llvm::Triple::sparcv9:
    return SetCGInfo(new SparcV9TargetCodeGenInfo(Types));
  case llvm::Triple::xcore:
    return SetCGInfo(new XCoreTargetCodeGenInfo(Types));
  case llvm::Triple::arc:
    return SetCGInfo(new ARCTargetCodeGenInfo(Types));
  case llvm::Triple::spir:
  case llvm::Triple::spir64:
    return SetCGInfo(new SPIRTargetCodeGenInfo(Types));
  }
}

/// Create an OpenCL kernel for an enqueued block.
///
/// The kernel has the same function type as the block invoke function. Its
/// name is the name of the block invoke function postfixed with "_kernel".
/// It simply calls the block invoke function then returns.
llvm::Function *
TargetCodeGenInfo::createEnqueuedBlockKernel(CodeGenFunction &CGF,
                                             llvm::Function *Invoke,
                                             llvm::Value *BlockLiteral) const {
  auto *InvokeFT = Invoke->getFunctionType();
  llvm::SmallVector<llvm::Type *, 2> ArgTys;
  for (auto &P : InvokeFT->params())
    ArgTys.push_back(P);
  auto &C = CGF.getLLVMContext();
  std::string Name = Invoke->getName().str() + "_kernel";
  auto *FT = llvm::FunctionType::get(llvm::Type::getVoidTy(C), ArgTys, false);
  auto *F = llvm::Function::Create(FT, llvm::GlobalValue::InternalLinkage, Name,
                                   &CGF.CGM.getModule());
  auto IP = CGF.Builder.saveIP();
  auto *BB = llvm::BasicBlock::Create(C, "entry", F);
  auto &Builder = CGF.Builder;
  Builder.SetInsertPoint(BB);
  llvm::SmallVector<llvm::Value *, 2> Args;
  for (auto &A : F->args())
    Args.push_back(&A);
  Builder.CreateCall(Invoke, Args);
  Builder.CreateRetVoid();
  Builder.restoreIP(IP);
  return F;
}

/// Create an OpenCL kernel for an enqueued block.
///
/// The type of the first argument (the block literal) is the struct type
/// of the block literal instead of a pointer type. The first argument
/// (block literal) is passed directly by value to the kernel. The kernel
/// allocates the same type of struct on stack and stores the block literal
/// to it and passes its pointer to the block invoke function. The kernel
/// has "enqueued-block" function attribute and kernel argument metadata.
llvm::Function *AMDGPUTargetCodeGenInfo::createEnqueuedBlockKernel(
    CodeGenFunction &CGF, llvm::Function *Invoke,
    llvm::Value *BlockLiteral) const {
  auto &Builder = CGF.Builder;
  auto &C = CGF.getLLVMContext();

  auto *BlockTy = BlockLiteral->getType()->getPointerElementType();
  auto *InvokeFT = Invoke->getFunctionType();
  llvm::SmallVector<llvm::Type *, 2> ArgTys;
  llvm::SmallVector<llvm::Metadata *, 8> AddressQuals;
  llvm::SmallVector<llvm::Metadata *, 8> AccessQuals;
  llvm::SmallVector<llvm::Metadata *, 8> ArgTypeNames;
  llvm::SmallVector<llvm::Metadata *, 8> ArgBaseTypeNames;
  llvm::SmallVector<llvm::Metadata *, 8> ArgTypeQuals;
  llvm::SmallVector<llvm::Metadata *, 8> ArgNames;

  ArgTys.push_back(BlockTy);
  ArgTypeNames.push_back(llvm::MDString::get(C, "__block_literal"));
  AddressQuals.push_back(llvm::ConstantAsMetadata::get(Builder.getInt32(0)));
  ArgBaseTypeNames.push_back(llvm::MDString::get(C, "__block_literal"));
  ArgTypeQuals.push_back(llvm::MDString::get(C, ""));
  AccessQuals.push_back(llvm::MDString::get(C, "none"));
  ArgNames.push_back(llvm::MDString::get(C, "block_literal"));
  for (unsigned I = 1, E = InvokeFT->getNumParams(); I < E; ++I) {
    ArgTys.push_back(InvokeFT->getParamType(I));
    ArgTypeNames.push_back(llvm::MDString::get(C, "void*"));
    AddressQuals.push_back(llvm::ConstantAsMetadata::get(Builder.getInt32(3)));
    AccessQuals.push_back(llvm::MDString::get(C, "none"));
    ArgBaseTypeNames.push_back(llvm::MDString::get(C, "void*"));
    ArgTypeQuals.push_back(llvm::MDString::get(C, ""));
    ArgNames.push_back(
        llvm::MDString::get(C, (Twine("local_arg") + Twine(I)).str()));
  }
  std::string Name = Invoke->getName().str() + "_kernel";
  auto *FT = llvm::FunctionType::get(llvm::Type::getVoidTy(C), ArgTys, false);
  auto *F = llvm::Function::Create(FT, llvm::GlobalValue::InternalLinkage, Name,
                                   &CGF.CGM.getModule());
  F->addFnAttr("enqueued-block");
  auto IP = CGF.Builder.saveIP();
  auto *BB = llvm::BasicBlock::Create(C, "entry", F);
  Builder.SetInsertPoint(BB);
  unsigned BlockAlign = CGF.CGM.getDataLayout().getPrefTypeAlignment(BlockTy);
  auto *BlockPtr = Builder.CreateAlloca(BlockTy, nullptr);
  BlockPtr->setAlignment(BlockAlign);
  Builder.CreateAlignedStore(F->arg_begin(), BlockPtr, BlockAlign);
  auto *Cast = Builder.CreatePointerCast(BlockPtr, InvokeFT->getParamType(0));
  llvm::SmallVector<llvm::Value *, 2> Args;
  Args.push_back(Cast);
  for (auto I = F->arg_begin() + 1, E = F->arg_end(); I != E; ++I)
    Args.push_back(I);
  Builder.CreateCall(Invoke, Args);
  Builder.CreateRetVoid();
  Builder.restoreIP(IP);

  F->setMetadata("kernel_arg_addr_space", llvm::MDNode::get(C, AddressQuals));
  F->setMetadata("kernel_arg_access_qual", llvm::MDNode::get(C, AccessQuals));
  F->setMetadata("kernel_arg_type", llvm::MDNode::get(C, ArgTypeNames));
  F->setMetadata("kernel_arg_base_type",
                 llvm::MDNode::get(C, ArgBaseTypeNames));
  F->setMetadata("kernel_arg_type_qual", llvm::MDNode::get(C, ArgTypeQuals));
  if (CGF.CGM.getCodeGenOpts().EmitOpenCLArgMetadata)
    F->setMetadata("kernel_arg_name", llvm::MDNode::get(C, ArgNames));

  return F;
}<|MERGE_RESOLUTION|>--- conflicted
+++ resolved
@@ -7857,16 +7857,7 @@
 
   const auto *FlatWGS = FD->getAttr<AMDGPUFlatWorkGroupSizeAttr>();
   if (ReqdWGS || FlatWGS) {
-<<<<<<< HEAD
-    llvm::APSInt min = getConstexprInt(FlatWGS ? FlatWGS->getMin() : nullptr,
-                                       FD->getASTContext());
-    llvm::APSInt max = getConstexprInt(FlatWGS ? FlatWGS->getMax() : nullptr,
-                                       FD->getASTContext());
-
-    unsigned Min = min.getZExtValue();
-    unsigned Max = max.getZExtValue();
-
-=======
+
     unsigned Min = 0;
     unsigned Max = 0;
     if (FlatWGS) {
@@ -7877,7 +7868,7 @@
                 ->EvaluateKnownConstInt(M.getContext())
                 .getExtValue();
     }
->>>>>>> 100666b8
+
     if (ReqdWGS && Min == 0 && Max == 0)
       Min = Max = ReqdWGS->getXDim() * ReqdWGS->getYDim() * ReqdWGS->getZDim();
 
