//===--- CGDecl.cpp - Emit LLVM Code for declarations ---------------------===//
//
//                     The LLVM Compiler Infrastructure
//
// This file is distributed under the University of Illinois Open Source
// License. See LICENSE.TXT for details.
//
//===----------------------------------------------------------------------===//
//
// This contains code to emit Decl nodes as LLVM code.
//
//===----------------------------------------------------------------------===//

#include "CodeGenFunction.h"
#include "CGBlocks.h"
#include "CGCXXABI.h"
#include "CGCleanup.h"
#include "CGDebugInfo.h"
#include "CGOpenCLRuntime.h"
#include "CGOpenMPRuntime.h"
#include "CodeGenModule.h"
#include "clang/AST/ASTContext.h"
#include "clang/AST/CharUnits.h"
#include "clang/AST/Decl.h"
#include "clang/AST/DeclObjC.h"
#include "clang/AST/DeclOpenMP.h"
#include "clang/Basic/SourceManager.h"
#include "clang/Basic/TargetInfo.h"
#include "clang/CodeGen/CGFunctionInfo.h"
#include "clang/Frontend/CodeGenOptions.h"
#include "llvm/IR/DataLayout.h"
#include "llvm/IR/GlobalVariable.h"
#include "llvm/IR/Intrinsics.h"
#include "llvm/IR/Type.h"

using namespace clang;
using namespace CodeGen;

void CodeGenFunction::EmitDecl(const Decl &D) {
  switch (D.getKind()) {
  case Decl::BuiltinTemplate:
  case Decl::TranslationUnit:
  case Decl::ExternCContext:
  case Decl::Namespace:
  case Decl::UnresolvedUsingTypename:
  case Decl::ClassTemplateSpecialization:
  case Decl::ClassTemplatePartialSpecialization:
  case Decl::VarTemplateSpecialization:
  case Decl::VarTemplatePartialSpecialization:
  case Decl::TemplateTypeParm:
  case Decl::UnresolvedUsingValue:
  case Decl::NonTypeTemplateParm:
  case Decl::CXXMethod:
  case Decl::CXXConstructor:
  case Decl::CXXDestructor:
  case Decl::CXXConversion:
  case Decl::Field:
  case Decl::MSProperty:
  case Decl::IndirectField:
  case Decl::ObjCIvar:
  case Decl::ObjCAtDefsField:
  case Decl::ParmVar:
  case Decl::ImplicitParam:
  case Decl::ClassTemplate:
  case Decl::VarTemplate:
  case Decl::FunctionTemplate:
  case Decl::TypeAliasTemplate:
  case Decl::TemplateTemplateParm:
  case Decl::ObjCMethod:
  case Decl::ObjCCategory:
  case Decl::ObjCProtocol:
  case Decl::ObjCInterface:
  case Decl::ObjCCategoryImpl:
  case Decl::ObjCImplementation:
  case Decl::ObjCProperty:
  case Decl::ObjCCompatibleAlias:
  case Decl::PragmaComment:
  case Decl::PragmaDetectMismatch:
  case Decl::AccessSpec:
  case Decl::LinkageSpec:
  case Decl::Export:
  case Decl::ObjCPropertyImpl:
  case Decl::FileScopeAsm:
  case Decl::Friend:
  case Decl::FriendTemplate:
  case Decl::Block:
  case Decl::Captured:
  case Decl::ClassScopeFunctionSpecialization:
  case Decl::UsingShadow:
  case Decl::ConstructorUsingShadow:
  case Decl::ObjCTypeParam:
  case Decl::Binding:
    llvm_unreachable("Declaration should not be in declstmts!");
  case Decl::Function:  // void X();
  case Decl::Record:    // struct/union/class X;
  case Decl::Enum:      // enum X;
  case Decl::EnumConstant: // enum ? { X = ? }
  case Decl::CXXRecord: // struct/union/class X; [C++]
  case Decl::StaticAssert: // static_assert(X, ""); [C++0x]
  case Decl::Label:        // __label__ x;
  case Decl::Import:
  case Decl::OMPThreadPrivate:
  case Decl::OMPCapturedExpr:
  case Decl::Empty:
    // None of these decls require codegen support.
    return;

  case Decl::NamespaceAlias:
    if (CGDebugInfo *DI = getDebugInfo())
        DI->EmitNamespaceAlias(cast<NamespaceAliasDecl>(D));
    return;
  case Decl::Using:          // using X; [C++]
    if (CGDebugInfo *DI = getDebugInfo())
        DI->EmitUsingDecl(cast<UsingDecl>(D));
    return;
  case Decl::UsingPack:
    for (auto *Using : cast<UsingPackDecl>(D).expansions())
      EmitDecl(*Using);
    return;
  case Decl::UsingDirective: // using namespace X; [C++]
    if (CGDebugInfo *DI = getDebugInfo())
      DI->EmitUsingDirective(cast<UsingDirectiveDecl>(D));
    return;
  case Decl::Var:
  case Decl::Decomposition: {
    const VarDecl &VD = cast<VarDecl>(D);
    assert(VD.isLocalVarDecl() &&
           "Should not see file-scope variables inside a function!");
    EmitVarDecl(VD);
    if (auto *DD = dyn_cast<DecompositionDecl>(&VD))
      for (auto *B : DD->bindings())
        if (auto *HD = B->getHoldingVar())
          EmitVarDecl(*HD);
    return;
  }

  case Decl::OMPDeclareReduction:
    return CGM.EmitOMPDeclareReduction(cast<OMPDeclareReductionDecl>(&D), this);

  case Decl::Typedef:      // typedef int X;
  case Decl::TypeAlias: {  // using X = int; [C++0x]
    const TypedefNameDecl &TD = cast<TypedefNameDecl>(D);
    QualType Ty = TD.getUnderlyingType();

    if (Ty->isVariablyModifiedType())
      EmitVariablyModifiedType(Ty);
  }
  }
}

/// EmitVarDecl - This method handles emission of any variable declaration
/// inside a function, including static vars etc.
void CodeGenFunction::EmitVarDecl(const VarDecl &D) {
  if (D.isStaticLocal()) {
    llvm::GlobalValue::LinkageTypes Linkage =
        CGM.getLLVMLinkageVarDefinition(&D, /*isConstant=*/false);

    // FIXME: We need to force the emission/use of a guard variable for
    // some variables even if we can constant-evaluate them because
    // we can't guarantee every translation unit will constant-evaluate them.

    return EmitStaticVarDecl(D, Linkage);
  }

  if (D.hasExternalStorage())
    // Don't emit it now, allow it to be emitted lazily on its first use.
    return;

  if (D.getType().getAddressSpace() == LangAS::opencl_local)
    return CGM.getOpenCLRuntime().EmitWorkGroupLocalVarDecl(*this, D);

  assert(D.hasLocalStorage());
  return EmitAutoVarDecl(D);
}

static std::string getStaticDeclName(CodeGenModule &CGM, const VarDecl &D) {
  if (CGM.getLangOpts().CPlusPlus)
    return CGM.getMangledName(&D).str();

  // If this isn't C++, we don't need a mangled name, just a pretty one.
  assert(!D.isExternallyVisible() && "name shouldn't matter");
  std::string ContextName;
  const DeclContext *DC = D.getDeclContext();
  if (auto *CD = dyn_cast<CapturedDecl>(DC))
    DC = cast<DeclContext>(CD->getNonClosureContext());
  if (const auto *FD = dyn_cast<FunctionDecl>(DC))
    ContextName = CGM.getMangledName(FD);
  else if (const auto *BD = dyn_cast<BlockDecl>(DC))
    ContextName = CGM.getBlockMangledName(GlobalDecl(), BD);
  else if (const auto *OMD = dyn_cast<ObjCMethodDecl>(DC))
    ContextName = OMD->getSelector().getAsString();
  else
    llvm_unreachable("Unknown context for static var decl");

  ContextName += "." + D.getNameAsString();
  return ContextName;
}

llvm::Constant *CodeGenModule::getOrCreateStaticVarDecl(
    const VarDecl &D, llvm::GlobalValue::LinkageTypes Linkage) {
  // In general, we don't always emit static var decls once before we reference
  // them. It is possible to reference them before emitting the function that
  // contains them, and it is possible to emit the containing function multiple
  // times.
  if (llvm::Constant *ExistingGV = StaticLocalDeclMap[&D])
    return ExistingGV;

  QualType Ty = D.getType();
  assert(Ty->isConstantSizeType() && "VLAs can't be static");

  // Use the label if the variable is renamed with the asm-label extension.
  std::string Name;
  if (D.hasAttr<AsmLabelAttr>())
    Name = getMangledName(&D);
  else
    Name = getStaticDeclName(*this, D);

  llvm::Type *LTy = getTypes().ConvertTypeForMem(Ty);
  unsigned AddrSpace =
      GetGlobalVarAddressSpace(&D, getContext().getTargetAddressSpace(Ty));

  // Local address space cannot have an initializer.
  llvm::Constant *Init = nullptr;
  if (Ty.getAddressSpace() != LangAS::opencl_local)
    Init = EmitNullConstant(Ty);
  else
    Init = llvm::UndefValue::get(LTy);

  llvm::GlobalVariable *GV =
    new llvm::GlobalVariable(getModule(), LTy,
                             Ty.isConstant(getContext()), Linkage,
                             Init, Name, nullptr,
                             llvm::GlobalVariable::NotThreadLocal,
                             AddrSpace);
  GV->setAlignment(getContext().getDeclAlign(&D).getQuantity());
  setGlobalVisibility(GV, &D);

  if (supportsCOMDAT() && GV->isWeakForLinker())
    GV->setComdat(TheModule.getOrInsertComdat(GV->getName()));

  if (D.getTLSKind())
    setTLSMode(GV, D);

  if (D.isExternallyVisible()) {
    if (D.hasAttr<DLLImportAttr>())
      GV->setDLLStorageClass(llvm::GlobalVariable::DLLImportStorageClass);
    else if (D.hasAttr<DLLExportAttr>())
      GV->setDLLStorageClass(llvm::GlobalVariable::DLLExportStorageClass);
  }

  // Make sure the result is of the correct type.
  unsigned ExpectedAddrSpace = getContext().getTargetAddressSpace(Ty);
  llvm::Constant *Addr = GV;
  if (AddrSpace != ExpectedAddrSpace) {
    llvm::PointerType *PTy = llvm::PointerType::get(LTy, ExpectedAddrSpace);
    Addr = llvm::ConstantExpr::getAddrSpaceCast(GV, PTy);
  }

  setStaticLocalDeclAddress(&D, Addr);

  // Ensure that the static local gets initialized by making sure the parent
  // function gets emitted eventually.
  const Decl *DC = cast<Decl>(D.getDeclContext());

  // We can't name blocks or captured statements directly, so try to emit their
  // parents.
  if (isa<BlockDecl>(DC) || isa<CapturedDecl>(DC)) {
    DC = DC->getNonClosureContext();
    // FIXME: Ensure that global blocks get emitted.
    if (!DC)
      return Addr;
  }

  GlobalDecl GD;
  if (const auto *CD = dyn_cast<CXXConstructorDecl>(DC))
    GD = GlobalDecl(CD, Ctor_Base);
  else if (const auto *DD = dyn_cast<CXXDestructorDecl>(DC))
    GD = GlobalDecl(DD, Dtor_Base);
  else if (const auto *FD = dyn_cast<FunctionDecl>(DC))
    GD = GlobalDecl(FD);
  else {
    // Don't do anything for Obj-C method decls or global closures. We should
    // never defer them.
    assert(isa<ObjCMethodDecl>(DC) && "unexpected parent code decl");
  }
  if (GD.getDecl())
    (void)GetAddrOfGlobal(GD);

  return Addr;
}

/// hasNontrivialDestruction - Determine whether a type's destruction is
/// non-trivial. If so, and the variable uses static initialization, we must
/// register its destructor to run on exit.
static bool hasNontrivialDestruction(QualType T) {
  CXXRecordDecl *RD = T->getBaseElementTypeUnsafe()->getAsCXXRecordDecl();
  return RD && !RD->hasTrivialDestructor();
}

/// AddInitializerToStaticVarDecl - Add the initializer for 'D' to the
/// global variable that has already been created for it.  If the initializer
/// has a different type than GV does, this may free GV and return a different
/// one.  Otherwise it just returns GV.
llvm::GlobalVariable *
CodeGenFunction::AddInitializerToStaticVarDecl(const VarDecl &D,
                                               llvm::GlobalVariable *GV) {
  llvm::Constant *Init = CGM.EmitConstantInit(D, this);

  // If constant emission failed, then this should be a C++ static
  // initializer.
  if (!Init) {
    if (!getLangOpts().CPlusPlus)
      CGM.ErrorUnsupported(D.getInit(), "constant l-value expression");
    else if (Builder.GetInsertBlock()) {
      // Since we have a static initializer, this global variable can't
      // be constant.
      GV->setConstant(false);

      EmitCXXGuardedInit(D, GV, /*PerformInit*/true);
    }
    return GV;
  }

  // The initializer may differ in type from the global. Rewrite
  // the global to match the initializer.  (We have to do this
  // because some types, like unions, can't be completely represented
  // in the LLVM type system.)
  if (GV->getType()->getElementType() != Init->getType()) {
    llvm::GlobalVariable *OldGV = GV;

    GV = new llvm::GlobalVariable(CGM.getModule(), Init->getType(),
                                  OldGV->isConstant(),
                                  OldGV->getLinkage(), Init, "",
                                  /*InsertBefore*/ OldGV,
                                  OldGV->getThreadLocalMode(),
                           CGM.getContext().getTargetAddressSpace(D.getType()));
    GV->setVisibility(OldGV->getVisibility());
    GV->setComdat(OldGV->getComdat());

    // Steal the name of the old global
    GV->takeName(OldGV);

    // Replace all uses of the old global with the new global
    llvm::Constant *NewPtrForOldDecl =
    llvm::ConstantExpr::getBitCast(GV, OldGV->getType());
    OldGV->replaceAllUsesWith(NewPtrForOldDecl);

    // Erase the old global, since it is no longer used.
    OldGV->eraseFromParent();
  }

  GV->setConstant(CGM.isTypeConstant(D.getType(), true));
  GV->setInitializer(Init);

  if (hasNontrivialDestruction(D.getType())) {
    // We have a constant initializer, but a nontrivial destructor. We still
    // need to perform a guarded "initialization" in order to register the
    // destructor.
    EmitCXXGuardedInit(D, GV, /*PerformInit*/false);
  }

  return GV;
}

void CodeGenFunction::EmitStaticVarDecl(const VarDecl &D,
                                      llvm::GlobalValue::LinkageTypes Linkage) {
  // Check to see if we already have a global variable for this
  // declaration.  This can happen when double-emitting function
  // bodies, e.g. with complete and base constructors.
  llvm::Constant *addr = CGM.getOrCreateStaticVarDecl(D, Linkage);
  CharUnits alignment = getContext().getDeclAlign(&D);

  // Store into LocalDeclMap before generating initializer to handle
  // circular references.
  setAddrOfLocalVar(&D, Address(addr, alignment));

  // We can't have a VLA here, but we can have a pointer to a VLA,
  // even though that doesn't really make any sense.
  // Make sure to evaluate VLA bounds now so that we have them for later.
  if (D.getType()->isVariablyModifiedType())
    EmitVariablyModifiedType(D.getType());

  // Save the type in case adding the initializer forces a type change.
  llvm::Type *expectedType = addr->getType();

  llvm::GlobalVariable *var =
    cast<llvm::GlobalVariable>(addr->stripPointerCasts());

  // CUDA's local and local static __shared__ variables should not
  // have any non-empty initializers. This is ensured by Sema.
  // Whatever initializer such variable may have when it gets here is
  // a no-op and should not be emitted.
  bool isCudaSharedVar = getLangOpts().CUDA && getLangOpts().CUDAIsDevice &&
                         D.hasAttr<CUDASharedAttr>();
  // If this value has an initializer, emit it.
  if (D.getInit() && !isCudaSharedVar)
    var = AddInitializerToStaticVarDecl(D, var);

  var->setAlignment(alignment.getQuantity());

  if (D.hasAttr<AnnotateAttr>())
    CGM.AddGlobalAnnotations(&D, var);

  if (const SectionAttr *SA = D.getAttr<SectionAttr>())
    var->setSection(SA->getName());

  if (D.hasAttr<UsedAttr>())
    CGM.addUsedGlobal(var);

  // We may have to cast the constant because of the initializer
  // mismatch above.
  //
  // FIXME: It is really dangerous to store this in the map; if anyone
  // RAUW's the GV uses of this constant will be invalid.
  llvm::Constant *castedAddr =
    llvm::ConstantExpr::getPointerBitCastOrAddrSpaceCast(var, expectedType);
  if (var != castedAddr)
    LocalDeclMap.find(&D)->second = Address(castedAddr, alignment);
  CGM.setStaticLocalDeclAddress(&D, castedAddr);

  CGM.getSanitizerMetadata()->reportGlobalToASan(var, D);

  // Emit global variable debug descriptor for static vars.
  CGDebugInfo *DI = getDebugInfo();
  if (DI &&
      CGM.getCodeGenOpts().getDebugInfo() >= codegenoptions::LimitedDebugInfo) {
    DI->setLocation(D.getLocation());
    DI->EmitGlobalVariable(var, &D);
  }
}

namespace {
  struct DestroyObject final : EHScopeStack::Cleanup {
    DestroyObject(Address addr, QualType type,
                  CodeGenFunction::Destroyer *destroyer,
                  bool useEHCleanupForArray)
      : addr(addr), type(type), destroyer(destroyer),
        useEHCleanupForArray(useEHCleanupForArray) {}

    Address addr;
    QualType type;
    CodeGenFunction::Destroyer *destroyer;
    bool useEHCleanupForArray;

    void Emit(CodeGenFunction &CGF, Flags flags) override {
      // Don't use an EH cleanup recursively from an EH cleanup.
      bool useEHCleanupForArray =
        flags.isForNormalCleanup() && this->useEHCleanupForArray;

      CGF.emitDestroy(addr, type, destroyer, useEHCleanupForArray);
    }
  };

  struct DestroyNRVOVariable final : EHScopeStack::Cleanup {
    DestroyNRVOVariable(Address addr,
                        const CXXDestructorDecl *Dtor,
                        llvm::Value *NRVOFlag)
      : Dtor(Dtor), NRVOFlag(NRVOFlag), Loc(addr) {}

    const CXXDestructorDecl *Dtor;
    llvm::Value *NRVOFlag;
    Address Loc;

    void Emit(CodeGenFunction &CGF, Flags flags) override {
      // Along the exceptions path we always execute the dtor.
      bool NRVO = flags.isForNormalCleanup() && NRVOFlag;

      llvm::BasicBlock *SkipDtorBB = nullptr;
      if (NRVO) {
        // If we exited via NRVO, we skip the destructor call.
        llvm::BasicBlock *RunDtorBB = CGF.createBasicBlock("nrvo.unused");
        SkipDtorBB = CGF.createBasicBlock("nrvo.skipdtor");
        llvm::Value *DidNRVO =
          CGF.Builder.CreateFlagLoad(NRVOFlag, "nrvo.val");
        CGF.Builder.CreateCondBr(DidNRVO, SkipDtorBB, RunDtorBB);
        CGF.EmitBlock(RunDtorBB);
      }

      CGF.EmitCXXDestructorCall(Dtor, Dtor_Complete,
                                /*ForVirtualBase=*/false,
                                /*Delegating=*/false,
                                Loc);

      if (NRVO) CGF.EmitBlock(SkipDtorBB);
    }
  };

  struct CallStackRestore final : EHScopeStack::Cleanup {
    Address Stack;
    CallStackRestore(Address Stack) : Stack(Stack) {}
    void Emit(CodeGenFunction &CGF, Flags flags) override {
      llvm::Value *V = CGF.Builder.CreateLoad(Stack);
      llvm::Value *F = CGF.CGM.getIntrinsic(llvm::Intrinsic::stackrestore);
      CGF.Builder.CreateCall(F, V);
    }
  };

  struct ExtendGCLifetime final : EHScopeStack::Cleanup {
    const VarDecl &Var;
    ExtendGCLifetime(const VarDecl *var) : Var(*var) {}

    void Emit(CodeGenFunction &CGF, Flags flags) override {
      // Compute the address of the local variable, in case it's a
      // byref or something.
      DeclRefExpr DRE(const_cast<VarDecl*>(&Var), false,
                      Var.getType(), VK_LValue, SourceLocation());
      llvm::Value *value = CGF.EmitLoadOfScalar(CGF.EmitDeclRefLValue(&DRE),
                                                SourceLocation());
      CGF.EmitExtendGCLifetime(value);
    }
  };

  struct CallCleanupFunction final : EHScopeStack::Cleanup {
    llvm::Constant *CleanupFn;
    const CGFunctionInfo &FnInfo;
    const VarDecl &Var;

    CallCleanupFunction(llvm::Constant *CleanupFn, const CGFunctionInfo *Info,
                        const VarDecl *Var)
      : CleanupFn(CleanupFn), FnInfo(*Info), Var(*Var) {}

    void Emit(CodeGenFunction &CGF, Flags flags) override {
      DeclRefExpr DRE(const_cast<VarDecl*>(&Var), false,
                      Var.getType(), VK_LValue, SourceLocation());
      // Compute the address of the local variable, in case it's a byref
      // or something.
      llvm::Value *Addr = CGF.EmitDeclRefLValue(&DRE).getPointer();

      // In some cases, the type of the function argument will be different from
      // the type of the pointer. An example of this is
      // void f(void* arg);
      // __attribute__((cleanup(f))) void *g;
      //
      // To fix this we insert a bitcast here.
      QualType ArgTy = FnInfo.arg_begin()->type;
      llvm::Value *Arg =
        CGF.Builder.CreateBitCast(Addr, CGF.ConvertType(ArgTy));

      CallArgList Args;
      Args.add(RValue::get(Arg),
               CGF.getContext().getPointerType(Var.getType()));
      auto Callee = CGCallee::forDirect(CleanupFn);
      CGF.EmitCall(FnInfo, Callee, ReturnValueSlot(), Args);
    }
  };
} // end anonymous namespace

/// EmitAutoVarWithLifetime - Does the setup required for an automatic
/// variable with lifetime.
static void EmitAutoVarWithLifetime(CodeGenFunction &CGF, const VarDecl &var,
                                    Address addr,
                                    Qualifiers::ObjCLifetime lifetime) {
  switch (lifetime) {
  case Qualifiers::OCL_None:
    llvm_unreachable("present but none");

  case Qualifiers::OCL_ExplicitNone:
    // nothing to do
    break;

  case Qualifiers::OCL_Strong: {
    CodeGenFunction::Destroyer *destroyer =
      (var.hasAttr<ObjCPreciseLifetimeAttr>()
       ? CodeGenFunction::destroyARCStrongPrecise
       : CodeGenFunction::destroyARCStrongImprecise);

    CleanupKind cleanupKind = CGF.getARCCleanupKind();
    CGF.pushDestroy(cleanupKind, addr, var.getType(), destroyer,
                    cleanupKind & EHCleanup);
    break;
  }
  case Qualifiers::OCL_Autoreleasing:
    // nothing to do
    break;

  case Qualifiers::OCL_Weak:
    // __weak objects always get EH cleanups; otherwise, exceptions
    // could cause really nasty crashes instead of mere leaks.
    CGF.pushDestroy(NormalAndEHCleanup, addr, var.getType(),
                    CodeGenFunction::destroyARCWeak,
                    /*useEHCleanup*/ true);
    break;
  }
}

static bool isAccessedBy(const VarDecl &var, const Stmt *s) {
  if (const Expr *e = dyn_cast<Expr>(s)) {
    // Skip the most common kinds of expressions that make
    // hierarchy-walking expensive.
    s = e = e->IgnoreParenCasts();

    if (const DeclRefExpr *ref = dyn_cast<DeclRefExpr>(e))
      return (ref->getDecl() == &var);
    if (const BlockExpr *be = dyn_cast<BlockExpr>(e)) {
      const BlockDecl *block = be->getBlockDecl();
      for (const auto &I : block->captures()) {
        if (I.getVariable() == &var)
          return true;
      }
    }
  }

  for (const Stmt *SubStmt : s->children())
    // SubStmt might be null; as in missing decl or conditional of an if-stmt.
    if (SubStmt && isAccessedBy(var, SubStmt))
      return true;

  return false;
}

static bool isAccessedBy(const ValueDecl *decl, const Expr *e) {
  if (!decl) return false;
  if (!isa<VarDecl>(decl)) return false;
  const VarDecl *var = cast<VarDecl>(decl);
  return isAccessedBy(*var, e);
}

static bool tryEmitARCCopyWeakInit(CodeGenFunction &CGF,
                                   const LValue &destLV, const Expr *init) {
  bool needsCast = false;

  while (auto castExpr = dyn_cast<CastExpr>(init->IgnoreParens())) {
    switch (castExpr->getCastKind()) {
    // Look through casts that don't require representation changes.
    case CK_NoOp:
    case CK_BitCast:
    case CK_BlockPointerToObjCPointerCast:
      needsCast = true;
      break;

    // If we find an l-value to r-value cast from a __weak variable,
    // emit this operation as a copy or move.
    case CK_LValueToRValue: {
      const Expr *srcExpr = castExpr->getSubExpr();
      if (srcExpr->getType().getObjCLifetime() != Qualifiers::OCL_Weak)
        return false;

      // Emit the source l-value.
      LValue srcLV = CGF.EmitLValue(srcExpr);

      // Handle a formal type change to avoid asserting.
      auto srcAddr = srcLV.getAddress();
      if (needsCast) {
        srcAddr = CGF.Builder.CreateElementBitCast(srcAddr,
                                         destLV.getAddress().getElementType());
      }

      // If it was an l-value, use objc_copyWeak.
      if (srcExpr->getValueKind() == VK_LValue) {
        CGF.EmitARCCopyWeak(destLV.getAddress(), srcAddr);
      } else {
        assert(srcExpr->getValueKind() == VK_XValue);
        CGF.EmitARCMoveWeak(destLV.getAddress(), srcAddr);
      }
      return true;
    }

    // Stop at anything else.
    default:
      return false;
    }

    init = castExpr->getSubExpr();
  }
  return false;
}

static void drillIntoBlockVariable(CodeGenFunction &CGF,
                                   LValue &lvalue,
                                   const VarDecl *var) {
  lvalue.setAddress(CGF.emitBlockByrefAddress(lvalue.getAddress(), var));
}

void CodeGenFunction::EmitScalarInit(const Expr *init, const ValueDecl *D,
                                     LValue lvalue, bool capturedByInit) {
  Qualifiers::ObjCLifetime lifetime = lvalue.getObjCLifetime();
  if (!lifetime) {
    llvm::Value *value = EmitScalarExpr(init);
    if (capturedByInit)
      drillIntoBlockVariable(*this, lvalue, cast<VarDecl>(D));
    EmitStoreThroughLValue(RValue::get(value), lvalue, true);
    return;
  }

  if (const CXXDefaultInitExpr *DIE = dyn_cast<CXXDefaultInitExpr>(init))
    init = DIE->getExpr();

  // If we're emitting a value with lifetime, we have to do the
  // initialization *before* we leave the cleanup scopes.
  if (const ExprWithCleanups *ewc = dyn_cast<ExprWithCleanups>(init)) {
    enterFullExpression(ewc);
    init = ewc->getSubExpr();
  }
  CodeGenFunction::RunCleanupsScope Scope(*this);

  // We have to maintain the illusion that the variable is
  // zero-initialized.  If the variable might be accessed in its
  // initializer, zero-initialize before running the initializer, then
  // actually perform the initialization with an assign.
  bool accessedByInit = false;
  if (lifetime != Qualifiers::OCL_ExplicitNone)
    accessedByInit = (capturedByInit || isAccessedBy(D, init));
  if (accessedByInit) {
    LValue tempLV = lvalue;
    // Drill down to the __block object if necessary.
    if (capturedByInit) {
      // We can use a simple GEP for this because it can't have been
      // moved yet.
      tempLV.setAddress(emitBlockByrefAddress(tempLV.getAddress(),
                                              cast<VarDecl>(D),
                                              /*follow*/ false));
    }

    auto ty = cast<llvm::PointerType>(tempLV.getAddress().getElementType());
    llvm::Value *zero = CGM.getNullPointer(ty, tempLV.getType());

    // If __weak, we want to use a barrier under certain conditions.
    if (lifetime == Qualifiers::OCL_Weak)
      EmitARCInitWeak(tempLV.getAddress(), zero);

    // Otherwise just do a simple store.
    else
      EmitStoreOfScalar(zero, tempLV, /* isInitialization */ true);
  }

  // Emit the initializer.
  llvm::Value *value = nullptr;

  switch (lifetime) {
  case Qualifiers::OCL_None:
    llvm_unreachable("present but none");

  case Qualifiers::OCL_ExplicitNone:
    value = EmitARCUnsafeUnretainedScalarExpr(init);
    break;

  case Qualifiers::OCL_Strong: {
    value = EmitARCRetainScalarExpr(init);
    break;
  }

  case Qualifiers::OCL_Weak: {
    // If it's not accessed by the initializer, try to emit the
    // initialization with a copy or move.
    if (!accessedByInit && tryEmitARCCopyWeakInit(*this, lvalue, init)) {
      return;
    }

    // No way to optimize a producing initializer into this.  It's not
    // worth optimizing for, because the value will immediately
    // disappear in the common case.
    value = EmitScalarExpr(init);

    if (capturedByInit) drillIntoBlockVariable(*this, lvalue, cast<VarDecl>(D));
    if (accessedByInit)
      EmitARCStoreWeak(lvalue.getAddress(), value, /*ignored*/ true);
    else
      EmitARCInitWeak(lvalue.getAddress(), value);
    return;
  }

  case Qualifiers::OCL_Autoreleasing:
    value = EmitARCRetainAutoreleaseScalarExpr(init);
    break;
  }

  if (capturedByInit) drillIntoBlockVariable(*this, lvalue, cast<VarDecl>(D));

  // If the variable might have been accessed by its initializer, we
  // might have to initialize with a barrier.  We have to do this for
  // both __weak and __strong, but __weak got filtered out above.
  if (accessedByInit && lifetime == Qualifiers::OCL_Strong) {
    llvm::Value *oldValue = EmitLoadOfScalar(lvalue, init->getExprLoc());
    EmitStoreOfScalar(value, lvalue, /* isInitialization */ true);
    EmitARCRelease(oldValue, ARCImpreciseLifetime);
    return;
  }

  EmitStoreOfScalar(value, lvalue, /* isInitialization */ true);
}

/// canEmitInitWithFewStoresAfterMemset - Decide whether we can emit the
/// non-zero parts of the specified initializer with equal or fewer than
/// NumStores scalar stores.
static bool canEmitInitWithFewStoresAfterMemset(llvm::Constant *Init,
                                                unsigned &NumStores) {
  // Zero and Undef never requires any extra stores.
  if (isa<llvm::ConstantAggregateZero>(Init) ||
      isa<llvm::ConstantPointerNull>(Init) ||
      isa<llvm::UndefValue>(Init))
    return true;
  if (isa<llvm::ConstantInt>(Init) || isa<llvm::ConstantFP>(Init) ||
      isa<llvm::ConstantVector>(Init) || isa<llvm::BlockAddress>(Init) ||
      isa<llvm::ConstantExpr>(Init))
    return Init->isNullValue() || NumStores--;

  // See if we can emit each element.
  if (isa<llvm::ConstantArray>(Init) || isa<llvm::ConstantStruct>(Init)) {
    for (unsigned i = 0, e = Init->getNumOperands(); i != e; ++i) {
      llvm::Constant *Elt = cast<llvm::Constant>(Init->getOperand(i));
      if (!canEmitInitWithFewStoresAfterMemset(Elt, NumStores))
        return false;
    }
    return true;
  }

  if (llvm::ConstantDataSequential *CDS =
        dyn_cast<llvm::ConstantDataSequential>(Init)) {
    for (unsigned i = 0, e = CDS->getNumElements(); i != e; ++i) {
      llvm::Constant *Elt = CDS->getElementAsConstant(i);
      if (!canEmitInitWithFewStoresAfterMemset(Elt, NumStores))
        return false;
    }
    return true;
  }

  // Anything else is hard and scary.
  return false;
}

/// emitStoresForInitAfterMemset - For inits that
/// canEmitInitWithFewStoresAfterMemset returned true for, emit the scalar
/// stores that would be required.
static void emitStoresForInitAfterMemset(llvm::Constant *Init, llvm::Value *Loc,
                                         bool isVolatile, CGBuilderTy &Builder) {
  assert(!Init->isNullValue() && !isa<llvm::UndefValue>(Init) &&
         "called emitStoresForInitAfterMemset for zero or undef value.");

  if (isa<llvm::ConstantInt>(Init) || isa<llvm::ConstantFP>(Init) ||
      isa<llvm::ConstantVector>(Init) || isa<llvm::BlockAddress>(Init) ||
      isa<llvm::ConstantExpr>(Init)) {
    Builder.CreateDefaultAlignedStore(Init, Loc, isVolatile);
    return;
  }

  if (llvm::ConstantDataSequential *CDS =
          dyn_cast<llvm::ConstantDataSequential>(Init)) {
    for (unsigned i = 0, e = CDS->getNumElements(); i != e; ++i) {
      llvm::Constant *Elt = CDS->getElementAsConstant(i);

      // If necessary, get a pointer to the element and emit it.
      if (!Elt->isNullValue() && !isa<llvm::UndefValue>(Elt))
        emitStoresForInitAfterMemset(
            Elt, Builder.CreateConstGEP2_32(Init->getType(), Loc, 0, i),
            isVolatile, Builder);
    }
    return;
  }

  assert((isa<llvm::ConstantStruct>(Init) || isa<llvm::ConstantArray>(Init)) &&
         "Unknown value type!");

  for (unsigned i = 0, e = Init->getNumOperands(); i != e; ++i) {
    llvm::Constant *Elt = cast<llvm::Constant>(Init->getOperand(i));

    // If necessary, get a pointer to the element and emit it.
    if (!Elt->isNullValue() && !isa<llvm::UndefValue>(Elt))
      emitStoresForInitAfterMemset(
          Elt, Builder.CreateConstGEP2_32(Init->getType(), Loc, 0, i),
          isVolatile, Builder);
  }
}

/// shouldUseMemSetPlusStoresToInitialize - Decide whether we should use memset
/// plus some stores to initialize a local variable instead of using a memcpy
/// from a constant global.  It is beneficial to use memset if the global is all
/// zeros, or mostly zeros and large.
static bool shouldUseMemSetPlusStoresToInitialize(llvm::Constant *Init,
                                                  uint64_t GlobalSize) {
  // If a global is all zeros, always use a memset.
  if (isa<llvm::ConstantAggregateZero>(Init)) return true;

  // If a non-zero global is <= 32 bytes, always use a memcpy.  If it is large,
  // do it if it will require 6 or fewer scalar stores.
  // TODO: Should budget depends on the size?  Avoiding a large global warrants
  // plopping in more stores.
  unsigned StoreBudget = 6;
  uint64_t SizeLimit = 32;

  return GlobalSize > SizeLimit &&
         canEmitInitWithFewStoresAfterMemset(Init, StoreBudget);
}

/// EmitAutoVarDecl - Emit code and set up an entry in LocalDeclMap for a
/// variable declaration with auto, register, or no storage class specifier.
/// These turn into simple stack objects, or GlobalValues depending on target.
void CodeGenFunction::EmitAutoVarDecl(const VarDecl &D) {
  AutoVarEmission emission = EmitAutoVarAlloca(D);
  EmitAutoVarInit(emission);
  EmitAutoVarCleanups(emission);
}

<<<<<<< HEAD
/// shouldEmitLifetimeMarkers - Decide whether we need emit the life-time
/// markers.
static bool shouldEmitLifetimeMarkers(const CodeGenOptions &CGOpts,
                                      const LangOptions &LangOpts) {
  // Asan uses markers for use-after-scope checks.
  if (CGOpts.SanitizeAddressUseAfterScope)
    return true;

  // Disable lifetime markers in msan builds.
  // FIXME: Remove this when msan works with lifetime markers.
  if (LangOpts.Sanitize.has(SanitizerKind::Memory))
    return false;

  // Disable lifetime markers for HCC kernel compilation path
  if (LangOpts.CPlusPlusAMP && LangOpts.DevicePath)
    return false;

  // For now, only in optimized builds.
  return CGOpts.OptimizationLevel != 0;
}

=======
>>>>>>> 1c6d99ad
/// Emit a lifetime.begin marker if some criteria are satisfied.
/// \return a pointer to the temporary size Value if a marker was emitted, null
/// otherwise
llvm::Value *CodeGenFunction::EmitLifetimeStart(uint64_t Size,
                                                llvm::Value *Addr) {
  if (!ShouldEmitLifetimeMarkers)
    return nullptr;

  llvm::Value *SizeV = llvm::ConstantInt::get(Int64Ty, Size);
  Addr = Builder.CreateBitCast(Addr, Int8PtrTy);
  llvm::CallInst *C =
      Builder.CreateCall(CGM.getLLVMLifetimeStartFn(), {SizeV, Addr});
  C->setDoesNotThrow();
  return SizeV;
}

void CodeGenFunction::EmitLifetimeEnd(llvm::Value *Size, llvm::Value *Addr) {
  Addr = Builder.CreateBitCast(Addr, Int8PtrTy);
  llvm::CallInst *C =
      Builder.CreateCall(CGM.getLLVMLifetimeEndFn(), {Size, Addr});
  C->setDoesNotThrow();
}

/// EmitAutoVarAlloca - Emit the alloca and debug information for a
/// local variable.  Does not emit initialization or destruction.
CodeGenFunction::AutoVarEmission
CodeGenFunction::EmitAutoVarAlloca(const VarDecl &D) {
  QualType Ty = D.getType();

  AutoVarEmission emission(D);

  bool isByRef = D.hasAttr<BlocksAttr>();
  emission.IsByRef = isByRef;

  CharUnits alignment = getContext().getDeclAlign(&D);

  // If the type is variably-modified, emit all the VLA sizes for it.
  if (Ty->isVariablyModifiedType())
    EmitVariablyModifiedType(Ty);

  Address address = Address::invalid();
  if (Ty->isConstantSizeType()) {
    bool NRVO = getLangOpts().ElideConstructors &&
      D.isNRVOVariable();

    // If this value is an array or struct with a statically determinable
    // constant initializer, there are optimizations we can do.
    //
    // TODO: We should constant-evaluate the initializer of any variable,
    // as long as it is initialized by a constant expression. Currently,
    // isConstantInitializer produces wrong answers for structs with
    // reference or bitfield members, and a few other cases, and checking
    // for POD-ness protects us from some of these.
    if (D.getInit() && (Ty->isArrayType() || Ty->isRecordType()) &&
        (D.isConstexpr() ||
         ((Ty.isPODType(getContext()) ||
           getContext().getBaseElementType(Ty)->isObjCObjectPointerType()) &&
          D.getInit()->isConstantInitializer(getContext(), false)))) {

      // If the variable's a const type, and it's neither an NRVO
      // candidate nor a __block variable and has no mutable members,
      // emit it as a global instead.
      // Exception is if a variable is located in non-constant address space
      // in OpenCL.
      if ((!getLangOpts().OpenCL ||
           Ty.getAddressSpace() == LangAS::opencl_constant) &&
          (CGM.getCodeGenOpts().MergeAllConstants && !NRVO && !isByRef &&
           CGM.isTypeConstant(Ty, true))) {
        EmitStaticVarDecl(D, llvm::GlobalValue::InternalLinkage);

        // Signal this condition to later callbacks.
        emission.Addr = Address::invalid();
        assert(emission.wasEmittedAsGlobal());
        return emission;
      }

      // Otherwise, tell the initialization code that we're in this case.
      emission.IsConstantAggregate = true;
    }

    // A normal fixed sized variable becomes an alloca in the entry block,
    // unless it's an NRVO variable.

    if (NRVO) {
      // The named return value optimization: allocate this variable in the
      // return slot, so that we can elide the copy when returning this
      // variable (C++0x [class.copy]p34).
      address = ReturnValue;

      if (const RecordType *RecordTy = Ty->getAs<RecordType>()) {
        if (!cast<CXXRecordDecl>(RecordTy->getDecl())->hasTrivialDestructor()) {
          // Create a flag that is used to indicate when the NRVO was applied
          // to this variable. Set it to zero to indicate that NRVO was not
          // applied.
          llvm::Value *Zero = Builder.getFalse();
          Address NRVOFlag =
            CreateTempAlloca(Zero->getType(), CharUnits::One(), "nrvo");
          EnsureInsertPoint();
          Builder.CreateStore(Zero, NRVOFlag);

          // Record the NRVO flag for this variable.
          NRVOFlags[&D] = NRVOFlag.getPointer();
          emission.NRVOFlag = NRVOFlag.getPointer();
        }
      }
    } else {
      CharUnits allocaAlignment;
      llvm::Type *allocaTy;
      if (isByRef) {
        auto &byrefInfo = getBlockByrefInfo(&D);
        allocaTy = byrefInfo.Type;
        allocaAlignment = byrefInfo.ByrefAlignment;
      } else {
        allocaTy = ConvertTypeForMem(Ty);
        allocaAlignment = alignment;
      }

      // Create the alloca.  Note that we set the name separately from
      // building the instruction so that it's there even in no-asserts
      // builds.
      address = CreateTempAlloca(allocaTy, allocaAlignment);
      address.getPointer()->setName(D.getName());

      // Don't emit lifetime markers for MSVC catch parameters. The lifetime of
      // the catch parameter starts in the catchpad instruction, and we can't
      // insert code in those basic blocks.
      bool IsMSCatchParam =
          D.isExceptionVariable() && getTarget().getCXXABI().isMicrosoft();

      // Emit a lifetime intrinsic if meaningful. There's no point in doing this
      // if we don't have a valid insertion point (?).
      if (HaveInsertPoint() && !IsMSCatchParam) {
        // goto or switch-case statements can break lifetime into several
        // regions which need more efforts to handle them correctly. PR28267
        // This is rare case, but it's better just omit intrinsics than have
        // them incorrectly placed.
        if (!Bypasses.IsBypassed(&D)) {
          uint64_t size = CGM.getDataLayout().getTypeAllocSize(allocaTy);
          emission.SizeForLifetimeMarkers =
              EmitLifetimeStart(size, address.getPointer());
        }
      } else {
        assert(!emission.useLifetimeMarkers());
      }
    }
  } else {
    EnsureInsertPoint();

    if (!DidCallStackSave) {
      // Save the stack.
      Address Stack =
        CreateTempAlloca(Int8PtrTy, getPointerAlign(), "saved_stack");

      llvm::Value *F = CGM.getIntrinsic(llvm::Intrinsic::stacksave);
      llvm::Value *V = Builder.CreateCall(F);
      Builder.CreateStore(V, Stack);

      DidCallStackSave = true;

      // Push a cleanup block and restore the stack there.
      // FIXME: in general circumstances, this should be an EH cleanup.
      pushStackRestore(NormalCleanup, Stack);
    }

    llvm::Value *elementCount;
    QualType elementType;
    std::tie(elementCount, elementType) = getVLASize(Ty);

    llvm::Type *llvmTy = ConvertTypeForMem(elementType);

    // Allocate memory for the array.
    llvm::AllocaInst *vla = Builder.CreateAlloca(llvmTy, elementCount, "vla");
    vla->setAlignment(alignment.getQuantity());

    llvm::Value *V = vla;
    auto DefaultAddr = getTarget().getDefaultTargetAddressSpace(getLangOpts());
    if (DefaultAddr != 0) {
      auto *DestTy =
        llvm::PointerType::get(vla->getType()->getElementType(), DefaultAddr);
      V = Builder.CreateAddrSpaceCast(vla, DestTy);
    }

    address = Address(V, alignment);
  }

  setAddrOfLocalVar(&D, address);
  emission.Addr = address;

  // Emit debug info for local var declaration.
  if (HaveInsertPoint())
    if (CGDebugInfo *DI = getDebugInfo()) {
      if (CGM.getCodeGenOpts().getDebugInfo() >=
          codegenoptions::LimitedDebugInfo) {
        DI->setLocation(D.getLocation());
        DI->EmitDeclareOfAutoVariable(&D, address.getPointer(), Builder);
      }
    }

  if (D.hasAttr<AnnotateAttr>())
    EmitVarAnnotations(&D, address.getPointer());

  return emission;
}

/// Determines whether the given __block variable is potentially
/// captured by the given expression.
static bool isCapturedBy(const VarDecl &var, const Expr *e) {
  // Skip the most common kinds of expressions that make
  // hierarchy-walking expensive.
  e = e->IgnoreParenCasts();

  if (const BlockExpr *be = dyn_cast<BlockExpr>(e)) {
    const BlockDecl *block = be->getBlockDecl();
    for (const auto &I : block->captures()) {
      if (I.getVariable() == &var)
        return true;
    }

    // No need to walk into the subexpressions.
    return false;
  }

  if (const StmtExpr *SE = dyn_cast<StmtExpr>(e)) {
    const CompoundStmt *CS = SE->getSubStmt();
    for (const auto *BI : CS->body())
      if (const auto *E = dyn_cast<Expr>(BI)) {
        if (isCapturedBy(var, E))
            return true;
      }
      else if (const auto *DS = dyn_cast<DeclStmt>(BI)) {
          // special case declarations
          for (const auto *I : DS->decls()) {
              if (const auto *VD = dyn_cast<VarDecl>((I))) {
                const Expr *Init = VD->getInit();
                if (Init && isCapturedBy(var, Init))
                  return true;
              }
          }
      }
      else
        // FIXME. Make safe assumption assuming arbitrary statements cause capturing.
        // Later, provide code to poke into statements for capture analysis.
        return true;
    return false;
  }

  for (const Stmt *SubStmt : e->children())
    if (isCapturedBy(var, cast<Expr>(SubStmt)))
      return true;

  return false;
}

/// \brief Determine whether the given initializer is trivial in the sense
/// that it requires no code to be generated.
bool CodeGenFunction::isTrivialInitializer(const Expr *Init) {
  if (!Init)
    return true;

  if (const CXXConstructExpr *Construct = dyn_cast<CXXConstructExpr>(Init))
    if (CXXConstructorDecl *Constructor = Construct->getConstructor())
      if (Constructor->isTrivial() &&
          Constructor->isDefaultConstructor() &&
          !Construct->requiresZeroInitialization())
        return true;

  return false;
}

void CodeGenFunction::EmitAutoVarInit(const AutoVarEmission &emission) {
  assert(emission.Variable && "emission was not valid!");

  // If this was emitted as a global constant, we're done.
  if (emission.wasEmittedAsGlobal()) return;

  const VarDecl &D = *emission.Variable;
  auto DL = ApplyDebugLocation::CreateDefaultArtificial(*this, D.getLocation());
  QualType type = D.getType();

  // If this local has an initializer, emit it now.
  const Expr *Init = D.getInit();

  // If we are at an unreachable point, we don't need to emit the initializer
  // unless it contains a label.
  if (!HaveInsertPoint()) {
    if (!Init || !ContainsLabel(Init)) return;
    EnsureInsertPoint();
  }

  // Initialize the structure of a __block variable.
  if (emission.IsByRef)
    emitByrefStructureInit(emission);

  if (isTrivialInitializer(Init))
    return;

  // Check whether this is a byref variable that's potentially
  // captured and moved by its own initializer.  If so, we'll need to
  // emit the initializer first, then copy into the variable.
  bool capturedByInit = emission.IsByRef && isCapturedBy(D, Init);

  Address Loc =
    capturedByInit ? emission.Addr : emission.getObjectAddress(*this);

  llvm::Constant *constant = nullptr;
  if (emission.IsConstantAggregate || D.isConstexpr()) {
    assert(!capturedByInit && "constant init contains a capturing block?");
    constant = CGM.EmitConstantInit(D, this);
  }

  if (!constant) {
    LValue lv = MakeAddrLValue(Loc, type);
    lv.setNonGC(true);
    return EmitExprAsInit(Init, &D, lv, capturedByInit);
  }

  if (!emission.IsConstantAggregate) {
    // For simple scalar/complex initialization, store the value directly.
    LValue lv = MakeAddrLValue(Loc, type);
    lv.setNonGC(true);
    return EmitStoreThroughLValue(RValue::get(constant), lv, true);
  }

  // If this is a simple aggregate initialization, we can optimize it
  // in various ways.
  bool isVolatile = type.isVolatileQualified();

  llvm::Value *SizeVal =
    llvm::ConstantInt::get(IntPtrTy,
                           getContext().getTypeSizeInChars(type).getQuantity());

  llvm::Type *BP = Int8PtrTy;
  if (Loc.getType() != BP)
    Loc = Builder.CreateBitCast(Loc, BP);

  // If the initializer is all or mostly zeros, codegen with memset then do
  // a few stores afterward.
  if (shouldUseMemSetPlusStoresToInitialize(constant,
                CGM.getDataLayout().getTypeAllocSize(constant->getType()))) {
    Builder.CreateMemSet(Loc, llvm::ConstantInt::get(Int8Ty, 0), SizeVal,
                         isVolatile);
    // Zero and undef don't require a stores.
    if (!constant->isNullValue() && !isa<llvm::UndefValue>(constant)) {
      Loc = Builder.CreateBitCast(Loc, constant->getType()->getPointerTo());
      emitStoresForInitAfterMemset(constant, Loc.getPointer(),
                                   isVolatile, Builder);
    }
  } else {
    // Otherwise, create a temporary global with the initializer then
    // memcpy from the global to the alloca.
    std::string Name = getStaticDeclName(CGM, D);
    unsigned AS = 0;
    if (getLangOpts().OpenCL) {
      AS = CGM.getContext().getTargetAddressSpace(LangAS::opencl_constant);
      BP = llvm::PointerType::getInt8PtrTy(getLLVMContext(), AS);
    }
    llvm::GlobalVariable *GV =
      new llvm::GlobalVariable(CGM.getModule(), constant->getType(), true,
                               llvm::GlobalValue::PrivateLinkage,
                               constant, Name, nullptr,
                               llvm::GlobalValue::NotThreadLocal, AS);
    GV->setAlignment(Loc.getAlignment().getQuantity());
    GV->setUnnamedAddr(llvm::GlobalValue::UnnamedAddr::Global);

    Address SrcPtr = Address(GV, Loc.getAlignment());
    if (SrcPtr.getType() != BP)
      SrcPtr = Builder.CreateBitCast(SrcPtr, BP);

    Builder.CreateMemCpy(Loc, SrcPtr, SizeVal, isVolatile);
  }
}

/// Emit an expression as an initializer for a variable at the given
/// location.  The expression is not necessarily the normal
/// initializer for the variable, and the address is not necessarily
/// its normal location.
///
/// \param init the initializing expression
/// \param var the variable to act as if we're initializing
/// \param loc the address to initialize; its type is a pointer
///   to the LLVM mapping of the variable's type
/// \param alignment the alignment of the address
/// \param capturedByInit true if the variable is a __block variable
///   whose address is potentially changed by the initializer
void CodeGenFunction::EmitExprAsInit(const Expr *init, const ValueDecl *D,
                                     LValue lvalue, bool capturedByInit) {
  QualType type = D->getType();

  if (type->isReferenceType()) {
    RValue rvalue = EmitReferenceBindingToExpr(init);
    if (capturedByInit)
      drillIntoBlockVariable(*this, lvalue, cast<VarDecl>(D));
    EmitStoreThroughLValue(rvalue, lvalue, true);
    return;
  }
  switch (getEvaluationKind(type)) {
  case TEK_Scalar:
    EmitScalarInit(init, D, lvalue, capturedByInit);
    return;
  case TEK_Complex: {
    ComplexPairTy complex = EmitComplexExpr(init);
    if (capturedByInit)
      drillIntoBlockVariable(*this, lvalue, cast<VarDecl>(D));
    EmitStoreOfComplex(complex, lvalue, /*init*/ true);
    return;
  }
  case TEK_Aggregate:
    if (type->isAtomicType()) {
      EmitAtomicInit(const_cast<Expr*>(init), lvalue);
    } else {
      // TODO: how can we delay here if D is captured by its initializer?
      EmitAggExpr(init, AggValueSlot::forLValue(lvalue,
                                              AggValueSlot::IsDestructed,
                                         AggValueSlot::DoesNotNeedGCBarriers,
                                              AggValueSlot::IsNotAliased));
    }
    return;
  }
  llvm_unreachable("bad evaluation kind");
}

/// Enter a destroy cleanup for the given local variable.
void CodeGenFunction::emitAutoVarTypeCleanup(
                            const CodeGenFunction::AutoVarEmission &emission,
                            QualType::DestructionKind dtorKind) {
  assert(dtorKind != QualType::DK_none);

  // Note that for __block variables, we want to destroy the
  // original stack object, not the possibly forwarded object.
  Address addr = emission.getObjectAddress(*this);

  const VarDecl *var = emission.Variable;
  QualType type = var->getType();

  CleanupKind cleanupKind = NormalAndEHCleanup;
  CodeGenFunction::Destroyer *destroyer = nullptr;

  switch (dtorKind) {
  case QualType::DK_none:
    llvm_unreachable("no cleanup for trivially-destructible variable");

  case QualType::DK_cxx_destructor:
    // If there's an NRVO flag on the emission, we need a different
    // cleanup.
    if (emission.NRVOFlag) {
      assert(!type->isArrayType());
      CXXDestructorDecl *dtor = type->getAsCXXRecordDecl()->getDestructor();
      EHStack.pushCleanup<DestroyNRVOVariable>(cleanupKind, addr,
                                               dtor, emission.NRVOFlag);
      return;
    }
    break;

  case QualType::DK_objc_strong_lifetime:
    // Suppress cleanups for pseudo-strong variables.
    if (var->isARCPseudoStrong()) return;

    // Otherwise, consider whether to use an EH cleanup or not.
    cleanupKind = getARCCleanupKind();

    // Use the imprecise destroyer by default.
    if (!var->hasAttr<ObjCPreciseLifetimeAttr>())
      destroyer = CodeGenFunction::destroyARCStrongImprecise;
    break;

  case QualType::DK_objc_weak_lifetime:
    break;
  }

  // If we haven't chosen a more specific destroyer, use the default.
  if (!destroyer) destroyer = getDestroyer(dtorKind);

  // Use an EH cleanup in array destructors iff the destructor itself
  // is being pushed as an EH cleanup.
  bool useEHCleanup = (cleanupKind & EHCleanup);
  EHStack.pushCleanup<DestroyObject>(cleanupKind, addr, type, destroyer,
                                     useEHCleanup);
}

void CodeGenFunction::EmitAutoVarCleanups(const AutoVarEmission &emission) {
  assert(emission.Variable && "emission was not valid!");

  // If this was emitted as a global constant, we're done.
  if (emission.wasEmittedAsGlobal()) return;

  // If we don't have an insertion point, we're done.  Sema prevents
  // us from jumping into any of these scopes anyway.
  if (!HaveInsertPoint()) return;

  const VarDecl &D = *emission.Variable;

  // Make sure we call @llvm.lifetime.end.  This needs to happen
  // *last*, so the cleanup needs to be pushed *first*.
  if (emission.useLifetimeMarkers())
    EHStack.pushCleanup<CallLifetimeEnd>(NormalEHLifetimeMarker,
                                         emission.getAllocatedAddress(),
                                         emission.getSizeForLifetimeMarkers());

  // Check the type for a cleanup.
  if (QualType::DestructionKind dtorKind = D.getType().isDestructedType())
    emitAutoVarTypeCleanup(emission, dtorKind);

  // In GC mode, honor objc_precise_lifetime.
  if (getLangOpts().getGC() != LangOptions::NonGC &&
      D.hasAttr<ObjCPreciseLifetimeAttr>()) {
    EHStack.pushCleanup<ExtendGCLifetime>(NormalCleanup, &D);
  }

  // Handle the cleanup attribute.
  if (const CleanupAttr *CA = D.getAttr<CleanupAttr>()) {
    const FunctionDecl *FD = CA->getFunctionDecl();

    llvm::Constant *F = CGM.GetAddrOfFunction(FD);
    assert(F && "Could not find function!");

    const CGFunctionInfo &Info = CGM.getTypes().arrangeFunctionDeclaration(FD);
    EHStack.pushCleanup<CallCleanupFunction>(NormalAndEHCleanup, F, &Info, &D);
  }

  // If this is a block variable, call _Block_object_destroy
  // (on the unforwarded address).
  if (emission.IsByRef)
    enterByrefCleanup(emission);
}

CodeGenFunction::Destroyer *
CodeGenFunction::getDestroyer(QualType::DestructionKind kind) {
  switch (kind) {
  case QualType::DK_none: llvm_unreachable("no destroyer for trivial dtor");
  case QualType::DK_cxx_destructor:
    return destroyCXXObject;
  case QualType::DK_objc_strong_lifetime:
    return destroyARCStrongPrecise;
  case QualType::DK_objc_weak_lifetime:
    return destroyARCWeak;
  }
  llvm_unreachable("Unknown DestructionKind");
}

/// pushEHDestroy - Push the standard destructor for the given type as
/// an EH-only cleanup.
void CodeGenFunction::pushEHDestroy(QualType::DestructionKind dtorKind,
                                    Address addr, QualType type) {
  assert(dtorKind && "cannot push destructor for trivial type");
  assert(needsEHCleanup(dtorKind));

  pushDestroy(EHCleanup, addr, type, getDestroyer(dtorKind), true);
}

/// pushDestroy - Push the standard destructor for the given type as
/// at least a normal cleanup.
void CodeGenFunction::pushDestroy(QualType::DestructionKind dtorKind,
                                  Address addr, QualType type) {
  assert(dtorKind && "cannot push destructor for trivial type");

  CleanupKind cleanupKind = getCleanupKind(dtorKind);
  pushDestroy(cleanupKind, addr, type, getDestroyer(dtorKind),
              cleanupKind & EHCleanup);
}

void CodeGenFunction::pushDestroy(CleanupKind cleanupKind, Address addr,
                                  QualType type, Destroyer *destroyer,
                                  bool useEHCleanupForArray) {
  pushFullExprCleanup<DestroyObject>(cleanupKind, addr, type,
                                     destroyer, useEHCleanupForArray);
}

void CodeGenFunction::pushStackRestore(CleanupKind Kind, Address SPMem) {
  EHStack.pushCleanup<CallStackRestore>(Kind, SPMem);
}

void CodeGenFunction::pushLifetimeExtendedDestroy(
    CleanupKind cleanupKind, Address addr, QualType type,
    Destroyer *destroyer, bool useEHCleanupForArray) {
  assert(!isInConditionalBranch() &&
         "performing lifetime extension from within conditional");

  // Push an EH-only cleanup for the object now.
  // FIXME: When popping normal cleanups, we need to keep this EH cleanup
  // around in case a temporary's destructor throws an exception.
  if (cleanupKind & EHCleanup)
    EHStack.pushCleanup<DestroyObject>(
        static_cast<CleanupKind>(cleanupKind & ~NormalCleanup), addr, type,
        destroyer, useEHCleanupForArray);

  // Remember that we need to push a full cleanup for the object at the
  // end of the full-expression.
  pushCleanupAfterFullExpr<DestroyObject>(
      cleanupKind, addr, type, destroyer, useEHCleanupForArray);
}

/// emitDestroy - Immediately perform the destruction of the given
/// object.
///
/// \param addr - the address of the object; a type*
/// \param type - the type of the object; if an array type, all
///   objects are destroyed in reverse order
/// \param destroyer - the function to call to destroy individual
///   elements
/// \param useEHCleanupForArray - whether an EH cleanup should be
///   used when destroying array elements, in case one of the
///   destructions throws an exception
void CodeGenFunction::emitDestroy(Address addr, QualType type,
                                  Destroyer *destroyer,
                                  bool useEHCleanupForArray) {
  const ArrayType *arrayType = getContext().getAsArrayType(type);
  if (!arrayType)
    return destroyer(*this, addr, type);

  llvm::Value *length = emitArrayLength(arrayType, type, addr);

  CharUnits elementAlign =
    addr.getAlignment()
        .alignmentOfArrayElement(getContext().getTypeSizeInChars(type));

  // Normally we have to check whether the array is zero-length.
  bool checkZeroLength = true;

  // But if the array length is constant, we can suppress that.
  if (llvm::ConstantInt *constLength = dyn_cast<llvm::ConstantInt>(length)) {
    // ...and if it's constant zero, we can just skip the entire thing.
    if (constLength->isZero()) return;
    checkZeroLength = false;
  }

  llvm::Value *begin = addr.getPointer();
  llvm::Value *end = Builder.CreateInBoundsGEP(begin, length);
  emitArrayDestroy(begin, end, type, elementAlign, destroyer,
                   checkZeroLength, useEHCleanupForArray);
}

/// emitArrayDestroy - Destroys all the elements of the given array,
/// beginning from last to first.  The array cannot be zero-length.
///
/// \param begin - a type* denoting the first element of the array
/// \param end - a type* denoting one past the end of the array
/// \param elementType - the element type of the array
/// \param destroyer - the function to call to destroy elements
/// \param useEHCleanup - whether to push an EH cleanup to destroy
///   the remaining elements in case the destruction of a single
///   element throws
void CodeGenFunction::emitArrayDestroy(llvm::Value *begin,
                                       llvm::Value *end,
                                       QualType elementType,
                                       CharUnits elementAlign,
                                       Destroyer *destroyer,
                                       bool checkZeroLength,
                                       bool useEHCleanup) {
  assert(!elementType->isArrayType());

  // The basic structure here is a do-while loop, because we don't
  // need to check for the zero-element case.
  llvm::BasicBlock *bodyBB = createBasicBlock("arraydestroy.body");
  llvm::BasicBlock *doneBB = createBasicBlock("arraydestroy.done");

  if (checkZeroLength) {
    llvm::Value *isEmpty = Builder.CreateICmpEQ(begin, end,
                                                "arraydestroy.isempty");
    Builder.CreateCondBr(isEmpty, doneBB, bodyBB);
  }

  // Enter the loop body, making that address the current address.
  llvm::BasicBlock *entryBB = Builder.GetInsertBlock();
  EmitBlock(bodyBB);
  llvm::PHINode *elementPast =
    Builder.CreatePHI(begin->getType(), 2, "arraydestroy.elementPast");
  elementPast->addIncoming(end, entryBB);

  // Shift the address back by one element.
  llvm::Value *negativeOne = llvm::ConstantInt::get(SizeTy, -1, true);
  llvm::Value *element = Builder.CreateInBoundsGEP(elementPast, negativeOne,
                                                   "arraydestroy.element");

  if (useEHCleanup)
    pushRegularPartialArrayCleanup(begin, element, elementType, elementAlign,
                                   destroyer);

  // Perform the actual destruction there.
  destroyer(*this, Address(element, elementAlign), elementType);

  if (useEHCleanup)
    PopCleanupBlock();

  // Check whether we've reached the end.
  llvm::Value *done = Builder.CreateICmpEQ(element, begin, "arraydestroy.done");
  Builder.CreateCondBr(done, doneBB, bodyBB);
  elementPast->addIncoming(element, Builder.GetInsertBlock());

  // Done.
  EmitBlock(doneBB);
}

/// Perform partial array destruction as if in an EH cleanup.  Unlike
/// emitArrayDestroy, the element type here may still be an array type.
static void emitPartialArrayDestroy(CodeGenFunction &CGF,
                                    llvm::Value *begin, llvm::Value *end,
                                    QualType type, CharUnits elementAlign,
                                    CodeGenFunction::Destroyer *destroyer) {
  // If the element type is itself an array, drill down.
  unsigned arrayDepth = 0;
  while (const ArrayType *arrayType = CGF.getContext().getAsArrayType(type)) {
    // VLAs don't require a GEP index to walk into.
    if (!isa<VariableArrayType>(arrayType))
      arrayDepth++;
    type = arrayType->getElementType();
  }

  if (arrayDepth) {
    llvm::Value *zero = llvm::ConstantInt::get(CGF.SizeTy, 0);

    SmallVector<llvm::Value*,4> gepIndices(arrayDepth+1, zero);
    begin = CGF.Builder.CreateInBoundsGEP(begin, gepIndices, "pad.arraybegin");
    end = CGF.Builder.CreateInBoundsGEP(end, gepIndices, "pad.arrayend");
  }

  // Destroy the array.  We don't ever need an EH cleanup because we
  // assume that we're in an EH cleanup ourselves, so a throwing
  // destructor causes an immediate terminate.
  CGF.emitArrayDestroy(begin, end, type, elementAlign, destroyer,
                       /*checkZeroLength*/ true, /*useEHCleanup*/ false);
}

namespace {
  /// RegularPartialArrayDestroy - a cleanup which performs a partial
  /// array destroy where the end pointer is regularly determined and
  /// does not need to be loaded from a local.
  class RegularPartialArrayDestroy final : public EHScopeStack::Cleanup {
    llvm::Value *ArrayBegin;
    llvm::Value *ArrayEnd;
    QualType ElementType;
    CodeGenFunction::Destroyer *Destroyer;
    CharUnits ElementAlign;
  public:
    RegularPartialArrayDestroy(llvm::Value *arrayBegin, llvm::Value *arrayEnd,
                               QualType elementType, CharUnits elementAlign,
                               CodeGenFunction::Destroyer *destroyer)
      : ArrayBegin(arrayBegin), ArrayEnd(arrayEnd),
        ElementType(elementType), Destroyer(destroyer),
        ElementAlign(elementAlign) {}

    void Emit(CodeGenFunction &CGF, Flags flags) override {
      emitPartialArrayDestroy(CGF, ArrayBegin, ArrayEnd,
                              ElementType, ElementAlign, Destroyer);
    }
  };

  /// IrregularPartialArrayDestroy - a cleanup which performs a
  /// partial array destroy where the end pointer is irregularly
  /// determined and must be loaded from a local.
  class IrregularPartialArrayDestroy final : public EHScopeStack::Cleanup {
    llvm::Value *ArrayBegin;
    Address ArrayEndPointer;
    QualType ElementType;
    CodeGenFunction::Destroyer *Destroyer;
    CharUnits ElementAlign;
  public:
    IrregularPartialArrayDestroy(llvm::Value *arrayBegin,
                                 Address arrayEndPointer,
                                 QualType elementType,
                                 CharUnits elementAlign,
                                 CodeGenFunction::Destroyer *destroyer)
      : ArrayBegin(arrayBegin), ArrayEndPointer(arrayEndPointer),
        ElementType(elementType), Destroyer(destroyer),
        ElementAlign(elementAlign) {}

    void Emit(CodeGenFunction &CGF, Flags flags) override {
      llvm::Value *arrayEnd = CGF.Builder.CreateLoad(ArrayEndPointer);
      emitPartialArrayDestroy(CGF, ArrayBegin, arrayEnd,
                              ElementType, ElementAlign, Destroyer);
    }
  };
} // end anonymous namespace

/// pushIrregularPartialArrayCleanup - Push an EH cleanup to destroy
/// already-constructed elements of the given array.  The cleanup
/// may be popped with DeactivateCleanupBlock or PopCleanupBlock.
///
/// \param elementType - the immediate element type of the array;
///   possibly still an array type
void CodeGenFunction::pushIrregularPartialArrayCleanup(llvm::Value *arrayBegin,
                                                       Address arrayEndPointer,
                                                       QualType elementType,
                                                       CharUnits elementAlign,
                                                       Destroyer *destroyer) {
  pushFullExprCleanup<IrregularPartialArrayDestroy>(EHCleanup,
                                                    arrayBegin, arrayEndPointer,
                                                    elementType, elementAlign,
                                                    destroyer);
}

/// pushRegularPartialArrayCleanup - Push an EH cleanup to destroy
/// already-constructed elements of the given array.  The cleanup
/// may be popped with DeactivateCleanupBlock or PopCleanupBlock.
///
/// \param elementType - the immediate element type of the array;
///   possibly still an array type
void CodeGenFunction::pushRegularPartialArrayCleanup(llvm::Value *arrayBegin,
                                                     llvm::Value *arrayEnd,
                                                     QualType elementType,
                                                     CharUnits elementAlign,
                                                     Destroyer *destroyer) {
  pushFullExprCleanup<RegularPartialArrayDestroy>(EHCleanup,
                                                  arrayBegin, arrayEnd,
                                                  elementType, elementAlign,
                                                  destroyer);
}

/// Lazily declare the @llvm.lifetime.start intrinsic.
llvm::Constant *CodeGenModule::getLLVMLifetimeStartFn() {
  if (LifetimeStartFn) return LifetimeStartFn;
  LifetimeStartFn = llvm::Intrinsic::getDeclaration(&getModule(),
                                            llvm::Intrinsic::lifetime_start);
  return LifetimeStartFn;
}

/// Lazily declare the @llvm.lifetime.end intrinsic.
llvm::Constant *CodeGenModule::getLLVMLifetimeEndFn() {
  if (LifetimeEndFn) return LifetimeEndFn;
  LifetimeEndFn = llvm::Intrinsic::getDeclaration(&getModule(),
                                              llvm::Intrinsic::lifetime_end);
  return LifetimeEndFn;
}

namespace {
  /// A cleanup to perform a release of an object at the end of a
  /// function.  This is used to balance out the incoming +1 of a
  /// ns_consumed argument when we can't reasonably do that just by
  /// not doing the initial retain for a __block argument.
  struct ConsumeARCParameter final : EHScopeStack::Cleanup {
    ConsumeARCParameter(llvm::Value *param,
                        ARCPreciseLifetime_t precise)
      : Param(param), Precise(precise) {}

    llvm::Value *Param;
    ARCPreciseLifetime_t Precise;

    void Emit(CodeGenFunction &CGF, Flags flags) override {
      CGF.EmitARCRelease(Param, Precise);
    }
  };
} // end anonymous namespace

/// Emit an alloca (or GlobalValue depending on target)
/// for the specified parameter and set up LocalDeclMap.
void CodeGenFunction::EmitParmDecl(const VarDecl &D, ParamValue Arg,
                                   unsigned ArgNo) {
  // FIXME: Why isn't ImplicitParamDecl a ParmVarDecl?
  assert((isa<ParmVarDecl>(D) || isa<ImplicitParamDecl>(D)) &&
         "Invalid argument to EmitParmDecl");

  Arg.getAnyValue()->setName(D.getName());

  QualType Ty = D.getType();

  // Use better IR generation for certain implicit parameters.
  if (auto IPD = dyn_cast<ImplicitParamDecl>(&D)) {
    // The only implicit argument a block has is its literal.
    // We assume this is always passed directly.
    if (BlockInfo) {
      setBlockContextParameter(IPD, ArgNo, Arg.getDirectValue());
      return;
    }

    // Apply any prologue 'this' adjustments required by the ABI. Be careful to
    // handle the case where 'this' is passed indirectly as part of an inalloca
    // struct.
    if (const CXXMethodDecl *MD =
            dyn_cast_or_null<CXXMethodDecl>(CurCodeDecl)) {
      if (MD->isVirtual() && IPD == CXXABIThisDecl) {
        llvm::Value *This = Arg.isIndirect()
                                ? Builder.CreateLoad(Arg.getIndirectAddress())
                                : Arg.getDirectValue();
        This = CGM.getCXXABI().adjustThisParameterInVirtualFunctionPrologue(
            *this, CurGD, This);
        if (Arg.isIndirect())
          Builder.CreateStore(This, Arg.getIndirectAddress());
        else
          Arg = ParamValue::forDirect(This);
      }
    }
  }

  Address DeclPtr = Address::invalid();
  bool DoStore = false;
  bool IsScalar = hasScalarEvaluationKind(Ty);
  // If we already have a pointer to the argument, reuse the input pointer.
  if (Arg.isIndirect()) {
    DeclPtr = Arg.getIndirectAddress();
    // If we have a prettier pointer type at this point, bitcast to that.
    unsigned AS = DeclPtr.getType()->getAddressSpace();
    llvm::Type *IRTy = ConvertTypeForMem(Ty)->getPointerTo(AS);
    if (DeclPtr.getType() != IRTy)
      DeclPtr = Builder.CreateBitCast(DeclPtr, IRTy, D.getName());

    // Push a destructor cleanup for this parameter if the ABI requires it.
    // Don't push a cleanup in a thunk for a method that will also emit a
    // cleanup.
    if (!IsScalar && !CurFuncIsThunk &&
        getTarget().getCXXABI().areArgsDestroyedLeftToRightInCallee()) {
      const CXXRecordDecl *RD = Ty->getAsCXXRecordDecl();
      if (RD && RD->hasNonTrivialDestructor())
        pushDestroy(QualType::DK_cxx_destructor, DeclPtr, Ty);
    }
  } else {
    // Otherwise, create a temporary to hold the value.
    DeclPtr = CreateMemTemp(Ty, getContext().getDeclAlign(&D),
                            D.getName() + ".addr");
    DoStore = true;
  }

  llvm::Value *ArgVal = (DoStore ? Arg.getDirectValue() : nullptr);

  LValue lv = MakeAddrLValue(DeclPtr, Ty);
  if (IsScalar) {
    Qualifiers qs = Ty.getQualifiers();
    if (Qualifiers::ObjCLifetime lt = qs.getObjCLifetime()) {
      // We honor __attribute__((ns_consumed)) for types with lifetime.
      // For __strong, it's handled by just skipping the initial retain;
      // otherwise we have to balance out the initial +1 with an extra
      // cleanup to do the release at the end of the function.
      bool isConsumed = D.hasAttr<NSConsumedAttr>();

      // 'self' is always formally __strong, but if this is not an
      // init method then we don't want to retain it.
      if (D.isARCPseudoStrong()) {
        const ObjCMethodDecl *method = cast<ObjCMethodDecl>(CurCodeDecl);
        assert(&D == method->getSelfDecl());
        assert(lt == Qualifiers::OCL_Strong);
        assert(qs.hasConst());
        assert(method->getMethodFamily() != OMF_init);
        (void) method;
        lt = Qualifiers::OCL_ExplicitNone;
      }

      if (lt == Qualifiers::OCL_Strong) {
        if (!isConsumed) {
          if (CGM.getCodeGenOpts().OptimizationLevel == 0) {
            // use objc_storeStrong(&dest, value) for retaining the
            // object. But first, store a null into 'dest' because
            // objc_storeStrong attempts to release its old value.
            llvm::Value *Null = CGM.EmitNullConstant(D.getType());
            EmitStoreOfScalar(Null, lv, /* isInitialization */ true);
            EmitARCStoreStrongCall(lv.getAddress(), ArgVal, true);
            DoStore = false;
          }
          else
          // Don't use objc_retainBlock for block pointers, because we
          // don't want to Block_copy something just because we got it
          // as a parameter.
            ArgVal = EmitARCRetainNonBlock(ArgVal);
        }
      } else {
        // Push the cleanup for a consumed parameter.
        if (isConsumed) {
          ARCPreciseLifetime_t precise = (D.hasAttr<ObjCPreciseLifetimeAttr>()
                                ? ARCPreciseLifetime : ARCImpreciseLifetime);
          EHStack.pushCleanup<ConsumeARCParameter>(getARCCleanupKind(), ArgVal,
                                                   precise);
        }

        if (lt == Qualifiers::OCL_Weak) {
          EmitARCInitWeak(DeclPtr, ArgVal);
          DoStore = false; // The weak init is a store, no need to do two.
        }
      }

      // Enter the cleanup scope.
      EmitAutoVarWithLifetime(*this, D, DeclPtr, lt);
    }
  }

  // Store the initial value into the alloca.
  if (DoStore)
    EmitStoreOfScalar(ArgVal, lv, /* isInitialization */ true);

  setAddrOfLocalVar(&D, DeclPtr);

  // Emit debug info for param declaration.
  if (CGDebugInfo *DI = getDebugInfo()) {
    if (CGM.getCodeGenOpts().getDebugInfo() >=
        codegenoptions::LimitedDebugInfo) {
      DI->EmitDeclareOfArgVariable(&D, DeclPtr.getPointer(), ArgNo, Builder);
    }
  }

  if (D.hasAttr<AnnotateAttr>())
    EmitVarAnnotations(&D, DeclPtr.getPointer());
}

void CodeGenModule::EmitOMPDeclareReduction(const OMPDeclareReductionDecl *D,
                                            CodeGenFunction *CGF) {
  if (!LangOpts.OpenMP || (!LangOpts.EmitAllDecls && !D->isUsed()))
    return;
  getOpenMPRuntime().emitUserDefinedReduction(CGF, D);
}<|MERGE_RESOLUTION|>--- conflicted
+++ resolved
@@ -890,30 +890,6 @@
   EmitAutoVarCleanups(emission);
 }
 
-<<<<<<< HEAD
-/// shouldEmitLifetimeMarkers - Decide whether we need emit the life-time
-/// markers.
-static bool shouldEmitLifetimeMarkers(const CodeGenOptions &CGOpts,
-                                      const LangOptions &LangOpts) {
-  // Asan uses markers for use-after-scope checks.
-  if (CGOpts.SanitizeAddressUseAfterScope)
-    return true;
-
-  // Disable lifetime markers in msan builds.
-  // FIXME: Remove this when msan works with lifetime markers.
-  if (LangOpts.Sanitize.has(SanitizerKind::Memory))
-    return false;
-
-  // Disable lifetime markers for HCC kernel compilation path
-  if (LangOpts.CPlusPlusAMP && LangOpts.DevicePath)
-    return false;
-
-  // For now, only in optimized builds.
-  return CGOpts.OptimizationLevel != 0;
-}
-
-=======
->>>>>>> 1c6d99ad
 /// Emit a lifetime.begin marker if some criteria are satisfied.
 /// \return a pointer to the temporary size Value if a marker was emitted, null
 /// otherwise
