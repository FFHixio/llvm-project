--- conflicted
+++ resolved
@@ -221,14 +221,10 @@
     auto T = FPT->getParamType(I-1);
     // EmitFromMemory is necessary in case function has bool parameter.
     if (T->isBooleanType()) {
-<<<<<<< HEAD
-      DeserializerArgs[I] = CallArg(RValue::get(CGF.EmitFromMemory(DeserializerArgs[I].getKnownRValue().getScalarVal(), T)), T);
-=======
       DeserializerArgs[I] =
           CallArg(RValue::get(CGF.EmitFromMemory(
                       DeserializerArgs[I].getKnownRValue().getScalarVal(), T)),
                   T);
->>>>>>> ef54a101
     }
   }
   CGF.EmitCall(DesFnInfo, CGCallee::forDirect(Callee), ReturnValueSlot(), DeserializerArgs);
@@ -347,14 +343,9 @@
     }
 
     // *index
-<<<<<<< HEAD
-    KArgs.add(RValue::get(index.getPointer()),
-        CGF.getContext().getLValueReferenceType(IndexTy)); 
-=======
     // index is of reference type of IndexTy.
     KArgs.add(RValue::get(index.getPointer()),
         CGF.getContext().getLValueReferenceType(IndexTy));
->>>>>>> ef54a101
   }
 
   const CGFunctionInfo &FnInfo = CGM.getTypes().arrangeFreeFunctionCall(KArgs, MT, false);
