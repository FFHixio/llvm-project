--- conflicted
+++ resolved
@@ -190,12 +190,6 @@
   CharPtrTy = llvm::PointerType::getUnqual(Types.ConvertType(Ctx.CharTy));
   VoidPtrTy = cast<llvm::PointerType>(Types.ConvertType(Ctx.VoidPtrTy));
   VoidPtrPtrTy = VoidPtrTy->getPointerTo();
-<<<<<<< HEAD
-
-  DeviceMC->setDeviceMangleContext(
-      CGM.getContext().getTargetInfo().getCXXABI().isMicrosoft() &&
-      CGM.getContext().getAuxTargetInfo()->getCXXABI().isItaniumFamily());
-=======
   if (CGM.getContext().getAuxTargetInfo()) {
     // If the host and device have different C++ ABIs, mark it as the device
     // mangle context so that the mangling needs to retrieve the additonal
@@ -204,7 +198,6 @@
         CGM.getContext().getTargetInfo().getCXXABI().isMicrosoft() &&
         CGM.getContext().getAuxTargetInfo()->getCXXABI().isItaniumFamily());
   }
->>>>>>> ac9dd247
 }
 
 llvm::FunctionCallee CGNVCUDARuntime::getSetupArgumentFn() const {
