//===--- CGDebugInfo.cpp - Emit Debug Information for a Module ------------===//
//
//                     The LLVM Compiler Infrastructure
//
// This file is distributed under the University of Illinois Open Source
// License. See LICENSE.TXT for details.
//
//===----------------------------------------------------------------------===//
//
// This coordinates the debug information generation while generating code.
//
//===----------------------------------------------------------------------===//

#include "CGDebugInfo.h"
#include "CGBlocks.h"
#include "CGCXXABI.h"
#include "CGObjCRuntime.h"
#include "CGRecordLayout.h"
#include "CodeGenFunction.h"
#include "CodeGenModule.h"
#include "clang/AST/ASTContext.h"
#include "clang/AST/DeclFriend.h"
#include "clang/AST/DeclObjC.h"
#include "clang/AST/DeclTemplate.h"
#include "clang/AST/Expr.h"
#include "clang/AST/RecordLayout.h"
#include "clang/Basic/FileManager.h"
#include "clang/Basic/SourceManager.h"
#include "clang/Basic/Version.h"
#include "clang/Frontend/CodeGenOptions.h"
#include "clang/Lex/HeaderSearchOptions.h"
#include "clang/Lex/ModuleMap.h"
#include "clang/Lex/PreprocessorOptions.h"
#include "llvm/ADT/DenseSet.h"
#include "llvm/ADT/SmallVector.h"
#include "llvm/ADT/StringExtras.h"
#include "llvm/IR/Constants.h"
#include "llvm/IR/DataLayout.h"
#include "llvm/IR/DerivedTypes.h"
#include "llvm/IR/Instructions.h"
#include "llvm/IR/Intrinsics.h"
#include "llvm/IR/Module.h"
#include "llvm/Support/FileSystem.h"
#include "llvm/Support/Path.h"
using namespace clang;
using namespace clang::CodeGen;

static uint32_t getTypeAlignIfRequired(const Type *Ty, const ASTContext &Ctx) {
  auto TI = Ctx.getTypeInfo(Ty);
  return TI.AlignIsRequired ? TI.Align : 0;
}

static uint32_t getTypeAlignIfRequired(QualType Ty, const ASTContext &Ctx) {
  return getTypeAlignIfRequired(Ty.getTypePtr(), Ctx);
}

static uint32_t getDeclAlignIfRequired(const Decl *D, const ASTContext &Ctx) {
  return D->hasAttr<AlignedAttr>() ? D->getMaxAlignment() : 0;
}

CGDebugInfo::CGDebugInfo(CodeGenModule &CGM)
    : CGM(CGM), DebugKind(CGM.getCodeGenOpts().getDebugInfo()),
      DebugTypeExtRefs(CGM.getCodeGenOpts().DebugTypeExtRefs),
      DBuilder(CGM.getModule()) {
  for (const auto &KV : CGM.getCodeGenOpts().DebugPrefixMap)
    DebugPrefixMap[KV.first] = KV.second;
  CreateCompileUnit();
}

CGDebugInfo::~CGDebugInfo() {
  assert(LexicalBlockStack.empty() &&
         "Region stack mismatch, stack not empty!");
}

ApplyDebugLocation::ApplyDebugLocation(CodeGenFunction &CGF,
                                       SourceLocation TemporaryLocation)
    : CGF(&CGF) {
  init(TemporaryLocation);
}

ApplyDebugLocation::ApplyDebugLocation(CodeGenFunction &CGF,
                                       bool DefaultToEmpty,
                                       SourceLocation TemporaryLocation)
    : CGF(&CGF) {
  init(TemporaryLocation, DefaultToEmpty);
}

void ApplyDebugLocation::init(SourceLocation TemporaryLocation,
                              bool DefaultToEmpty) {
  auto *DI = CGF->getDebugInfo();
  if (!DI) {
    CGF = nullptr;
    return;
  }

  OriginalLocation = CGF->Builder.getCurrentDebugLocation();
  if (TemporaryLocation.isValid()) {
    DI->EmitLocation(CGF->Builder, TemporaryLocation);
    return;
  }

  if (DefaultToEmpty) {
    CGF->Builder.SetCurrentDebugLocation(llvm::DebugLoc());
    return;
  }

  // Construct a location that has a valid scope, but no line info.
  assert(!DI->LexicalBlockStack.empty());
  CGF->Builder.SetCurrentDebugLocation(
      llvm::DebugLoc::get(0, 0, DI->LexicalBlockStack.back()));
}

ApplyDebugLocation::ApplyDebugLocation(CodeGenFunction &CGF, const Expr *E)
    : CGF(&CGF) {
  init(E->getExprLoc());
}

ApplyDebugLocation::ApplyDebugLocation(CodeGenFunction &CGF, llvm::DebugLoc Loc)
    : CGF(&CGF) {
  if (!CGF.getDebugInfo()) {
    this->CGF = nullptr;
    return;
  }
  OriginalLocation = CGF.Builder.getCurrentDebugLocation();
  if (Loc)
    CGF.Builder.SetCurrentDebugLocation(std::move(Loc));
}

ApplyDebugLocation::~ApplyDebugLocation() {
  // Query CGF so the location isn't overwritten when location updates are
  // temporarily disabled (for C++ default function arguments)
  if (CGF)
    CGF->Builder.SetCurrentDebugLocation(std::move(OriginalLocation));
}

void CGDebugInfo::setLocation(SourceLocation Loc) {
  // If the new location isn't valid return.
  if (Loc.isInvalid())
    return;

  CurLoc = CGM.getContext().getSourceManager().getExpansionLoc(Loc);

  // If we've changed files in the middle of a lexical scope go ahead
  // and create a new lexical scope with file node if it's different
  // from the one in the scope.
  if (LexicalBlockStack.empty())
    return;

  SourceManager &SM = CGM.getContext().getSourceManager();
  auto *Scope = cast<llvm::DIScope>(LexicalBlockStack.back());
  PresumedLoc PCLoc = SM.getPresumedLoc(CurLoc);

  if (PCLoc.isInvalid() || Scope->getFilename() == PCLoc.getFilename())
    return;

  if (auto *LBF = dyn_cast<llvm::DILexicalBlockFile>(Scope)) {
    LexicalBlockStack.pop_back();
    LexicalBlockStack.emplace_back(DBuilder.createLexicalBlockFile(
        LBF->getScope(), getOrCreateFile(CurLoc)));
  } else if (isa<llvm::DILexicalBlock>(Scope) ||
             isa<llvm::DISubprogram>(Scope)) {
    LexicalBlockStack.pop_back();
    LexicalBlockStack.emplace_back(
        DBuilder.createLexicalBlockFile(Scope, getOrCreateFile(CurLoc)));
  }
}

llvm::DIScope *CGDebugInfo::getDeclContextDescriptor(const Decl *D) {
  llvm::DIScope *Mod = getParentModuleOrNull(D);
  return getContextDescriptor(cast<Decl>(D->getDeclContext()),
                              Mod ? Mod : TheCU);
}

llvm::DIScope *CGDebugInfo::getContextDescriptor(const Decl *Context,
                                                 llvm::DIScope *Default) {
  if (!Context)
    return Default;

  auto I = RegionMap.find(Context);
  if (I != RegionMap.end()) {
    llvm::Metadata *V = I->second;
    return dyn_cast_or_null<llvm::DIScope>(V);
  }

  // Check namespace.
  if (const auto *NSDecl = dyn_cast<NamespaceDecl>(Context))
    return getOrCreateNameSpace(NSDecl);

  if (const auto *RDecl = dyn_cast<RecordDecl>(Context))
    if (!RDecl->isDependentType())
      return getOrCreateType(CGM.getContext().getTypeDeclType(RDecl),
                             getOrCreateMainFile());
  return Default;
}

StringRef CGDebugInfo::getFunctionName(const FunctionDecl *FD) {
  assert(FD && "Invalid FunctionDecl!");
  IdentifierInfo *FII = FD->getIdentifier();
  FunctionTemplateSpecializationInfo *Info =
      FD->getTemplateSpecializationInfo();

  // Emit the unqualified name in normal operation. LLVM and the debugger can
  // compute the fully qualified name from the scope chain. If we're only
  // emitting line table info, there won't be any scope chains, so emit the
  // fully qualified name here so that stack traces are more accurate.
  // FIXME: Do this when emitting DWARF as well as when emitting CodeView after
  // evaluating the size impact.
  bool UseQualifiedName = DebugKind == codegenoptions::DebugLineTablesOnly &&
                          CGM.getCodeGenOpts().EmitCodeView;

  if (!Info && FII && !UseQualifiedName)
    return FII->getName();

  SmallString<128> NS;
  llvm::raw_svector_ostream OS(NS);
  PrintingPolicy Policy(CGM.getLangOpts());
  Policy.MSVCFormatting = CGM.getCodeGenOpts().EmitCodeView;
  if (!UseQualifiedName)
    FD->printName(OS);
  else
    FD->printQualifiedName(OS, Policy);

  // Add any template specialization args.
  if (Info) {
    const TemplateArgumentList *TArgs = Info->TemplateArguments;
    TemplateSpecializationType::PrintTemplateArgumentList(OS, TArgs->asArray(),
                                                          Policy);
  }

  // Copy this name on the side and use its reference.
  return internString(OS.str());
}

StringRef CGDebugInfo::getObjCMethodName(const ObjCMethodDecl *OMD) {
  SmallString<256> MethodName;
  llvm::raw_svector_ostream OS(MethodName);
  OS << (OMD->isInstanceMethod() ? '-' : '+') << '[';
  const DeclContext *DC = OMD->getDeclContext();
  if (const auto *OID = dyn_cast<ObjCImplementationDecl>(DC)) {
    OS << OID->getName();
  } else if (const auto *OID = dyn_cast<ObjCInterfaceDecl>(DC)) {
    OS << OID->getName();
  } else if (const auto *OC = dyn_cast<ObjCCategoryDecl>(DC)) {
    if (OC->IsClassExtension()) {
      OS << OC->getClassInterface()->getName();
    } else {
      OS << OC->getIdentifier()->getNameStart() << '('
         << OC->getIdentifier()->getNameStart() << ')';
    }
  } else if (const auto *OCD = dyn_cast<ObjCCategoryImplDecl>(DC)) {
    OS << ((const NamedDecl *)OCD)->getIdentifier()->getNameStart() << '('
       << OCD->getIdentifier()->getNameStart() << ')';
  } else if (isa<ObjCProtocolDecl>(DC)) {
    // We can extract the type of the class from the self pointer.
    if (ImplicitParamDecl *SelfDecl = OMD->getSelfDecl()) {
      QualType ClassTy =
          cast<ObjCObjectPointerType>(SelfDecl->getType())->getPointeeType();
      ClassTy.print(OS, PrintingPolicy(LangOptions()));
    }
  }
  OS << ' ' << OMD->getSelector().getAsString() << ']';

  return internString(OS.str());
}

StringRef CGDebugInfo::getSelectorName(Selector S) {
  return internString(S.getAsString());
}

StringRef CGDebugInfo::getClassName(const RecordDecl *RD) {
  if (isa<ClassTemplateSpecializationDecl>(RD)) {
    SmallString<128> Name;
    llvm::raw_svector_ostream OS(Name);
    RD->getNameForDiagnostic(OS, CGM.getContext().getPrintingPolicy(),
                             /*Qualified*/ false);

    // Copy this name on the side and use its reference.
    return internString(Name);
  }

  // quick optimization to avoid having to intern strings that are already
  // stored reliably elsewhere
  if (const IdentifierInfo *II = RD->getIdentifier())
    return II->getName();

  // The CodeView printer in LLVM wants to see the names of unnamed types: it is
  // used to reconstruct the fully qualified type names.
  if (CGM.getCodeGenOpts().EmitCodeView) {
    if (const TypedefNameDecl *D = RD->getTypedefNameForAnonDecl()) {
      assert(RD->getDeclContext() == D->getDeclContext() &&
             "Typedef should not be in another decl context!");
      assert(D->getDeclName().getAsIdentifierInfo() &&
             "Typedef was not named!");
      return D->getDeclName().getAsIdentifierInfo()->getName();
    }

    if (CGM.getLangOpts().CPlusPlus) {
      StringRef Name;

      ASTContext &Context = CGM.getContext();
      if (const DeclaratorDecl *DD = Context.getDeclaratorForUnnamedTagDecl(RD))
        // Anonymous types without a name for linkage purposes have their
        // declarator mangled in if they have one.
        Name = DD->getName();
      else if (const TypedefNameDecl *TND =
                   Context.getTypedefNameForUnnamedTagDecl(RD))
        // Anonymous types without a name for linkage purposes have their
        // associate typedef mangled in if they have one.
        Name = TND->getName();

      if (!Name.empty()) {
        SmallString<256> UnnamedType("<unnamed-type-");
        UnnamedType += Name;
        UnnamedType += '>';
        return internString(UnnamedType);
      }
    }
  }

  return StringRef();
}

llvm::DIFile *CGDebugInfo::getOrCreateFile(SourceLocation Loc) {
  if (!Loc.isValid())
    // If Location is not valid then use main input file.
    return DBuilder.createFile(remapDIPath(TheCU->getFilename()),
                               remapDIPath(TheCU->getDirectory()));

  SourceManager &SM = CGM.getContext().getSourceManager();
  PresumedLoc PLoc = SM.getPresumedLoc(Loc);

  if (PLoc.isInvalid() || StringRef(PLoc.getFilename()).empty())
    // If the location is not valid then use main input file.
    return DBuilder.createFile(remapDIPath(TheCU->getFilename()),
                               remapDIPath(TheCU->getDirectory()));

  // Cache the results.
  const char *fname = PLoc.getFilename();
  auto it = DIFileCache.find(fname);

  if (it != DIFileCache.end()) {
    // Verify that the information still exists.
    if (llvm::Metadata *V = it->second)
      return cast<llvm::DIFile>(V);
  }

  llvm::DIFile *F = DBuilder.createFile(remapDIPath(PLoc.getFilename()),
                                        remapDIPath(getCurrentDirname()));

  DIFileCache[fname].reset(F);
  return F;
}

llvm::DIFile *CGDebugInfo::getOrCreateMainFile() {
  return DBuilder.createFile(remapDIPath(TheCU->getFilename()),
                             remapDIPath(TheCU->getDirectory()));
}

std::string CGDebugInfo::remapDIPath(StringRef Path) const {
  for (const auto &Entry : DebugPrefixMap)
    if (Path.startswith(Entry.first))
      return (Twine(Entry.second) + Path.substr(Entry.first.size())).str();
  return Path.str();
}

unsigned CGDebugInfo::getLineNumber(SourceLocation Loc) {
  if (Loc.isInvalid() && CurLoc.isInvalid())
    return 0;
  SourceManager &SM = CGM.getContext().getSourceManager();
  PresumedLoc PLoc = SM.getPresumedLoc(Loc.isValid() ? Loc : CurLoc);
  return PLoc.isValid() ? PLoc.getLine() : 0;
}

unsigned CGDebugInfo::getColumnNumber(SourceLocation Loc, bool Force) {
  // We may not want column information at all.
  if (!Force && !CGM.getCodeGenOpts().DebugColumnInfo)
    return 0;

  // If the location is invalid then use the current column.
  if (Loc.isInvalid() && CurLoc.isInvalid())
    return 0;
  SourceManager &SM = CGM.getContext().getSourceManager();
  PresumedLoc PLoc = SM.getPresumedLoc(Loc.isValid() ? Loc : CurLoc);
  return PLoc.isValid() ? PLoc.getColumn() : 0;
}

StringRef CGDebugInfo::getCurrentDirname() {
  if (!CGM.getCodeGenOpts().DebugCompilationDir.empty())
    return CGM.getCodeGenOpts().DebugCompilationDir;

  if (!CWDName.empty())
    return CWDName;
  SmallString<256> CWD;
  llvm::sys::fs::current_path(CWD);
  return CWDName = internString(CWD);
}

void CGDebugInfo::CreateCompileUnit() {

  // Should we be asking the SourceManager for the main file name, instead of
  // accepting it as an argument? This just causes the main file name to
  // mismatch with source locations and create extra lexical scopes or
  // mismatched debug info (a CU with a DW_AT_file of "-", because that's what
  // the driver passed, but functions/other things have DW_AT_file of "<stdin>"
  // because that's what the SourceManager says)

  // Get absolute path name.
  SourceManager &SM = CGM.getContext().getSourceManager();
  std::string MainFileName = CGM.getCodeGenOpts().MainFileName;
  if (MainFileName.empty())
    MainFileName = "<stdin>";

  // The main file name provided via the "-main-file-name" option contains just
  // the file name itself with no path information. This file name may have had
  // a relative path, so we look into the actual file entry for the main
  // file to determine the real absolute path for the file.
  std::string MainFileDir;
  if (const FileEntry *MainFile = SM.getFileEntryForID(SM.getMainFileID())) {
    MainFileDir = remapDIPath(MainFile->getDir()->getName());
    if (MainFileDir != ".") {
      llvm::SmallString<1024> MainFileDirSS(MainFileDir);
      llvm::sys::path::append(MainFileDirSS, MainFileName);
      MainFileName = MainFileDirSS.str();
    }
  }

  llvm::dwarf::SourceLanguage LangTag;
  const LangOptions &LO = CGM.getLangOpts();
  if (LO.CPlusPlus) {
    if (LO.ObjC1)
      LangTag = llvm::dwarf::DW_LANG_ObjC_plus_plus;
    else
      LangTag = llvm::dwarf::DW_LANG_C_plus_plus;
  } else if (LO.ObjC1) {
    LangTag = llvm::dwarf::DW_LANG_ObjC;
  } else if (LO.RenderScript) {
    LangTag = llvm::dwarf::DW_LANG_GOOGLE_RenderScript;
  } else if (LO.C99) {
    LangTag = llvm::dwarf::DW_LANG_C99;
  } else {
    LangTag = llvm::dwarf::DW_LANG_C89;
  }

  std::string Producer = getClangFullVersion();

  // Figure out which version of the ObjC runtime we have.
  unsigned RuntimeVers = 0;
  if (LO.ObjC1)
    RuntimeVers = LO.ObjCRuntime.isNonFragile() ? 2 : 1;

  llvm::DICompileUnit::DebugEmissionKind EmissionKind;
  switch (DebugKind) {
  case codegenoptions::NoDebugInfo:
  case codegenoptions::LocTrackingOnly:
    EmissionKind = llvm::DICompileUnit::NoDebug;
    break;
  case codegenoptions::DebugLineTablesOnly:
    EmissionKind = llvm::DICompileUnit::LineTablesOnly;
    break;
  case codegenoptions::LimitedDebugInfo:
  case codegenoptions::FullDebugInfo:
    EmissionKind = llvm::DICompileUnit::FullDebug;
    break;
  }

  // Create new compile unit.
  // FIXME - Eliminate TheCU.
  TheCU = DBuilder.createCompileUnit(
      LangTag, DBuilder.createFile(remapDIPath(MainFileName),
                                    remapDIPath(getCurrentDirname())),
      Producer, LO.Optimize, CGM.getCodeGenOpts().DwarfDebugFlags, RuntimeVers,
      CGM.getCodeGenOpts().SplitDwarfFile, EmissionKind, 0 /* DWOid */,
      CGM.getCodeGenOpts().SplitDwarfInlining);
}

llvm::DIType *CGDebugInfo::CreateType(const BuiltinType *BT) {
  llvm::dwarf::TypeKind Encoding;
  StringRef BTName;
  switch (BT->getKind()) {
#define BUILTIN_TYPE(Id, SingletonId)
#define PLACEHOLDER_TYPE(Id, SingletonId) case BuiltinType::Id:
#include "clang/AST/BuiltinTypes.def"
  case BuiltinType::Dependent:
    llvm_unreachable("Unexpected builtin type");
  case BuiltinType::NullPtr:
    return DBuilder.createNullPtrType();
  case BuiltinType::Void:
    return nullptr;
  case BuiltinType::ObjCClass:
    if (!ClassTy)
      ClassTy = DBuilder.createForwardDecl(llvm::dwarf::DW_TAG_structure_type,
                                           "objc_class", TheCU,
                                           getOrCreateMainFile(), 0);
    return ClassTy;
  case BuiltinType::ObjCId: {
    // typedef struct objc_class *Class;
    // typedef struct objc_object {
    //  Class isa;
    // } *id;

    if (ObjTy)
      return ObjTy;

    if (!ClassTy)
      ClassTy = DBuilder.createForwardDecl(llvm::dwarf::DW_TAG_structure_type,
                                           "objc_class", TheCU,
                                           getOrCreateMainFile(), 0);

    unsigned Size = CGM.getContext().getTypeSize(CGM.getContext().VoidPtrTy);

    auto *ISATy = DBuilder.createPointerType(ClassTy, Size);

    ObjTy = DBuilder.createStructType(
        TheCU, "objc_object", getOrCreateMainFile(), 0, 0, 0,
        llvm::DINode::FlagZero, nullptr, llvm::DINodeArray());

    DBuilder.replaceArrays(
        ObjTy, DBuilder.getOrCreateArray(&*DBuilder.createMemberType(
                   ObjTy, "isa", getOrCreateMainFile(), 0, Size, 0, 0,
                   llvm::DINode::FlagZero, ISATy)));
    return ObjTy;
  }
  case BuiltinType::ObjCSel: {
    if (!SelTy)
      SelTy = DBuilder.createForwardDecl(llvm::dwarf::DW_TAG_structure_type,
                                         "objc_selector", TheCU,
                                         getOrCreateMainFile(), 0);
    return SelTy;
  }

#define IMAGE_TYPE(ImgType, Id, SingletonId, Access, Suffix) \
  case BuiltinType::Id: \
    return getOrCreateStructPtrType("opencl_" #ImgType "_" #Suffix "_t", \
                                    SingletonId);
#include "clang/Basic/OpenCLImageTypes.def"
  case BuiltinType::OCLSampler:
    return getOrCreateStructPtrType("opencl_sampler_t",
                                    OCLSamplerDITy);
  case BuiltinType::OCLEvent:
    return getOrCreateStructPtrType("opencl_event_t", OCLEventDITy);
  case BuiltinType::OCLClkEvent:
    return getOrCreateStructPtrType("opencl_clk_event_t", OCLClkEventDITy);
  case BuiltinType::OCLQueue:
    return getOrCreateStructPtrType("opencl_queue_t", OCLQueueDITy);
  case BuiltinType::OCLNDRange:
    return getOrCreateStructPtrType("opencl_ndrange_t", OCLNDRangeDITy);
  case BuiltinType::OCLReserveID:
    return getOrCreateStructPtrType("opencl_reserve_id_t", OCLReserveIDDITy);

  case BuiltinType::UChar:
  case BuiltinType::Char_U:
    Encoding = llvm::dwarf::DW_ATE_unsigned_char;
    break;
  case BuiltinType::Char_S:
  case BuiltinType::SChar:
    Encoding = llvm::dwarf::DW_ATE_signed_char;
    break;
  case BuiltinType::Char16:
  case BuiltinType::Char32:
    Encoding = llvm::dwarf::DW_ATE_UTF;
    break;
  case BuiltinType::UShort:
  case BuiltinType::UInt:
  case BuiltinType::UInt128:
  case BuiltinType::ULong:
  case BuiltinType::WChar_U:
  case BuiltinType::ULongLong:
    Encoding = llvm::dwarf::DW_ATE_unsigned;
    break;
  case BuiltinType::Short:
  case BuiltinType::Int:
  case BuiltinType::Int128:
  case BuiltinType::Long:
  case BuiltinType::WChar_S:
  case BuiltinType::LongLong:
    Encoding = llvm::dwarf::DW_ATE_signed;
    break;
  case BuiltinType::Bool:
    Encoding = llvm::dwarf::DW_ATE_boolean;
    break;
  case BuiltinType::Half:
  case BuiltinType::Float:
  case BuiltinType::LongDouble:
  case BuiltinType::Float128:
  case BuiltinType::Double:
    // FIXME: For targets where long double and __float128 have the same size,
    // they are currently indistinguishable in the debugger without some
    // special treatment. However, there is currently no consensus on encoding
    // and this should be updated once a DWARF encoding exists for distinct
    // floating point types of the same size.
    Encoding = llvm::dwarf::DW_ATE_float;
    break;
  }

  switch (BT->getKind()) {
  case BuiltinType::Long:
    BTName = "long int";
    break;
  case BuiltinType::LongLong:
    BTName = "long long int";
    break;
  case BuiltinType::ULong:
    BTName = "long unsigned int";
    break;
  case BuiltinType::ULongLong:
    BTName = "long long unsigned int";
    break;
  default:
    BTName = BT->getName(CGM.getLangOpts());
    break;
  }
  // Bit size and offset of the type.
  uint64_t Size = CGM.getContext().getTypeSize(BT);
  return DBuilder.createBasicType(BTName, Size, Encoding);
}

llvm::DIType *CGDebugInfo::CreateType(const ComplexType *Ty) {
  // Bit size and offset of the type.
  llvm::dwarf::TypeKind Encoding = llvm::dwarf::DW_ATE_complex_float;
  if (Ty->isComplexIntegerType())
    Encoding = llvm::dwarf::DW_ATE_lo_user;

  uint64_t Size = CGM.getContext().getTypeSize(Ty);
  return DBuilder.createBasicType("complex", Size, Encoding);
}

llvm::DIType *CGDebugInfo::CreateQualifiedType(QualType Ty,
                                               llvm::DIFile *Unit) {
  QualifierCollector Qc;
  const Type *T = Qc.strip(Ty);

  // Ignore these qualifiers for now.
  Qc.removeObjCGCAttr();
  Qc.removeAddressSpace();
  Qc.removeObjCLifetime();

  // We will create one Derived type for one qualifier and recurse to handle any
  // additional ones.
  llvm::dwarf::Tag Tag;
  if (Qc.hasConst()) {
    Tag = llvm::dwarf::DW_TAG_const_type;
    Qc.removeConst();
  } else if (Qc.hasVolatile()) {
    Tag = llvm::dwarf::DW_TAG_volatile_type;
    Qc.removeVolatile();
  } else if (Qc.hasRestrict()) {
    Tag = llvm::dwarf::DW_TAG_restrict_type;
    Qc.removeRestrict();
  } else {
    assert(Qc.empty() && "Unknown type qualifier for debug info");
    return getOrCreateType(QualType(T, 0), Unit);
  }

  auto *FromTy = getOrCreateType(Qc.apply(CGM.getContext(), T), Unit);

  // No need to fill in the Name, Line, Size, Alignment, Offset in case of
  // CVR derived types.
  return DBuilder.createQualifiedType(Tag, FromTy);
}

llvm::DIType *CGDebugInfo::CreateType(const ObjCObjectPointerType *Ty,
                                      llvm::DIFile *Unit) {

  // The frontend treats 'id' as a typedef to an ObjCObjectType,
  // whereas 'id<protocol>' is treated as an ObjCPointerType. For the
  // debug info, we want to emit 'id' in both cases.
  if (Ty->isObjCQualifiedIdType())
    return getOrCreateType(CGM.getContext().getObjCIdType(), Unit);

  return CreatePointerLikeType(llvm::dwarf::DW_TAG_pointer_type, Ty,
                               Ty->getPointeeType(), Unit);
}

llvm::DIType *CGDebugInfo::CreateType(const PointerType *Ty,
                                      llvm::DIFile *Unit) {
  return CreatePointerLikeType(llvm::dwarf::DW_TAG_pointer_type, Ty,
                               Ty->getPointeeType(), Unit);
}

/// \return whether a C++ mangling exists for the type defined by TD.
static bool hasCXXMangling(const TagDecl *TD, llvm::DICompileUnit *TheCU) {
  switch (TheCU->getSourceLanguage()) {
  case llvm::dwarf::DW_LANG_C_plus_plus:
    return true;
  case llvm::dwarf::DW_LANG_ObjC_plus_plus:
    return isa<CXXRecordDecl>(TD) || isa<EnumDecl>(TD);
  default:
    return false;
  }
}

/// In C++ mode, types have linkage, so we can rely on the ODR and
/// on their mangled names, if they're external.
static SmallString<256> getUniqueTagTypeName(const TagType *Ty,
                                             CodeGenModule &CGM,
                                             llvm::DICompileUnit *TheCU) {
  SmallString<256> FullName;
  const TagDecl *TD = Ty->getDecl();

  if (!hasCXXMangling(TD, TheCU) || !TD->isExternallyVisible())
    return FullName;

  // TODO: This is using the RTTI name. Is there a better way to get
  // a unique string for a type?
  llvm::raw_svector_ostream Out(FullName);
  CGM.getCXXABI().getMangleContext().mangleCXXRTTIName(QualType(Ty, 0), Out);
  return FullName;
}

/// \return the approproate DWARF tag for a composite type.
static llvm::dwarf::Tag getTagForRecord(const RecordDecl *RD) {
   llvm::dwarf::Tag Tag;
  if (RD->isStruct() || RD->isInterface())
    Tag = llvm::dwarf::DW_TAG_structure_type;
  else if (RD->isUnion())
    Tag = llvm::dwarf::DW_TAG_union_type;
  else {
    // FIXME: This could be a struct type giving a default visibility different
    // than C++ class type, but needs llvm metadata changes first.
    assert(RD->isClass());
    Tag = llvm::dwarf::DW_TAG_class_type;
  }
  return Tag;
}

llvm::DICompositeType *
CGDebugInfo::getOrCreateRecordFwdDecl(const RecordType *Ty,
                                      llvm::DIScope *Ctx) {
  const RecordDecl *RD = Ty->getDecl();
  if (llvm::DIType *T = getTypeOrNull(CGM.getContext().getRecordType(RD)))
    return cast<llvm::DICompositeType>(T);
  llvm::DIFile *DefUnit = getOrCreateFile(RD->getLocation());
  unsigned Line = getLineNumber(RD->getLocation());
  StringRef RDName = getClassName(RD);

  uint64_t Size = 0;
  uint32_t Align = 0;

  const RecordDecl *D = RD->getDefinition();
  if (D && D->isCompleteDefinition()) {
    Size = CGM.getContext().getTypeSize(Ty);
    Align = getDeclAlignIfRequired(D, CGM.getContext());
  }

  // Create the type.
  SmallString<256> FullName = getUniqueTagTypeName(Ty, CGM, TheCU);
  llvm::DICompositeType *RetTy = DBuilder.createReplaceableCompositeType(
      getTagForRecord(RD), RDName, Ctx, DefUnit, Line, 0, Size, Align,
      llvm::DINode::FlagFwdDecl, FullName);
  ReplaceMap.emplace_back(
      std::piecewise_construct, std::make_tuple(Ty),
      std::make_tuple(static_cast<llvm::Metadata *>(RetTy)));
  return RetTy;
}

llvm::DIType *CGDebugInfo::CreatePointerLikeType(llvm::dwarf::Tag Tag,
                                                 const Type *Ty,
                                                 QualType PointeeTy,
                                                 llvm::DIFile *Unit) {
  // Bit size, align and offset of the type.
  // Size is always the size of a pointer. We can't use getTypeSize here
  // because that does not return the correct value for references.
  unsigned AS = CGM.getContext().getTargetAddressSpace(PointeeTy);
  uint64_t Size = CGM.getTarget().getPointerWidth(AS);
  auto Align = getTypeAlignIfRequired(Ty, CGM.getContext());

  if (Tag == llvm::dwarf::DW_TAG_reference_type ||
      Tag == llvm::dwarf::DW_TAG_rvalue_reference_type)
    return DBuilder.createReferenceType(Tag, getOrCreateType(PointeeTy, Unit),
                                        Size, Align);
  else
    return DBuilder.createPointerType(getOrCreateType(PointeeTy, Unit), Size,
                                      Align, AS);
}

llvm::DIType *CGDebugInfo::getOrCreateStructPtrType(StringRef Name,
                                                    llvm::DIType *&Cache) {
  if (Cache)
    return Cache;
  Cache = DBuilder.createForwardDecl(llvm::dwarf::DW_TAG_structure_type, Name,
                                     TheCU, getOrCreateMainFile(), 0);
  unsigned Size = CGM.getContext().getTypeSize(CGM.getContext().VoidPtrTy);
  Cache = DBuilder.createPointerType(Cache, Size);
  return Cache;
}

llvm::DIType *CGDebugInfo::CreateType(const BlockPointerType *Ty,
                                      llvm::DIFile *Unit) {
  SmallVector<llvm::Metadata *, 8> EltTys;
  QualType FType;
  uint64_t FieldSize, FieldOffset;
  uint32_t FieldAlign;
  llvm::DINodeArray Elements;

  FieldOffset = 0;
  FType = CGM.getContext().UnsignedLongTy;
  EltTys.push_back(CreateMemberType(Unit, FType, "reserved", &FieldOffset));
  EltTys.push_back(CreateMemberType(Unit, FType, "Size", &FieldOffset));

  Elements = DBuilder.getOrCreateArray(EltTys);
  EltTys.clear();

  llvm::DINode::DIFlags Flags = llvm::DINode::FlagAppleBlock;
  unsigned LineNo = 0;

  auto *EltTy =
      DBuilder.createStructType(Unit, "__block_descriptor", nullptr, LineNo,
                                FieldOffset, 0, Flags, nullptr, Elements);

  // Bit size, align and offset of the type.
  uint64_t Size = CGM.getContext().getTypeSize(Ty);

  auto *DescTy = DBuilder.createPointerType(EltTy, Size);

  FieldOffset = 0;
  FType = CGM.getContext().getPointerType(CGM.getContext().VoidTy);
  EltTys.push_back(CreateMemberType(Unit, FType, "__isa", &FieldOffset));
  FType = CGM.getContext().IntTy;
  EltTys.push_back(CreateMemberType(Unit, FType, "__flags", &FieldOffset));
  EltTys.push_back(CreateMemberType(Unit, FType, "__reserved", &FieldOffset));
  FType = CGM.getContext().getPointerType(Ty->getPointeeType());
  EltTys.push_back(CreateMemberType(Unit, FType, "__FuncPtr", &FieldOffset));

  FType = CGM.getContext().getPointerType(CGM.getContext().VoidTy);
  FieldSize = CGM.getContext().getTypeSize(Ty);
  FieldAlign = CGM.getContext().getTypeAlign(Ty);
  EltTys.push_back(DBuilder.createMemberType(
      Unit, "__descriptor", nullptr, LineNo, FieldSize, FieldAlign, FieldOffset,
      llvm::DINode::FlagZero, DescTy));

  FieldOffset += FieldSize;
  Elements = DBuilder.getOrCreateArray(EltTys);

  // The __block_literal_generic structs are marked with a special
  // DW_AT_APPLE_BLOCK attribute and are an implementation detail only
  // the debugger needs to know about. To allow type uniquing, emit
  // them without a name or a location.
  EltTy =
      DBuilder.createStructType(Unit, "", nullptr, LineNo,
                                FieldOffset, 0, Flags, nullptr, Elements);

  return DBuilder.createPointerType(EltTy, Size);
}

llvm::DIType *CGDebugInfo::CreateType(const TemplateSpecializationType *Ty,
                                      llvm::DIFile *Unit) {
  assert(Ty->isTypeAlias());
  llvm::DIType *Src = getOrCreateType(Ty->getAliasedType(), Unit);

  SmallString<128> NS;
  llvm::raw_svector_ostream OS(NS);
  Ty->getTemplateName().print(OS, CGM.getContext().getPrintingPolicy(),
                              /*qualified*/ false);

  TemplateSpecializationType::PrintTemplateArgumentList(
      OS, Ty->template_arguments(),
      CGM.getContext().getPrintingPolicy());

  auto *AliasDecl = cast<TypeAliasTemplateDecl>(
      Ty->getTemplateName().getAsTemplateDecl())->getTemplatedDecl();

  SourceLocation Loc = AliasDecl->getLocation();
  return DBuilder.createTypedef(Src, OS.str(), getOrCreateFile(Loc),
                                getLineNumber(Loc),
                                getDeclContextDescriptor(AliasDecl));
}

llvm::DIType *CGDebugInfo::CreateType(const TypedefType *Ty,
                                      llvm::DIFile *Unit) {
  // We don't set size information, but do specify where the typedef was
  // declared.
  SourceLocation Loc = Ty->getDecl()->getLocation();

  // Typedefs are derived from some other type.
  return DBuilder.createTypedef(
      getOrCreateType(Ty->getDecl()->getUnderlyingType(), Unit),
      Ty->getDecl()->getName(), getOrCreateFile(Loc), getLineNumber(Loc),
      getDeclContextDescriptor(Ty->getDecl()));
}

static unsigned getDwarfCC(CallingConv CC) {
  switch (CC) {
  case CC_C:
    // Avoid emitting DW_AT_calling_convention if the C convention was used.
    return 0;

  case CC_X86StdCall:
    return llvm::dwarf::DW_CC_BORLAND_stdcall;
  case CC_X86FastCall:
    return llvm::dwarf::DW_CC_BORLAND_msfastcall;
  case CC_X86ThisCall:
    return llvm::dwarf::DW_CC_BORLAND_thiscall;
  case CC_X86VectorCall:
    return llvm::dwarf::DW_CC_LLVM_vectorcall;
  case CC_X86Pascal:
    return llvm::dwarf::DW_CC_BORLAND_pascal;

  // FIXME: Create new DW_CC_ codes for these calling conventions.
  case CC_X86_64Win64:
  case CC_X86_64SysV:
  case CC_AAPCS:
  case CC_AAPCS_VFP:
  case CC_IntelOclBicc:
  case CC_SpirFunction:
  case CC_OpenCLKernel:
  case CC_Swift:
  case CC_PreserveMost:
  case CC_PreserveAll:
  case CC_X86RegCall:
    return 0;
  }
  return 0;
}

llvm::DIType *CGDebugInfo::CreateType(const FunctionType *Ty,
                                      llvm::DIFile *Unit) {
  SmallVector<llvm::Metadata *, 16> EltTys;

  // Add the result type at least.
  EltTys.push_back(getOrCreateType(Ty->getReturnType(), Unit));

  // Set up remainder of arguments if there is a prototype.
  // otherwise emit it as a variadic function.
  if (isa<FunctionNoProtoType>(Ty))
    EltTys.push_back(DBuilder.createUnspecifiedParameter());
  else if (const auto *FPT = dyn_cast<FunctionProtoType>(Ty)) {
    for (const QualType &ParamType : FPT->param_types())
      EltTys.push_back(getOrCreateType(ParamType, Unit));
    if (FPT->isVariadic())
      EltTys.push_back(DBuilder.createUnspecifiedParameter());
  }

  llvm::DITypeRefArray EltTypeArray = DBuilder.getOrCreateTypeArray(EltTys);
  return DBuilder.createSubroutineType(EltTypeArray, llvm::DINode::FlagZero,
                                       getDwarfCC(Ty->getCallConv()));
}

/// Convert an AccessSpecifier into the corresponding DINode flag.
/// As an optimization, return 0 if the access specifier equals the
/// default for the containing type.
static llvm::DINode::DIFlags getAccessFlag(AccessSpecifier Access,
                                           const RecordDecl *RD) {
  AccessSpecifier Default = clang::AS_none;
  if (RD && RD->isClass())
    Default = clang::AS_private;
  else if (RD && (RD->isStruct() || RD->isUnion()))
    Default = clang::AS_public;

  if (Access == Default)
    return llvm::DINode::FlagZero;

  switch (Access) {
  case clang::AS_private:
    return llvm::DINode::FlagPrivate;
  case clang::AS_protected:
    return llvm::DINode::FlagProtected;
  case clang::AS_public:
    return llvm::DINode::FlagPublic;
  case clang::AS_none:
    return llvm::DINode::FlagZero;
  }
  llvm_unreachable("unexpected access enumerator");
}

llvm::DIType *CGDebugInfo::createBitFieldType(const FieldDecl *BitFieldDecl,
                                              llvm::DIScope *RecordTy,
                                              const RecordDecl *RD) {
  StringRef Name = BitFieldDecl->getName();
  QualType Ty = BitFieldDecl->getType();
  SourceLocation Loc = BitFieldDecl->getLocation();
  llvm::DIFile *VUnit = getOrCreateFile(Loc);
  llvm::DIType *DebugType = getOrCreateType(Ty, VUnit);

  // Get the location for the field.
  llvm::DIFile *File = getOrCreateFile(Loc);
  unsigned Line = getLineNumber(Loc);

  const CGBitFieldInfo &BitFieldInfo =
      CGM.getTypes().getCGRecordLayout(RD).getBitFieldInfo(BitFieldDecl);
  uint64_t SizeInBits = BitFieldInfo.Size;
  assert(SizeInBits > 0 && "found named 0-width bitfield");
  uint64_t StorageOffsetInBits =
      CGM.getContext().toBits(BitFieldInfo.StorageOffset);
  uint64_t OffsetInBits = StorageOffsetInBits + BitFieldInfo.Offset;
  llvm::DINode::DIFlags Flags = getAccessFlag(BitFieldDecl->getAccess(), RD);
  return DBuilder.createBitFieldMemberType(
      RecordTy, Name, File, Line, SizeInBits, OffsetInBits, StorageOffsetInBits,
      Flags, DebugType);
}

llvm::DIType *
CGDebugInfo::createFieldType(StringRef name, QualType type, SourceLocation loc,
                             AccessSpecifier AS, uint64_t offsetInBits,
                             uint32_t AlignInBits, llvm::DIFile *tunit,
                             llvm::DIScope *scope, const RecordDecl *RD) {
  llvm::DIType *debugType = getOrCreateType(type, tunit);

  // Get the location for the field.
  llvm::DIFile *file = getOrCreateFile(loc);
  unsigned line = getLineNumber(loc);

  uint64_t SizeInBits = 0;
  auto Align = AlignInBits;
  if (!type->isIncompleteArrayType()) {
    TypeInfo TI = CGM.getContext().getTypeInfo(type);
    SizeInBits = TI.Width;
    if (!Align)
      Align = getTypeAlignIfRequired(type, CGM.getContext());
  }

  llvm::DINode::DIFlags flags = getAccessFlag(AS, RD);
  return DBuilder.createMemberType(scope, name, file, line, SizeInBits,
                                   Align, offsetInBits, flags, debugType);
}

void CGDebugInfo::CollectRecordLambdaFields(
    const CXXRecordDecl *CXXDecl, SmallVectorImpl<llvm::Metadata *> &elements,
    llvm::DIType *RecordTy) {
  // For C++11 Lambdas a Field will be the same as a Capture, but the Capture
  // has the name and the location of the variable so we should iterate over
  // both concurrently.
  const ASTRecordLayout &layout = CGM.getContext().getASTRecordLayout(CXXDecl);
  RecordDecl::field_iterator Field = CXXDecl->field_begin();
  unsigned fieldno = 0;
  for (CXXRecordDecl::capture_const_iterator I = CXXDecl->captures_begin(),
                                             E = CXXDecl->captures_end();
       I != E; ++I, ++Field, ++fieldno) {
    const LambdaCapture &C = *I;
    if (C.capturesVariable()) {
      SourceLocation Loc = C.getLocation();
      assert(!Field->isBitField() && "lambdas don't have bitfield members!");
      VarDecl *V = C.getCapturedVar();
      StringRef VName = V->getName();
      llvm::DIFile *VUnit = getOrCreateFile(Loc);
      auto Align = getDeclAlignIfRequired(V, CGM.getContext());
      llvm::DIType *FieldType = createFieldType(
          VName, Field->getType(), Loc, Field->getAccess(),
          layout.getFieldOffset(fieldno), Align, VUnit, RecordTy, CXXDecl);
      elements.push_back(FieldType);
    } else if (C.capturesThis()) {
      // TODO: Need to handle 'this' in some way by probably renaming the
      // this of the lambda class and having a field member of 'this' or
      // by using AT_object_pointer for the function and having that be
      // used as 'this' for semantic references.
      FieldDecl *f = *Field;
      llvm::DIFile *VUnit = getOrCreateFile(f->getLocation());
      QualType type = f->getType();
      llvm::DIType *fieldType = createFieldType(
          "this", type, f->getLocation(), f->getAccess(),
          layout.getFieldOffset(fieldno), VUnit, RecordTy, CXXDecl);

      elements.push_back(fieldType);
    }
  }
}

llvm::DIDerivedType *
CGDebugInfo::CreateRecordStaticField(const VarDecl *Var, llvm::DIType *RecordTy,
                                     const RecordDecl *RD) {
  // Create the descriptor for the static variable, with or without
  // constant initializers.
  Var = Var->getCanonicalDecl();
  llvm::DIFile *VUnit = getOrCreateFile(Var->getLocation());
  llvm::DIType *VTy = getOrCreateType(Var->getType(), VUnit);

  unsigned LineNumber = getLineNumber(Var->getLocation());
  StringRef VName = Var->getName();
  llvm::Constant *C = nullptr;
  if (Var->getInit()) {
    const APValue *Value = Var->evaluateValue();
    if (Value) {
      if (Value->isInt())
        C = llvm::ConstantInt::get(CGM.getLLVMContext(), Value->getInt());
      if (Value->isFloat())
        C = llvm::ConstantFP::get(CGM.getLLVMContext(), Value->getFloat());
    }
  }

  llvm::DINode::DIFlags Flags = getAccessFlag(Var->getAccess(), RD);
  auto Align = getDeclAlignIfRequired(Var, CGM.getContext());
  llvm::DIDerivedType *GV = DBuilder.createStaticMemberType(
      RecordTy, VName, VUnit, LineNumber, VTy, Flags, C, Align);
  StaticDataMemberCache[Var->getCanonicalDecl()].reset(GV);
  return GV;
}

void CGDebugInfo::CollectRecordNormalField(
    const FieldDecl *field, uint64_t OffsetInBits, llvm::DIFile *tunit,
    SmallVectorImpl<llvm::Metadata *> &elements, llvm::DIType *RecordTy,
    const RecordDecl *RD) {
  StringRef name = field->getName();
  QualType type = field->getType();

  // Ignore unnamed fields unless they're anonymous structs/unions.
  if (name.empty() && !type->isRecordType())
    return;

  llvm::DIType *FieldType;
  if (field->isBitField()) {
    FieldType = createBitFieldType(field, RecordTy, RD);
  } else {
    auto Align = getDeclAlignIfRequired(field, CGM.getContext());
    FieldType =
        createFieldType(name, type, field->getLocation(), field->getAccess(),
                        OffsetInBits, Align, tunit, RecordTy, RD);
  }

  elements.push_back(FieldType);
}

void CGDebugInfo::CollectRecordNestedRecord(
    const RecordDecl *RD, SmallVectorImpl<llvm::Metadata *> &elements) {
  QualType Ty = CGM.getContext().getTypeDeclType(RD);
  // Injected class names are not considered nested records.
  if (isa<InjectedClassNameType>(Ty))
    return;
  SourceLocation Loc = RD->getLocation();
  llvm::DIType *nestedType = getOrCreateType(Ty, getOrCreateFile(Loc));
  elements.push_back(nestedType);
}

void CGDebugInfo::CollectRecordFields(
    const RecordDecl *record, llvm::DIFile *tunit,
    SmallVectorImpl<llvm::Metadata *> &elements,
    llvm::DICompositeType *RecordTy) {
  const auto *CXXDecl = dyn_cast<CXXRecordDecl>(record);

  if (CXXDecl && CXXDecl->isLambda())
    CollectRecordLambdaFields(CXXDecl, elements, RecordTy);
  else {
    const ASTRecordLayout &layout = CGM.getContext().getASTRecordLayout(record);

    // Debug info for nested records is included in the member list only for
    // CodeView.
    bool IncludeNestedRecords = CGM.getCodeGenOpts().EmitCodeView;

    // Field number for non-static fields.
    unsigned fieldNo = 0;

    // Static and non-static members should appear in the same order as
    // the corresponding declarations in the source program.
    for (const auto *I : record->decls())
      if (const auto *V = dyn_cast<VarDecl>(I)) {
        if (V->hasAttr<NoDebugAttr>())
          continue;
        // Reuse the existing static member declaration if one exists
        auto MI = StaticDataMemberCache.find(V->getCanonicalDecl());
        if (MI != StaticDataMemberCache.end()) {
          assert(MI->second &&
                 "Static data member declaration should still exist");
          elements.push_back(MI->second);
        } else {
          auto Field = CreateRecordStaticField(V, RecordTy, record);
          elements.push_back(Field);
        }
      } else if (const auto *field = dyn_cast<FieldDecl>(I)) {
        CollectRecordNormalField(field, layout.getFieldOffset(fieldNo), tunit,
                                 elements, RecordTy, record);

        // Bump field number for next field.
        ++fieldNo;
      } else if (const auto *nestedRec = dyn_cast<CXXRecordDecl>(I))
        if (IncludeNestedRecords && !nestedRec->isImplicit() &&
            nestedRec->getDeclContext() == record)
          CollectRecordNestedRecord(nestedRec, elements);
  }
}

llvm::DISubroutineType *
CGDebugInfo::getOrCreateMethodType(const CXXMethodDecl *Method,
                                   llvm::DIFile *Unit) {
  const FunctionProtoType *Func = Method->getType()->getAs<FunctionProtoType>();
  if (Method->isStatic())
    return cast_or_null<llvm::DISubroutineType>(
        getOrCreateType(QualType(Func, 0), Unit));
  return getOrCreateInstanceMethodType(Method->getThisType(CGM.getContext()),
                                       Func, Unit);
}

llvm::DISubroutineType *CGDebugInfo::getOrCreateInstanceMethodType(
    QualType ThisPtr, const FunctionProtoType *Func, llvm::DIFile *Unit) {
  // Add "this" pointer.
  llvm::DITypeRefArray Args(
      cast<llvm::DISubroutineType>(getOrCreateType(QualType(Func, 0), Unit))
          ->getTypeArray());
  assert(Args.size() && "Invalid number of arguments!");

  SmallVector<llvm::Metadata *, 16> Elts;

  // First element is always return type. For 'void' functions it is NULL.
  Elts.push_back(Args[0]);

  // "this" pointer is always first argument.
  const CXXRecordDecl *RD = ThisPtr->getPointeeCXXRecordDecl();
  if (isa<ClassTemplateSpecializationDecl>(RD)) {
    // Create pointer type directly in this case.
    const PointerType *ThisPtrTy = cast<PointerType>(ThisPtr);
    QualType PointeeTy = ThisPtrTy->getPointeeType();
    unsigned AS = CGM.getContext().getTargetAddressSpace(PointeeTy);
    uint64_t Size = CGM.getTarget().getPointerWidth(AS);
    auto Align = getTypeAlignIfRequired(ThisPtrTy, CGM.getContext());
    llvm::DIType *PointeeType = getOrCreateType(PointeeTy, Unit);
    llvm::DIType *ThisPtrType =
        DBuilder.createPointerType(PointeeType, Size, Align);
    TypeCache[ThisPtr.getAsOpaquePtr()].reset(ThisPtrType);
    // TODO: This and the artificial type below are misleading, the
    // types aren't artificial the argument is, but the current
    // metadata doesn't represent that.
    ThisPtrType = DBuilder.createObjectPointerType(ThisPtrType);
    Elts.push_back(ThisPtrType);
  } else {
    llvm::DIType *ThisPtrType = getOrCreateType(ThisPtr, Unit);
    TypeCache[ThisPtr.getAsOpaquePtr()].reset(ThisPtrType);
    ThisPtrType = DBuilder.createObjectPointerType(ThisPtrType);
    Elts.push_back(ThisPtrType);
  }

  // Copy rest of the arguments.
  for (unsigned i = 1, e = Args.size(); i != e; ++i)
    Elts.push_back(Args[i]);

  llvm::DITypeRefArray EltTypeArray = DBuilder.getOrCreateTypeArray(Elts);

  llvm::DINode::DIFlags Flags = llvm::DINode::FlagZero;
  if (Func->getExtProtoInfo().RefQualifier == RQ_LValue)
    Flags |= llvm::DINode::FlagLValueReference;
  if (Func->getExtProtoInfo().RefQualifier == RQ_RValue)
    Flags |= llvm::DINode::FlagRValueReference;

  return DBuilder.createSubroutineType(EltTypeArray, Flags,
                                       getDwarfCC(Func->getCallConv()));
}

/// isFunctionLocalClass - Return true if CXXRecordDecl is defined
/// inside a function.
static bool isFunctionLocalClass(const CXXRecordDecl *RD) {
  if (const auto *NRD = dyn_cast<CXXRecordDecl>(RD->getDeclContext()))
    return isFunctionLocalClass(NRD);
  if (isa<FunctionDecl>(RD->getDeclContext()))
    return true;
  return false;
}

llvm::DISubprogram *CGDebugInfo::CreateCXXMemberFunction(
    const CXXMethodDecl *Method, llvm::DIFile *Unit, llvm::DIType *RecordTy) {
  bool IsCtorOrDtor =
      isa<CXXConstructorDecl>(Method) || isa<CXXDestructorDecl>(Method);

  StringRef MethodName = getFunctionName(Method);
  llvm::DISubroutineType *MethodTy = getOrCreateMethodType(Method, Unit);

  // Since a single ctor/dtor corresponds to multiple functions, it doesn't
  // make sense to give a single ctor/dtor a linkage name.
  StringRef MethodLinkageName;
  // FIXME: 'isFunctionLocalClass' seems like an arbitrary/unintentional
  // property to use here. It may've been intended to model "is non-external
  // type" but misses cases of non-function-local but non-external classes such
  // as those in anonymous namespaces as well as the reverse - external types
  // that are function local, such as those in (non-local) inline functions.
  if (!IsCtorOrDtor && !isFunctionLocalClass(Method->getParent()))
    MethodLinkageName = CGM.getMangledName(Method);

  // Get the location for the method.
  llvm::DIFile *MethodDefUnit = nullptr;
  unsigned MethodLine = 0;
  if (!Method->isImplicit()) {
    MethodDefUnit = getOrCreateFile(Method->getLocation());
    MethodLine = getLineNumber(Method->getLocation());
  }

  // Collect virtual method info.
  llvm::DIType *ContainingType = nullptr;
  unsigned Virtuality = 0;
  unsigned VIndex = 0;
  llvm::DINode::DIFlags Flags = llvm::DINode::FlagZero;
  int ThisAdjustment = 0;

  if (Method->isVirtual()) {
    if (Method->isPure())
      Virtuality = llvm::dwarf::DW_VIRTUALITY_pure_virtual;
    else
      Virtuality = llvm::dwarf::DW_VIRTUALITY_virtual;

    if (CGM.getTarget().getCXXABI().isItaniumFamily()) {
      // It doesn't make sense to give a virtual destructor a vtable index,
      // since a single destructor has two entries in the vtable.
      if (!isa<CXXDestructorDecl>(Method))
        VIndex = CGM.getItaniumVTableContext().getMethodVTableIndex(Method);
    } else {
      // Emit MS ABI vftable information.  There is only one entry for the
      // deleting dtor.
      const auto *DD = dyn_cast<CXXDestructorDecl>(Method);
      GlobalDecl GD = DD ? GlobalDecl(DD, Dtor_Deleting) : GlobalDecl(Method);
      MicrosoftVTableContext::MethodVFTableLocation ML =
          CGM.getMicrosoftVTableContext().getMethodVFTableLocation(GD);
      VIndex = ML.Index;

      // CodeView only records the vftable offset in the class that introduces
      // the virtual method. This is possible because, unlike Itanium, the MS
      // C++ ABI does not include all virtual methods from non-primary bases in
      // the vtable for the most derived class. For example, if C inherits from
      // A and B, C's primary vftable will not include B's virtual methods.
      if (Method->begin_overridden_methods() == Method->end_overridden_methods())
        Flags |= llvm::DINode::FlagIntroducedVirtual;

      // The 'this' adjustment accounts for both the virtual and non-virtual
      // portions of the adjustment. Presumably the debugger only uses it when
      // it knows the dynamic type of an object.
      ThisAdjustment = CGM.getCXXABI()
                           .getVirtualFunctionPrologueThisAdjustment(GD)
                           .getQuantity();
    }
    ContainingType = RecordTy;
  }

  if (Method->isImplicit())
    Flags |= llvm::DINode::FlagArtificial;
  Flags |= getAccessFlag(Method->getAccess(), Method->getParent());
  if (const auto *CXXC = dyn_cast<CXXConstructorDecl>(Method)) {
    if (CXXC->isExplicit())
      Flags |= llvm::DINode::FlagExplicit;
  } else if (const auto *CXXC = dyn_cast<CXXConversionDecl>(Method)) {
    if (CXXC->isExplicit())
      Flags |= llvm::DINode::FlagExplicit;
  }
  if (Method->hasPrototype())
    Flags |= llvm::DINode::FlagPrototyped;
  if (Method->getRefQualifier() == RQ_LValue)
    Flags |= llvm::DINode::FlagLValueReference;
  if (Method->getRefQualifier() == RQ_RValue)
    Flags |= llvm::DINode::FlagRValueReference;

  llvm::DINodeArray TParamsArray = CollectFunctionTemplateParams(Method, Unit);
  llvm::DISubprogram *SP = DBuilder.createMethod(
      RecordTy, MethodName, MethodLinkageName, MethodDefUnit, MethodLine,
      MethodTy, /*isLocalToUnit=*/false, /*isDefinition=*/false, Virtuality,
      VIndex, ThisAdjustment, ContainingType, Flags, CGM.getLangOpts().Optimize,
      TParamsArray.get());

  SPCache[Method->getCanonicalDecl()].reset(SP);

  return SP;
}

void CGDebugInfo::CollectCXXMemberFunctions(
    const CXXRecordDecl *RD, llvm::DIFile *Unit,
    SmallVectorImpl<llvm::Metadata *> &EltTys, llvm::DIType *RecordTy) {

  // Since we want more than just the individual member decls if we
  // have templated functions iterate over every declaration to gather
  // the functions.
  for (const auto *I : RD->decls()) {
    const auto *Method = dyn_cast<CXXMethodDecl>(I);
    // If the member is implicit, don't add it to the member list. This avoids
    // the member being added to type units by LLVM, while still allowing it
    // to be emitted into the type declaration/reference inside the compile
    // unit.
    // Ditto 'nodebug' methods, for consistency with CodeGenFunction.cpp.
    // FIXME: Handle Using(Shadow?)Decls here to create
    // DW_TAG_imported_declarations inside the class for base decls brought into
    // derived classes. GDB doesn't seem to notice/leverage these when I tried
    // it, so I'm not rushing to fix this. (GCC seems to produce them, if
    // referenced)
    if (!Method || Method->isImplicit() || Method->hasAttr<NoDebugAttr>())
      continue;

    if (Method->getType()->getAs<FunctionProtoType>()->getContainedAutoType())
      continue;

    // Reuse the existing member function declaration if it exists.
    // It may be associated with the declaration of the type & should be
    // reused as we're building the definition.
    //
    // This situation can arise in the vtable-based debug info reduction where
    // implicit members are emitted in a non-vtable TU.
    auto MI = SPCache.find(Method->getCanonicalDecl());
    EltTys.push_back(MI == SPCache.end()
                         ? CreateCXXMemberFunction(Method, Unit, RecordTy)
                         : static_cast<llvm::Metadata *>(MI->second));
  }
}

void CGDebugInfo::CollectCXXBases(const CXXRecordDecl *RD, llvm::DIFile *Unit,
                                  SmallVectorImpl<llvm::Metadata *> &EltTys,
                                  llvm::DIType *RecordTy) {
  llvm::DenseSet<CanonicalDeclPtr<const CXXRecordDecl>> SeenTypes;
  CollectCXXBasesAux(RD, Unit, EltTys, RecordTy, RD->bases(), SeenTypes,
                     llvm::DINode::FlagZero);

  // If we are generating CodeView debug info, we also need to emit records for
  // indirect virtual base classes.
  if (CGM.getCodeGenOpts().EmitCodeView) {
    CollectCXXBasesAux(RD, Unit, EltTys, RecordTy, RD->vbases(), SeenTypes,
                       llvm::DINode::FlagIndirectVirtualBase);
  }
}

void CGDebugInfo::CollectCXXBasesAux(
    const CXXRecordDecl *RD, llvm::DIFile *Unit,
    SmallVectorImpl<llvm::Metadata *> &EltTys, llvm::DIType *RecordTy,
    const CXXRecordDecl::base_class_const_range &Bases,
    llvm::DenseSet<CanonicalDeclPtr<const CXXRecordDecl>> &SeenTypes,
    llvm::DINode::DIFlags StartingFlags) {
  const ASTRecordLayout &RL = CGM.getContext().getASTRecordLayout(RD);
  for (const auto &BI : Bases) {
    const auto *Base =
        cast<CXXRecordDecl>(BI.getType()->getAs<RecordType>()->getDecl());
    if (!SeenTypes.insert(Base).second)
      continue;
    auto *BaseTy = getOrCreateType(BI.getType(), Unit);
    llvm::DINode::DIFlags BFlags = StartingFlags;
    uint64_t BaseOffset;

    if (BI.isVirtual()) {
      if (CGM.getTarget().getCXXABI().isItaniumFamily()) {
        // virtual base offset offset is -ve. The code generator emits dwarf
        // expression where it expects +ve number.
        BaseOffset = 0 - CGM.getItaniumVTableContext()
                             .getVirtualBaseOffsetOffset(RD, Base)
                             .getQuantity();
      } else {
        // In the MS ABI, store the vbtable offset, which is analogous to the
        // vbase offset offset in Itanium.
        BaseOffset =
            4 * CGM.getMicrosoftVTableContext().getVBTableIndex(RD, Base);
      }
      BFlags |= llvm::DINode::FlagVirtual;
    } else
      BaseOffset = CGM.getContext().toBits(RL.getBaseClassOffset(Base));
    // FIXME: Inconsistent units for BaseOffset. It is in bytes when
    // BI->isVirtual() and bits when not.

    BFlags |= getAccessFlag(BI.getAccessSpecifier(), RD);
    llvm::DIType *DTy =
        DBuilder.createInheritance(RecordTy, BaseTy, BaseOffset, BFlags);
    EltTys.push_back(DTy);
  }
}

llvm::DINodeArray
CGDebugInfo::CollectTemplateParams(const TemplateParameterList *TPList,
                                   ArrayRef<TemplateArgument> TAList,
                                   llvm::DIFile *Unit) {
  SmallVector<llvm::Metadata *, 16> TemplateParams;
  for (unsigned i = 0, e = TAList.size(); i != e; ++i) {
    const TemplateArgument &TA = TAList[i];
    StringRef Name;
    if (TPList)
      Name = TPList->getParam(i)->getName();
    switch (TA.getKind()) {
    case TemplateArgument::Type: {
      llvm::DIType *TTy = getOrCreateType(TA.getAsType(), Unit);
      TemplateParams.push_back(
          DBuilder.createTemplateTypeParameter(TheCU, Name, TTy));
    } break;
    case TemplateArgument::Integral: {
      llvm::DIType *TTy = getOrCreateType(TA.getIntegralType(), Unit);
      TemplateParams.push_back(DBuilder.createTemplateValueParameter(
          TheCU, Name, TTy,
          llvm::ConstantInt::get(CGM.getLLVMContext(), TA.getAsIntegral())));
    } break;
    case TemplateArgument::Declaration: {
      const ValueDecl *D = TA.getAsDecl();
      QualType T = TA.getParamTypeForDecl().getDesugaredType(CGM.getContext());
      llvm::DIType *TTy = getOrCreateType(T, Unit);
      llvm::Constant *V = nullptr;
      const CXXMethodDecl *MD;
      // Variable pointer template parameters have a value that is the address
      // of the variable.
      if (const auto *VD = dyn_cast<VarDecl>(D))
        V = CGM.GetAddrOfGlobalVar(VD);
      // Member function pointers have special support for building them, though
      // this is currently unsupported in LLVM CodeGen.
      else if ((MD = dyn_cast<CXXMethodDecl>(D)) && MD->isInstance())
        V = CGM.getCXXABI().EmitMemberFunctionPointer(MD);
      else if (const auto *FD = dyn_cast<FunctionDecl>(D))
        V = CGM.GetAddrOfFunction(FD);
      // Member data pointers have special handling too to compute the fixed
      // offset within the object.
      else if (const auto *MPT = dyn_cast<MemberPointerType>(T.getTypePtr())) {
        // These five lines (& possibly the above member function pointer
        // handling) might be able to be refactored to use similar code in
        // CodeGenModule::getMemberPointerConstant
        uint64_t fieldOffset = CGM.getContext().getFieldOffset(D);
        CharUnits chars =
            CGM.getContext().toCharUnitsFromBits((int64_t)fieldOffset);
        V = CGM.getCXXABI().EmitMemberDataPointer(MPT, chars);
      }
      TemplateParams.push_back(DBuilder.createTemplateValueParameter(
          TheCU, Name, TTy,
          cast_or_null<llvm::Constant>(V->stripPointerCasts())));
    } break;
    case TemplateArgument::NullPtr: {
      QualType T = TA.getNullPtrType();
      llvm::DIType *TTy = getOrCreateType(T, Unit);
      llvm::Constant *V = nullptr;
      // Special case member data pointer null values since they're actually -1
      // instead of zero.
      if (const auto *MPT = dyn_cast<MemberPointerType>(T.getTypePtr()))
        // But treat member function pointers as simple zero integers because
        // it's easier than having a special case in LLVM's CodeGen. If LLVM
        // CodeGen grows handling for values of non-null member function
        // pointers then perhaps we could remove this special case and rely on
        // EmitNullMemberPointer for member function pointers.
        if (MPT->isMemberDataPointer())
          V = CGM.getCXXABI().EmitNullMemberPointer(MPT);
      if (!V)
        V = llvm::ConstantInt::get(CGM.Int8Ty, 0);
      TemplateParams.push_back(DBuilder.createTemplateValueParameter(
          TheCU, Name, TTy, V));
    } break;
    case TemplateArgument::Template:
      TemplateParams.push_back(DBuilder.createTemplateTemplateParameter(
          TheCU, Name, nullptr,
          TA.getAsTemplate().getAsTemplateDecl()->getQualifiedNameAsString()));
      break;
    case TemplateArgument::Pack:
      TemplateParams.push_back(DBuilder.createTemplateParameterPack(
          TheCU, Name, nullptr,
          CollectTemplateParams(nullptr, TA.getPackAsArray(), Unit)));
      break;
    case TemplateArgument::Expression: {
      const Expr *E = TA.getAsExpr();
      QualType T = E->getType();
      if (E->isGLValue())
        T = CGM.getContext().getLValueReferenceType(T);
      llvm::Constant *V = CGM.EmitConstantExpr(E, T);
      assert(V && "Expression in template argument isn't constant");
      llvm::DIType *TTy = getOrCreateType(T, Unit);
      TemplateParams.push_back(DBuilder.createTemplateValueParameter(
          TheCU, Name, TTy, V->stripPointerCasts()));
    } break;
    // And the following should never occur:
    case TemplateArgument::TemplateExpansion:
    case TemplateArgument::Null:
      llvm_unreachable(
          "These argument types shouldn't exist in concrete types");
    }
  }
  return DBuilder.getOrCreateArray(TemplateParams);
}

llvm::DINodeArray
CGDebugInfo::CollectFunctionTemplateParams(const FunctionDecl *FD,
                                           llvm::DIFile *Unit) {
  if (FD->getTemplatedKind() ==
      FunctionDecl::TK_FunctionTemplateSpecialization) {
    const TemplateParameterList *TList = FD->getTemplateSpecializationInfo()
                                             ->getTemplate()
                                             ->getTemplateParameters();
    return CollectTemplateParams(
        TList, FD->getTemplateSpecializationArgs()->asArray(), Unit);
  }
  return llvm::DINodeArray();
}

llvm::DINodeArray CGDebugInfo::CollectCXXTemplateParams(
    const ClassTemplateSpecializationDecl *TSpecial, llvm::DIFile *Unit) {
  // Always get the full list of parameters, not just the ones from
  // the specialization.
  TemplateParameterList *TPList =
      TSpecial->getSpecializedTemplate()->getTemplateParameters();
  const TemplateArgumentList &TAList = TSpecial->getTemplateArgs();
  return CollectTemplateParams(TPList, TAList.asArray(), Unit);
}

llvm::DIType *CGDebugInfo::getOrCreateVTablePtrType(llvm::DIFile *Unit) {
  if (VTablePtrType)
    return VTablePtrType;

  ASTContext &Context = CGM.getContext();

  /* Function type */
  llvm::Metadata *STy = getOrCreateType(Context.IntTy, Unit);
  llvm::DITypeRefArray SElements = DBuilder.getOrCreateTypeArray(STy);
  llvm::DIType *SubTy = DBuilder.createSubroutineType(SElements);
  unsigned Size = Context.getTypeSize(Context.VoidPtrTy);
  llvm::DIType *vtbl_ptr_type =
      DBuilder.createPointerType(SubTy, Size, 0,0, "__vtbl_ptr_type");
  VTablePtrType = DBuilder.createPointerType(vtbl_ptr_type, Size);
  return VTablePtrType;
}

StringRef CGDebugInfo::getVTableName(const CXXRecordDecl *RD) {
  // Copy the gdb compatible name on the side and use its reference.
  return internString("_vptr$", RD->getNameAsString());
}

void CGDebugInfo::CollectVTableInfo(const CXXRecordDecl *RD, llvm::DIFile *Unit,
                                    SmallVectorImpl<llvm::Metadata *> &EltTys,
                                    llvm::DICompositeType *RecordTy) {
  // If this class is not dynamic then there is not any vtable info to collect.
  if (!RD->isDynamicClass())
    return;

  // Don't emit any vtable shape or vptr info if this class doesn't have an
  // extendable vfptr. This can happen if the class doesn't have virtual
  // methods, or in the MS ABI if those virtual methods only come from virtually
  // inherited bases.
  const ASTRecordLayout &RL = CGM.getContext().getASTRecordLayout(RD);
  if (!RL.hasExtendableVFPtr())
    return;

  // CodeView needs to know how large the vtable of every dynamic class is, so
  // emit a special named pointer type into the element list. The vptr type
  // points to this type as well.
  llvm::DIType *VPtrTy = nullptr;
  bool NeedVTableShape = CGM.getCodeGenOpts().EmitCodeView &&
                         CGM.getTarget().getCXXABI().isMicrosoft();
  if (NeedVTableShape) {
    uint64_t PtrWidth =
        CGM.getContext().getTypeSize(CGM.getContext().VoidPtrTy);
    const VTableLayout &VFTLayout =
        CGM.getMicrosoftVTableContext().getVFTableLayout(RD, CharUnits::Zero());
    unsigned VSlotCount =
        VFTLayout.vtable_components().size() - CGM.getLangOpts().RTTIData;
    unsigned VTableWidth = PtrWidth * VSlotCount;

    // Create a very wide void* type and insert it directly in the element list.
    llvm::DIType *VTableType =
        DBuilder.createPointerType(nullptr, VTableWidth, 0,0, "__vtbl_ptr_type");
    EltTys.push_back(VTableType);

    // The vptr is a pointer to this special vtable type.
    VPtrTy = DBuilder.createPointerType(VTableType, PtrWidth);
  }

  // If there is a primary base then the artificial vptr member lives there.
  if (RL.getPrimaryBase())
    return;

  if (!VPtrTy)
    VPtrTy = getOrCreateVTablePtrType(Unit);

  unsigned Size = CGM.getContext().getTypeSize(CGM.getContext().VoidPtrTy);
  llvm::DIType *VPtrMember = DBuilder.createMemberType(
      Unit, getVTableName(RD), Unit, 0, Size, 0, 0,
      llvm::DINode::FlagArtificial, VPtrTy);
  EltTys.push_back(VPtrMember);
}

llvm::DIType *CGDebugInfo::getOrCreateRecordType(QualType RTy,
                                                 SourceLocation Loc) {
  assert(DebugKind >= codegenoptions::LimitedDebugInfo);
  llvm::DIType *T = getOrCreateType(RTy, getOrCreateFile(Loc));
  return T;
}

llvm::DIType *CGDebugInfo::getOrCreateInterfaceType(QualType D,
                                                    SourceLocation Loc) {
  return getOrCreateStandaloneType(D, Loc);
}

llvm::DIType *CGDebugInfo::getOrCreateStandaloneType(QualType D,
                                                     SourceLocation Loc) {
  assert(DebugKind >= codegenoptions::LimitedDebugInfo);
  assert(!D.isNull() && "null type");
  llvm::DIType *T = getOrCreateType(D, getOrCreateFile(Loc));
  assert(T && "could not create debug info for type");

  RetainedTypes.push_back(D.getAsOpaquePtr());
  return T;
}

void CGDebugInfo::completeType(const EnumDecl *ED) {
  if (DebugKind <= codegenoptions::DebugLineTablesOnly)
    return;
  QualType Ty = CGM.getContext().getEnumType(ED);
  void *TyPtr = Ty.getAsOpaquePtr();
  auto I = TypeCache.find(TyPtr);
  if (I == TypeCache.end() || !cast<llvm::DIType>(I->second)->isForwardDecl())
    return;
  llvm::DIType *Res = CreateTypeDefinition(Ty->castAs<EnumType>());
  assert(!Res->isForwardDecl());
  TypeCache[TyPtr].reset(Res);
}

void CGDebugInfo::completeType(const RecordDecl *RD) {
  if (DebugKind > codegenoptions::LimitedDebugInfo ||
      !CGM.getLangOpts().CPlusPlus)
    completeRequiredType(RD);
}

void CGDebugInfo::completeClassData(const RecordDecl *RD) {
  if (DebugKind <= codegenoptions::DebugLineTablesOnly)
    return;
  QualType Ty = CGM.getContext().getRecordType(RD);
  void *TyPtr = Ty.getAsOpaquePtr();
  auto I = TypeCache.find(TyPtr);
  if (I != TypeCache.end() && !cast<llvm::DIType>(I->second)->isForwardDecl())
    return;
  llvm::DIType *Res = CreateTypeDefinition(Ty->castAs<RecordType>());
  assert(!Res->isForwardDecl());
  TypeCache[TyPtr].reset(Res);
}

static bool hasExplicitMemberDefinition(CXXRecordDecl::method_iterator I,
                                        CXXRecordDecl::method_iterator End) {
  for (CXXMethodDecl *MD : llvm::make_range(I, End))
    if (FunctionDecl *Tmpl = MD->getInstantiatedFromMemberFunction())
      if (!Tmpl->isImplicit() && Tmpl->isThisDeclarationADefinition() &&
          !MD->getMemberSpecializationInfo()->isExplicitSpecialization())
        return true;
  return false;
}

/// Does a type definition exist in an imported clang module?
static bool isDefinedInClangModule(const RecordDecl *RD) {
  // Only definitions that where imported from an AST file come from a module.
  if (!RD || !RD->isFromASTFile())
    return false;
  // Anonymous entities cannot be addressed. Treat them as not from module.
  if (!RD->isExternallyVisible() && RD->getName().empty())
    return false;
  if (auto *CXXDecl = dyn_cast<CXXRecordDecl>(RD)) {
    if (!CXXDecl->isCompleteDefinition())
      return false;
    auto TemplateKind = CXXDecl->getTemplateSpecializationKind();
    if (TemplateKind != TSK_Undeclared) {
      // This is a template, check the origin of the first member.
      if (CXXDecl->field_begin() == CXXDecl->field_end())
        return TemplateKind == TSK_ExplicitInstantiationDeclaration;
      if (!CXXDecl->field_begin()->isFromASTFile())
        return false;
    }
  }
  return true;
}

/// Return true if the class or any of its methods are marked dllimport.
static bool isClassOrMethodDLLImport(const CXXRecordDecl *RD) {
  if (RD->hasAttr<DLLImportAttr>())
    return true;
  for (const CXXMethodDecl *MD : RD->methods())
    if (MD->hasAttr<DLLImportAttr>())
      return true;
  return false;
}

static bool shouldOmitDefinition(codegenoptions::DebugInfoKind DebugKind,
                                 bool DebugTypeExtRefs, const RecordDecl *RD,
                                 const LangOptions &LangOpts) {
  if (DebugTypeExtRefs && isDefinedInClangModule(RD->getDefinition()))
    return true;

  if (DebugKind > codegenoptions::LimitedDebugInfo)
    return false;

  if (!LangOpts.CPlusPlus)
    return false;

  if (!RD->isCompleteDefinitionRequired())
    return true;

  const auto *CXXDecl = dyn_cast<CXXRecordDecl>(RD);

  if (!CXXDecl)
    return false;

  // Only emit complete debug info for a dynamic class when its vtable is
  // emitted.  However, Microsoft debuggers don't resolve type information
  // across DLL boundaries, so skip this optimization if the class or any of its
  // methods are marked dllimport. This isn't a complete solution, since objects
  // without any dllimport methods can be used in one DLL and constructed in
  // another, but it is the current behavior of LimitedDebugInfo.
  if (CXXDecl->hasDefinition() && CXXDecl->isDynamicClass() &&
      !isClassOrMethodDLLImport(CXXDecl))
    return true;

  TemplateSpecializationKind Spec = TSK_Undeclared;
  if (const auto *SD = dyn_cast<ClassTemplateSpecializationDecl>(RD))
    Spec = SD->getSpecializationKind();

  if (Spec == TSK_ExplicitInstantiationDeclaration &&
      hasExplicitMemberDefinition(CXXDecl->method_begin(),
                                  CXXDecl->method_end()))
    return true;

  return false;
}

void CGDebugInfo::completeRequiredType(const RecordDecl *RD) {
  if (shouldOmitDefinition(DebugKind, DebugTypeExtRefs, RD, CGM.getLangOpts()))
    return;

  QualType Ty = CGM.getContext().getRecordType(RD);
  llvm::DIType *T = getTypeOrNull(Ty);
  if (T && T->isForwardDecl())
    completeClassData(RD);
}

llvm::DIType *CGDebugInfo::CreateType(const RecordType *Ty) {
  RecordDecl *RD = Ty->getDecl();
  llvm::DIType *T = cast_or_null<llvm::DIType>(getTypeOrNull(QualType(Ty, 0)));
  if (T || shouldOmitDefinition(DebugKind, DebugTypeExtRefs, RD,
                                CGM.getLangOpts())) {
    if (!T)
      T = getOrCreateRecordFwdDecl(Ty, getDeclContextDescriptor(RD));
    return T;
  }

  return CreateTypeDefinition(Ty);
}

llvm::DIType *CGDebugInfo::CreateTypeDefinition(const RecordType *Ty) {
  RecordDecl *RD = Ty->getDecl();

  // Get overall information about the record type for the debug info.
  llvm::DIFile *DefUnit = getOrCreateFile(RD->getLocation());

  // Records and classes and unions can all be recursive.  To handle them, we
  // first generate a debug descriptor for the struct as a forward declaration.
  // Then (if it is a definition) we go through and get debug info for all of
  // its members.  Finally, we create a descriptor for the complete type (which
  // may refer to the forward decl if the struct is recursive) and replace all
  // uses of the forward declaration with the final definition.
  llvm::DICompositeType *FwdDecl = getOrCreateLimitedType(Ty, DefUnit);

  const RecordDecl *D = RD->getDefinition();
  if (!D || !D->isCompleteDefinition())
    return FwdDecl;

  if (const auto *CXXDecl = dyn_cast<CXXRecordDecl>(RD))
    CollectContainingType(CXXDecl, FwdDecl);

  // Push the struct on region stack.
  LexicalBlockStack.emplace_back(&*FwdDecl);
  RegionMap[Ty->getDecl()].reset(FwdDecl);

  // Convert all the elements.
  SmallVector<llvm::Metadata *, 16> EltTys;
  // what about nested types?

  // Note: The split of CXXDecl information here is intentional, the
  // gdb tests will depend on a certain ordering at printout. The debug
  // information offsets are still correct if we merge them all together
  // though.
  const auto *CXXDecl = dyn_cast<CXXRecordDecl>(RD);
  if (CXXDecl) {
    CollectCXXBases(CXXDecl, DefUnit, EltTys, FwdDecl);
    CollectVTableInfo(CXXDecl, DefUnit, EltTys, FwdDecl);
  }

  // Collect data fields (including static variables and any initializers).
  CollectRecordFields(RD, DefUnit, EltTys, FwdDecl);
  if (CXXDecl)
    CollectCXXMemberFunctions(CXXDecl, DefUnit, EltTys, FwdDecl);

  LexicalBlockStack.pop_back();
  RegionMap.erase(Ty->getDecl());

  llvm::DINodeArray Elements = DBuilder.getOrCreateArray(EltTys);
  DBuilder.replaceArrays(FwdDecl, Elements);

  if (FwdDecl->isTemporary())
    FwdDecl =
        llvm::MDNode::replaceWithPermanent(llvm::TempDICompositeType(FwdDecl));

  RegionMap[Ty->getDecl()].reset(FwdDecl);
  return FwdDecl;
}

llvm::DIType *CGDebugInfo::CreateType(const ObjCObjectType *Ty,
                                      llvm::DIFile *Unit) {
  // Ignore protocols.
  return getOrCreateType(Ty->getBaseType(), Unit);
}

llvm::DIType *CGDebugInfo::CreateType(const ObjCTypeParamType *Ty,
                                      llvm::DIFile *Unit) {
  // Ignore protocols.
  SourceLocation Loc = Ty->getDecl()->getLocation();

  // Use Typedefs to represent ObjCTypeParamType.
  return DBuilder.createTypedef(
      getOrCreateType(Ty->getDecl()->getUnderlyingType(), Unit),
      Ty->getDecl()->getName(), getOrCreateFile(Loc), getLineNumber(Loc),
      getDeclContextDescriptor(Ty->getDecl()));
}

/// \return true if Getter has the default name for the property PD.
static bool hasDefaultGetterName(const ObjCPropertyDecl *PD,
                                 const ObjCMethodDecl *Getter) {
  assert(PD);
  if (!Getter)
    return true;

  assert(Getter->getDeclName().isObjCZeroArgSelector());
  return PD->getName() ==
         Getter->getDeclName().getObjCSelector().getNameForSlot(0);
}

/// \return true if Setter has the default name for the property PD.
static bool hasDefaultSetterName(const ObjCPropertyDecl *PD,
                                 const ObjCMethodDecl *Setter) {
  assert(PD);
  if (!Setter)
    return true;

  assert(Setter->getDeclName().isObjCOneArgSelector());
  return SelectorTable::constructSetterName(PD->getName()) ==
         Setter->getDeclName().getObjCSelector().getNameForSlot(0);
}

llvm::DIType *CGDebugInfo::CreateType(const ObjCInterfaceType *Ty,
                                      llvm::DIFile *Unit) {
  ObjCInterfaceDecl *ID = Ty->getDecl();
  if (!ID)
    return nullptr;

  // Return a forward declaration if this type was imported from a clang module,
  // and this is not the compile unit with the implementation of the type (which
  // may contain hidden ivars).
  if (DebugTypeExtRefs && ID->isFromASTFile() && ID->getDefinition() &&
      !ID->getImplementation())
    return DBuilder.createForwardDecl(llvm::dwarf::DW_TAG_structure_type,
                                      ID->getName(),
                                      getDeclContextDescriptor(ID), Unit, 0);

  // Get overall information about the record type for the debug info.
  llvm::DIFile *DefUnit = getOrCreateFile(ID->getLocation());
  unsigned Line = getLineNumber(ID->getLocation());
  auto RuntimeLang =
      static_cast<llvm::dwarf::SourceLanguage>(TheCU->getSourceLanguage());

  // If this is just a forward declaration return a special forward-declaration
  // debug type since we won't be able to lay out the entire type.
  ObjCInterfaceDecl *Def = ID->getDefinition();
  if (!Def || !Def->getImplementation()) {
    llvm::DIScope *Mod = getParentModuleOrNull(ID);
    llvm::DIType *FwdDecl = DBuilder.createReplaceableCompositeType(
        llvm::dwarf::DW_TAG_structure_type, ID->getName(), Mod ? Mod : TheCU,
        DefUnit, Line, RuntimeLang);
    ObjCInterfaceCache.push_back(ObjCInterfaceCacheEntry(Ty, FwdDecl, Unit));
    return FwdDecl;
  }

  return CreateTypeDefinition(Ty, Unit);
}

llvm::DIModule *
CGDebugInfo::getOrCreateModuleRef(ExternalASTSource::ASTSourceDescriptor Mod,
                                  bool CreateSkeletonCU) {
  // Use the Module pointer as the key into the cache. This is a
  // nullptr if the "Module" is a PCH, which is safe because we don't
  // support chained PCH debug info, so there can only be a single PCH.
  const Module *M = Mod.getModuleOrNull();
  auto ModRef = ModuleCache.find(M);
  if (ModRef != ModuleCache.end())
    return cast<llvm::DIModule>(ModRef->second);

  // Macro definitions that were defined with "-D" on the command line.
  SmallString<128> ConfigMacros;
  {
    llvm::raw_svector_ostream OS(ConfigMacros);
    const auto &PPOpts = CGM.getPreprocessorOpts();
    unsigned I = 0;
    // Translate the macro definitions back into a commmand line.
    for (auto &M : PPOpts.Macros) {
      if (++I > 1)
        OS << " ";
      const std::string &Macro = M.first;
      bool Undef = M.second;
      OS << "\"-" << (Undef ? 'U' : 'D');
      for (char c : Macro)
        switch (c) {
        case '\\' : OS << "\\\\"; break;
        case '"'  : OS << "\\\""; break;
        default: OS << c;
        }
      OS << '\"';
    }
  }

  bool IsRootModule = M ? !M->Parent : true;
  if (CreateSkeletonCU && IsRootModule) {
    // PCH files don't have a signature field in the control block,
    // but LLVM detects skeleton CUs by looking for a non-zero DWO id.
    uint64_t Signature = Mod.getSignature() ? Mod.getSignature() : ~1ULL;
    llvm::DIBuilder DIB(CGM.getModule());
    DIB.createCompileUnit(TheCU->getSourceLanguage(),
                          DIB.createFile(Mod.getModuleName(), Mod.getPath()),
                          TheCU->getProducer(), true, StringRef(), 0,
                          Mod.getASTFile(), llvm::DICompileUnit::FullDebug,
                          Signature);
    DIB.finalize();
  }
  llvm::DIModule *Parent =
      IsRootModule ? nullptr
                   : getOrCreateModuleRef(
                         ExternalASTSource::ASTSourceDescriptor(*M->Parent),
                         CreateSkeletonCU);
  llvm::DIModule *DIMod =
      DBuilder.createModule(Parent, Mod.getModuleName(), ConfigMacros,
                            Mod.getPath(), CGM.getHeaderSearchOpts().Sysroot);
  ModuleCache[M].reset(DIMod);
  return DIMod;
}

llvm::DIType *CGDebugInfo::CreateTypeDefinition(const ObjCInterfaceType *Ty,
                                                llvm::DIFile *Unit) {
  ObjCInterfaceDecl *ID = Ty->getDecl();
  llvm::DIFile *DefUnit = getOrCreateFile(ID->getLocation());
  unsigned Line = getLineNumber(ID->getLocation());
  unsigned RuntimeLang = TheCU->getSourceLanguage();

  // Bit size, align and offset of the type.
  uint64_t Size = CGM.getContext().getTypeSize(Ty);
  auto Align = getTypeAlignIfRequired(Ty, CGM.getContext());

  llvm::DINode::DIFlags Flags = llvm::DINode::FlagZero;
  if (ID->getImplementation())
    Flags |= llvm::DINode::FlagObjcClassComplete;

  llvm::DIScope *Mod = getParentModuleOrNull(ID);
  llvm::DICompositeType *RealDecl = DBuilder.createStructType(
      Mod ? Mod : Unit, ID->getName(), DefUnit, Line, Size, Align, Flags,
      nullptr, llvm::DINodeArray(), RuntimeLang);

  QualType QTy(Ty, 0);
  TypeCache[QTy.getAsOpaquePtr()].reset(RealDecl);

  // Push the struct on region stack.
  LexicalBlockStack.emplace_back(RealDecl);
  RegionMap[Ty->getDecl()].reset(RealDecl);

  // Convert all the elements.
  SmallVector<llvm::Metadata *, 16> EltTys;

  ObjCInterfaceDecl *SClass = ID->getSuperClass();
  if (SClass) {
    llvm::DIType *SClassTy =
        getOrCreateType(CGM.getContext().getObjCInterfaceType(SClass), Unit);
    if (!SClassTy)
      return nullptr;

    llvm::DIType *InhTag = DBuilder.createInheritance(RealDecl, SClassTy, 0,
                                                      llvm::DINode::FlagZero);
    EltTys.push_back(InhTag);
  }

  // Create entries for all of the properties.
  auto AddProperty = [&](const ObjCPropertyDecl *PD) {
    SourceLocation Loc = PD->getLocation();
    llvm::DIFile *PUnit = getOrCreateFile(Loc);
    unsigned PLine = getLineNumber(Loc);
    ObjCMethodDecl *Getter = PD->getGetterMethodDecl();
    ObjCMethodDecl *Setter = PD->getSetterMethodDecl();
    llvm::MDNode *PropertyNode = DBuilder.createObjCProperty(
        PD->getName(), PUnit, PLine,
        hasDefaultGetterName(PD, Getter) ? ""
                                         : getSelectorName(PD->getGetterName()),
        hasDefaultSetterName(PD, Setter) ? ""
                                         : getSelectorName(PD->getSetterName()),
        PD->getPropertyAttributes(), getOrCreateType(PD->getType(), PUnit));
    EltTys.push_back(PropertyNode);
  };
  {
    llvm::SmallPtrSet<const IdentifierInfo*, 16> PropertySet;
    for (const ObjCCategoryDecl *ClassExt : ID->known_extensions())
      for (auto *PD : ClassExt->properties()) {
        PropertySet.insert(PD->getIdentifier());
        AddProperty(PD);
      }
    for (const auto *PD : ID->properties()) {
      // Don't emit duplicate metadata for properties that were already in a
      // class extension.
      if (!PropertySet.insert(PD->getIdentifier()).second)
        continue;
      AddProperty(PD);
    }
  }

  const ASTRecordLayout &RL = CGM.getContext().getASTObjCInterfaceLayout(ID);
  unsigned FieldNo = 0;
  for (ObjCIvarDecl *Field = ID->all_declared_ivar_begin(); Field;
       Field = Field->getNextIvar(), ++FieldNo) {
    llvm::DIType *FieldTy = getOrCreateType(Field->getType(), Unit);
    if (!FieldTy)
      return nullptr;

    StringRef FieldName = Field->getName();

    // Ignore unnamed fields.
    if (FieldName.empty())
      continue;

    // Get the location for the field.
    llvm::DIFile *FieldDefUnit = getOrCreateFile(Field->getLocation());
    unsigned FieldLine = getLineNumber(Field->getLocation());
    QualType FType = Field->getType();
    uint64_t FieldSize = 0;
    uint32_t FieldAlign = 0;

    if (!FType->isIncompleteArrayType()) {

      // Bit size, align and offset of the type.
      FieldSize = Field->isBitField()
                      ? Field->getBitWidthValue(CGM.getContext())
                      : CGM.getContext().getTypeSize(FType);
      FieldAlign = getTypeAlignIfRequired(FType, CGM.getContext());
    }

    uint64_t FieldOffset;
    if (CGM.getLangOpts().ObjCRuntime.isNonFragile()) {
      // We don't know the runtime offset of an ivar if we're using the
      // non-fragile ABI.  For bitfields, use the bit offset into the first
      // byte of storage of the bitfield.  For other fields, use zero.
      if (Field->isBitField()) {
        FieldOffset =
            CGM.getObjCRuntime().ComputeBitfieldBitOffset(CGM, ID, Field);
        FieldOffset %= CGM.getContext().getCharWidth();
      } else {
        FieldOffset = 0;
      }
    } else {
      FieldOffset = RL.getFieldOffset(FieldNo);
    }

    llvm::DINode::DIFlags Flags = llvm::DINode::FlagZero;
    if (Field->getAccessControl() == ObjCIvarDecl::Protected)
      Flags = llvm::DINode::FlagProtected;
    else if (Field->getAccessControl() == ObjCIvarDecl::Private)
      Flags = llvm::DINode::FlagPrivate;
    else if (Field->getAccessControl() == ObjCIvarDecl::Public)
      Flags = llvm::DINode::FlagPublic;

    llvm::MDNode *PropertyNode = nullptr;
    if (ObjCImplementationDecl *ImpD = ID->getImplementation()) {
      if (ObjCPropertyImplDecl *PImpD =
              ImpD->FindPropertyImplIvarDecl(Field->getIdentifier())) {
        if (ObjCPropertyDecl *PD = PImpD->getPropertyDecl()) {
          SourceLocation Loc = PD->getLocation();
          llvm::DIFile *PUnit = getOrCreateFile(Loc);
          unsigned PLine = getLineNumber(Loc);
          ObjCMethodDecl *Getter = PD->getGetterMethodDecl();
          ObjCMethodDecl *Setter = PD->getSetterMethodDecl();
          PropertyNode = DBuilder.createObjCProperty(
              PD->getName(), PUnit, PLine,
              hasDefaultGetterName(PD, Getter) ? "" : getSelectorName(
                                                          PD->getGetterName()),
              hasDefaultSetterName(PD, Setter) ? "" : getSelectorName(
                                                          PD->getSetterName()),
              PD->getPropertyAttributes(),
              getOrCreateType(PD->getType(), PUnit));
        }
      }
    }
    FieldTy = DBuilder.createObjCIVar(FieldName, FieldDefUnit, FieldLine,
                                      FieldSize, FieldAlign, FieldOffset, Flags,
                                      FieldTy, PropertyNode);
    EltTys.push_back(FieldTy);
  }

  llvm::DINodeArray Elements = DBuilder.getOrCreateArray(EltTys);
  DBuilder.replaceArrays(RealDecl, Elements);

  LexicalBlockStack.pop_back();
  return RealDecl;
}

llvm::DIType *CGDebugInfo::CreateType(const VectorType *Ty,
                                      llvm::DIFile *Unit) {
  llvm::DIType *ElementTy = getOrCreateType(Ty->getElementType(), Unit);
  int64_t Count = Ty->getNumElements();
  if (Count == 0)
    // If number of elements are not known then this is an unbounded array.
    // Use Count == -1 to express such arrays.
    Count = -1;

  llvm::Metadata *Subscript = DBuilder.getOrCreateSubrange(0, Count);
  llvm::DINodeArray SubscriptArray = DBuilder.getOrCreateArray(Subscript);

  uint64_t Size = CGM.getContext().getTypeSize(Ty);
  auto Align = getTypeAlignIfRequired(Ty, CGM.getContext());

  return DBuilder.createVectorType(Size, Align, ElementTy, SubscriptArray);
}

llvm::DIType *CGDebugInfo::CreateType(const ArrayType *Ty, llvm::DIFile *Unit) {
  uint64_t Size;
  uint32_t Align;

  // FIXME: make getTypeAlign() aware of VLAs and incomplete array types
  if (const auto *VAT = dyn_cast<VariableArrayType>(Ty)) {
    Size = 0;
    Align = getTypeAlignIfRequired(CGM.getContext().getBaseElementType(VAT),
                                   CGM.getContext());
  } else if (Ty->isIncompleteArrayType()) {
    Size = 0;
    if (Ty->getElementType()->isIncompleteType())
      Align = 0;
    else
      Align = getTypeAlignIfRequired(Ty->getElementType(), CGM.getContext());
  } else if (Ty->isIncompleteType()) {
    Size = 0;
    Align = 0;
  } else {
    // Size and align of the whole array, not the element type.
    Size = CGM.getContext().getTypeSize(Ty);
    Align = getTypeAlignIfRequired(Ty, CGM.getContext());
  }

  // Add the dimensions of the array.  FIXME: This loses CV qualifiers from
  // interior arrays, do we care?  Why aren't nested arrays represented the
  // obvious/recursive way?
  SmallVector<llvm::Metadata *, 8> Subscripts;
  QualType EltTy(Ty, 0);
  while ((Ty = dyn_cast<ArrayType>(EltTy))) {
    // If the number of elements is known, then count is that number. Otherwise,
    // it's -1. This allows us to represent a subrange with an array of 0
    // elements, like this:
    //
    //   struct foo {
    //     int x[0];
    //   };
    int64_t Count = -1; // Count == -1 is an unbounded array.
    if (const auto *CAT = dyn_cast<ConstantArrayType>(Ty))
      Count = CAT->getSize().getZExtValue();
    else if (const auto *VAT = dyn_cast<VariableArrayType>(Ty)) {
      if (Expr *Size = VAT->getSizeExpr()) {
        llvm::APSInt V;
        if (Size->EvaluateAsInt(V, CGM.getContext()))
          Count = V.getExtValue();
      }
    }

    // FIXME: Verify this is right for VLAs.
    Subscripts.push_back(DBuilder.getOrCreateSubrange(0, Count));
    EltTy = Ty->getElementType();
  }

  llvm::DINodeArray SubscriptArray = DBuilder.getOrCreateArray(Subscripts);

  return DBuilder.createArrayType(Size, Align, getOrCreateType(EltTy, Unit),
                                  SubscriptArray);
}

llvm::DIType *CGDebugInfo::CreateType(const LValueReferenceType *Ty,
                                      llvm::DIFile *Unit) {
  return CreatePointerLikeType(llvm::dwarf::DW_TAG_reference_type, Ty,
                               Ty->getPointeeType(), Unit);
}

llvm::DIType *CGDebugInfo::CreateType(const RValueReferenceType *Ty,
                                      llvm::DIFile *Unit) {
  return CreatePointerLikeType(llvm::dwarf::DW_TAG_rvalue_reference_type, Ty,
                               Ty->getPointeeType(), Unit);
}

llvm::DIType *CGDebugInfo::CreateType(const MemberPointerType *Ty,
                                      llvm::DIFile *U) {
  llvm::DINode::DIFlags Flags = llvm::DINode::FlagZero;
  uint64_t Size = 0;

  if (!Ty->isIncompleteType()) {
    Size = CGM.getContext().getTypeSize(Ty);

    // Set the MS inheritance model. There is no flag for the unspecified model.
    if (CGM.getTarget().getCXXABI().isMicrosoft()) {
      switch (Ty->getMostRecentCXXRecordDecl()->getMSInheritanceModel()) {
      case MSInheritanceAttr::Keyword_single_inheritance:
        Flags |= llvm::DINode::FlagSingleInheritance;
        break;
      case MSInheritanceAttr::Keyword_multiple_inheritance:
        Flags |= llvm::DINode::FlagMultipleInheritance;
        break;
      case MSInheritanceAttr::Keyword_virtual_inheritance:
        Flags |= llvm::DINode::FlagVirtualInheritance;
        break;
      case MSInheritanceAttr::Keyword_unspecified_inheritance:
        break;
      }
    }
  }

  llvm::DIType *ClassType = getOrCreateType(QualType(Ty->getClass(), 0), U);
  if (Ty->isMemberDataPointerType())
    return DBuilder.createMemberPointerType(
        getOrCreateType(Ty->getPointeeType(), U), ClassType, Size, /*Align=*/0,
        Flags);

  const FunctionProtoType *FPT =
      Ty->getPointeeType()->getAs<FunctionProtoType>();
  return DBuilder.createMemberPointerType(
      getOrCreateInstanceMethodType(CGM.getContext().getPointerType(QualType(
                                        Ty->getClass(), FPT->getTypeQuals())),
                                    FPT, U),
      ClassType, Size, /*Align=*/0, Flags);
}

llvm::DIType *CGDebugInfo::CreateType(const AtomicType *Ty, llvm::DIFile *U) {
  auto *FromTy = getOrCreateType(Ty->getValueType(), U);
  return DBuilder.createQualifiedType(llvm::dwarf::DW_TAG_atomic_type, FromTy);
}

llvm::DIType* CGDebugInfo::CreateType(const PipeType *Ty,
                                     llvm::DIFile *U) {
  return getOrCreateType(Ty->getElementType(), U);
}

llvm::DIType *CGDebugInfo::CreateEnumType(const EnumType *Ty) {
  const EnumDecl *ED = Ty->getDecl();

  uint64_t Size = 0;
  uint32_t Align = 0;
  if (!ED->getTypeForDecl()->isIncompleteType()) {
    Size = CGM.getContext().getTypeSize(ED->getTypeForDecl());
    Align = getDeclAlignIfRequired(ED, CGM.getContext());
  }

  SmallString<256> FullName = getUniqueTagTypeName(Ty, CGM, TheCU);

  bool isImportedFromModule =
      DebugTypeExtRefs && ED->isFromASTFile() && ED->getDefinition();

  // If this is just a forward declaration, construct an appropriately
  // marked node and just return it.
  if (isImportedFromModule || !ED->getDefinition()) {
    // Note that it is possible for enums to be created as part of
    // their own declcontext. In this case a FwdDecl will be created
    // twice. This doesn't cause a problem because both FwdDecls are
    // entered into the ReplaceMap: finalize() will replace the first
    // FwdDecl with the second and then replace the second with
    // complete type.
    llvm::DIScope *EDContext = getDeclContextDescriptor(ED);
    llvm::DIFile *DefUnit = getOrCreateFile(ED->getLocation());
    llvm::TempDIScope TmpContext(DBuilder.createReplaceableCompositeType(
        llvm::dwarf::DW_TAG_enumeration_type, "", TheCU, DefUnit, 0));

    unsigned Line = getLineNumber(ED->getLocation());
    StringRef EDName = ED->getName();
    llvm::DIType *RetTy = DBuilder.createReplaceableCompositeType(
        llvm::dwarf::DW_TAG_enumeration_type, EDName, EDContext, DefUnit, Line,
        0, Size, Align, llvm::DINode::FlagFwdDecl, FullName);

    ReplaceMap.emplace_back(
        std::piecewise_construct, std::make_tuple(Ty),
        std::make_tuple(static_cast<llvm::Metadata *>(RetTy)));
    return RetTy;
  }

  return CreateTypeDefinition(Ty);
}

llvm::DIType *CGDebugInfo::CreateTypeDefinition(const EnumType *Ty) {
  const EnumDecl *ED = Ty->getDecl();
  uint64_t Size = 0;
  uint32_t Align = 0;
  if (!ED->getTypeForDecl()->isIncompleteType()) {
    Size = CGM.getContext().getTypeSize(ED->getTypeForDecl());
    Align = getDeclAlignIfRequired(ED, CGM.getContext());
  }

  SmallString<256> FullName = getUniqueTagTypeName(Ty, CGM, TheCU);

  // Create elements for each enumerator.
  SmallVector<llvm::Metadata *, 16> Enumerators;
  ED = ED->getDefinition();
  for (const auto *Enum : ED->enumerators()) {
    Enumerators.push_back(DBuilder.createEnumerator(
        Enum->getName(), Enum->getInitVal().getSExtValue()));
  }

  // Return a CompositeType for the enum itself.
  llvm::DINodeArray EltArray = DBuilder.getOrCreateArray(Enumerators);

  llvm::DIFile *DefUnit = getOrCreateFile(ED->getLocation());
  unsigned Line = getLineNumber(ED->getLocation());
  llvm::DIScope *EnumContext = getDeclContextDescriptor(ED);
  llvm::DIType *ClassTy =
      ED->isFixed() ? getOrCreateType(ED->getIntegerType(), DefUnit) : nullptr;
  return DBuilder.createEnumerationType(EnumContext, ED->getName(), DefUnit,
                                        Line, Size, Align, EltArray, ClassTy,
                                        FullName);
}

static QualType UnwrapTypeForDebugInfo(QualType T, const ASTContext &C) {
  Qualifiers Quals;
  do {
    Qualifiers InnerQuals = T.getLocalQualifiers();
    // Qualifiers::operator+() doesn't like it if you add a Qualifier
    // that is already there.
    Quals += Qualifiers::removeCommonQualifiers(Quals, InnerQuals);
    Quals += InnerQuals;
    QualType LastT = T;
    switch (T->getTypeClass()) {
    default:
      return C.getQualifiedType(T.getTypePtr(), Quals);
    case Type::TemplateSpecialization: {
      const auto *Spec = cast<TemplateSpecializationType>(T);
      if (Spec->isTypeAlias())
        return C.getQualifiedType(T.getTypePtr(), Quals);
      T = Spec->desugar();
      break;
    }
    case Type::TypeOfExpr:
      T = cast<TypeOfExprType>(T)->getUnderlyingExpr()->getType();
      break;
    case Type::TypeOf:
      T = cast<TypeOfType>(T)->getUnderlyingType();
      break;
    case Type::Decltype:
      T = cast<DecltypeType>(T)->getUnderlyingType();
      break;
    case Type::UnaryTransform:
      T = cast<UnaryTransformType>(T)->getUnderlyingType();
      break;
    case Type::Attributed:
      T = cast<AttributedType>(T)->getEquivalentType();
      break;
    case Type::Elaborated:
      T = cast<ElaboratedType>(T)->getNamedType();
      break;
    case Type::Paren:
      T = cast<ParenType>(T)->getInnerType();
      break;
    case Type::SubstTemplateTypeParm:
      T = cast<SubstTemplateTypeParmType>(T)->getReplacementType();
      break;
    case Type::Auto: {
      QualType DT = cast<AutoType>(T)->getDeducedType();
      assert(!DT.isNull() && "Undeduced types shouldn't reach here.");
      T = DT;
      break;
    }
    case Type::Adjusted:
    case Type::Decayed:
      // Decayed and adjusted types use the adjusted type in LLVM and DWARF.
      T = cast<AdjustedType>(T)->getAdjustedType();
      break;
    }

    assert(T != LastT && "Type unwrapping failed to unwrap!");
    (void)LastT;
  } while (true);
}

llvm::DIType *CGDebugInfo::getTypeOrNull(QualType Ty) {

  // Unwrap the type as needed for debug information.
  Ty = UnwrapTypeForDebugInfo(Ty, CGM.getContext());

  auto it = TypeCache.find(Ty.getAsOpaquePtr());
  if (it != TypeCache.end()) {
    // Verify that the debug info still exists.
    if (llvm::Metadata *V = it->second)
      return cast<llvm::DIType>(V);
  }

  return nullptr;
}

void CGDebugInfo::completeTemplateDefinition(
    const ClassTemplateSpecializationDecl &SD) {
  if (DebugKind <= codegenoptions::DebugLineTablesOnly)
    return;

  completeClassData(&SD);
  // In case this type has no member function definitions being emitted, ensure
  // it is retained
  RetainedTypes.push_back(CGM.getContext().getRecordType(&SD).getAsOpaquePtr());
}

llvm::DIType *CGDebugInfo::getOrCreateType(QualType Ty, llvm::DIFile *Unit) {
  if (Ty.isNull())
    return nullptr;

  // Unwrap the type as needed for debug information.
  Ty = UnwrapTypeForDebugInfo(Ty, CGM.getContext());

  if (auto *T = getTypeOrNull(Ty))
    return T;

  llvm::DIType *Res = CreateTypeNode(Ty, Unit);
  void* TyPtr = Ty.getAsOpaquePtr();

  // And update the type cache.
  TypeCache[TyPtr].reset(Res);

  return Res;
}

llvm::DIModule *CGDebugInfo::getParentModuleOrNull(const Decl *D) {
  // A forward declaration inside a module header does not belong to the module.
  if (isa<RecordDecl>(D) && !cast<RecordDecl>(D)->getDefinition())
    return nullptr;
  if (DebugTypeExtRefs && D->isFromASTFile()) {
    // Record a reference to an imported clang module or precompiled header.
    auto *Reader = CGM.getContext().getExternalSource();
    auto Idx = D->getOwningModuleID();
    auto Info = Reader->getSourceDescriptor(Idx);
    if (Info)
      return getOrCreateModuleRef(*Info, /*SkeletonCU=*/true);
  } else if (ClangModuleMap) {
    // We are building a clang module or a precompiled header.
    //
    // TODO: When D is a CXXRecordDecl or a C++ Enum, the ODR applies
    // and it wouldn't be necessary to specify the parent scope
    // because the type is already unique by definition (it would look
    // like the output of -fno-standalone-debug). On the other hand,
    // the parent scope helps a consumer to quickly locate the object
    // file where the type's definition is located, so it might be
    // best to make this behavior a command line or debugger tuning
    // option.
    FullSourceLoc Loc(D->getLocation(), CGM.getContext().getSourceManager());
    if (Module *M = ClangModuleMap->inferModuleFromLocation(Loc)) {
      // This is a (sub-)module.
      auto Info = ExternalASTSource::ASTSourceDescriptor(*M);
      return getOrCreateModuleRef(Info, /*SkeletonCU=*/false);
    } else {
      // This the precompiled header being built.
      return getOrCreateModuleRef(PCHDescriptor, /*SkeletonCU=*/false);
    }
  }

  return nullptr;
}

llvm::DIType *CGDebugInfo::CreateTypeNode(QualType Ty, llvm::DIFile *Unit) {
  // Handle qualifiers, which recursively handles what they refer to.
  if (Ty.hasLocalQualifiers())
    return CreateQualifiedType(Ty, Unit);

  // Work out details of type.
  switch (Ty->getTypeClass()) {
#define TYPE(Class, Base)
#define ABSTRACT_TYPE(Class, Base)
#define NON_CANONICAL_TYPE(Class, Base)
#define DEPENDENT_TYPE(Class, Base) case Type::Class:
#include "clang/AST/TypeNodes.def"
    llvm_unreachable("Dependent types cannot show up in debug information");

  case Type::ExtVector:
  case Type::Vector:
    return CreateType(cast<VectorType>(Ty), Unit);
  case Type::ObjCObjectPointer:
    return CreateType(cast<ObjCObjectPointerType>(Ty), Unit);
  case Type::ObjCObject:
    return CreateType(cast<ObjCObjectType>(Ty), Unit);
  case Type::ObjCTypeParam:
    return CreateType(cast<ObjCTypeParamType>(Ty), Unit);
  case Type::ObjCInterface:
    return CreateType(cast<ObjCInterfaceType>(Ty), Unit);
  case Type::Builtin:
    return CreateType(cast<BuiltinType>(Ty));
  case Type::Complex:
    return CreateType(cast<ComplexType>(Ty));
  case Type::Pointer:
    return CreateType(cast<PointerType>(Ty), Unit);
  case Type::BlockPointer:
    return CreateType(cast<BlockPointerType>(Ty), Unit);
  case Type::Typedef:
    return CreateType(cast<TypedefType>(Ty), Unit);
  case Type::Record:
    return CreateType(cast<RecordType>(Ty));
  case Type::Enum:
    return CreateEnumType(cast<EnumType>(Ty));
  case Type::FunctionProto:
  case Type::FunctionNoProto:
    return CreateType(cast<FunctionType>(Ty), Unit);
  case Type::ConstantArray:
  case Type::VariableArray:
  case Type::IncompleteArray:
    return CreateType(cast<ArrayType>(Ty), Unit);

  case Type::LValueReference:
    return CreateType(cast<LValueReferenceType>(Ty), Unit);
  case Type::RValueReference:
    return CreateType(cast<RValueReferenceType>(Ty), Unit);

  case Type::MemberPointer:
    return CreateType(cast<MemberPointerType>(Ty), Unit);

  case Type::Atomic:
    return CreateType(cast<AtomicType>(Ty), Unit);

  case Type::Pipe:
    return CreateType(cast<PipeType>(Ty), Unit);

  case Type::TemplateSpecialization:
    return CreateType(cast<TemplateSpecializationType>(Ty), Unit);

  case Type::Auto:
  case Type::Attributed:
  case Type::Adjusted:
  case Type::Decayed:
  case Type::Elaborated:
  case Type::Paren:
  case Type::SubstTemplateTypeParm:
  case Type::TypeOfExpr:
  case Type::TypeOf:
  case Type::Decltype:
  case Type::UnaryTransform:
  case Type::PackExpansion:
    break;
  }

  llvm_unreachable("type should have been unwrapped!");
}

llvm::DICompositeType *CGDebugInfo::getOrCreateLimitedType(const RecordType *Ty,
                                                           llvm::DIFile *Unit) {
  QualType QTy(Ty, 0);

  auto *T = cast_or_null<llvm::DICompositeType>(getTypeOrNull(QTy));

  // We may have cached a forward decl when we could have created
  // a non-forward decl. Go ahead and create a non-forward decl
  // now.
  if (T && !T->isForwardDecl())
    return T;

  // Otherwise create the type.
  llvm::DICompositeType *Res = CreateLimitedType(Ty);

  // Propagate members from the declaration to the definition
  // CreateType(const RecordType*) will overwrite this with the members in the
  // correct order if the full type is needed.
  DBuilder.replaceArrays(Res, T ? T->getElements() : llvm::DINodeArray());

  // And update the type cache.
  TypeCache[QTy.getAsOpaquePtr()].reset(Res);
  return Res;
}

// TODO: Currently used for context chains when limiting debug info.
llvm::DICompositeType *CGDebugInfo::CreateLimitedType(const RecordType *Ty) {
  RecordDecl *RD = Ty->getDecl();

  // Get overall information about the record type for the debug info.
  llvm::DIFile *DefUnit = getOrCreateFile(RD->getLocation());
  unsigned Line = getLineNumber(RD->getLocation());
  StringRef RDName = getClassName(RD);

  llvm::DIScope *RDContext = getDeclContextDescriptor(RD);

  // If we ended up creating the type during the context chain construction,
  // just return that.
  auto *T = cast_or_null<llvm::DICompositeType>(
      getTypeOrNull(CGM.getContext().getRecordType(RD)));
  if (T && (!T->isForwardDecl() || !RD->getDefinition()))
    return T;

  // If this is just a forward or incomplete declaration, construct an
  // appropriately marked node and just return it.
  const RecordDecl *D = RD->getDefinition();
  if (!D || !D->isCompleteDefinition())
    return getOrCreateRecordFwdDecl(Ty, RDContext);

  uint64_t Size = CGM.getContext().getTypeSize(Ty);
  auto Align = getDeclAlignIfRequired(D, CGM.getContext());

  SmallString<256> FullName = getUniqueTagTypeName(Ty, CGM, TheCU);

  llvm::DICompositeType *RealDecl = DBuilder.createReplaceableCompositeType(
      getTagForRecord(RD), RDName, RDContext, DefUnit, Line, 0, Size, Align,
      llvm::DINode::FlagZero, FullName);

  // Elements of composite types usually have back to the type, creating
  // uniquing cycles.  Distinct nodes are more efficient.
  switch (RealDecl->getTag()) {
  default:
    llvm_unreachable("invalid composite type tag");

  case llvm::dwarf::DW_TAG_array_type:
  case llvm::dwarf::DW_TAG_enumeration_type:
    // Array elements and most enumeration elements don't have back references,
    // so they don't tend to be involved in uniquing cycles and there is some
    // chance of merging them when linking together two modules.  Only make
    // them distinct if they are ODR-uniqued.
    if (FullName.empty())
      break;

  case llvm::dwarf::DW_TAG_structure_type:
  case llvm::dwarf::DW_TAG_union_type:
  case llvm::dwarf::DW_TAG_class_type:
    // Immediatley resolve to a distinct node.
    RealDecl =
        llvm::MDNode::replaceWithDistinct(llvm::TempDICompositeType(RealDecl));
    break;
  }

  RegionMap[Ty->getDecl()].reset(RealDecl);
  TypeCache[QualType(Ty, 0).getAsOpaquePtr()].reset(RealDecl);

  if (const auto *TSpecial = dyn_cast<ClassTemplateSpecializationDecl>(RD))
    DBuilder.replaceArrays(RealDecl, llvm::DINodeArray(),
                           CollectCXXTemplateParams(TSpecial, DefUnit));
  return RealDecl;
}

void CGDebugInfo::CollectContainingType(const CXXRecordDecl *RD,
                                        llvm::DICompositeType *RealDecl) {
  // A class's primary base or the class itself contains the vtable.
  llvm::DICompositeType *ContainingType = nullptr;
  const ASTRecordLayout &RL = CGM.getContext().getASTRecordLayout(RD);
  if (const CXXRecordDecl *PBase = RL.getPrimaryBase()) {
    // Seek non-virtual primary base root.
    while (1) {
      const ASTRecordLayout &BRL = CGM.getContext().getASTRecordLayout(PBase);
      const CXXRecordDecl *PBT = BRL.getPrimaryBase();
      if (PBT && !BRL.isPrimaryBaseVirtual())
        PBase = PBT;
      else
        break;
    }
    ContainingType = cast<llvm::DICompositeType>(
        getOrCreateType(QualType(PBase->getTypeForDecl(), 0),
                        getOrCreateFile(RD->getLocation())));
  } else if (RD->isDynamicClass())
    ContainingType = RealDecl;

  DBuilder.replaceVTableHolder(RealDecl, ContainingType);
}

llvm::DIType *CGDebugInfo::CreateMemberType(llvm::DIFile *Unit, QualType FType,
                                            StringRef Name, uint64_t *Offset) {
  llvm::DIType *FieldTy = CGDebugInfo::getOrCreateType(FType, Unit);
  uint64_t FieldSize = CGM.getContext().getTypeSize(FType);
  auto FieldAlign = getTypeAlignIfRequired(FType, CGM.getContext());
  llvm::DIType *Ty =
      DBuilder.createMemberType(Unit, Name, Unit, 0, FieldSize, FieldAlign,
                                *Offset, llvm::DINode::FlagZero, FieldTy);
  *Offset += FieldSize;
  return Ty;
}

void CGDebugInfo::collectFunctionDeclProps(GlobalDecl GD, llvm::DIFile *Unit,
                                           StringRef &Name,
                                           StringRef &LinkageName,
                                           llvm::DIScope *&FDContext,
                                           llvm::DINodeArray &TParamsArray,
                                           llvm::DINode::DIFlags &Flags) {
  const auto *FD = cast<FunctionDecl>(GD.getDecl());
  Name = getFunctionName(FD);
  // Use mangled name as linkage name for C/C++ functions.
  if (FD->hasPrototype()) {
    LinkageName = CGM.getMangledName(GD);
    Flags |= llvm::DINode::FlagPrototyped;
  }
  // No need to replicate the linkage name if it isn't different from the
  // subprogram name, no need to have it at all unless coverage is enabled or
  // debug is set to more than just line tables.
  if (LinkageName == Name || (!CGM.getCodeGenOpts().EmitGcovArcs &&
                              !CGM.getCodeGenOpts().EmitGcovNotes &&
                              DebugKind <= codegenoptions::DebugLineTablesOnly))
    LinkageName = StringRef();

  if (DebugKind >= codegenoptions::LimitedDebugInfo) {
    if (const NamespaceDecl *NSDecl =
        dyn_cast_or_null<NamespaceDecl>(FD->getDeclContext()))
      FDContext = getOrCreateNameSpace(NSDecl);
    else if (const RecordDecl *RDecl =
             dyn_cast_or_null<RecordDecl>(FD->getDeclContext())) {
      llvm::DIScope *Mod = getParentModuleOrNull(RDecl);
      FDContext = getContextDescriptor(RDecl, Mod ? Mod : TheCU);
    }
    // Check if it is a noreturn-marked function
    if (FD->isNoReturn())
      Flags |= llvm::DINode::FlagNoReturn;
    // Collect template parameters.
    TParamsArray = CollectFunctionTemplateParams(FD, Unit);
  }
}

void CGDebugInfo::collectVarDeclProps(const VarDecl *VD, llvm::DIFile *&Unit,
                                      unsigned &LineNo, unsigned &AddressSpace,
                                      QualType &T, StringRef &Name,
                                      StringRef &LinkageName,
                                      llvm::DIScope *&VDContext) {
  Unit = getOrCreateFile(VD->getLocation());
  LineNo = getLineNumber(VD->getLocation());

  setLocation(VD->getLocation());

  T = VD->getType();
  if (T->isIncompleteArrayType()) {
    // CodeGen turns int[] into int[1] so we'll do the same here.
    llvm::APInt ConstVal(32, 1);
    QualType ET = CGM.getContext().getAsArrayType(T)->getElementType();

    T = CGM.getContext().getConstantArrayType(ET, ConstVal,
                                              ArrayType::Normal, 0);
  }

  AddressSpace = CGM.getContext().getTargetAddressSpace(T);

  Name = VD->getName();
  if (VD->getDeclContext() && !isa<FunctionDecl>(VD->getDeclContext()) &&
      !isa<ObjCMethodDecl>(VD->getDeclContext()))
    LinkageName = CGM.getMangledName(VD);
  if (LinkageName == Name)
    LinkageName = StringRef();

  // Since we emit declarations (DW_AT_members) for static members, place the
  // definition of those static members in the namespace they were declared in
  // in the source code (the lexical decl context).
  // FIXME: Generalize this for even non-member global variables where the
  // declaration and definition may have different lexical decl contexts, once
  // we have support for emitting declarations of (non-member) global variables.
  const DeclContext *DC = VD->isStaticDataMember() ? VD->getLexicalDeclContext()
                                                   : VD->getDeclContext();
  // When a record type contains an in-line initialization of a static data
  // member, and the record type is marked as __declspec(dllexport), an implicit
  // definition of the member will be created in the record context.  DWARF
  // doesn't seem to have a nice way to describe this in a form that consumers
  // are likely to understand, so fake the "normal" situation of a definition
  // outside the class by putting it in the global scope.
  if (DC->isRecord())
    DC = CGM.getContext().getTranslationUnitDecl();

 llvm::DIScope *Mod = getParentModuleOrNull(VD);
 VDContext = getContextDescriptor(cast<Decl>(DC), Mod ? Mod : TheCU);
}

llvm::DISubprogram *
CGDebugInfo::getFunctionForwardDeclaration(const FunctionDecl *FD) {
  llvm::DINodeArray TParamsArray;
  StringRef Name, LinkageName;
  llvm::DINode::DIFlags Flags = llvm::DINode::FlagZero;
  SourceLocation Loc = FD->getLocation();
  llvm::DIFile *Unit = getOrCreateFile(Loc);
  llvm::DIScope *DContext = Unit;
  unsigned Line = getLineNumber(Loc);

  collectFunctionDeclProps(FD, Unit, Name, LinkageName, DContext,
                           TParamsArray, Flags);
  // Build function type.
  SmallVector<QualType, 16> ArgTypes;
  for (const ParmVarDecl *Parm: FD->parameters())
    ArgTypes.push_back(Parm->getType());
  CallingConv CC = FD->getType()->castAs<FunctionType>()->getCallConv();
  QualType FnType = CGM.getContext().getFunctionType(
      FD->getReturnType(), ArgTypes, FunctionProtoType::ExtProtoInfo(CC));
  llvm::DISubprogram *SP = DBuilder.createTempFunctionFwdDecl(
      DContext, Name, LinkageName, Unit, Line,
      getOrCreateFunctionType(FD, FnType, Unit), !FD->isExternallyVisible(),
      /* isDefinition = */ false, 0, Flags, CGM.getLangOpts().Optimize,
      TParamsArray.get(), getFunctionDeclaration(FD));
  const auto *CanonDecl = cast<FunctionDecl>(FD->getCanonicalDecl());
  FwdDeclReplaceMap.emplace_back(std::piecewise_construct,
                                 std::make_tuple(CanonDecl),
                                 std::make_tuple(SP));
  return SP;
}

llvm::DIGlobalVariable *
CGDebugInfo::getGlobalVariableForwardDeclaration(const VarDecl *VD) {
  QualType T;
  StringRef Name, LinkageName;
  unsigned AddressSpace;
  SourceLocation Loc = VD->getLocation();
  llvm::DIFile *Unit = getOrCreateFile(Loc);
  llvm::DIScope *DContext = Unit;
  unsigned Line = getLineNumber(Loc);

  collectVarDeclProps(VD, Unit, Line, AddressSpace, T, Name, LinkageName,
                      DContext);
  auto Align = getDeclAlignIfRequired(VD, CGM.getContext());
  auto *GV = DBuilder.createTempGlobalVariableFwdDecl(
<<<<<<< HEAD
      DContext, Name, LinkageName, Unit, Line, AddressSpace,
      getOrCreateType(T, Unit), !VD->isExternallyVisible(), nullptr, nullptr, Align);
=======
      DContext, Name, LinkageName, Unit, Line, getOrCreateType(T, Unit),
      !VD->isExternallyVisible(), nullptr, Align);
>>>>>>> f5052d98
  FwdDeclReplaceMap.emplace_back(
      std::piecewise_construct,
      std::make_tuple(cast<VarDecl>(VD->getCanonicalDecl())),
      std::make_tuple(static_cast<llvm::Metadata *>(GV)));
  return GV;
}

llvm::DINode *CGDebugInfo::getDeclarationOrDefinition(const Decl *D) {
  // We only need a declaration (not a definition) of the type - so use whatever
  // we would otherwise do to get a type for a pointee. (forward declarations in
  // limited debug info, full definitions (if the type definition is available)
  // in unlimited debug info)
  if (const auto *TD = dyn_cast<TypeDecl>(D))
    return getOrCreateType(CGM.getContext().getTypeDeclType(TD),
                           getOrCreateFile(TD->getLocation()));
  auto I = DeclCache.find(D->getCanonicalDecl());

  if (I != DeclCache.end()) {
    auto N = I->second;
    if (auto *GVE = dyn_cast_or_null<llvm::DIGlobalVariableExpression>(N))
      return GVE->getVariable();
    return dyn_cast_or_null<llvm::DINode>(N);
  }

  // No definition for now. Emit a forward definition that might be
  // merged with a potential upcoming definition.
  if (const auto *FD = dyn_cast<FunctionDecl>(D))
    return getFunctionForwardDeclaration(FD);
  else if (const auto *VD = dyn_cast<VarDecl>(D))
    return getGlobalVariableForwardDeclaration(VD);

  return nullptr;
}

llvm::DISubprogram *CGDebugInfo::getFunctionDeclaration(const Decl *D) {
  if (!D || DebugKind <= codegenoptions::DebugLineTablesOnly)
    return nullptr;

  const auto *FD = dyn_cast<FunctionDecl>(D);
  if (!FD)
    return nullptr;

  // Setup context.
  auto *S = getDeclContextDescriptor(D);

  auto MI = SPCache.find(FD->getCanonicalDecl());
  if (MI == SPCache.end()) {
    if (const auto *MD = dyn_cast<CXXMethodDecl>(FD->getCanonicalDecl())) {
      return CreateCXXMemberFunction(MD, getOrCreateFile(MD->getLocation()),
                                     cast<llvm::DICompositeType>(S));
    }
  }
  if (MI != SPCache.end()) {
    auto *SP = dyn_cast_or_null<llvm::DISubprogram>(MI->second);
    if (SP && !SP->isDefinition())
      return SP;
  }

  for (auto NextFD : FD->redecls()) {
    auto MI = SPCache.find(NextFD->getCanonicalDecl());
    if (MI != SPCache.end()) {
      auto *SP = dyn_cast_or_null<llvm::DISubprogram>(MI->second);
      if (SP && !SP->isDefinition())
        return SP;
    }
  }
  return nullptr;
}

// getOrCreateFunctionType - Construct type. If it is a c++ method, include
// implicit parameter "this".
llvm::DISubroutineType *CGDebugInfo::getOrCreateFunctionType(const Decl *D,
                                                             QualType FnType,
                                                             llvm::DIFile *F) {
  if (!D || DebugKind <= codegenoptions::DebugLineTablesOnly)
    // Create fake but valid subroutine type. Otherwise -verify would fail, and
    // subprogram DIE will miss DW_AT_decl_file and DW_AT_decl_line fields.
    return DBuilder.createSubroutineType(DBuilder.getOrCreateTypeArray(None));

  if (const auto *Method = dyn_cast<CXXMethodDecl>(D))
    return getOrCreateMethodType(Method, F);

  const auto *FTy = FnType->getAs<FunctionType>();
  CallingConv CC = FTy ? FTy->getCallConv() : CallingConv::CC_C;

  if (const auto *OMethod = dyn_cast<ObjCMethodDecl>(D)) {
    // Add "self" and "_cmd"
    SmallVector<llvm::Metadata *, 16> Elts;

    // First element is always return type. For 'void' functions it is NULL.
    QualType ResultTy = OMethod->getReturnType();

    // Replace the instancetype keyword with the actual type.
    if (ResultTy == CGM.getContext().getObjCInstanceType())
      ResultTy = CGM.getContext().getPointerType(
          QualType(OMethod->getClassInterface()->getTypeForDecl(), 0));

    Elts.push_back(getOrCreateType(ResultTy, F));
    // "self" pointer is always first argument.
    QualType SelfDeclTy;
    if (auto *SelfDecl = OMethod->getSelfDecl())
      SelfDeclTy = SelfDecl->getType();
    else if (auto *FPT = dyn_cast<FunctionProtoType>(FnType))
      if (FPT->getNumParams() > 1)
        SelfDeclTy = FPT->getParamType(0);
    if (!SelfDeclTy.isNull())
      Elts.push_back(CreateSelfType(SelfDeclTy, getOrCreateType(SelfDeclTy, F)));
    // "_cmd" pointer is always second argument.
    Elts.push_back(DBuilder.createArtificialType(
        getOrCreateType(CGM.getContext().getObjCSelType(), F)));
    // Get rest of the arguments.
    for (const auto *PI : OMethod->parameters())
      Elts.push_back(getOrCreateType(PI->getType(), F));
    // Variadic methods need a special marker at the end of the type list.
    if (OMethod->isVariadic())
      Elts.push_back(DBuilder.createUnspecifiedParameter());

    llvm::DITypeRefArray EltTypeArray = DBuilder.getOrCreateTypeArray(Elts);
    return DBuilder.createSubroutineType(EltTypeArray, llvm::DINode::FlagZero,
                                         getDwarfCC(CC));
  }

  // Handle variadic function types; they need an additional
  // unspecified parameter.
  if (const auto *FD = dyn_cast<FunctionDecl>(D))
    if (FD->isVariadic()) {
      SmallVector<llvm::Metadata *, 16> EltTys;
      EltTys.push_back(getOrCreateType(FD->getReturnType(), F));
      if (const auto *FPT = dyn_cast<FunctionProtoType>(FnType))
        for (QualType ParamType : FPT->param_types())
          EltTys.push_back(getOrCreateType(ParamType, F));
      EltTys.push_back(DBuilder.createUnspecifiedParameter());
      llvm::DITypeRefArray EltTypeArray = DBuilder.getOrCreateTypeArray(EltTys);
      return DBuilder.createSubroutineType(EltTypeArray, llvm::DINode::FlagZero,
                                           getDwarfCC(CC));
    }

  return cast<llvm::DISubroutineType>(getOrCreateType(FnType, F));
}

void CGDebugInfo::EmitFunctionStart(GlobalDecl GD, SourceLocation Loc,
                                    SourceLocation ScopeLoc, QualType FnType,
                                    llvm::Function *Fn, CGBuilderTy &Builder) {

  StringRef Name;
  StringRef LinkageName;

  FnBeginRegionCount.push_back(LexicalBlockStack.size());

  const Decl *D = GD.getDecl();
  bool HasDecl = (D != nullptr);

  llvm::DINode::DIFlags Flags = llvm::DINode::FlagZero;
  llvm::DIFile *Unit = getOrCreateFile(Loc);
  llvm::DIScope *FDContext = Unit;
  llvm::DINodeArray TParamsArray;
  if (!HasDecl) {
    // Use llvm function name.
    LinkageName = Fn->getName();
  } else if (const auto *FD = dyn_cast<FunctionDecl>(D)) {
    // If there is a subprogram for this function available then use it.
    auto FI = SPCache.find(FD->getCanonicalDecl());
    if (FI != SPCache.end()) {
      auto *SP = dyn_cast_or_null<llvm::DISubprogram>(FI->second);
      if (SP && SP->isDefinition()) {
        LexicalBlockStack.emplace_back(SP);
        RegionMap[D].reset(SP);
        return;
      }
    }
    collectFunctionDeclProps(GD, Unit, Name, LinkageName, FDContext,
                             TParamsArray, Flags);
  } else if (const auto *OMD = dyn_cast<ObjCMethodDecl>(D)) {
    Name = getObjCMethodName(OMD);
    Flags |= llvm::DINode::FlagPrototyped;
  } else {
    // Use llvm function name.
    Name = Fn->getName();
    Flags |= llvm::DINode::FlagPrototyped;
  }
  if (Name.startswith("\01"))
    Name = Name.substr(1);

  if (!HasDecl || D->isImplicit()) {
    Flags |= llvm::DINode::FlagArtificial;
    // Artificial functions should not silently reuse CurLoc.
    CurLoc = SourceLocation();
  }
  unsigned LineNo = getLineNumber(Loc);
  unsigned ScopeLine = getLineNumber(ScopeLoc);

  // FIXME: The function declaration we're constructing here is mostly reusing
  // declarations from CXXMethodDecl and not constructing new ones for arbitrary
  // FunctionDecls. When/if we fix this we can have FDContext be TheCU/null for
  // all subprograms instead of the actual context since subprogram definitions
  // are emitted as CU level entities by the backend.
  llvm::DISubprogram *SP = DBuilder.createFunction(
      FDContext, Name, LinkageName, Unit, LineNo,
      getOrCreateFunctionType(D, FnType, Unit), Fn->hasLocalLinkage(),
      true /*definition*/, ScopeLine, Flags, CGM.getLangOpts().Optimize,
      TParamsArray.get(), getFunctionDeclaration(D));
  Fn->setSubprogram(SP);
  // We might get here with a VarDecl in the case we're generating
  // code for the initialization of globals. Do not record these decls
  // as they will overwrite the actual VarDecl Decl in the cache.
  if (HasDecl && isa<FunctionDecl>(D))
    DeclCache[D->getCanonicalDecl()].reset(SP);

  // Push the function onto the lexical block stack.
  LexicalBlockStack.emplace_back(SP);

  if (HasDecl)
    RegionMap[D].reset(SP);
}

void CGDebugInfo::EmitFunctionDecl(GlobalDecl GD, SourceLocation Loc,
                                   QualType FnType) {
  StringRef Name;
  StringRef LinkageName;

  const Decl *D = GD.getDecl();
  if (!D)
    return;

  llvm::DINode::DIFlags Flags = llvm::DINode::FlagZero;
  llvm::DIFile *Unit = getOrCreateFile(Loc);
  llvm::DIScope *FDContext = getDeclContextDescriptor(D);
  llvm::DINodeArray TParamsArray;
  if (isa<FunctionDecl>(D)) {
    // If there is a DISubprogram for this function available then use it.
    collectFunctionDeclProps(GD, Unit, Name, LinkageName, FDContext,
                             TParamsArray, Flags);
  } else if (const auto *OMD = dyn_cast<ObjCMethodDecl>(D)) {
    Name = getObjCMethodName(OMD);
    Flags |= llvm::DINode::FlagPrototyped;
  } else {
    llvm_unreachable("not a function or ObjC method");
  }
  if (!Name.empty() && Name[0] == '\01')
    Name = Name.substr(1);

  if (D->isImplicit()) {
    Flags |= llvm::DINode::FlagArtificial;
    // Artificial functions without a location should not silently reuse CurLoc.
    if (Loc.isInvalid())
      CurLoc = SourceLocation();
  }
  unsigned LineNo = getLineNumber(Loc);
  unsigned ScopeLine = 0;

  DBuilder.retainType(DBuilder.createFunction(
      FDContext, Name, LinkageName, Unit, LineNo,
      getOrCreateFunctionType(D, FnType, Unit), false /*internalLinkage*/,
      false /*definition*/, ScopeLine, Flags, CGM.getLangOpts().Optimize,
      TParamsArray.get(), getFunctionDeclaration(D)));
}

void CGDebugInfo::EmitLocation(CGBuilderTy &Builder, SourceLocation Loc) {
  // Update our current location
  setLocation(Loc);

  if (CurLoc.isInvalid() || CurLoc.isMacroID())
    return;

  llvm::MDNode *Scope = LexicalBlockStack.back();
  Builder.SetCurrentDebugLocation(llvm::DebugLoc::get(
      getLineNumber(CurLoc), getColumnNumber(CurLoc), Scope));
}

void CGDebugInfo::CreateLexicalBlock(SourceLocation Loc) {
  llvm::MDNode *Back = nullptr;
  if (!LexicalBlockStack.empty())
    Back = LexicalBlockStack.back().get();
  LexicalBlockStack.emplace_back(DBuilder.createLexicalBlock(
      cast<llvm::DIScope>(Back), getOrCreateFile(CurLoc), getLineNumber(CurLoc),
      getColumnNumber(CurLoc)));
}

void CGDebugInfo::EmitLexicalBlockStart(CGBuilderTy &Builder,
                                        SourceLocation Loc) {
  // Set our current location.
  setLocation(Loc);

  // Emit a line table change for the current location inside the new scope.
  Builder.SetCurrentDebugLocation(llvm::DebugLoc::get(
      getLineNumber(Loc), getColumnNumber(Loc), LexicalBlockStack.back()));

  if (DebugKind <= codegenoptions::DebugLineTablesOnly)
    return;

  // Create a new lexical block and push it on the stack.
  CreateLexicalBlock(Loc);
}

void CGDebugInfo::EmitLexicalBlockEnd(CGBuilderTy &Builder,
                                      SourceLocation Loc) {
  assert(!LexicalBlockStack.empty() && "Region stack mismatch, stack empty!");

  // Provide an entry in the line table for the end of the block.
  EmitLocation(Builder, Loc);

  if (DebugKind <= codegenoptions::DebugLineTablesOnly)
    return;

  LexicalBlockStack.pop_back();
}

void CGDebugInfo::EmitFunctionEnd(CGBuilderTy &Builder) {
  assert(!LexicalBlockStack.empty() && "Region stack mismatch, stack empty!");
  unsigned RCount = FnBeginRegionCount.back();
  assert(RCount <= LexicalBlockStack.size() && "Region stack mismatch");

  // Pop all regions for this function.
  while (LexicalBlockStack.size() != RCount) {
    // Provide an entry in the line table for the end of the block.
    EmitLocation(Builder, CurLoc);
    LexicalBlockStack.pop_back();
  }
  FnBeginRegionCount.pop_back();
}

llvm::DIType *CGDebugInfo::EmitTypeForVarWithBlocksAttr(const VarDecl *VD,
                                                        uint64_t *XOffset) {

  SmallVector<llvm::Metadata *, 5> EltTys;
  QualType FType;
  uint64_t FieldSize, FieldOffset;
  uint32_t FieldAlign;

  llvm::DIFile *Unit = getOrCreateFile(VD->getLocation());
  QualType Type = VD->getType();

  FieldOffset = 0;
  FType = CGM.getContext().getPointerType(CGM.getContext().VoidTy);
  EltTys.push_back(CreateMemberType(Unit, FType, "__isa", &FieldOffset));
  EltTys.push_back(CreateMemberType(Unit, FType, "__forwarding", &FieldOffset));
  FType = CGM.getContext().IntTy;
  EltTys.push_back(CreateMemberType(Unit, FType, "__flags", &FieldOffset));
  EltTys.push_back(CreateMemberType(Unit, FType, "__size", &FieldOffset));

  bool HasCopyAndDispose = CGM.getContext().BlockRequiresCopying(Type, VD);
  if (HasCopyAndDispose) {
    FType = CGM.getContext().getPointerType(CGM.getContext().VoidTy);
    EltTys.push_back(
        CreateMemberType(Unit, FType, "__copy_helper", &FieldOffset));
    EltTys.push_back(
        CreateMemberType(Unit, FType, "__destroy_helper", &FieldOffset));
  }
  bool HasByrefExtendedLayout;
  Qualifiers::ObjCLifetime Lifetime;
  if (CGM.getContext().getByrefLifetime(Type, Lifetime,
                                        HasByrefExtendedLayout) &&
      HasByrefExtendedLayout) {
    FType = CGM.getContext().getPointerType(CGM.getContext().VoidTy);
    EltTys.push_back(
        CreateMemberType(Unit, FType, "__byref_variable_layout", &FieldOffset));
  }

  CharUnits Align = CGM.getContext().getDeclAlign(VD);
  if (Align > CGM.getContext().toCharUnitsFromBits(
                  CGM.getTarget().getPointerAlign(0))) {
    CharUnits FieldOffsetInBytes =
        CGM.getContext().toCharUnitsFromBits(FieldOffset);
    CharUnits AlignedOffsetInBytes = FieldOffsetInBytes.alignTo(Align);
    CharUnits NumPaddingBytes = AlignedOffsetInBytes - FieldOffsetInBytes;

    if (NumPaddingBytes.isPositive()) {
      llvm::APInt pad(32, NumPaddingBytes.getQuantity());
      FType = CGM.getContext().getConstantArrayType(CGM.getContext().CharTy,
                                                    pad, ArrayType::Normal, 0);
      EltTys.push_back(CreateMemberType(Unit, FType, "", &FieldOffset));
    }
  }

  FType = Type;
  llvm::DIType *FieldTy = getOrCreateType(FType, Unit);
  FieldSize = CGM.getContext().getTypeSize(FType);
  FieldAlign = CGM.getContext().toBits(Align);

  *XOffset = FieldOffset;
  FieldTy = DBuilder.createMemberType(Unit, VD->getName(), Unit, 0, FieldSize,
                                      FieldAlign, FieldOffset,
                                      llvm::DINode::FlagZero, FieldTy);
  EltTys.push_back(FieldTy);
  FieldOffset += FieldSize;

  llvm::DINodeArray Elements = DBuilder.getOrCreateArray(EltTys);

  llvm::DINode::DIFlags Flags = llvm::DINode::FlagBlockByrefStruct;

  return DBuilder.createStructType(Unit, "", Unit, 0, FieldOffset, 0, Flags,
                                   nullptr, Elements);
}

void CGDebugInfo::EmitDeclare(const VarDecl *VD, llvm::Value *Storage,
                              llvm::Optional<unsigned> ArgNo,
                              CGBuilderTy &Builder) {
  assert(DebugKind >= codegenoptions::LimitedDebugInfo);
  assert(!LexicalBlockStack.empty() && "Region stack mismatch, stack empty!");
  if (VD->hasAttr<NoDebugAttr>())
    return;

  bool Unwritten =
      VD->isImplicit() || (isa<Decl>(VD->getDeclContext()) &&
                           cast<Decl>(VD->getDeclContext())->isImplicit());
  llvm::DIFile *Unit = nullptr;
  if (!Unwritten)
    Unit = getOrCreateFile(VD->getLocation());
  llvm::DIType *Ty;
  uint64_t XOffset = 0;
  if (VD->hasAttr<BlocksAttr>())
    Ty = EmitTypeForVarWithBlocksAttr(VD, &XOffset);
  else
    Ty = getOrCreateType(VD->getType(), Unit);

  // If there is no debug info for this type then do not emit debug info
  // for this variable.
  if (!Ty)
    return;

  // Get location information.
  unsigned Line = 0;
  unsigned Column = 0;
  if (!Unwritten) {
    Line = getLineNumber(VD->getLocation());
    Column = getColumnNumber(VD->getLocation());
  }
  SmallVector<int64_t, 9> Expr;
  llvm::DINode::DIFlags Flags = llvm::DINode::FlagZero;
  if (VD->isImplicit())
    Flags |= llvm::DINode::FlagArtificial;

  auto Align = getDeclAlignIfRequired(VD, CGM.getContext());

  // If this is the first argument and it is implicit then
  // give it an object pointer flag.
  // FIXME: There has to be a better way to do this, but for static
  // functions there won't be an implicit param at arg1 and
  // otherwise it is 'self' or 'this'.
  if (isa<ImplicitParamDecl>(VD) && ArgNo && *ArgNo == 1)
    Flags |= llvm::DINode::FlagObjectPointer;
  if (auto *Arg = dyn_cast<llvm::Argument>(Storage))
    if (Arg->getType()->isPointerTy() && !Arg->hasByValAttr() &&
        !VD->getType()->isPointerType())
      Expr.push_back(llvm::dwarf::DW_OP_deref);

  auto *Scope = cast<llvm::DIScope>(LexicalBlockStack.back());

  StringRef Name = VD->getName();
  unsigned AddressSpace = CGM.getContext().getTargetAddressSpace(VD->getType());
  if (!Name.empty()) {
    if (VD->hasAttr<BlocksAttr>()) {
      CharUnits offset = CharUnits::fromQuantity(32);
      Expr.push_back(llvm::dwarf::DW_OP_plus);
      // offset of __forwarding field
      offset = CGM.getContext().toCharUnitsFromBits(
          CGM.getTarget().getPointerWidth(0));
      Expr.push_back(offset.getQuantity());
      Expr.push_back(llvm::dwarf::DW_OP_deref);
      Expr.push_back(llvm::dwarf::DW_OP_plus);
      // offset of x field
      offset = CGM.getContext().toCharUnitsFromBits(XOffset);
      Expr.push_back(offset.getQuantity());

      // Create the descriptor for the variable.
      auto *D = ArgNo
                    ? DBuilder.createParameterVariable(Scope, VD->getName(),
                                                       *ArgNo, Unit, Line,
                                                       AddressSpace, Ty)
                    : DBuilder.createAutoVariable(Scope, VD->getName(), Unit,
                                                  Line, AddressSpace, Ty, Align);

      // Insert an llvm.dbg.declare into the current block.
      DBuilder.insertDeclare(Storage, D, DBuilder.createExpression(Expr),
                             llvm::DebugLoc::get(Line, Column, Scope),
                             Builder.GetInsertBlock());
      return;
    } else if (isa<VariableArrayType>(VD->getType()))
      Expr.push_back(llvm::dwarf::DW_OP_deref);
  } else if (const auto *RT = dyn_cast<RecordType>(VD->getType())) {
    // If VD is an anonymous union then Storage represents value for
    // all union fields.
    const auto *RD = cast<RecordDecl>(RT->getDecl());
    if (RD->isUnion() && RD->isAnonymousStructOrUnion()) {
      // GDB has trouble finding local variables in anonymous unions, so we emit
      // artifical local variables for each of the members.
      //
      // FIXME: Remove this code as soon as GDB supports this.
      // The debug info verifier in LLVM operates based on the assumption that a
      // variable has the same size as its storage and we had to disable the check
      // for artificial variables.
      for (const auto *Field : RD->fields()) {
        llvm::DIType *FieldTy = getOrCreateType(Field->getType(), Unit);
        StringRef FieldName = Field->getName();

        // Ignore unnamed fields. Do not ignore unnamed records.
        if (FieldName.empty() && !isa<RecordType>(Field->getType()))
          continue;

        // Use VarDecl's Tag, Scope and Line number.
        auto FieldAlign = getDeclAlignIfRequired(Field, CGM.getContext());
        auto *D = DBuilder.createAutoVariable(
            Scope, FieldName, Unit, Line, AddressSpace, FieldTy,
            CGM.getLangOpts().Optimize, Flags | llvm::DINode::FlagArtificial, FieldAlign);

        // Insert an llvm.dbg.declare into the current block.
        DBuilder.insertDeclare(Storage, D, DBuilder.createExpression(Expr),
                               llvm::DebugLoc::get(Line, Column, Scope),
                               Builder.GetInsertBlock());
      }
    }
  }

  // Create the descriptor for the variable.
  auto *D = ArgNo
                ? DBuilder.createParameterVariable(
                      Scope, Name, *ArgNo, Unit, Line, AddressSpace, Ty,
                      CGM.getLangOpts().Optimize, Flags)
                : DBuilder.createAutoVariable(Scope, Name, Unit, Line, AddressSpace, Ty,
                                              CGM.getLangOpts().Optimize, Flags,
                                              Align);

  // Insert an llvm.dbg.declare into the current block.
  DBuilder.insertDeclare(Storage, D, DBuilder.createExpression(Expr),
                         llvm::DebugLoc::get(Line, Column, Scope),
                         Builder.GetInsertBlock());
}

void CGDebugInfo::EmitDeclareOfAutoVariable(const VarDecl *VD,
                                            llvm::Value *Storage,
                                            CGBuilderTy &Builder) {
  assert(DebugKind >= codegenoptions::LimitedDebugInfo);
  EmitDeclare(VD, Storage, llvm::None, Builder);
}

llvm::DIType *CGDebugInfo::CreateSelfType(const QualType &QualTy,
                                          llvm::DIType *Ty) {
  llvm::DIType *CachedTy = getTypeOrNull(QualTy);
  if (CachedTy)
    Ty = CachedTy;
  return DBuilder.createObjectPointerType(Ty);
}

void CGDebugInfo::EmitDeclareOfBlockDeclRefVariable(
    const VarDecl *VD, llvm::Value *Storage, CGBuilderTy &Builder,
    const CGBlockInfo &blockInfo, llvm::Instruction *InsertPoint) {
  assert(DebugKind >= codegenoptions::LimitedDebugInfo);
  assert(!LexicalBlockStack.empty() && "Region stack mismatch, stack empty!");

  if (Builder.GetInsertBlock() == nullptr)
    return;
  if (VD->hasAttr<NoDebugAttr>())
    return;

  bool isByRef = VD->hasAttr<BlocksAttr>();

  uint64_t XOffset = 0;
  llvm::DIFile *Unit = getOrCreateFile(VD->getLocation());
  llvm::DIType *Ty;
  if (isByRef)
    Ty = EmitTypeForVarWithBlocksAttr(VD, &XOffset);
  else
    Ty = getOrCreateType(VD->getType(), Unit);

  // Self is passed along as an implicit non-arg variable in a
  // block. Mark it as the object pointer.
  if (isa<ImplicitParamDecl>(VD) && VD->getName() == "self")
    Ty = CreateSelfType(VD->getType(), Ty);

  // Get location information.
  unsigned Line = getLineNumber(VD->getLocation());
  unsigned Column = getColumnNumber(VD->getLocation());
  unsigned AddressSpace = CGM.getContext().getTargetAddressSpace(VD->getType());

  const llvm::DataLayout &target = CGM.getDataLayout();

  CharUnits offset = CharUnits::fromQuantity(
      target.getStructLayout(blockInfo.StructureType)
          ->getElementOffset(blockInfo.getCapture(VD).getIndex()));

  SmallVector<int64_t, 9> addr;
  if (isa<llvm::AllocaInst>(Storage))
    addr.push_back(llvm::dwarf::DW_OP_deref);
  addr.push_back(llvm::dwarf::DW_OP_plus);
  addr.push_back(offset.getQuantity());
  if (isByRef) {
    addr.push_back(llvm::dwarf::DW_OP_deref);
    addr.push_back(llvm::dwarf::DW_OP_plus);
    // offset of __forwarding field
    offset =
        CGM.getContext().toCharUnitsFromBits(target.getPointerSizeInBits(0));
    addr.push_back(offset.getQuantity());
    addr.push_back(llvm::dwarf::DW_OP_deref);
    addr.push_back(llvm::dwarf::DW_OP_plus);
    // offset of x field
    offset = CGM.getContext().toCharUnitsFromBits(XOffset);
    addr.push_back(offset.getQuantity());
  }

  // Create the descriptor for the variable.
  auto Align = getDeclAlignIfRequired(VD, CGM.getContext());
  auto *D = DBuilder.createAutoVariable(
      cast<llvm::DILocalScope>(LexicalBlockStack.back()), VD->getName(), Unit,
      Line, AddressSpace, Ty, false, llvm::DINode::FlagZero, Align);

  // Insert an llvm.dbg.declare into the current block.
  auto DL = llvm::DebugLoc::get(Line, Column, LexicalBlockStack.back());
  if (InsertPoint)
    DBuilder.insertDeclare(Storage, D, DBuilder.createExpression(addr), DL,
                           InsertPoint);
  else
    DBuilder.insertDeclare(Storage, D, DBuilder.createExpression(addr), DL,
                           Builder.GetInsertBlock());
}

void CGDebugInfo::EmitDeclareOfArgVariable(const VarDecl *VD, llvm::Value *AI,
                                           unsigned ArgNo,
                                           CGBuilderTy &Builder) {
  assert(DebugKind >= codegenoptions::LimitedDebugInfo);
  EmitDeclare(VD, AI, ArgNo, Builder);
}

namespace {
struct BlockLayoutChunk {
  uint64_t OffsetInBits;
  const BlockDecl::Capture *Capture;
};
bool operator<(const BlockLayoutChunk &l, const BlockLayoutChunk &r) {
  return l.OffsetInBits < r.OffsetInBits;
}
}

void CGDebugInfo::EmitDeclareOfBlockLiteralArgVariable(const CGBlockInfo &block,
                                                       llvm::Value *Arg,
                                                       unsigned ArgNo,
                                                       llvm::Value *LocalAddr,
                                                       CGBuilderTy &Builder) {
  assert(DebugKind >= codegenoptions::LimitedDebugInfo);
  ASTContext &C = CGM.getContext();
  const BlockDecl *blockDecl = block.getBlockDecl();

  // Collect some general information about the block's location.
  SourceLocation loc = blockDecl->getCaretLocation();
  llvm::DIFile *tunit = getOrCreateFile(loc);
  unsigned line = getLineNumber(loc);
  unsigned column = getColumnNumber(loc);

  // Build the debug-info type for the block literal.
  getDeclContextDescriptor(blockDecl);

  const llvm::StructLayout *blockLayout =
      CGM.getDataLayout().getStructLayout(block.StructureType);

  SmallVector<llvm::Metadata *, 16> fields;
  fields.push_back(createFieldType("__isa", C.VoidPtrTy, loc, AS_public,
                                   blockLayout->getElementOffsetInBits(0),
                                   tunit, tunit));
  fields.push_back(createFieldType("__flags", C.IntTy, loc, AS_public,
                                   blockLayout->getElementOffsetInBits(1),
                                   tunit, tunit));
  fields.push_back(createFieldType("__reserved", C.IntTy, loc, AS_public,
                                   blockLayout->getElementOffsetInBits(2),
                                   tunit, tunit));
  auto *FnTy = block.getBlockExpr()->getFunctionType();
  auto FnPtrType = CGM.getContext().getPointerType(FnTy->desugar());
  fields.push_back(createFieldType("__FuncPtr", FnPtrType, loc, AS_public,
                                   blockLayout->getElementOffsetInBits(3),
                                   tunit, tunit));
  fields.push_back(createFieldType(
      "__descriptor", C.getPointerType(block.NeedsCopyDispose
                                           ? C.getBlockDescriptorExtendedType()
                                           : C.getBlockDescriptorType()),
      loc, AS_public, blockLayout->getElementOffsetInBits(4), tunit, tunit));

  // We want to sort the captures by offset, not because DWARF
  // requires this, but because we're paranoid about debuggers.
  SmallVector<BlockLayoutChunk, 8> chunks;

  // 'this' capture.
  if (blockDecl->capturesCXXThis()) {
    BlockLayoutChunk chunk;
    chunk.OffsetInBits =
        blockLayout->getElementOffsetInBits(block.CXXThisIndex);
    chunk.Capture = nullptr;
    chunks.push_back(chunk);
  }

  // Variable captures.
  for (const auto &capture : blockDecl->captures()) {
    const VarDecl *variable = capture.getVariable();
    const CGBlockInfo::Capture &captureInfo = block.getCapture(variable);

    // Ignore constant captures.
    if (captureInfo.isConstant())
      continue;

    BlockLayoutChunk chunk;
    chunk.OffsetInBits =
        blockLayout->getElementOffsetInBits(captureInfo.getIndex());
    chunk.Capture = &capture;
    chunks.push_back(chunk);
  }

  // Sort by offset.
  llvm::array_pod_sort(chunks.begin(), chunks.end());

  for (const BlockLayoutChunk &Chunk : chunks) {
    uint64_t offsetInBits = Chunk.OffsetInBits;
    const BlockDecl::Capture *capture = Chunk.Capture;

    // If we have a null capture, this must be the C++ 'this' capture.
    if (!capture) {
      QualType type;
      if (auto *Method =
              cast_or_null<CXXMethodDecl>(blockDecl->getNonClosureContext()))
        type = Method->getThisType(C);
      else if (auto *RDecl = dyn_cast<CXXRecordDecl>(blockDecl->getParent()))
        type = QualType(RDecl->getTypeForDecl(), 0);
      else
        llvm_unreachable("unexpected block declcontext");

      fields.push_back(createFieldType("this", type, loc, AS_public,
                                       offsetInBits, tunit, tunit));
      continue;
    }

    const VarDecl *variable = capture->getVariable();
    StringRef name = variable->getName();

    llvm::DIType *fieldType;
    if (capture->isByRef()) {
      TypeInfo PtrInfo = C.getTypeInfo(C.VoidPtrTy);
      auto Align = PtrInfo.AlignIsRequired ? PtrInfo.Align : 0;

      // FIXME: this creates a second copy of this type!
      uint64_t xoffset;
      fieldType = EmitTypeForVarWithBlocksAttr(variable, &xoffset);
      fieldType = DBuilder.createPointerType(fieldType, PtrInfo.Width);
      fieldType = DBuilder.createMemberType(tunit, name, tunit, line,
                                            PtrInfo.Width, Align, offsetInBits,
                                            llvm::DINode::FlagZero, fieldType);
    } else {
      auto Align = getDeclAlignIfRequired(variable, CGM.getContext());
      fieldType = createFieldType(name, variable->getType(), loc, AS_public,
                                  offsetInBits, Align, tunit, tunit);
    }
    fields.push_back(fieldType);
  }

  SmallString<36> typeName;
  llvm::raw_svector_ostream(typeName) << "__block_literal_"
                                      << CGM.getUniqueBlockCount();

  llvm::DINodeArray fieldsArray = DBuilder.getOrCreateArray(fields);

  llvm::DIType *type =
      DBuilder.createStructType(tunit, typeName.str(), tunit, line,
                                CGM.getContext().toBits(block.BlockSize), 0,
                                llvm::DINode::FlagZero, nullptr, fieldsArray);
  type = DBuilder.createPointerType(type, CGM.PointerWidthInBits);

  // Get overall information about the block.
  llvm::DINode::DIFlags flags = llvm::DINode::FlagArtificial;
  auto *scope = cast<llvm::DILocalScope>(LexicalBlockStack.back());

  // Create the descriptor for the parameter.
  auto *debugVar = DBuilder.createParameterVariable(
      scope, Arg->getName(), ArgNo, tunit, line, 0, type,
      CGM.getLangOpts().Optimize, flags);

  if (LocalAddr) {
    // Insert an llvm.dbg.value into the current block.
    DBuilder.insertDbgValueIntrinsic(
        LocalAddr, 0, debugVar, DBuilder.createExpression(),
        llvm::DebugLoc::get(line, column, scope), Builder.GetInsertBlock());
  }

  // Insert an llvm.dbg.declare into the current block.
  DBuilder.insertDeclare(Arg, debugVar, DBuilder.createExpression(),
                         llvm::DebugLoc::get(line, column, scope),
                         Builder.GetInsertBlock());
}

llvm::DIDerivedType *
CGDebugInfo::getOrCreateStaticDataMemberDeclarationOrNull(const VarDecl *D) {
  if (!D->isStaticDataMember())
    return nullptr;

  auto MI = StaticDataMemberCache.find(D->getCanonicalDecl());
  if (MI != StaticDataMemberCache.end()) {
    assert(MI->second && "Static data member declaration should still exist");
    return MI->second;
  }

  // If the member wasn't found in the cache, lazily construct and add it to the
  // type (used when a limited form of the type is emitted).
  auto DC = D->getDeclContext();
  auto *Ctxt = cast<llvm::DICompositeType>(getDeclContextDescriptor(D));
  return CreateRecordStaticField(D, Ctxt, cast<RecordDecl>(DC));
}

llvm::DIGlobalVariableExpression *CGDebugInfo::CollectAnonRecordDecls(
    const RecordDecl *RD, llvm::DIFile *Unit, unsigned LineNo,
<<<<<<< HEAD
    unsigned AddressSpace, StringRef LinkageName, llvm::GlobalVariable *Var,
    llvm::DIScope *DContext) {
  llvm::DIGlobalVariable *GV = nullptr;
=======
    StringRef LinkageName, llvm::GlobalVariable *Var, llvm::DIScope *DContext) {
  llvm::DIGlobalVariableExpression *GVE = nullptr;
>>>>>>> f5052d98

  for (const auto *Field : RD->fields()) {
    llvm::DIType *FieldTy = getOrCreateType(Field->getType(), Unit);
    StringRef FieldName = Field->getName();

    // Ignore unnamed fields, but recurse into anonymous records.
    if (FieldName.empty()) {
      if (const auto *RT = dyn_cast<RecordType>(Field->getType()))
<<<<<<< HEAD
        GV = CollectAnonRecordDecls(RT->getDecl(), Unit, LineNo, AddressSpace,
                                    LinkageName, Var, DContext);
      continue;
    }
    // Use VarDecl's Tag, Scope and Line number.
    GV = DBuilder.createGlobalVariable(DContext, FieldName, LinkageName, Unit,
                                       LineNo, AddressSpace, FieldTy,
                                       Var->hasLocalLinkage());
    Var->addDebugInfo(GV);
=======
        GVE = CollectAnonRecordDecls(RT->getDecl(), Unit, LineNo, LinkageName,
                                    Var, DContext);
      continue;
    }
    // Use VarDecl's Tag, Scope and Line number.
    GVE = DBuilder.createGlobalVariableExpression(
        DContext, FieldName, LinkageName, Unit, LineNo, FieldTy,
        Var->hasLocalLinkage());
    Var->addDebugInfo(GVE);
>>>>>>> f5052d98
  }
  return GVE;
}

void CGDebugInfo::EmitGlobalVariable(llvm::GlobalVariable *Var,
                                     const VarDecl *D) {
  assert(DebugKind >= codegenoptions::LimitedDebugInfo);
  if (D->hasAttr<NoDebugAttr>())
    return;

  // If we already created a DIGlobalVariable for this declaration, just attach
  // it to the llvm::GlobalVariable.
  auto Cached = DeclCache.find(D->getCanonicalDecl());
  if (Cached != DeclCache.end())
    return Var->addDebugInfo(
        cast<llvm::DIGlobalVariableExpression>(Cached->second));

  // Create global variable debug descriptor.
  llvm::DIFile *Unit = nullptr;
  llvm::DIScope *DContext = nullptr;
  unsigned LineNo, AddressSpace;
  StringRef DeclName, LinkageName;
  QualType T;
  collectVarDeclProps(D, Unit, LineNo, AddressSpace, T, DeclName, LinkageName,
                      DContext);

  // Attempt to store one global variable for the declaration - even if we
  // emit a lot of fields.
  llvm::DIGlobalVariableExpression *GVE = nullptr;

  // If this is an anonymous union then we'll want to emit a global
  // variable for each member of the anonymous union so that it's possible
  // to find the name of any field in the union.
  if (T->isUnionType() && DeclName.empty()) {
    const RecordDecl *RD = T->castAs<RecordType>()->getDecl();
    assert(RD->isAnonymousStructOrUnion() &&
           "unnamed non-anonymous struct or union?");
<<<<<<< HEAD
    GV = CollectAnonRecordDecls(RD, Unit, LineNo, AddressSpace, LinkageName,
                                Var, DContext);
  } else {
    auto Align = getDeclAlignIfRequired(D, CGM.getContext());
    GV = DBuilder.createGlobalVariable(
        DContext, DeclName, LinkageName, Unit, LineNo, AddressSpace,
        getOrCreateType(T, Unit), Var->hasLocalLinkage(), /*Expr=*/nullptr,
=======
    GVE = CollectAnonRecordDecls(RD, Unit, LineNo, LinkageName, Var, DContext);
  } else {
    auto Align = getDeclAlignIfRequired(D, CGM.getContext());
    GVE = DBuilder.createGlobalVariableExpression(
        DContext, DeclName, LinkageName, Unit, LineNo, getOrCreateType(T, Unit),
        Var->hasLocalLinkage(), /*Expr=*/nullptr,
>>>>>>> f5052d98
        getOrCreateStaticDataMemberDeclarationOrNull(D), Align);
    Var->addDebugInfo(GVE);
  }
  DeclCache[D->getCanonicalDecl()].reset(GVE);
}

void CGDebugInfo::EmitGlobalVariable(const ValueDecl *VD, const APValue &Init) {
  assert(DebugKind >= codegenoptions::LimitedDebugInfo);
  if (VD->hasAttr<NoDebugAttr>())
    return;
  auto Align = getDeclAlignIfRequired(VD, CGM.getContext());
  // Create the descriptor for the variable.
  llvm::DIFile *Unit = getOrCreateFile(VD->getLocation());
  StringRef Name = VD->getName();
  llvm::DIType *Ty = getOrCreateType(VD->getType(), Unit);
  if (const auto *ECD = dyn_cast<EnumConstantDecl>(VD)) {
    const auto *ED = cast<EnumDecl>(ECD->getDeclContext());
    assert(isa<EnumType>(ED->getTypeForDecl()) && "Enum without EnumType?");
    Ty = getOrCreateType(QualType(ED->getTypeForDecl(), 0), Unit);
  }
  // Do not use global variables for enums.
  //
  // FIXME: why not?
  if (Ty->getTag() == llvm::dwarf::DW_TAG_enumeration_type)
    return;
  // Do not emit separate definitions for function local const/statics.
  if (isa<FunctionDecl>(VD->getDeclContext()))
    return;
  VD = cast<ValueDecl>(VD->getCanonicalDecl());
  auto *VarD = cast<VarDecl>(VD);
  if (VarD->isStaticDataMember()) {
    auto *RD = cast<RecordDecl>(VarD->getDeclContext());
    getDeclContextDescriptor(VarD);
    // Ensure that the type is retained even though it's otherwise unreferenced.
    //
    // FIXME: This is probably unnecessary, since Ty should reference RD
    // through its scope.
    RetainedTypes.push_back(
        CGM.getContext().getRecordType(RD).getAsOpaquePtr());
    return;
  }

  llvm::DIScope *DContext = getDeclContextDescriptor(VD);

  auto &GV = DeclCache[VD];
  if (GV)
    return;
  llvm::DIExpression *InitExpr = nullptr;
<<<<<<< HEAD
  if (Init.isInt())
    InitExpr =
        DBuilder.createConstantValueExpression(Init.getInt().getExtValue());
  else if (Init.isFloat() && CGM.getContext().getTypeSize(VD->getType()) <= 64)
    InitExpr = DBuilder.createConstantValueExpression(
        Init.getFloat().bitcastToAPInt().getZExtValue());

  unsigned AddressSpace = CGM.getContext().getTargetAddressSpace(VD->getType());
  GV.reset(DBuilder.createGlobalVariable(
      DContext, Name, StringRef(), Unit, getLineNumber(VD->getLocation()), AddressSpace, Ty,
=======
  if (CGM.getContext().getTypeSize(VD->getType()) <= 64) {
    // FIXME: Add a representation for integer constants wider than 64 bits.
    if (Init.isInt())
      InitExpr =
          DBuilder.createConstantValueExpression(Init.getInt().getExtValue());
    else if (Init.isFloat())
      InitExpr = DBuilder.createConstantValueExpression(
          Init.getFloat().bitcastToAPInt().getZExtValue());
  }
  GV.reset(DBuilder.createGlobalVariableExpression(
      DContext, Name, StringRef(), Unit, getLineNumber(VD->getLocation()), Ty,
>>>>>>> f5052d98
      true, InitExpr, getOrCreateStaticDataMemberDeclarationOrNull(VarD),
      Align));
}

llvm::DIScope *CGDebugInfo::getCurrentContextDescriptor(const Decl *D) {
  if (!LexicalBlockStack.empty())
    return LexicalBlockStack.back();
  llvm::DIScope *Mod = getParentModuleOrNull(D);
  return getContextDescriptor(D, Mod ? Mod : TheCU);
}

void CGDebugInfo::EmitUsingDirective(const UsingDirectiveDecl &UD) {
  if (CGM.getCodeGenOpts().getDebugInfo() < codegenoptions::LimitedDebugInfo)
    return;
  const NamespaceDecl *NSDecl = UD.getNominatedNamespace();
  if (!NSDecl->isAnonymousNamespace() ||
      CGM.getCodeGenOpts().DebugExplicitImport) {
    DBuilder.createImportedModule(
        getCurrentContextDescriptor(cast<Decl>(UD.getDeclContext())),
        getOrCreateNameSpace(NSDecl),
        getLineNumber(UD.getLocation()));
  }
}

void CGDebugInfo::EmitUsingDecl(const UsingDecl &UD) {
  if (CGM.getCodeGenOpts().getDebugInfo() < codegenoptions::LimitedDebugInfo)
    return;
  assert(UD.shadow_size() &&
         "We shouldn't be codegening an invalid UsingDecl containing no decls");
  // Emitting one decl is sufficient - debuggers can detect that this is an
  // overloaded name & provide lookup for all the overloads.
  const UsingShadowDecl &USD = **UD.shadow_begin();

  // FIXME: Skip functions with undeduced auto return type for now since we
  // don't currently have the plumbing for separate declarations & definitions
  // of free functions and mismatched types (auto in the declaration, concrete
  // return type in the definition)
  if (const auto *FD = dyn_cast<FunctionDecl>(USD.getUnderlyingDecl()))
    if (const auto *AT =
            FD->getType()->getAs<FunctionProtoType>()->getContainedAutoType())
      if (AT->getDeducedType().isNull())
        return;
  if (llvm::DINode *Target =
          getDeclarationOrDefinition(USD.getUnderlyingDecl()))
    DBuilder.createImportedDeclaration(
        getCurrentContextDescriptor(cast<Decl>(USD.getDeclContext())), Target,
        getLineNumber(USD.getLocation()));
}

void CGDebugInfo::EmitImportDecl(const ImportDecl &ID) {
  if (CGM.getCodeGenOpts().getDebuggerTuning() != llvm::DebuggerKind::LLDB)
    return;
  if (Module *M = ID.getImportedModule()) {
    auto Info = ExternalASTSource::ASTSourceDescriptor(*M);
    DBuilder.createImportedDeclaration(
        getCurrentContextDescriptor(cast<Decl>(ID.getDeclContext())),
        getOrCreateModuleRef(Info, DebugTypeExtRefs),
        getLineNumber(ID.getLocation()));
  }
}

llvm::DIImportedEntity *
CGDebugInfo::EmitNamespaceAlias(const NamespaceAliasDecl &NA) {
  if (CGM.getCodeGenOpts().getDebugInfo() < codegenoptions::LimitedDebugInfo)
    return nullptr;
  auto &VH = NamespaceAliasCache[&NA];
  if (VH)
    return cast<llvm::DIImportedEntity>(VH);
  llvm::DIImportedEntity *R;
  if (const auto *Underlying =
          dyn_cast<NamespaceAliasDecl>(NA.getAliasedNamespace()))
    // This could cache & dedup here rather than relying on metadata deduping.
    R = DBuilder.createImportedDeclaration(
        getCurrentContextDescriptor(cast<Decl>(NA.getDeclContext())),
        EmitNamespaceAlias(*Underlying), getLineNumber(NA.getLocation()),
        NA.getName());
  else
    R = DBuilder.createImportedDeclaration(
        getCurrentContextDescriptor(cast<Decl>(NA.getDeclContext())),
        getOrCreateNameSpace(cast<NamespaceDecl>(NA.getAliasedNamespace())),
        getLineNumber(NA.getLocation()), NA.getName());
  VH.reset(R);
  return R;
}

llvm::DINamespace *
CGDebugInfo::getOrCreateNameSpace(const NamespaceDecl *NSDecl) {
  NSDecl = NSDecl->getCanonicalDecl();
  auto I = NameSpaceCache.find(NSDecl);
  if (I != NameSpaceCache.end())
    return cast<llvm::DINamespace>(I->second);

  unsigned LineNo = getLineNumber(NSDecl->getLocation());
  llvm::DIFile *FileD = getOrCreateFile(NSDecl->getLocation());
  llvm::DIScope *Context = getDeclContextDescriptor(NSDecl);
  llvm::DINamespace *NS = DBuilder.createNameSpace(
      Context, NSDecl->getName(), FileD, LineNo, NSDecl->isInline());
  NameSpaceCache[NSDecl].reset(NS);
  return NS;
}

void CGDebugInfo::setDwoId(uint64_t Signature) {
  assert(TheCU && "no main compile unit");
  TheCU->setDWOId(Signature);
}


void CGDebugInfo::finalize() {
  // Creating types might create further types - invalidating the current
  // element and the size(), so don't cache/reference them.
  for (size_t i = 0; i != ObjCInterfaceCache.size(); ++i) {
    ObjCInterfaceCacheEntry E = ObjCInterfaceCache[i];
    llvm::DIType *Ty = E.Type->getDecl()->getDefinition()
                           ? CreateTypeDefinition(E.Type, E.Unit)
                           : E.Decl;
    DBuilder.replaceTemporary(llvm::TempDIType(E.Decl), Ty);
  }

  for (auto p : ReplaceMap) {
    assert(p.second);
    auto *Ty = cast<llvm::DIType>(p.second);
    assert(Ty->isForwardDecl());

    auto it = TypeCache.find(p.first);
    assert(it != TypeCache.end());
    assert(it->second);

    DBuilder.replaceTemporary(llvm::TempDIType(Ty),
                              cast<llvm::DIType>(it->second));
  }

  for (const auto &p : FwdDeclReplaceMap) {
    assert(p.second);
    llvm::TempMDNode FwdDecl(cast<llvm::MDNode>(p.second));
    llvm::Metadata *Repl;

    auto it = DeclCache.find(p.first);
    // If there has been no definition for the declaration, call RAUW
    // with ourselves, that will destroy the temporary MDNode and
    // replace it with a standard one, avoiding leaking memory.
    if (it == DeclCache.end())
      Repl = p.second;
    else
      Repl = it->second;

    if (auto *GVE = dyn_cast_or_null<llvm::DIGlobalVariableExpression>(Repl))
      Repl = GVE->getVariable();
    DBuilder.replaceTemporary(std::move(FwdDecl), cast<llvm::MDNode>(Repl));
  }

  // We keep our own list of retained types, because we need to look
  // up the final type in the type cache.
  for (auto &RT : RetainedTypes)
    if (auto MD = TypeCache[RT])
      DBuilder.retainType(cast<llvm::DIType>(MD));

  DBuilder.finalize();
}

void CGDebugInfo::EmitExplicitCastType(QualType Ty) {
  if (CGM.getCodeGenOpts().getDebugInfo() < codegenoptions::LimitedDebugInfo)
    return;

  if (auto *DieTy = getOrCreateType(Ty, getOrCreateMainFile()))
    // Don't ignore in case of explicit cast where it is referenced indirectly.
    DBuilder.retainType(DieTy);
}

llvm::DebugLoc CGDebugInfo::SourceLocToDebugLoc(SourceLocation Loc) {
  if (LexicalBlockStack.empty())
    return llvm::DebugLoc();

  llvm::MDNode *Scope = LexicalBlockStack.back();
  return llvm::DebugLoc::get(
          getLineNumber(Loc), getColumnNumber(Loc), Scope);
}<|MERGE_RESOLUTION|>--- conflicted
+++ resolved
@@ -2859,13 +2859,8 @@
                       DContext);
   auto Align = getDeclAlignIfRequired(VD, CGM.getContext());
   auto *GV = DBuilder.createTempGlobalVariableFwdDecl(
-<<<<<<< HEAD
       DContext, Name, LinkageName, Unit, Line, AddressSpace,
-      getOrCreateType(T, Unit), !VD->isExternallyVisible(), nullptr, nullptr, Align);
-=======
-      DContext, Name, LinkageName, Unit, Line, getOrCreateType(T, Unit),
-      !VD->isExternallyVisible(), nullptr, Align);
->>>>>>> f5052d98
+      getOrCreateType(T, Unit), !VD->isExternallyVisible(), nullptr, Align);
   FwdDeclReplaceMap.emplace_back(
       std::piecewise_construct,
       std::make_tuple(cast<VarDecl>(VD->getCanonicalDecl())),
@@ -3669,14 +3664,9 @@
 
 llvm::DIGlobalVariableExpression *CGDebugInfo::CollectAnonRecordDecls(
     const RecordDecl *RD, llvm::DIFile *Unit, unsigned LineNo,
-<<<<<<< HEAD
     unsigned AddressSpace, StringRef LinkageName, llvm::GlobalVariable *Var,
     llvm::DIScope *DContext) {
-  llvm::DIGlobalVariable *GV = nullptr;
-=======
-    StringRef LinkageName, llvm::GlobalVariable *Var, llvm::DIScope *DContext) {
   llvm::DIGlobalVariableExpression *GVE = nullptr;
->>>>>>> f5052d98
 
   for (const auto *Field : RD->fields()) {
     llvm::DIType *FieldTy = getOrCreateType(Field->getType(), Unit);
@@ -3685,27 +3675,15 @@
     // Ignore unnamed fields, but recurse into anonymous records.
     if (FieldName.empty()) {
       if (const auto *RT = dyn_cast<RecordType>(Field->getType()))
-<<<<<<< HEAD
-        GV = CollectAnonRecordDecls(RT->getDecl(), Unit, LineNo, AddressSpace,
-                                    LinkageName, Var, DContext);
-      continue;
-    }
-    // Use VarDecl's Tag, Scope and Line number.
-    GV = DBuilder.createGlobalVariable(DContext, FieldName, LinkageName, Unit,
-                                       LineNo, AddressSpace, FieldTy,
-                                       Var->hasLocalLinkage());
-    Var->addDebugInfo(GV);
-=======
-        GVE = CollectAnonRecordDecls(RT->getDecl(), Unit, LineNo, LinkageName,
-                                    Var, DContext);
+        GVE = CollectAnonRecordDecls(RT->getDecl(), Unit, LineNo, AddressSpace,
+                                     LinkageName, Var, DContext);
       continue;
     }
     // Use VarDecl's Tag, Scope and Line number.
     GVE = DBuilder.createGlobalVariableExpression(
-        DContext, FieldName, LinkageName, Unit, LineNo, FieldTy,
-        Var->hasLocalLinkage());
+      DContext, FieldName, LinkageName, Unit, LineNo, AddressSpace, FieldTy,
+      Var->hasLocalLinkage());
     Var->addDebugInfo(GVE);
->>>>>>> f5052d98
   }
   return GVE;
 }
@@ -3743,22 +3721,13 @@
     const RecordDecl *RD = T->castAs<RecordType>()->getDecl();
     assert(RD->isAnonymousStructOrUnion() &&
            "unnamed non-anonymous struct or union?");
-<<<<<<< HEAD
-    GV = CollectAnonRecordDecls(RD, Unit, LineNo, AddressSpace, LinkageName,
-                                Var, DContext);
-  } else {
-    auto Align = getDeclAlignIfRequired(D, CGM.getContext());
-    GV = DBuilder.createGlobalVariable(
-        DContext, DeclName, LinkageName, Unit, LineNo, AddressSpace,
-        getOrCreateType(T, Unit), Var->hasLocalLinkage(), /*Expr=*/nullptr,
-=======
-    GVE = CollectAnonRecordDecls(RD, Unit, LineNo, LinkageName, Var, DContext);
+    GVE = CollectAnonRecordDecls(RD, Unit, LineNo, AddressSpace, LinkageName,
+                                 Var, DContext);
   } else {
     auto Align = getDeclAlignIfRequired(D, CGM.getContext());
     GVE = DBuilder.createGlobalVariableExpression(
-        DContext, DeclName, LinkageName, Unit, LineNo, getOrCreateType(T, Unit),
-        Var->hasLocalLinkage(), /*Expr=*/nullptr,
->>>>>>> f5052d98
+        DContext, DeclName, LinkageName, Unit, LineNo, AddressSpace,
+        getOrCreateType(T, Unit), Var->hasLocalLinkage(), /*Expr=*/nullptr,
         getOrCreateStaticDataMemberDeclarationOrNull(D), Align);
     Var->addDebugInfo(GVE);
   }
@@ -3807,18 +3776,6 @@
   if (GV)
     return;
   llvm::DIExpression *InitExpr = nullptr;
-<<<<<<< HEAD
-  if (Init.isInt())
-    InitExpr =
-        DBuilder.createConstantValueExpression(Init.getInt().getExtValue());
-  else if (Init.isFloat() && CGM.getContext().getTypeSize(VD->getType()) <= 64)
-    InitExpr = DBuilder.createConstantValueExpression(
-        Init.getFloat().bitcastToAPInt().getZExtValue());
-
-  unsigned AddressSpace = CGM.getContext().getTargetAddressSpace(VD->getType());
-  GV.reset(DBuilder.createGlobalVariable(
-      DContext, Name, StringRef(), Unit, getLineNumber(VD->getLocation()), AddressSpace, Ty,
-=======
   if (CGM.getContext().getTypeSize(VD->getType()) <= 64) {
     // FIXME: Add a representation for integer constants wider than 64 bits.
     if (Init.isInt())
@@ -3828,9 +3785,9 @@
       InitExpr = DBuilder.createConstantValueExpression(
           Init.getFloat().bitcastToAPInt().getZExtValue());
   }
+  unsigned AddressSpace = CGM.getContext().getTargetAddressSpace(VD->getType());
   GV.reset(DBuilder.createGlobalVariableExpression(
-      DContext, Name, StringRef(), Unit, getLineNumber(VD->getLocation()), Ty,
->>>>>>> f5052d98
+      DContext, Name, StringRef(), Unit, getLineNumber(VD->getLocation()), AddressSpace, Ty,
       true, InitExpr, getOrCreateStaticDataMemberDeclarationOrNull(VarD),
       Align));
 }
