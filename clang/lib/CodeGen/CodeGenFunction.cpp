//===--- CodeGenFunction.cpp - Emit LLVM Code from ASTs for a Function ----===//
//
//                     The LLVM Compiler Infrastructure
//
// This file is distributed under the University of Illinois Open Source
// License. See LICENSE.TXT for details.
//
//===----------------------------------------------------------------------===//
//
// This coordinates the per-function state used while generating code.
//
//===----------------------------------------------------------------------===//

#include "CodeGenFunction.h"
#include "CGBlocks.h"
#include "CGCleanup.h"
#include "CGAMPRuntime.h"
#include "CGCUDARuntime.h"
#include "CGCXXABI.h"
#include "CGDebugInfo.h"
#include "CGOpenMPRuntime.h"
#include "CodeGenModule.h"
#include "CodeGenPGO.h"
#include "TargetInfo.h"
#include "clang/AST/ASTContext.h"
#include "clang/AST/ASTLambda.h"
#include "clang/AST/Decl.h"
#include "clang/AST/DeclCXX.h"
#include "clang/AST/StmtCXX.h"
#include "clang/AST/StmtObjC.h"
#include "clang/Basic/Builtins.h"
#include "clang/Basic/TargetInfo.h"
#include "clang/CodeGen/CGFunctionInfo.h"
#include "clang/Frontend/CodeGenOptions.h"
#include "clang/Sema/SemaDiagnostic.h"
#include "llvm/IR/DataLayout.h"
#include "llvm/IR/Dominators.h"
#include "llvm/IR/Intrinsics.h"
#include "llvm/IR/MDBuilder.h"
#include "llvm/IR/Operator.h"
#include "llvm/Transforms/Utils/PromoteMemToReg.h"
using namespace clang;
using namespace CodeGen;

/// shouldEmitLifetimeMarkers - Decide whether we need emit the life-time
/// markers.
static bool shouldEmitLifetimeMarkers(const CodeGenOptions &CGOpts,
                                      const LangOptions &LangOpts) {
  if (CGOpts.DisableLifetimeMarkers)
    return false;

  // Disable lifetime markers in msan builds.
  // FIXME: Remove this when msan works with lifetime markers.
  if (LangOpts.Sanitize.has(SanitizerKind::Memory))
    return false;

  // Disable lifetime markers in HCC kernel build
  if (LangOpts.CPlusPlusAMP && CGOpts.AMPIsDevice)
    return false;

  // Asan uses markers for use-after-scope checks.
  if (CGOpts.SanitizeAddressUseAfterScope)
    return true;

  // For now, only in optimized builds.
  return CGOpts.OptimizationLevel != 0;
}

CodeGenFunction::CodeGenFunction(CodeGenModule &cgm, bool suppressNewContext)
    : CodeGenTypeCache(cgm), CGM(cgm), Target(cgm.getTarget()),
      Builder(cgm, cgm.getModule().getContext(), llvm::ConstantFolder(),
              CGBuilderInserterTy(this)),
      CurFn(nullptr), ReturnValue(Address::invalid()),
      CapturedStmtInfo(nullptr), SanOpts(CGM.getLangOpts().Sanitize),
      IsSanitizerScope(false), CurFuncIsThunk(false), AutoreleaseResult(false),
      SawAsmBlock(false), IsOutlinedSEHHelper(false), BlockInfo(nullptr),
      BlockPointer(nullptr), LambdaThisCaptureField(nullptr),
      NormalCleanupDest(nullptr), NextCleanupDestIndex(1),
      FirstBlockInfo(nullptr), EHResumeBlock(nullptr), ExceptionSlot(nullptr),
      EHSelectorSlot(nullptr), DebugInfo(CGM.getModuleDebugInfo()),
      DisableDebugInfo(false), DidCallStackSave(false), IndirectBranch(nullptr),
      PGO(cgm), SwitchInsn(nullptr), SwitchWeights(nullptr),
      CaseRangeBlock(nullptr), UnreachableBlock(nullptr), NumReturnExprs(0),
      NumSimpleReturnExprs(0), CXXABIThisDecl(nullptr),
      CXXABIThisValue(nullptr), CXXThisValue(nullptr),
      CXXStructorImplicitParamDecl(nullptr),
      CXXStructorImplicitParamValue(nullptr), OutermostConditional(nullptr),
      CurLexicalScope(nullptr), TerminateLandingPad(nullptr),
      TerminateHandler(nullptr), TrapBB(nullptr),
      ShouldEmitLifetimeMarkers(
          shouldEmitLifetimeMarkers(CGM.getCodeGenOpts(), CGM.getLangOpts())) {
  if (!suppressNewContext)
    CGM.getCXXABI().getMangleContext().startNewFunction();

  llvm::FastMathFlags FMF;
  if (CGM.getLangOpts().FastMath)
    FMF.setFast();
  if (CGM.getLangOpts().FiniteMathOnly) {
    FMF.setNoNaNs();
    FMF.setNoInfs();
  }
  if (CGM.getCodeGenOpts().NoNaNsFPMath) {
    FMF.setNoNaNs();
  }
  if (CGM.getCodeGenOpts().NoSignedZeros) {
    FMF.setNoSignedZeros();
  }
  if (CGM.getCodeGenOpts().ReciprocalMath) {
    FMF.setAllowReciprocal();
  }
  Builder.setFastMathFlags(FMF);
}

CodeGenFunction::~CodeGenFunction() {
  assert(LifetimeExtendedCleanupStack.empty() && "failed to emit a cleanup");

  // If there are any unclaimed block infos, go ahead and destroy them
  // now.  This can happen if IR-gen gets clever and skips evaluating
  // something.
  if (FirstBlockInfo)
    destroyBlockInfos(FirstBlockInfo);

  if (getLangOpts().OpenMP && CurFn)
    CGM.getOpenMPRuntime().functionFinished(*this);
}

CharUnits CodeGenFunction::getNaturalPointeeTypeAlignment(QualType T,
                                                    LValueBaseInfo *BaseInfo,
                                                    TBAAAccessInfo *TBAAInfo) {
  return getNaturalTypeAlignment(T->getPointeeType(), BaseInfo, TBAAInfo,
                                 /* forPointeeType= */ true);
}

CharUnits CodeGenFunction::getNaturalTypeAlignment(QualType T,
                                                   LValueBaseInfo *BaseInfo,
                                                   TBAAAccessInfo *TBAAInfo,
                                                   bool forPointeeType) {
  if (TBAAInfo)
    *TBAAInfo = CGM.getTBAAAccessInfo(T);

  // Honor alignment typedef attributes even on incomplete types.
  // We also honor them straight for C++ class types, even as pointees;
  // there's an expressivity gap here.
  if (auto TT = T->getAs<TypedefType>()) {
    if (auto Align = TT->getDecl()->getMaxAlignment()) {
      if (BaseInfo)
        *BaseInfo = LValueBaseInfo(AlignmentSource::AttributedType);
      return getContext().toCharUnitsFromBits(Align);
    }
  }

  if (BaseInfo)
    *BaseInfo = LValueBaseInfo(AlignmentSource::Type);

  CharUnits Alignment;
  if (T->isIncompleteType()) {
    Alignment = CharUnits::One(); // Shouldn't be used, but pessimistic is best.
  } else {
    // For C++ class pointees, we don't know whether we're pointing at a
    // base or a complete object, so we generally need to use the
    // non-virtual alignment.
    const CXXRecordDecl *RD;
    if (forPointeeType && (RD = T->getAsCXXRecordDecl())) {
      Alignment = CGM.getClassPointerAlignment(RD);
    } else {
      Alignment = getContext().getTypeAlignInChars(T);
      if (T.getQualifiers().hasUnaligned())
        Alignment = CharUnits::One();
    }

    // Cap to the global maximum type alignment unless the alignment
    // was somehow explicit on the type.
    if (unsigned MaxAlign = getLangOpts().MaxTypeAlign) {
      if (Alignment.getQuantity() > MaxAlign &&
          !getContext().isAlignmentRequired(T))
        Alignment = CharUnits::fromQuantity(MaxAlign);
    }
  }
  return Alignment;
}

LValue CodeGenFunction::MakeNaturalAlignAddrLValue(llvm::Value *V, QualType T) {
  LValueBaseInfo BaseInfo;
  TBAAAccessInfo TBAAInfo;
  CharUnits Alignment = getNaturalTypeAlignment(T, &BaseInfo, &TBAAInfo);
  return LValue::MakeAddr(Address(V, Alignment), T, getContext(), BaseInfo,
                          TBAAInfo);
}

/// Given a value of type T* that may not be to a complete object,
/// construct an l-value with the natural pointee alignment of T.
LValue
CodeGenFunction::MakeNaturalAlignPointeeAddrLValue(llvm::Value *V, QualType T) {
  LValueBaseInfo BaseInfo;
  TBAAAccessInfo TBAAInfo;
  CharUnits Align = getNaturalTypeAlignment(T, &BaseInfo, &TBAAInfo,
                                            /* forPointeeType= */ true);
  return MakeAddrLValue(Address(V, Align), T, BaseInfo, TBAAInfo);
}


llvm::Type *CodeGenFunction::ConvertTypeForMem(QualType T) {
  return CGM.getTypes().ConvertTypeForMem(T);
}

llvm::Type *CodeGenFunction::ConvertType(QualType T) {
  return CGM.getTypes().ConvertType(T);
}

TypeEvaluationKind CodeGenFunction::getEvaluationKind(QualType type) {
  type = type.getCanonicalType();
  while (true) {
    switch (type->getTypeClass()) {
#define TYPE(name, parent)
#define ABSTRACT_TYPE(name, parent)
#define NON_CANONICAL_TYPE(name, parent) case Type::name:
#define DEPENDENT_TYPE(name, parent) case Type::name:
#define NON_CANONICAL_UNLESS_DEPENDENT_TYPE(name, parent) case Type::name:
#include "clang/AST/TypeNodes.def"
      llvm_unreachable("non-canonical or dependent type in IR-generation");

    case Type::Auto:
    case Type::DeducedTemplateSpecialization:
      llvm_unreachable("undeduced type in IR-generation");

    // Various scalar types.
    case Type::Builtin:
    case Type::Pointer:
    case Type::BlockPointer:
    case Type::LValueReference:
    case Type::RValueReference:
    case Type::MemberPointer:
    case Type::Vector:
    case Type::ExtVector:
    case Type::FunctionProto:
    case Type::FunctionNoProto:
    case Type::Enum:
    case Type::ObjCObjectPointer:
    case Type::Pipe:
      return TEK_Scalar;

    // Complexes.
    case Type::Complex:
      return TEK_Complex;

    // Arrays, records, and Objective-C objects.
    case Type::ConstantArray:
    case Type::IncompleteArray:
    case Type::VariableArray:
    case Type::Record:
    case Type::ObjCObject:
    case Type::ObjCInterface:
      return TEK_Aggregate;

    // We operate on atomic values according to their underlying type.
    case Type::Atomic:
      type = cast<AtomicType>(type)->getValueType();
      continue;
    }
    llvm_unreachable("unknown type kind!");
  }
}

llvm::DebugLoc CodeGenFunction::EmitReturnBlock() {
  // For cleanliness, we try to avoid emitting the return block for
  // simple cases.
  llvm::BasicBlock *CurBB = Builder.GetInsertBlock();

  if (CurBB) {
    assert(!CurBB->getTerminator() && "Unexpected terminated block.");

    // We have a valid insert point, reuse it if it is empty or there are no
    // explicit jumps to the return block.
    if (CurBB->empty() || ReturnBlock.getBlock()->use_empty()) {
      ReturnBlock.getBlock()->replaceAllUsesWith(CurBB);
      delete ReturnBlock.getBlock();
    } else
      EmitBlock(ReturnBlock.getBlock());
    return llvm::DebugLoc();
  }

  // Otherwise, if the return block is the target of a single direct
  // branch then we can just put the code in that block instead. This
  // cleans up functions which started with a unified return block.
  if (ReturnBlock.getBlock()->hasOneUse()) {
    llvm::BranchInst *BI =
      dyn_cast<llvm::BranchInst>(*ReturnBlock.getBlock()->user_begin());
    if (BI && BI->isUnconditional() &&
        BI->getSuccessor(0) == ReturnBlock.getBlock()) {
      // Record/return the DebugLoc of the simple 'return' expression to be used
      // later by the actual 'ret' instruction.
      llvm::DebugLoc Loc = BI->getDebugLoc();
      Builder.SetInsertPoint(BI->getParent());
      BI->eraseFromParent();
      delete ReturnBlock.getBlock();
      return Loc;
    }
  }

  // FIXME: We are at an unreachable point, there is no reason to emit the block
  // unless it has uses. However, we still need a place to put the debug
  // region.end for now.

  EmitBlock(ReturnBlock.getBlock());
  return llvm::DebugLoc();
}

static void EmitIfUsed(CodeGenFunction &CGF, llvm::BasicBlock *BB) {
  if (!BB) return;
  if (!BB->use_empty())
    return CGF.CurFn->getBasicBlockList().push_back(BB);
  delete BB;
}

void CodeGenFunction::FinishFunction(SourceLocation EndLoc) {
  assert(BreakContinueStack.empty() &&
         "mismatched push/pop in break/continue stack!");

  bool OnlySimpleReturnStmts = NumSimpleReturnExprs > 0
    && NumSimpleReturnExprs == NumReturnExprs
    && ReturnBlock.getBlock()->use_empty();
  // Usually the return expression is evaluated before the cleanup
  // code.  If the function contains only a simple return statement,
  // such as a constant, the location before the cleanup code becomes
  // the last useful breakpoint in the function, because the simple
  // return expression will be evaluated after the cleanup code. To be
  // safe, set the debug location for cleanup code to the location of
  // the return statement.  Otherwise the cleanup code should be at the
  // end of the function's lexical scope.
  //
  // If there are multiple branches to the return block, the branch
  // instructions will get the location of the return statements and
  // all will be fine.
  if (CGDebugInfo *DI = getDebugInfo()) {
    if (OnlySimpleReturnStmts)
      DI->EmitLocation(Builder, LastStopPoint);
    else
      DI->EmitLocation(Builder, EndLoc);
  }

  // Pop any cleanups that might have been associated with the
  // parameters.  Do this in whatever block we're currently in; it's
  // important to do this before we enter the return block or return
  // edges will be *really* confused.
  bool HasCleanups = EHStack.stable_begin() != PrologueCleanupDepth;
  bool HasOnlyLifetimeMarkers =
      HasCleanups && EHStack.containsOnlyLifetimeMarkers(PrologueCleanupDepth);
  bool EmitRetDbgLoc = !HasCleanups || HasOnlyLifetimeMarkers;
  if (HasCleanups) {
    // Make sure the line table doesn't jump back into the body for
    // the ret after it's been at EndLoc.
    if (CGDebugInfo *DI = getDebugInfo())
      if (OnlySimpleReturnStmts)
        DI->EmitLocation(Builder, EndLoc);

    PopCleanupBlocks(PrologueCleanupDepth);
  }

  // Emit function epilog (to return).
  llvm::DebugLoc Loc = EmitReturnBlock();

  if (ShouldInstrumentFunction()) {
    if (CGM.getCodeGenOpts().InstrumentFunctions)
      CurFn->addFnAttr("instrument-function-exit", "__cyg_profile_func_exit");
    if (CGM.getCodeGenOpts().InstrumentFunctionsAfterInlining)
      CurFn->addFnAttr("instrument-function-exit-inlined",
                       "__cyg_profile_func_exit");
  }

  // Emit debug descriptor for function end.
  if (CGDebugInfo *DI = getDebugInfo())
    DI->EmitFunctionEnd(Builder, CurFn);

  // Reset the debug location to that of the simple 'return' expression, if any
  // rather than that of the end of the function's scope '}'.
  ApplyDebugLocation AL(*this, Loc);
  EmitFunctionEpilog(*CurFnInfo, EmitRetDbgLoc, EndLoc);
  EmitEndEHSpec(CurCodeDecl);

  assert(EHStack.empty() &&
         "did not remove all scopes from cleanup stack!");

  // If someone did an indirect goto, emit the indirect goto block at the end of
  // the function.
  if (IndirectBranch) {
    EmitBlock(IndirectBranch->getParent());
    Builder.ClearInsertionPoint();
  }

  // If some of our locals escaped, insert a call to llvm.localescape in the
  // entry block.
  if (!EscapedLocals.empty()) {
    // Invert the map from local to index into a simple vector. There should be
    // no holes.
    SmallVector<llvm::Value *, 4> EscapeArgs;
    EscapeArgs.resize(EscapedLocals.size());
    for (auto &Pair : EscapedLocals)
      EscapeArgs[Pair.second] = Pair.first;
    llvm::Function *FrameEscapeFn = llvm::Intrinsic::getDeclaration(
        &CGM.getModule(), llvm::Intrinsic::localescape);
    CGBuilderTy(*this, AllocaInsertPt).CreateCall(FrameEscapeFn, EscapeArgs);
  }

  // Remove the AllocaInsertPt instruction, which is just a convenience for us.
  llvm::Instruction *Ptr = AllocaInsertPt;
  AllocaInsertPt = nullptr;
  Ptr->eraseFromParent();

  // If someone took the address of a label but never did an indirect goto, we
  // made a zero entry PHI node, which is illegal, zap it now.
  if (IndirectBranch) {
    llvm::PHINode *PN = cast<llvm::PHINode>(IndirectBranch->getAddress());
    if (PN->getNumIncomingValues() == 0) {
      PN->replaceAllUsesWith(llvm::UndefValue::get(PN->getType()));
      PN->eraseFromParent();
    }
  }

  EmitIfUsed(*this, EHResumeBlock);
  EmitIfUsed(*this, TerminateLandingPad);
  EmitIfUsed(*this, TerminateHandler);
  EmitIfUsed(*this, UnreachableBlock);

  if (CGM.getCodeGenOpts().EmitDeclMetadata)
    EmitDeclMetadata();

  for (SmallVectorImpl<std::pair<llvm::Instruction *, llvm::Value *> >::iterator
           I = DeferredReplacements.begin(),
           E = DeferredReplacements.end();
       I != E; ++I) {
    I->first->replaceAllUsesWith(I->second);
    I->first->eraseFromParent();
  }

  // Eliminate CleanupDestSlot alloca by replacing it with SSA values and
  // PHIs if the current function is a coroutine. We don't do it for all
  // functions as it may result in slight increase in numbers of instructions
  // if compiled with no optimizations. We do it for coroutine as the lifetime
  // of CleanupDestSlot alloca make correct coroutine frame building very
  // difficult.
  if (NormalCleanupDest && isCoroutine()) {
    llvm::DominatorTree DT(*CurFn);
    llvm::PromoteMemToReg(NormalCleanupDest, DT);
    NormalCleanupDest = nullptr;
  }
}

/// ShouldInstrumentFunction - Return true if the current function should be
/// instrumented with __cyg_profile_func_* calls
bool CodeGenFunction::ShouldInstrumentFunction() {
  if (!CGM.getCodeGenOpts().InstrumentFunctions &&
      !CGM.getCodeGenOpts().InstrumentFunctionsAfterInlining &&
      !CGM.getCodeGenOpts().InstrumentFunctionEntryBare)
    return false;
  if (!CurFuncDecl || CurFuncDecl->hasAttr<NoInstrumentFunctionAttr>())
    return false;
  return true;
}

/// ShouldXRayInstrument - Return true if the current function should be
/// instrumented with XRay nop sleds.
bool CodeGenFunction::ShouldXRayInstrumentFunction() const {
  return CGM.getCodeGenOpts().XRayInstrumentFunctions;
}

llvm::Constant *
CodeGenFunction::EncodeAddrForUseInPrologue(llvm::Function *F,
                                            llvm::Constant *Addr) {
  // Addresses stored in prologue data can't require run-time fixups and must
  // be PC-relative. Run-time fixups are undesirable because they necessitate
  // writable text segments, which are unsafe. And absolute addresses are
  // undesirable because they break PIE mode.

  // Add a layer of indirection through a private global. Taking its address
  // won't result in a run-time fixup, even if Addr has linkonce_odr linkage.
  auto *GV = new llvm::GlobalVariable(CGM.getModule(), Addr->getType(),
                                      /*isConstant=*/true,
                                      llvm::GlobalValue::PrivateLinkage, Addr);

  // Create a PC-relative address.
  auto *GOTAsInt = llvm::ConstantExpr::getPtrToInt(GV, IntPtrTy);
  auto *FuncAsInt = llvm::ConstantExpr::getPtrToInt(F, IntPtrTy);
  auto *PCRelAsInt = llvm::ConstantExpr::getSub(GOTAsInt, FuncAsInt);
  return (IntPtrTy == Int32Ty)
             ? PCRelAsInt
             : llvm::ConstantExpr::getTrunc(PCRelAsInt, Int32Ty);
}

llvm::Value *
CodeGenFunction::DecodeAddrUsedInPrologue(llvm::Value *F,
                                          llvm::Value *EncodedAddr) {
  // Reconstruct the address of the global.
  auto *PCRelAsInt = Builder.CreateSExt(EncodedAddr, IntPtrTy);
  auto *FuncAsInt = Builder.CreatePtrToInt(F, IntPtrTy, "func_addr.int");
  auto *GOTAsInt = Builder.CreateAdd(PCRelAsInt, FuncAsInt, "global_addr.int");
  auto *GOTAddr = Builder.CreateIntToPtr(GOTAsInt, Int8PtrPtrTy, "global_addr");

  // Load the original pointer through the global.
  return Builder.CreateLoad(Address(GOTAddr, getPointerAlign()),
                            "decoded_addr");
}

<<<<<<< HEAD
/// EmitFunctionInstrumentation - Emit LLVM code to call the specified
/// instrumentation function with the current function and the call site, if
/// function instrumentation is enabled.
void CodeGenFunction::EmitFunctionInstrumentation(const char *Fn) {
  auto NL = ApplyDebugLocation::CreateArtificial(*this);
  // void __cyg_profile_func_{enter,exit} (void *this_fn, void *call_site);
  llvm::PointerType *PointerTy = Int8PtrTy;
  llvm::Type *ProfileFuncArgs[] = { PointerTy, PointerTy };
  llvm::FunctionType *FunctionTy =
    llvm::FunctionType::get(VoidTy, ProfileFuncArgs, false);

  llvm::Constant *F = CGM.CreateRuntimeFunction(FunctionTy, Fn);
  llvm::CallInst *CallSite = Builder.CreateCall(
    CGM.getIntrinsic(llvm::Intrinsic::returnaddress),
    llvm::ConstantInt::get(Int32Ty, 0),
    "callsite");

  llvm::Value *args[] = {
    llvm::ConstantExpr::getPointerCast(CurFn, PointerTy),
    CallSite
  };

  EmitNounwindRuntimeCall(F, args);
}

=======
>>>>>>> 1d3df129
static void removeImageAccessQualifier(std::string& TyName) {
  std::string ReadOnlyQual("__read_only");
  std::string::size_type ReadOnlyPos = TyName.find(ReadOnlyQual);
  if (ReadOnlyPos != std::string::npos)
    // "+ 1" for the space after access qualifier.
    TyName.erase(ReadOnlyPos, ReadOnlyQual.size() + 1);
  else {
    std::string WriteOnlyQual("__write_only");
    std::string::size_type WriteOnlyPos = TyName.find(WriteOnlyQual);
    if (WriteOnlyPos != std::string::npos)
      TyName.erase(WriteOnlyPos, WriteOnlyQual.size() + 1);
    else {
      std::string ReadWriteQual("__read_write");
      std::string::size_type ReadWritePos = TyName.find(ReadWriteQual);
      if (ReadWritePos != std::string::npos)
        TyName.erase(ReadWritePos, ReadWriteQual.size() + 1);
    }
  }
}

// Returns the address space id that should be produced to the
// kernel_arg_addr_space metadata. This is always fixed to the ids
// as specified in the SPIR 2.0 specification in order to differentiate
// for example in clGetKernelArgInfo() implementation between the address
// spaces with targets without unique mapping to the OpenCL address spaces
// (basically all single AS CPUs).
static unsigned ArgInfoAddressSpace(LangAS AS) {
  switch (AS) {
  case LangAS::opencl_global:   return 1;
  case LangAS::opencl_constant: return 2;
  case LangAS::opencl_local:    return 3;
  case LangAS::opencl_generic:  return 4; // Not in SPIR 2.0 specs.
  default:
    return 0; // Assume private.
  }
}

// OpenCL v1.2 s5.6.4.6 allows the compiler to store kernel argument
// information in the program executable. The argument information stored
// includes the argument name, its type, the address and access qualifiers used.
static void GenOpenCLArgMetadata(const FunctionDecl *FD, llvm::Function *Fn,
                                 CodeGenModule &CGM, llvm::LLVMContext &Context,
                                 CGBuilderTy &Builder, ASTContext &ASTCtx) {
  // Create MDNodes that represent the kernel arg metadata.
  // Each MDNode is a list in the form of "key", N number of values which is
  // the same number of values as their are kernel arguments.

  const PrintingPolicy &Policy = ASTCtx.getPrintingPolicy();

  // MDNode for the kernel argument address space qualifiers.
  SmallVector<llvm::Metadata *, 8> addressQuals;

  // MDNode for the kernel argument access qualifiers (images only).
  SmallVector<llvm::Metadata *, 8> accessQuals;

  // MDNode for the kernel argument type names.
  SmallVector<llvm::Metadata *, 8> argTypeNames;

  // MDNode for the kernel argument base type names.
  SmallVector<llvm::Metadata *, 8> argBaseTypeNames;

  // MDNode for the kernel argument type qualifiers.
  SmallVector<llvm::Metadata *, 8> argTypeQuals;

  // MDNode for the kernel argument names.
  SmallVector<llvm::Metadata *, 8> argNames;

  for (unsigned i = 0, e = FD->getNumParams(); i != e; ++i) {
    const ParmVarDecl *parm = FD->getParamDecl(i);
    QualType ty = parm->getType();
    std::string typeQuals;

    if (ty->isPointerType()) {
      QualType pointeeTy = ty->getPointeeType();

      // Get address qualifier.
      addressQuals.push_back(llvm::ConstantAsMetadata::get(Builder.getInt32(
        ArgInfoAddressSpace(pointeeTy.getAddressSpace()))));

      // Get argument type name.
      std::string typeName =
          pointeeTy.getUnqualifiedType().getAsString(Policy) + "*";

      // Turn "unsigned type" to "utype"
      std::string::size_type pos = typeName.find("unsigned");
      if (pointeeTy.isCanonical() && pos != std::string::npos)
        typeName.erase(pos+1, 8);

      argTypeNames.push_back(llvm::MDString::get(Context, typeName));

      std::string baseTypeName =
          pointeeTy.getUnqualifiedType().getCanonicalType().getAsString(
              Policy) +
          "*";

      // Turn "unsigned type" to "utype"
      pos = baseTypeName.find("unsigned");
      if (pos != std::string::npos)
        baseTypeName.erase(pos+1, 8);

      argBaseTypeNames.push_back(llvm::MDString::get(Context, baseTypeName));

      // Get argument type qualifiers:
      if (ty.isRestrictQualified())
        typeQuals = "restrict";
      if (pointeeTy.isConstQualified() ||
          (pointeeTy.getAddressSpace() == LangAS::opencl_constant))
        typeQuals += typeQuals.empty() ? "const" : " const";
      if (pointeeTy.isVolatileQualified())
        typeQuals += typeQuals.empty() ? "volatile" : " volatile";
    } else {
      uint32_t AddrSpc = 0;
      bool isPipe = ty->isPipeType();
      if (ty->isImageType() || isPipe)
        AddrSpc = ArgInfoAddressSpace(LangAS::opencl_global);

      addressQuals.push_back(
          llvm::ConstantAsMetadata::get(Builder.getInt32(AddrSpc)));

      // Get argument type name.
      std::string typeName;
      if (isPipe)
        typeName = ty.getCanonicalType()->getAs<PipeType>()->getElementType()
                     .getAsString(Policy);
      else
        typeName = ty.getUnqualifiedType().getAsString(Policy);

      // Turn "unsigned type" to "utype"
      std::string::size_type pos = typeName.find("unsigned");
      if (ty.isCanonical() && pos != std::string::npos)
        typeName.erase(pos+1, 8);

      std::string baseTypeName;
      if (isPipe)
        baseTypeName = ty.getCanonicalType()->getAs<PipeType>()
                          ->getElementType().getCanonicalType()
                          .getAsString(Policy);
      else
        baseTypeName =
          ty.getUnqualifiedType().getCanonicalType().getAsString(Policy);

      // Remove access qualifiers on images
      // (as they are inseparable from type in clang implementation,
      // but OpenCL spec provides a special query to get access qualifier
      // via clGetKernelArgInfo with CL_KERNEL_ARG_ACCESS_QUALIFIER):
      if (ty->isImageType()) {
        removeImageAccessQualifier(typeName);
        removeImageAccessQualifier(baseTypeName);
      }

      argTypeNames.push_back(llvm::MDString::get(Context, typeName));

      // Turn "unsigned type" to "utype"
      pos = baseTypeName.find("unsigned");
      if (pos != std::string::npos)
        baseTypeName.erase(pos+1, 8);

      argBaseTypeNames.push_back(llvm::MDString::get(Context, baseTypeName));

      if (isPipe)
        typeQuals = "pipe";
    }

    argTypeQuals.push_back(llvm::MDString::get(Context, typeQuals));

    // Get image and pipe access qualifier:
    if (ty->isImageType()|| ty->isPipeType()) {
      const Decl *PDecl = parm;
      if (auto *TD = dyn_cast<TypedefType>(ty))
        PDecl = TD->getDecl();
      const OpenCLAccessAttr *A = PDecl->getAttr<OpenCLAccessAttr>();
      if (A && A->isWriteOnly())
        accessQuals.push_back(llvm::MDString::get(Context, "write_only"));
      else if (A && A->isReadWrite())
        accessQuals.push_back(llvm::MDString::get(Context, "read_write"));
      else
        accessQuals.push_back(llvm::MDString::get(Context, "read_only"));
    } else
      accessQuals.push_back(llvm::MDString::get(Context, "none"));

    // Get argument name.
    argNames.push_back(llvm::MDString::get(Context, parm->getName()));
  }

  Fn->setMetadata("kernel_arg_addr_space",
                  llvm::MDNode::get(Context, addressQuals));
  Fn->setMetadata("kernel_arg_access_qual",
                  llvm::MDNode::get(Context, accessQuals));
  Fn->setMetadata("kernel_arg_type",
                  llvm::MDNode::get(Context, argTypeNames));
  Fn->setMetadata("kernel_arg_base_type",
                  llvm::MDNode::get(Context, argBaseTypeNames));
  Fn->setMetadata("kernel_arg_type_qual",
                  llvm::MDNode::get(Context, argTypeQuals));
  if (CGM.getCodeGenOpts().EmitOpenCLArgMetadata ||
      CGM.getLangOpts().CPlusPlusAMP)
    Fn->setMetadata("kernel_arg_name",
                    llvm::MDNode::get(Context, argNames));
}

void CodeGenFunction::EmitOpenCLKernelMetadata(const FunctionDecl *FD,
                                               llvm::Function *Fn)
{
  if (!FD->hasAttr<OpenCLKernelAttr>())
    return;

  llvm::LLVMContext &Context = getLLVMContext();

  GenOpenCLArgMetadata(FD, Fn, CGM, Context, Builder, getContext());

  if (const VecTypeHintAttr *A = FD->getAttr<VecTypeHintAttr>()) {
    QualType HintQTy = A->getTypeHint();
    const ExtVectorType *HintEltQTy = HintQTy->getAs<ExtVectorType>();
    bool IsSignedInteger =
        HintQTy->isSignedIntegerType() ||
        (HintEltQTy && HintEltQTy->getElementType()->isSignedIntegerType());
    llvm::Metadata *AttrMDArgs[] = {
        llvm::ConstantAsMetadata::get(llvm::UndefValue::get(
            CGM.getTypes().ConvertType(A->getTypeHint()))),
        llvm::ConstantAsMetadata::get(llvm::ConstantInt::get(
            llvm::IntegerType::get(Context, 32),
            llvm::APInt(32, (uint64_t)(IsSignedInteger ? 1 : 0))))};
    Fn->setMetadata("vec_type_hint", llvm::MDNode::get(Context, AttrMDArgs));
  }

  if (const WorkGroupSizeHintAttr *A = FD->getAttr<WorkGroupSizeHintAttr>()) {
    llvm::Metadata *AttrMDArgs[] = {
        llvm::ConstantAsMetadata::get(Builder.getInt32(A->getXDim())),
        llvm::ConstantAsMetadata::get(Builder.getInt32(A->getYDim())),
        llvm::ConstantAsMetadata::get(Builder.getInt32(A->getZDim()))};
    Fn->setMetadata("work_group_size_hint", llvm::MDNode::get(Context, AttrMDArgs));
  }

  if (const ReqdWorkGroupSizeAttr *A = FD->getAttr<ReqdWorkGroupSizeAttr>()) {
    llvm::Metadata *AttrMDArgs[] = {
        llvm::ConstantAsMetadata::get(Builder.getInt32(A->getXDim())),
        llvm::ConstantAsMetadata::get(Builder.getInt32(A->getYDim())),
        llvm::ConstantAsMetadata::get(Builder.getInt32(A->getZDim()))};
    Fn->setMetadata("reqd_work_group_size", llvm::MDNode::get(Context, AttrMDArgs));
  }

  if (const OpenCLIntelReqdSubGroupSizeAttr *A =
          FD->getAttr<OpenCLIntelReqdSubGroupSizeAttr>()) {
    llvm::Metadata *AttrMDArgs[] = {
        llvm::ConstantAsMetadata::get(Builder.getInt32(A->getSubGroupSize()))};
    Fn->setMetadata("intel_reqd_sub_group_size",
                    llvm::MDNode::get(Context, AttrMDArgs));
  }
}

/// Determine whether the function F ends with a return stmt.
static bool endsWithReturn(const Decl* F) {
  const Stmt *Body = nullptr;
  if (auto *FD = dyn_cast_or_null<FunctionDecl>(F))
    Body = FD->getBody();
  else if (auto *OMD = dyn_cast_or_null<ObjCMethodDecl>(F))
    Body = OMD->getBody();

  if (auto *CS = dyn_cast_or_null<CompoundStmt>(Body)) {
    auto LastStmt = CS->body_rbegin();
    if (LastStmt != CS->body_rend())
      return isa<ReturnStmt>(*LastStmt);
  }
  return false;
}

static void markAsIgnoreThreadCheckingAtRuntime(llvm::Function *Fn) {
  Fn->addFnAttr("sanitize_thread_no_checking_at_run_time");
  Fn->removeFnAttr(llvm::Attribute::SanitizeThread);
}

static bool matchesStlAllocatorFn(const Decl *D, const ASTContext &Ctx) {
  auto *MD = dyn_cast_or_null<CXXMethodDecl>(D);
  if (!MD || !MD->getDeclName().getAsIdentifierInfo() ||
      !MD->getDeclName().getAsIdentifierInfo()->isStr("allocate") ||
      (MD->getNumParams() != 1 && MD->getNumParams() != 2))
    return false;

  if (MD->parameters()[0]->getType().getCanonicalType() != Ctx.getSizeType())
    return false;

  if (MD->getNumParams() == 2) {
    auto *PT = MD->parameters()[1]->getType()->getAs<PointerType>();
    if (!PT || !PT->isVoidPointerType() ||
        !PT->getPointeeType().isConstQualified())
      return false;
  }

  return true;
}

/// Return the UBSan prologue signature for \p FD if one is available.
static llvm::Constant *getPrologueSignature(CodeGenModule &CGM,
                                            const FunctionDecl *FD) {
  if (const auto *MD = dyn_cast<CXXMethodDecl>(FD))
    if (!MD->isStatic())
      return nullptr;
  return CGM.getTargetCodeGenInfo().getUBSanFunctionSignature(CGM);
}

void CodeGenFunction::StartFunction(GlobalDecl GD,
                                    QualType RetTy,
                                    llvm::Function *Fn,
                                    const CGFunctionInfo &FnInfo,
                                    const FunctionArgList &Args,
                                    SourceLocation Loc,
                                    SourceLocation StartLoc) {
  assert(!CurFn &&
         "Do not use a CodeGenFunction object for more than one function");

  const Decl *D = GD.getDecl();

  DidCallStackSave = false;
  CurCodeDecl = D;
  if (const auto *FD = dyn_cast_or_null<FunctionDecl>(D))
    if (FD->usesSEHTry())
      CurSEHParent = FD;
  CurFuncDecl = (D ? D->getNonClosureContext() : nullptr);
  FnRetTy = RetTy;
  CurFn = Fn;
  CurFnInfo = &FnInfo;

  // Relax duplicated function definition for C++AMP
  //
  // The reason is because in the modified GPU build path, both CPU and GPU
  // codes would be emitted in order to make sure C++ name mangling for
  // GPU kernels work correctly.  CPU codes would be removed in a later
  // optimization pass.
  //
  // Therefore, in the following case StartFunction() might be called twice
  // for function foo(), and thus we need to relax the assert check for C++AMP.
  //
  // void foo() restrict(amp) { return 1; }
  // void foo() restrict(cpu) { return 2; }

  if (getContext().getLangOpts().CPlusPlusAMP &&
      (CGM.getCodeGenOpts().AMPIsDevice || CGM.getCodeGenOpts().AMPCPU)) {
  } else {
    assert(CurFn->isDeclaration() && "Function already has body?");
  }

  // If this function has been blacklisted for any of the enabled sanitizers,
  // disable the sanitizer for the function.
  do {
#define SANITIZER(NAME, ID)                                                    \
  if (SanOpts.empty())                                                         \
    break;                                                                     \
  if (SanOpts.has(SanitizerKind::ID))                                          \
    if (CGM.isInSanitizerBlacklist(SanitizerKind::ID, Fn, Loc))                \
      SanOpts.set(SanitizerKind::ID, false);

#include "clang/Basic/Sanitizers.def"
#undef SANITIZER
  } while (0);

  if (D) {
    // Apply the no_sanitize* attributes to SanOpts.
    for (auto Attr : D->specific_attrs<NoSanitizeAttr>())
      SanOpts.Mask &= ~Attr->getMask();
  }

  // Apply sanitizer attributes to the function.
  if (SanOpts.hasOneOf(SanitizerKind::Address | SanitizerKind::KernelAddress))
    Fn->addFnAttr(llvm::Attribute::SanitizeAddress);
  if (SanOpts.has(SanitizerKind::Thread))
    Fn->addFnAttr(llvm::Attribute::SanitizeThread);
  if (SanOpts.has(SanitizerKind::Memory))
    Fn->addFnAttr(llvm::Attribute::SanitizeMemory);
  if (SanOpts.has(SanitizerKind::SafeStack))
    Fn->addFnAttr(llvm::Attribute::SafeStack);

  // Ignore TSan memory acesses from within ObjC/ObjC++ dealloc, initialize,
  // .cxx_destruct, __destroy_helper_block_ and all of their calees at run time.
  if (SanOpts.has(SanitizerKind::Thread)) {
    if (const auto *OMD = dyn_cast_or_null<ObjCMethodDecl>(D)) {
      IdentifierInfo *II = OMD->getSelector().getIdentifierInfoForSlot(0);
      if (OMD->getMethodFamily() == OMF_dealloc ||
          OMD->getMethodFamily() == OMF_initialize ||
          (OMD->getSelector().isUnarySelector() && II->isStr(".cxx_destruct"))) {
        markAsIgnoreThreadCheckingAtRuntime(Fn);
      }
    } else if (const auto *FD = dyn_cast_or_null<FunctionDecl>(D)) {
      IdentifierInfo *II = FD->getIdentifier();
      if (II && II->isStr("__destroy_helper_block_"))
        markAsIgnoreThreadCheckingAtRuntime(Fn);
    }
  }

  // Ignore unrelated casts in STL allocate() since the allocator must cast
  // from void* to T* before object initialization completes. Don't match on the
  // namespace because not all allocators are in std::
  if (D && SanOpts.has(SanitizerKind::CFIUnrelatedCast)) {
    if (matchesStlAllocatorFn(D, getContext()))
      SanOpts.Mask &= ~SanitizerKind::CFIUnrelatedCast;
  }

  // Apply xray attributes to the function (as a string, for now)
  if (D && ShouldXRayInstrumentFunction()) {
    if (const auto *XRayAttr = D->getAttr<XRayInstrumentAttr>()) {
      if (XRayAttr->alwaysXRayInstrument())
        Fn->addFnAttr("function-instrument", "xray-always");
      if (XRayAttr->neverXRayInstrument())
        Fn->addFnAttr("function-instrument", "xray-never");
      if (const auto *LogArgs = D->getAttr<XRayLogArgsAttr>()) {
        Fn->addFnAttr("xray-log-args",
                      llvm::utostr(LogArgs->getArgumentCount()));
      }
    } else {
      if (!CGM.imbueXRayAttrs(Fn, Loc))
        Fn->addFnAttr(
            "xray-instruction-threshold",
            llvm::itostr(CGM.getCodeGenOpts().XRayInstructionThreshold));
    }
  }

  if (const FunctionDecl *FD = dyn_cast_or_null<FunctionDecl>(D))
    if (CGM.getLangOpts().OpenMP && FD->hasAttr<OMPDeclareSimdDeclAttr>())
      CGM.getOpenMPRuntime().emitDeclareSimdFunction(FD, Fn);

  // Add no-jump-tables value.
  Fn->addFnAttr("no-jump-tables",
                llvm::toStringRef(CGM.getCodeGenOpts().NoUseJumpTables));

  // Add profile-sample-accurate value.
  if (CGM.getCodeGenOpts().ProfileSampleAccurate)
    Fn->addFnAttr("profile-sample-accurate");

  if (getLangOpts().OpenCL) {
    // Add metadata for a kernel function.
    if (const FunctionDecl *FD = dyn_cast_or_null<FunctionDecl>(D))
      EmitOpenCLKernelMetadata(FD, Fn);
  }

  if (getLangOpts().CPlusPlusAMP) {
    if (const FunctionDecl *FD = dyn_cast_or_null<FunctionDecl>(D)) {
      if (FD->hasAttr<AnnotateAttr>() &&
        FD->getAttr<AnnotateAttr>()->getAnnotation() ==
          "__HIP_global_function__") {
            Fn->setCallingConv(llvm::CallingConv::AMDGPU_KERNEL);
            Fn->setDoesNotRecurse();
            Fn->setDoesNotThrow();
            Fn->setLinkage(llvm::Function::LinkageTypes::WeakODRLinkage);
      }
    }
  }

  // If we are checking function types, emit a function type signature as
  // prologue data.
  if (getLangOpts().CPlusPlus && SanOpts.has(SanitizerKind::Function)) {
    if (const FunctionDecl *FD = dyn_cast_or_null<FunctionDecl>(D)) {
      if (llvm::Constant *PrologueSig = getPrologueSignature(CGM, FD)) {
        llvm::Constant *FTRTTIConst =
            CGM.GetAddrOfRTTIDescriptor(FD->getType(), /*ForEH=*/true);
        llvm::Constant *FTRTTIConstEncoded =
            EncodeAddrForUseInPrologue(Fn, FTRTTIConst);
        llvm::Constant *PrologueStructElems[] = {PrologueSig,
                                                 FTRTTIConstEncoded};
        llvm::Constant *PrologueStructConst =
            llvm::ConstantStruct::getAnon(PrologueStructElems, /*Packed=*/true);
        Fn->setPrologueData(PrologueStructConst);
      }
    }
  }

  // If we're checking nullability, we need to know whether we can check the
  // return value. Initialize the flag to 'true' and refine it in EmitParmDecl.
  if (SanOpts.has(SanitizerKind::NullabilityReturn)) {
    auto Nullability = FnRetTy->getNullability(getContext());
    if (Nullability && *Nullability == NullabilityKind::NonNull) {
      if (!(SanOpts.has(SanitizerKind::ReturnsNonnullAttribute) &&
            CurCodeDecl && CurCodeDecl->getAttr<ReturnsNonNullAttr>()))
        RetValNullabilityPrecondition =
            llvm::ConstantInt::getTrue(getLLVMContext());
    }
  }

  // If we're in C++ mode and the function name is "main", it is guaranteed
  // to be norecurse by the standard (3.6.1.3 "The function main shall not be
  // used within a program").
  if (getLangOpts().CPlusPlus)
    if (const FunctionDecl *FD = dyn_cast_or_null<FunctionDecl>(D))
      if (FD->isMain())
        Fn->addFnAttr(llvm::Attribute::NoRecurse);

  llvm::BasicBlock *EntryBB = createBasicBlock("entry", CurFn);

  // Create a marker to make it easy to insert allocas into the entryblock
  // later.  Don't create this with the builder, because we don't want it
  // folded.
  llvm::Value *Undef = llvm::UndefValue::get(Int32Ty);
  AllocaInsertPt = new llvm::BitCastInst(Undef, Int32Ty, "allocapt", EntryBB);

  ReturnBlock = getJumpDestInCurrentScope("return");

  Builder.SetInsertPoint(EntryBB);

  // If we're checking the return value, allocate space for a pointer to a
  // precise source location of the checked return statement.
  if (requiresReturnValueCheck()) {
    ReturnLocation = CreateDefaultAlignTempAlloca(Int8PtrTy, "return.sloc.ptr");
    InitTempAlloca(ReturnLocation, llvm::ConstantPointerNull::get(Int8PtrTy));
  }

  // Emit subprogram debug descriptor.
  if (CGDebugInfo *DI = getDebugInfo()) {
    // Reconstruct the type from the argument list so that implicit parameters,
    // such as 'this' and 'vtt', show up in the debug info. Preserve the calling
    // convention.
    CallingConv CC = CallingConv::CC_C;
    if (auto *FD = dyn_cast_or_null<FunctionDecl>(D))
      if (const auto *SrcFnTy = FD->getType()->getAs<FunctionType>())
        CC = SrcFnTy->getCallConv();
    SmallVector<QualType, 16> ArgTypes;
    for (const VarDecl *VD : Args)
      ArgTypes.push_back(VD->getType());
    QualType FnType = getContext().getFunctionType(
        RetTy, ArgTypes, FunctionProtoType::ExtProtoInfo(CC));
    DI->EmitFunctionStart(GD, Loc, StartLoc, FnType, CurFn, Builder);
  }

  if (ShouldInstrumentFunction()) {
    if (CGM.getCodeGenOpts().InstrumentFunctions)
      CurFn->addFnAttr("instrument-function-entry", "__cyg_profile_func_enter");
    if (CGM.getCodeGenOpts().InstrumentFunctionsAfterInlining)
      CurFn->addFnAttr("instrument-function-entry-inlined",
                       "__cyg_profile_func_enter");
    if (CGM.getCodeGenOpts().InstrumentFunctionEntryBare)
      CurFn->addFnAttr("instrument-function-entry-inlined",
                       "__cyg_profile_func_enter_bare");
  }

  // Since emitting the mcount call here impacts optimizations such as function
  // inlining, we just add an attribute to insert a mcount call in backend.
  // The attribute "counting-function" is set to mcount function name which is
  // architecture dependent.
  if (CGM.getCodeGenOpts().InstrumentForProfiling) {
    if (CGM.getCodeGenOpts().CallFEntry)
      Fn->addFnAttr("fentry-call", "true");
    else {
      if (!CurFuncDecl || !CurFuncDecl->hasAttr<NoInstrumentFunctionAttr>()) {
        Fn->addFnAttr("instrument-function-entry-inlined",
                      getTarget().getMCountName());
      }
    }
  }

  if (RetTy->isVoidType()) {
    // Void type; nothing to return.
    ReturnValue = Address::invalid();

    // Count the implicit return.
    if (!endsWithReturn(D))
      ++NumReturnExprs;
  } else if (CurFnInfo->getReturnInfo().getKind() == ABIArgInfo::Indirect &&
             !hasScalarEvaluationKind(CurFnInfo->getReturnType())) {
    // Indirect aggregate return; emit returned value directly into sret slot.
    // This reduces code size, and affects correctness in C++.
    auto AI = CurFn->arg_begin();
    if (CurFnInfo->getReturnInfo().isSRetAfterThis())
      ++AI;
    ReturnValue = Address(&*AI, CurFnInfo->getReturnInfo().getIndirectAlign());
  } else if (CurFnInfo->getReturnInfo().getKind() == ABIArgInfo::InAlloca &&
             !hasScalarEvaluationKind(CurFnInfo->getReturnType())) {
    // Load the sret pointer from the argument struct and return into that.
    unsigned Idx = CurFnInfo->getReturnInfo().getInAllocaFieldIndex();
    llvm::Function::arg_iterator EI = CurFn->arg_end();
    --EI;
    llvm::Value *Addr = Builder.CreateStructGEP(nullptr, &*EI, Idx);
    Addr = Builder.CreateAlignedLoad(Addr, getPointerAlign(), "agg.result");
    ReturnValue = Address(Addr, getNaturalTypeAlignment(RetTy));
  } else {
    ReturnValue = CreateIRTemp(RetTy, "retval");

    // Tell the epilog emitter to autorelease the result.  We do this
    // now so that various specialized functions can suppress it
    // during their IR-generation.
    if (getLangOpts().ObjCAutoRefCount &&
        !CurFnInfo->isReturnsRetained() &&
        RetTy->isObjCRetainableType())
      AutoreleaseResult = true;
  }

  EmitStartEHSpec(CurCodeDecl);

  PrologueCleanupDepth = EHStack.stable_begin();
  EmitFunctionProlog(*CurFnInfo, CurFn, Args);

  if (D && isa<CXXMethodDecl>(D) && cast<CXXMethodDecl>(D)->isInstance()) {
    CGM.getCXXABI().EmitInstanceFunctionProlog(*this);
    const CXXMethodDecl *MD = cast<CXXMethodDecl>(D);
    if (MD->getParent()->isLambda() &&
        MD->getOverloadedOperator() == OO_Call) {
      // We're in a lambda; figure out the captures.
      MD->getParent()->getCaptureFields(LambdaCaptureFields,
                                        LambdaThisCaptureField);
      if (LambdaThisCaptureField) {
        // If the lambda captures the object referred to by '*this' - either by
        // value or by reference, make sure CXXThisValue points to the correct
        // object.

        // Get the lvalue for the field (which is a copy of the enclosing object
        // or contains the address of the enclosing object).
        LValue ThisFieldLValue = EmitLValueForLambdaField(LambdaThisCaptureField);
        if (!LambdaThisCaptureField->getType()->isPointerType()) {
          // If the enclosing object was captured by value, just use its address.
          CXXThisValue = ThisFieldLValue.getAddress().getPointer();
        } else {
          // Load the lvalue pointed to by the field, since '*this' was captured
          // by reference.
          CXXThisValue =
              EmitLoadOfLValue(ThisFieldLValue, SourceLocation()).getScalarVal();
        }
      }
      for (auto *FD : MD->getParent()->fields()) {
        if (FD->hasCapturedVLAType()) {
          auto *ExprArg = EmitLoadOfLValue(EmitLValueForLambdaField(FD),
                                           SourceLocation()).getScalarVal();
          auto VAT = FD->getCapturedVLAType();
          VLASizeMap[VAT->getSizeExpr()] = ExprArg;
        }
      }
    } else {
      // Not in a lambda; just use 'this' from the method.
      // FIXME: Should we generate a new load for each use of 'this'?  The
      // fast register allocator would be happier...
      CXXThisValue = CXXABIThisValue;
    }

    // Check the 'this' pointer once per function, if it's available.
    if (CXXABIThisValue) {
      SanitizerSet SkippedChecks;
      SkippedChecks.set(SanitizerKind::ObjectSize, true);
      QualType ThisTy = MD->getThisType(getContext());

      // If this is the call operator of a lambda with no capture-default, it
      // may have a static invoker function, which may call this operator with
      // a null 'this' pointer.
      if (isLambdaCallOperator(MD) &&
          cast<CXXRecordDecl>(MD->getParent())->getLambdaCaptureDefault() ==
              LCD_None)
        SkippedChecks.set(SanitizerKind::Null, true);

      EmitTypeCheck(isa<CXXConstructorDecl>(MD) ? TCK_ConstructorCall
                                                : TCK_MemberCall,
                    Loc, CXXABIThisValue, ThisTy,
                    getContext().getTypeAlignInChars(ThisTy->getPointeeType()),
                    SkippedChecks);
    }
  }

  // If any of the arguments have a variably modified type, make sure to
  // emit the type size.
  for (FunctionArgList::const_iterator i = Args.begin(), e = Args.end();
       i != e; ++i) {
    const VarDecl *VD = *i;

    // Dig out the type as written from ParmVarDecls; it's unclear whether
    // the standard (C99 6.9.1p10) requires this, but we're following the
    // precedent set by gcc.
    QualType Ty;
    if (const ParmVarDecl *PVD = dyn_cast<ParmVarDecl>(VD))
      Ty = PVD->getOriginalType();
    else
      Ty = VD->getType();

    if (Ty->isVariablyModifiedType())
      EmitVariablyModifiedType(Ty);
  }
  // Emit a location at the end of the prologue.
  if (CGDebugInfo *DI = getDebugInfo())
    DI->EmitLocation(Builder, StartLoc);
}

void CodeGenFunction::EmitFunctionBody(FunctionArgList &Args,
                                       const Stmt *Body) {
  incrementProfileCounter(Body);
  if (const CompoundStmt *S = dyn_cast<CompoundStmt>(Body))
    EmitCompoundStmtWithoutScope(*S);
  else
    EmitStmt(Body);
}

/// When instrumenting to collect profile data, the counts for some blocks
/// such as switch cases need to not include the fall-through counts, so
/// emit a branch around the instrumentation code. When not instrumenting,
/// this just calls EmitBlock().
void CodeGenFunction::EmitBlockWithFallThrough(llvm::BasicBlock *BB,
                                               const Stmt *S) {
  llvm::BasicBlock *SkipCountBB = nullptr;
  if (HaveInsertPoint() && CGM.getCodeGenOpts().hasProfileClangInstr()) {
    // When instrumenting for profiling, the fallthrough to certain
    // statements needs to skip over the instrumentation code so that we
    // get an accurate count.
    SkipCountBB = createBasicBlock("skipcount");
    EmitBranch(SkipCountBB);
  }
  EmitBlock(BB);
  uint64_t CurrentCount = getCurrentProfileCount();
  incrementProfileCounter(S);
  setCurrentProfileCount(getCurrentProfileCount() + CurrentCount);
  if (SkipCountBB)
    EmitBlock(SkipCountBB);
}

/// Tries to mark the given function nounwind based on the
/// non-existence of any throwing calls within it.  We believe this is
/// lightweight enough to do at -O0.
static void TryMarkNoThrow(llvm::Function *F) {
  // LLVM treats 'nounwind' on a function as part of the type, so we
  // can't do this on functions that can be overwritten.
  if (F->isInterposable()) return;

  for (llvm::BasicBlock &BB : *F)
    for (llvm::Instruction &I : BB)
      if (I.mayThrow())
        return;

  F->setDoesNotThrow();
}

QualType CodeGenFunction::BuildFunctionArgList(GlobalDecl GD,
                                               FunctionArgList &Args) {
  const FunctionDecl *FD = cast<FunctionDecl>(GD.getDecl());
  QualType ResTy = FD->getReturnType();

  const CXXMethodDecl *MD = dyn_cast<CXXMethodDecl>(FD);
  if (MD && MD->isInstance()) {
    if (CGM.getCXXABI().HasThisReturn(GD))
      ResTy = MD->getThisType(getContext());
    else if (CGM.getCXXABI().hasMostDerivedReturn(GD))
      ResTy = CGM.getContext().VoidPtrTy;
    CGM.getCXXABI().buildThisParam(*this, Args);
  }

  // The base version of an inheriting constructor whose constructed base is a
  // virtual base is not passed any arguments (because it doesn't actually call
  // the inherited constructor).
  bool PassedParams = true;
  if (const CXXConstructorDecl *CD = dyn_cast<CXXConstructorDecl>(FD))
    if (auto Inherited = CD->getInheritedConstructor())
      PassedParams =
          getTypes().inheritingCtorHasParams(Inherited, GD.getCtorType());

  if (PassedParams) {
    for (auto *Param : FD->parameters()) {
      Args.push_back(Param);
      if (!Param->hasAttr<PassObjectSizeAttr>())
        continue;

      auto *Implicit = ImplicitParamDecl::Create(
          getContext(), Param->getDeclContext(), Param->getLocation(),
          /*Id=*/nullptr, getContext().getSizeType(), ImplicitParamDecl::Other);
      SizeArguments[Param] = Implicit;
      Args.push_back(Implicit);
    }
  }

  if (MD && (isa<CXXConstructorDecl>(MD) || isa<CXXDestructorDecl>(MD)))
    CGM.getCXXABI().addImplicitStructorParams(*this, ResTy, Args);

  return ResTy;
}

static bool
shouldUseUndefinedBehaviorReturnOptimization(const FunctionDecl *FD,
                                             const ASTContext &Context) {
  QualType T = FD->getReturnType();
  // Avoid the optimization for functions that return a record type with a
  // trivial destructor or another trivially copyable type.
  if (const RecordType *RT = T.getCanonicalType()->getAs<RecordType>()) {
    if (const auto *ClassDecl = dyn_cast<CXXRecordDecl>(RT->getDecl()))
      return !ClassDecl->hasTrivialDestructor();
  }
  return !T.isTriviallyCopyableType(Context);
}

void CodeGenFunction::GenerateCode(GlobalDecl GD, llvm::Function *Fn,
                                   const CGFunctionInfo &FnInfo) {
  const FunctionDecl *FD = cast<FunctionDecl>(GD.getDecl());
  CurGD = GD;

  FunctionArgList Args;
  QualType ResTy = BuildFunctionArgList(GD, Args);

  // Check if we should generate debug info for this function.
  if (FD->hasAttr<NoDebugAttr>())
    DebugInfo = nullptr; // disable debug info indefinitely for this function

  // The function might not have a body if we're generating thunks for a
  // function declaration.
  SourceRange BodyRange;
  if (Stmt *Body = FD->getBody())
    BodyRange = Body->getSourceRange();
  else
    BodyRange = FD->getLocation();
  CurEHLocation = BodyRange.getEnd();

  // Use the location of the start of the function to determine where
  // the function definition is located. By default use the location
  // of the declaration as the location for the subprogram. A function
  // may lack a declaration in the source code if it is created by code
  // gen. (examples: _GLOBAL__I_a, __cxx_global_array_dtor, thunk).
  SourceLocation Loc = FD->getLocation();

  // If this is a function specialization then use the pattern body
  // as the location for the function.
  if (const FunctionDecl *SpecDecl = FD->getTemplateInstantiationPattern())
    if (SpecDecl->hasBody(SpecDecl))
      Loc = SpecDecl->getLocation();

  Stmt *Body = FD->getBody();

  // Initialize helper which will detect jumps which can cause invalid lifetime
  // markers.
  if (Body && ShouldEmitLifetimeMarkers)
    Bypasses.Init(Body);

  // Emit the standard function prologue.
  StartFunction(GD, ResTy, Fn, FnInfo, Args, Loc, BodyRange.getBegin());

  // Generate the body of the function.
  PGO.assignRegionCounters(GD, CurFn);
  if (isa<CXXDestructorDecl>(FD))
    EmitDestructorBody(Args);
  else if (isa<CXXConstructorDecl>(FD))
    EmitConstructorBody(Args);
  else if (getContext().getLangOpts().CPlusPlusAMP &&
           CGM.getCodeGenOpts().AMPIsDevice &&
           FD->hasAttr<AnnotateAttr>() &&
           FD->getAttr<AnnotateAttr>()->getAnnotation() == "__cxxamp_trampoline")
    CGM.getAMPRuntime().EmitTrampolineBody(*this, FD, Args);
  else if (getContext().getLangOpts().CPlusPlusAMP &&
           (!CGM.getCodeGenOpts().AMPIsDevice || CGM.getCodeGenOpts().AMPCPU)&&
           FD->hasAttr<AnnotateAttr>() &&
           FD->getAttr<AnnotateAttr>()->getAnnotation() == "__cxxamp_trampoline_name")
    CGM.getAMPRuntime().EmitTrampolineNameBody(*this, FD, Args);
  else if (getContext().getLangOpts().CPlusPlus &&
           (!CGM.getCodeGenOpts().AMPIsDevice || CGM.getCodeGenOpts().AMPCPU) &&
           FD->hasAttr<AnnotateAttr>() &&
           FD->getAttr<AnnotateAttr>()->getAnnotation() == "__HIP_global_function__") {
    // We do not emit __global__ functions on the host path, we only want them
    // to have a correct address which we can use to obtain the mangled name
    // from the ELF.
  }
  else if (getLangOpts().CUDA &&
           !getLangOpts().CUDAIsDevice &&
           FD->hasAttr<CUDAGlobalAttr>())
    CGM.getCUDARuntime().emitDeviceStub(*this, Args);
  else if (isa<CXXMethodDecl>(FD) &&
           cast<CXXMethodDecl>(FD)->isLambdaStaticInvoker()) {
    // The lambda static invoker function is special, because it forwards or
    // clones the body of the function call operator (but is actually static).
    EmitLambdaStaticInvokeBody(cast<CXXMethodDecl>(FD));
  } else if (FD->isDefaulted() && isa<CXXMethodDecl>(FD) &&
             (cast<CXXMethodDecl>(FD)->isCopyAssignmentOperator() ||
              cast<CXXMethodDecl>(FD)->isMoveAssignmentOperator())) {
    // Implicit copy-assignment gets the same special treatment as implicit
    // copy-constructors.
    emitImplicitAssignmentOperatorBody(Args);
  } else if (Body) {
    EmitFunctionBody(Args, Body);
  } else
    llvm_unreachable("no definition for emitted function");

  // C++11 [stmt.return]p2:
  //   Flowing off the end of a function [...] results in undefined behavior in
  //   a value-returning function.
  // C11 6.9.1p12:
  //   If the '}' that terminates a function is reached, and the value of the
  //   function call is used by the caller, the behavior is undefined.
  // Relax the rule for C++AMP
  if (!getLangOpts().CPlusPlusAMP && getLangOpts().CPlusPlus && !FD->hasImplicitReturnZero() && !SawAsmBlock &&
      !FD->getReturnType()->isVoidType() && Builder.GetInsertBlock()) {
    bool ShouldEmitUnreachable =
        CGM.getCodeGenOpts().StrictReturn ||
        shouldUseUndefinedBehaviorReturnOptimization(FD, getContext());
    if (SanOpts.has(SanitizerKind::Return)) {
      SanitizerScope SanScope(this);
      llvm::Value *IsFalse = Builder.getFalse();
      EmitCheck(std::make_pair(IsFalse, SanitizerKind::Return),
                SanitizerHandler::MissingReturn,
                EmitCheckSourceLocation(FD->getLocation()), None);
    } else if (ShouldEmitUnreachable) {
      if (CGM.getCodeGenOpts().OptimizationLevel == 0)
        EmitTrapCall(llvm::Intrinsic::trap);
    }
    if (SanOpts.has(SanitizerKind::Return) || ShouldEmitUnreachable) {
      Builder.CreateUnreachable();
      Builder.ClearInsertionPoint();
    }
  }

  // Emit the standard function epilogue.
  FinishFunction(BodyRange.getEnd());

  // If we haven't marked the function nothrow through other means, do
  // a quick pass now to see if we can.
  if (!CurFn->doesNotThrow())
    TryMarkNoThrow(CurFn);
}

/// ContainsLabel - Return true if the statement contains a label in it.  If
/// this statement is not executed normally, it not containing a label means
/// that we can just remove the code.
bool CodeGenFunction::ContainsLabel(const Stmt *S, bool IgnoreCaseStmts) {
  // Null statement, not a label!
  if (!S) return false;

  // If this is a label, we have to emit the code, consider something like:
  // if (0) {  ...  foo:  bar(); }  goto foo;
  //
  // TODO: If anyone cared, we could track __label__'s, since we know that you
  // can't jump to one from outside their declared region.
  if (isa<LabelStmt>(S))
    return true;

  // If this is a case/default statement, and we haven't seen a switch, we have
  // to emit the code.
  if (isa<SwitchCase>(S) && !IgnoreCaseStmts)
    return true;

  // If this is a switch statement, we want to ignore cases below it.
  if (isa<SwitchStmt>(S))
    IgnoreCaseStmts = true;

  // Scan subexpressions for verboten labels.
  for (const Stmt *SubStmt : S->children())
    if (ContainsLabel(SubStmt, IgnoreCaseStmts))
      return true;

  return false;
}

/// containsBreak - Return true if the statement contains a break out of it.
/// If the statement (recursively) contains a switch or loop with a break
/// inside of it, this is fine.
bool CodeGenFunction::containsBreak(const Stmt *S) {
  // Null statement, not a label!
  if (!S) return false;

  // If this is a switch or loop that defines its own break scope, then we can
  // include it and anything inside of it.
  if (isa<SwitchStmt>(S) || isa<WhileStmt>(S) || isa<DoStmt>(S) ||
      isa<ForStmt>(S))
    return false;

  if (isa<BreakStmt>(S))
    return true;

  // Scan subexpressions for verboten breaks.
  for (const Stmt *SubStmt : S->children())
    if (containsBreak(SubStmt))
      return true;

  return false;
}

bool CodeGenFunction::mightAddDeclToScope(const Stmt *S) {
  if (!S) return false;

  // Some statement kinds add a scope and thus never add a decl to the current
  // scope. Note, this list is longer than the list of statements that might
  // have an unscoped decl nested within them, but this way is conservatively
  // correct even if more statement kinds are added.
  if (isa<IfStmt>(S) || isa<SwitchStmt>(S) || isa<WhileStmt>(S) ||
      isa<DoStmt>(S) || isa<ForStmt>(S) || isa<CompoundStmt>(S) ||
      isa<CXXForRangeStmt>(S) || isa<CXXTryStmt>(S) ||
      isa<ObjCForCollectionStmt>(S) || isa<ObjCAtTryStmt>(S))
    return false;

  if (isa<DeclStmt>(S))
    return true;

  for (const Stmt *SubStmt : S->children())
    if (mightAddDeclToScope(SubStmt))
      return true;

  return false;
}

/// ConstantFoldsToSimpleInteger - If the specified expression does not fold
/// to a constant, or if it does but contains a label, return false.  If it
/// constant folds return true and set the boolean result in Result.
bool CodeGenFunction::ConstantFoldsToSimpleInteger(const Expr *Cond,
                                                   bool &ResultBool,
                                                   bool AllowLabels) {
  llvm::APSInt ResultInt;
  if (!ConstantFoldsToSimpleInteger(Cond, ResultInt, AllowLabels))
    return false;

  ResultBool = ResultInt.getBoolValue();
  return true;
}

/// ConstantFoldsToSimpleInteger - If the specified expression does not fold
/// to a constant, or if it does but contains a label, return false.  If it
/// constant folds return true and set the folded value.
bool CodeGenFunction::ConstantFoldsToSimpleInteger(const Expr *Cond,
                                                   llvm::APSInt &ResultInt,
                                                   bool AllowLabels) {
  // FIXME: Rename and handle conversion of other evaluatable things
  // to bool.
  llvm::APSInt Int;
  if (!Cond->EvaluateAsInt(Int, getContext()))
    return false;  // Not foldable, not integer or not fully evaluatable.

  if (!AllowLabels && CodeGenFunction::ContainsLabel(Cond))
    return false;  // Contains a label.

  ResultInt = Int;
  return true;
}



/// EmitBranchOnBoolExpr - Emit a branch on a boolean condition (e.g. for an if
/// statement) to the specified blocks.  Based on the condition, this might try
/// to simplify the codegen of the conditional based on the branch.
///
void CodeGenFunction::EmitBranchOnBoolExpr(const Expr *Cond,
                                           llvm::BasicBlock *TrueBlock,
                                           llvm::BasicBlock *FalseBlock,
                                           uint64_t TrueCount) {
  Cond = Cond->IgnoreParens();

  if (const BinaryOperator *CondBOp = dyn_cast<BinaryOperator>(Cond)) {

    // Handle X && Y in a condition.
    if (CondBOp->getOpcode() == BO_LAnd) {
      // If we have "1 && X", simplify the code.  "0 && X" would have constant
      // folded if the case was simple enough.
      bool ConstantBool = false;
      if (ConstantFoldsToSimpleInteger(CondBOp->getLHS(), ConstantBool) &&
          ConstantBool) {
        // br(1 && X) -> br(X).
        incrementProfileCounter(CondBOp);
        return EmitBranchOnBoolExpr(CondBOp->getRHS(), TrueBlock, FalseBlock,
                                    TrueCount);
      }

      // If we have "X && 1", simplify the code to use an uncond branch.
      // "X && 0" would have been constant folded to 0.
      if (ConstantFoldsToSimpleInteger(CondBOp->getRHS(), ConstantBool) &&
          ConstantBool) {
        // br(X && 1) -> br(X).
        return EmitBranchOnBoolExpr(CondBOp->getLHS(), TrueBlock, FalseBlock,
                                    TrueCount);
      }

      // Emit the LHS as a conditional.  If the LHS conditional is false, we
      // want to jump to the FalseBlock.
      llvm::BasicBlock *LHSTrue = createBasicBlock("land.lhs.true");
      // The counter tells us how often we evaluate RHS, and all of TrueCount
      // can be propagated to that branch.
      uint64_t RHSCount = getProfileCount(CondBOp->getRHS());

      ConditionalEvaluation eval(*this);
      {
        ApplyDebugLocation DL(*this, Cond);
        EmitBranchOnBoolExpr(CondBOp->getLHS(), LHSTrue, FalseBlock, RHSCount);
        EmitBlock(LHSTrue);
      }

      incrementProfileCounter(CondBOp);
      setCurrentProfileCount(getProfileCount(CondBOp->getRHS()));

      // Any temporaries created here are conditional.
      eval.begin(*this);
      EmitBranchOnBoolExpr(CondBOp->getRHS(), TrueBlock, FalseBlock, TrueCount);
      eval.end(*this);

      return;
    }

    if (CondBOp->getOpcode() == BO_LOr) {
      // If we have "0 || X", simplify the code.  "1 || X" would have constant
      // folded if the case was simple enough.
      bool ConstantBool = false;
      if (ConstantFoldsToSimpleInteger(CondBOp->getLHS(), ConstantBool) &&
          !ConstantBool) {
        // br(0 || X) -> br(X).
        incrementProfileCounter(CondBOp);
        return EmitBranchOnBoolExpr(CondBOp->getRHS(), TrueBlock, FalseBlock,
                                    TrueCount);
      }

      // If we have "X || 0", simplify the code to use an uncond branch.
      // "X || 1" would have been constant folded to 1.
      if (ConstantFoldsToSimpleInteger(CondBOp->getRHS(), ConstantBool) &&
          !ConstantBool) {
        // br(X || 0) -> br(X).
        return EmitBranchOnBoolExpr(CondBOp->getLHS(), TrueBlock, FalseBlock,
                                    TrueCount);
      }

      // Emit the LHS as a conditional.  If the LHS conditional is true, we
      // want to jump to the TrueBlock.
      llvm::BasicBlock *LHSFalse = createBasicBlock("lor.lhs.false");
      // We have the count for entry to the RHS and for the whole expression
      // being true, so we can divy up True count between the short circuit and
      // the RHS.
      uint64_t LHSCount =
          getCurrentProfileCount() - getProfileCount(CondBOp->getRHS());
      uint64_t RHSCount = TrueCount - LHSCount;

      ConditionalEvaluation eval(*this);
      {
        ApplyDebugLocation DL(*this, Cond);
        EmitBranchOnBoolExpr(CondBOp->getLHS(), TrueBlock, LHSFalse, LHSCount);
        EmitBlock(LHSFalse);
      }

      incrementProfileCounter(CondBOp);
      setCurrentProfileCount(getProfileCount(CondBOp->getRHS()));

      // Any temporaries created here are conditional.
      eval.begin(*this);
      EmitBranchOnBoolExpr(CondBOp->getRHS(), TrueBlock, FalseBlock, RHSCount);

      eval.end(*this);

      return;
    }
  }

  if (const UnaryOperator *CondUOp = dyn_cast<UnaryOperator>(Cond)) {
    // br(!x, t, f) -> br(x, f, t)
    if (CondUOp->getOpcode() == UO_LNot) {
      // Negate the count.
      uint64_t FalseCount = getCurrentProfileCount() - TrueCount;
      // Negate the condition and swap the destination blocks.
      return EmitBranchOnBoolExpr(CondUOp->getSubExpr(), FalseBlock, TrueBlock,
                                  FalseCount);
    }
  }

  if (const ConditionalOperator *CondOp = dyn_cast<ConditionalOperator>(Cond)) {
    // br(c ? x : y, t, f) -> br(c, br(x, t, f), br(y, t, f))
    llvm::BasicBlock *LHSBlock = createBasicBlock("cond.true");
    llvm::BasicBlock *RHSBlock = createBasicBlock("cond.false");

    ConditionalEvaluation cond(*this);
    EmitBranchOnBoolExpr(CondOp->getCond(), LHSBlock, RHSBlock,
                         getProfileCount(CondOp));

    // When computing PGO branch weights, we only know the overall count for
    // the true block. This code is essentially doing tail duplication of the
    // naive code-gen, introducing new edges for which counts are not
    // available. Divide the counts proportionally between the LHS and RHS of
    // the conditional operator.
    uint64_t LHSScaledTrueCount = 0;
    if (TrueCount) {
      double LHSRatio =
          getProfileCount(CondOp) / (double)getCurrentProfileCount();
      LHSScaledTrueCount = TrueCount * LHSRatio;
    }

    cond.begin(*this);
    EmitBlock(LHSBlock);
    incrementProfileCounter(CondOp);
    {
      ApplyDebugLocation DL(*this, Cond);
      EmitBranchOnBoolExpr(CondOp->getLHS(), TrueBlock, FalseBlock,
                           LHSScaledTrueCount);
    }
    cond.end(*this);

    cond.begin(*this);
    EmitBlock(RHSBlock);
    EmitBranchOnBoolExpr(CondOp->getRHS(), TrueBlock, FalseBlock,
                         TrueCount - LHSScaledTrueCount);
    cond.end(*this);

    return;
  }

  if (const CXXThrowExpr *Throw = dyn_cast<CXXThrowExpr>(Cond)) {
    // Conditional operator handling can give us a throw expression as a
    // condition for a case like:
    //   br(c ? throw x : y, t, f) -> br(c, br(throw x, t, f), br(y, t, f)
    // Fold this to:
    //   br(c, throw x, br(y, t, f))
    EmitCXXThrowExpr(Throw, /*KeepInsertionPoint*/false);
    return;
  }

  // If the branch has a condition wrapped by __builtin_unpredictable,
  // create metadata that specifies that the branch is unpredictable.
  // Don't bother if not optimizing because that metadata would not be used.
  llvm::MDNode *Unpredictable = nullptr;
  auto *Call = dyn_cast<CallExpr>(Cond);
  if (Call && CGM.getCodeGenOpts().OptimizationLevel != 0) {
    auto *FD = dyn_cast_or_null<FunctionDecl>(Call->getCalleeDecl());
    if (FD && FD->getBuiltinID() == Builtin::BI__builtin_unpredictable) {
      llvm::MDBuilder MDHelper(getLLVMContext());
      Unpredictable = MDHelper.createUnpredictable();
    }
  }

  // Create branch weights based on the number of times we get here and the
  // number of times the condition should be true.
  uint64_t CurrentCount = std::max(getCurrentProfileCount(), TrueCount);
  llvm::MDNode *Weights =
      createProfileWeights(TrueCount, CurrentCount - TrueCount);

  // Emit the code with the fully general case.
  llvm::Value *CondV;
  {
    ApplyDebugLocation DL(*this, Cond);
    CondV = EvaluateExprAsBool(Cond);
  }
  Builder.CreateCondBr(CondV, TrueBlock, FalseBlock, Weights, Unpredictable);
}

/// ErrorUnsupported - Print out an error that codegen doesn't support the
/// specified stmt yet.
void CodeGenFunction::ErrorUnsupported(const Stmt *S, const char *Type) {
  CGM.ErrorUnsupported(S, Type);
}

/// emitNonZeroVLAInit - Emit the "zero" initialization of a
/// variable-length array whose elements have a non-zero bit-pattern.
///
/// \param baseType the inner-most element type of the array
/// \param src - a char* pointing to the bit-pattern for a single
/// base element of the array
/// \param sizeInChars - the total size of the VLA, in chars
static void emitNonZeroVLAInit(CodeGenFunction &CGF, QualType baseType,
                               Address dest, Address src,
                               llvm::Value *sizeInChars) {
  CGBuilderTy &Builder = CGF.Builder;

  CharUnits baseSize = CGF.getContext().getTypeSizeInChars(baseType);
  llvm::Value *baseSizeInChars
    = llvm::ConstantInt::get(CGF.IntPtrTy, baseSize.getQuantity());

  Address begin =
    Builder.CreateElementBitCast(dest, CGF.Int8Ty, "vla.begin");
  llvm::Value *end =
    Builder.CreateInBoundsGEP(begin.getPointer(), sizeInChars, "vla.end");

  llvm::BasicBlock *originBB = CGF.Builder.GetInsertBlock();
  llvm::BasicBlock *loopBB = CGF.createBasicBlock("vla-init.loop");
  llvm::BasicBlock *contBB = CGF.createBasicBlock("vla-init.cont");

  // Make a loop over the VLA.  C99 guarantees that the VLA element
  // count must be nonzero.
  CGF.EmitBlock(loopBB);

  llvm::PHINode *cur = Builder.CreatePHI(begin.getType(), 2, "vla.cur");
  cur->addIncoming(begin.getPointer(), originBB);

  CharUnits curAlign =
    dest.getAlignment().alignmentOfArrayElement(baseSize);

  // memcpy the individual element bit-pattern.
  Builder.CreateMemCpy(Address(cur, curAlign), src, baseSizeInChars,
                       /*volatile*/ false);

  // Go to the next element.
  llvm::Value *next =
    Builder.CreateInBoundsGEP(CGF.Int8Ty, cur, baseSizeInChars, "vla.next");

  // Leave if that's the end of the VLA.
  llvm::Value *done = Builder.CreateICmpEQ(next, end, "vla-init.isdone");
  Builder.CreateCondBr(done, contBB, loopBB);
  cur->addIncoming(next, loopBB);

  CGF.EmitBlock(contBB);
}

void
CodeGenFunction::EmitNullInitialization(Address DestPtr, QualType Ty) {
  // Ignore empty classes in C++.
  if (getLangOpts().CPlusPlus) {
    if (const RecordType *RT = Ty->getAs<RecordType>()) {
      if (cast<CXXRecordDecl>(RT->getDecl())->isEmpty())
        return;
    }
  }

  // Cast the dest ptr to the appropriate i8 pointer type.
  if (DestPtr.getElementType() != Int8Ty)
    DestPtr = Builder.CreateElementBitCast(DestPtr, Int8Ty);

  // Get size and alignment info for this aggregate.
  CharUnits size = getContext().getTypeSizeInChars(Ty);

  llvm::Value *SizeVal;
  const VariableArrayType *vla;

  // Don't bother emitting a zero-byte memset.
  if (size.isZero()) {
    // But note that getTypeInfo returns 0 for a VLA.
    if (const VariableArrayType *vlaType =
          dyn_cast_or_null<VariableArrayType>(
                                          getContext().getAsArrayType(Ty))) {
      QualType eltType;
      llvm::Value *numElts;
      std::tie(numElts, eltType) = getVLASize(vlaType);

      SizeVal = numElts;
      CharUnits eltSize = getContext().getTypeSizeInChars(eltType);
      if (!eltSize.isOne())
        SizeVal = Builder.CreateNUWMul(SizeVal, CGM.getSize(eltSize));
      vla = vlaType;
    } else {
      return;
    }
  } else {
    SizeVal = CGM.getSize(size);
    vla = nullptr;
  }

  // If the type contains a pointer to data member we can't memset it to zero.
  // Instead, create a null constant and copy it to the destination.
  // TODO: there are other patterns besides zero that we can usefully memset,
  // like -1, which happens to be the pattern used by member-pointers.
  if (!CGM.getTypes().isZeroInitializable(Ty)) {
    // For a VLA, emit a single element, then splat that over the VLA.
    if (vla) Ty = getContext().getBaseElementType(vla);

    llvm::Constant *NullConstant = CGM.EmitNullConstant(Ty);

    llvm::GlobalVariable *NullVariable =
      new llvm::GlobalVariable(CGM.getModule(), NullConstant->getType(),
                               /*isConstant=*/true,
                               llvm::GlobalVariable::PrivateLinkage,
                               NullConstant, Twine());
    CharUnits NullAlign = DestPtr.getAlignment();
    NullVariable->setAlignment(NullAlign.getQuantity());
    Address SrcPtr(Builder.CreateBitCast(NullVariable, Builder.getInt8PtrTy(4)),
                   NullAlign);

    if (vla) return emitNonZeroVLAInit(*this, Ty, DestPtr, SrcPtr, SizeVal);

    // Get and call the appropriate llvm.memcpy overload.
    Builder.CreateMemCpy(DestPtr, SrcPtr, SizeVal, false);
    return;
  }

  // Otherwise, just memset the whole thing to zero.  This is legal
  // because in LLVM, all default initializers (other than the ones we just
  // handled above) are guaranteed to have a bit pattern of all zeros.
  Builder.CreateMemSet(DestPtr, Builder.getInt8(0), SizeVal, false);
}

llvm::BlockAddress *CodeGenFunction::GetAddrOfLabel(const LabelDecl *L) {
  // Make sure that there is a block for the indirect goto.
  if (!IndirectBranch)
    GetIndirectGotoBlock();

  llvm::BasicBlock *BB = getJumpDestForLabel(L).getBlock();

  // Make sure the indirect branch includes all of the address-taken blocks.
  IndirectBranch->addDestination(BB);
  return llvm::BlockAddress::get(CurFn, BB);
}

llvm::BasicBlock *CodeGenFunction::GetIndirectGotoBlock() {
  // If we already made the indirect branch for indirect goto, return its block.
  if (IndirectBranch) return IndirectBranch->getParent();

  CGBuilderTy TmpBuilder(*this, createBasicBlock("indirectgoto"));

  // Create the PHI node that indirect gotos will add entries to.
  llvm::Value *DestVal = TmpBuilder.CreatePHI(Int8PtrTy, 0,
                                              "indirect.goto.dest");

  // Create the indirect branch instruction.
  IndirectBranch = TmpBuilder.CreateIndirectBr(DestVal);
  return IndirectBranch->getParent();
}

/// Computes the length of an array in elements, as well as the base
/// element type and a properly-typed first element pointer.
llvm::Value *CodeGenFunction::emitArrayLength(const ArrayType *origArrayType,
                                              QualType &baseType,
                                              Address &addr) {
  const ArrayType *arrayType = origArrayType;

  // If it's a VLA, we have to load the stored size.  Note that
  // this is the size of the VLA in bytes, not its size in elements.
  llvm::Value *numVLAElements = nullptr;
  if (isa<VariableArrayType>(arrayType)) {
    numVLAElements = getVLASize(cast<VariableArrayType>(arrayType)).first;

    // Walk into all VLAs.  This doesn't require changes to addr,
    // which has type T* where T is the first non-VLA element type.
    do {
      QualType elementType = arrayType->getElementType();
      arrayType = getContext().getAsArrayType(elementType);

      // If we only have VLA components, 'addr' requires no adjustment.
      if (!arrayType) {
        baseType = elementType;
        return numVLAElements;
      }
    } while (isa<VariableArrayType>(arrayType));

    // We get out here only if we find a constant array type
    // inside the VLA.
  }

  // We have some number of constant-length arrays, so addr should
  // have LLVM type [M x [N x [...]]]*.  Build a GEP that walks
  // down to the first element of addr.
  SmallVector<llvm::Value*, 8> gepIndices;

  // GEP down to the array type.
  llvm::ConstantInt *zero = Builder.getInt32(0);
  gepIndices.push_back(zero);

  uint64_t countFromCLAs = 1;
  QualType eltType;

  llvm::ArrayType *llvmArrayType =
    dyn_cast<llvm::ArrayType>(addr.getElementType());
  while (llvmArrayType) {
    assert(isa<ConstantArrayType>(arrayType));
    assert(cast<ConstantArrayType>(arrayType)->getSize().getZExtValue()
             == llvmArrayType->getNumElements());

    gepIndices.push_back(zero);
    countFromCLAs *= llvmArrayType->getNumElements();
    eltType = arrayType->getElementType();

    llvmArrayType =
      dyn_cast<llvm::ArrayType>(llvmArrayType->getElementType());
    arrayType = getContext().getAsArrayType(arrayType->getElementType());
    assert((!llvmArrayType || arrayType) &&
           "LLVM and Clang types are out-of-synch");
  }

  if (arrayType) {
    // From this point onwards, the Clang array type has been emitted
    // as some other type (probably a packed struct). Compute the array
    // size, and just emit the 'begin' expression as a bitcast.
    while (arrayType) {
      countFromCLAs *=
          cast<ConstantArrayType>(arrayType)->getSize().getZExtValue();
      eltType = arrayType->getElementType();
      arrayType = getContext().getAsArrayType(eltType);
    }

    llvm::Type *baseType = ConvertType(eltType);
    addr = Builder.CreateElementBitCast(addr, baseType, "array.begin");
  } else {
    // Create the actual GEP.
    addr = Address(Builder.CreateInBoundsGEP(addr.getPointer(),
                                             gepIndices, "array.begin"),
                   addr.getAlignment());
  }

  baseType = eltType;

  llvm::Value *numElements
    = llvm::ConstantInt::get(SizeTy, countFromCLAs);

  // If we had any VLA dimensions, factor them in.
  if (numVLAElements)
    numElements = Builder.CreateNUWMul(numVLAElements, numElements);

  return numElements;
}

std::pair<llvm::Value*, QualType>
CodeGenFunction::getVLASize(QualType type) {
  const VariableArrayType *vla = getContext().getAsVariableArrayType(type);
  assert(vla && "type was not a variable array type!");
  return getVLASize(vla);
}

std::pair<llvm::Value*, QualType>
CodeGenFunction::getVLASize(const VariableArrayType *type) {
  // The number of elements so far; always size_t.
  llvm::Value *numElements = nullptr;

  QualType elementType;
  do {
    elementType = type->getElementType();
    llvm::Value *vlaSize = VLASizeMap[type->getSizeExpr()];
    assert(vlaSize && "no size for VLA!");
    assert(vlaSize->getType() == SizeTy);

    if (!numElements) {
      numElements = vlaSize;
    } else {
      // It's undefined behavior if this wraps around, so mark it that way.
      // FIXME: Teach -fsanitize=undefined to trap this.
      numElements = Builder.CreateNUWMul(numElements, vlaSize);
    }
  } while ((type = getContext().getAsVariableArrayType(elementType)));

  return std::pair<llvm::Value*,QualType>(numElements, elementType);
}

void CodeGenFunction::EmitVariablyModifiedType(QualType type) {
  assert(type->isVariablyModifiedType() &&
         "Must pass variably modified type to EmitVLASizes!");

  EnsureInsertPoint();

  // We're going to walk down into the type and look for VLA
  // expressions.
  do {
    assert(type->isVariablyModifiedType());

    const Type *ty = type.getTypePtr();
    switch (ty->getTypeClass()) {

#define TYPE(Class, Base)
#define ABSTRACT_TYPE(Class, Base)
#define NON_CANONICAL_TYPE(Class, Base)
#define DEPENDENT_TYPE(Class, Base) case Type::Class:
#define NON_CANONICAL_UNLESS_DEPENDENT_TYPE(Class, Base)
#include "clang/AST/TypeNodes.def"
      llvm_unreachable("unexpected dependent type!");

    // These types are never variably-modified.
    case Type::Builtin:
    case Type::Complex:
    case Type::Vector:
    case Type::ExtVector:
    case Type::Record:
    case Type::Enum:
    case Type::Elaborated:
    case Type::TemplateSpecialization:
    case Type::ObjCTypeParam:
    case Type::ObjCObject:
    case Type::ObjCInterface:
    case Type::ObjCObjectPointer:
      llvm_unreachable("type class is never variably-modified!");

    case Type::Adjusted:
      type = cast<AdjustedType>(ty)->getAdjustedType();
      break;

    case Type::Decayed:
      type = cast<DecayedType>(ty)->getPointeeType();
      break;

    case Type::Pointer:
      type = cast<PointerType>(ty)->getPointeeType();
      break;

    case Type::BlockPointer:
      type = cast<BlockPointerType>(ty)->getPointeeType();
      break;

    case Type::LValueReference:
    case Type::RValueReference:
      type = cast<ReferenceType>(ty)->getPointeeType();
      break;

    case Type::MemberPointer:
      type = cast<MemberPointerType>(ty)->getPointeeType();
      break;

    case Type::ConstantArray:
    case Type::IncompleteArray:
      // Losing element qualification here is fine.
      type = cast<ArrayType>(ty)->getElementType();
      break;

    case Type::VariableArray: {
      // Losing element qualification here is fine.
      const VariableArrayType *vat = cast<VariableArrayType>(ty);

      // Unknown size indication requires no size computation.
      // Otherwise, evaluate and record it.
      if (const Expr *size = vat->getSizeExpr()) {
        // It's possible that we might have emitted this already,
        // e.g. with a typedef and a pointer to it.
        llvm::Value *&entry = VLASizeMap[size];
        if (!entry) {
          llvm::Value *Size = EmitScalarExpr(size);

          // C11 6.7.6.2p5:
          //   If the size is an expression that is not an integer constant
          //   expression [...] each time it is evaluated it shall have a value
          //   greater than zero.
          if (SanOpts.has(SanitizerKind::VLABound) &&
              size->getType()->isSignedIntegerType()) {
            SanitizerScope SanScope(this);
            llvm::Value *Zero = llvm::Constant::getNullValue(Size->getType());
            llvm::Constant *StaticArgs[] = {
              EmitCheckSourceLocation(size->getLocStart()),
              EmitCheckTypeDescriptor(size->getType())
            };
            EmitCheck(std::make_pair(Builder.CreateICmpSGT(Size, Zero),
                                     SanitizerKind::VLABound),
                      SanitizerHandler::VLABoundNotPositive, StaticArgs, Size);
          }

          // Always zexting here would be wrong if it weren't
          // undefined behavior to have a negative bound.
          entry = Builder.CreateIntCast(Size, SizeTy, /*signed*/ false);
        }
      }
      type = vat->getElementType();
      break;
    }

    case Type::FunctionProto:
    case Type::FunctionNoProto:
      type = cast<FunctionType>(ty)->getReturnType();
      break;

    case Type::Paren:
    case Type::TypeOf:
    case Type::UnaryTransform:
    case Type::Attributed:
    case Type::SubstTemplateTypeParm:
    case Type::PackExpansion:
      // Keep walking after single level desugaring.
      type = type.getSingleStepDesugaredType(getContext());
      break;

    case Type::Typedef:
    case Type::Decltype:
    case Type::Auto:
    case Type::DeducedTemplateSpecialization:
      // Stop walking: nothing to do.
      return;

    case Type::TypeOfExpr:
      // Stop walking: emit typeof expression.
      EmitIgnoredExpr(cast<TypeOfExprType>(ty)->getUnderlyingExpr());
      return;

    case Type::Atomic:
      type = cast<AtomicType>(ty)->getValueType();
      break;

    case Type::Pipe:
      type = cast<PipeType>(ty)->getElementType();
      break;
    }
  } while (type->isVariablyModifiedType());
}

Address CodeGenFunction::EmitVAListRef(const Expr* E) {
  if (getContext().getBuiltinVaListType()->isArrayType())
    return EmitPointerWithAlignment(E);
  return EmitLValue(E).getAddress();
}

Address CodeGenFunction::EmitMSVAListRef(const Expr *E) {
  return EmitLValue(E).getAddress();
}

void CodeGenFunction::EmitDeclRefExprDbgValue(const DeclRefExpr *E,
                                              const APValue &Init) {
  assert(!Init.isUninit() && "Invalid DeclRefExpr initializer!");
  if (CGDebugInfo *Dbg = getDebugInfo())
    if (CGM.getCodeGenOpts().getDebugInfo() >= codegenoptions::LimitedDebugInfo)
      Dbg->EmitGlobalVariable(E->getDecl(), Init);
}

CodeGenFunction::PeepholeProtection
CodeGenFunction::protectFromPeepholes(RValue rvalue) {
  // At the moment, the only aggressive peephole we do in IR gen
  // is trunc(zext) folding, but if we add more, we can easily
  // extend this protection.

  if (!rvalue.isScalar()) return PeepholeProtection();
  llvm::Value *value = rvalue.getScalarVal();
  if (!isa<llvm::ZExtInst>(value)) return PeepholeProtection();

  // Just make an extra bitcast.
  assert(HaveInsertPoint());
  llvm::Instruction *inst = new llvm::BitCastInst(value, value->getType(), "",
                                                  Builder.GetInsertBlock());

  PeepholeProtection protection;
  protection.Inst = inst;
  return protection;
}

void CodeGenFunction::unprotectFromPeepholes(PeepholeProtection protection) {
  if (!protection.Inst) return;

  // In theory, we could try to duplicate the peepholes now, but whatever.
  protection.Inst->eraseFromParent();
}

llvm::Value *CodeGenFunction::EmitAnnotationCall(llvm::Value *AnnotationFn,
                                                 llvm::Value *AnnotatedVal,
                                                 StringRef AnnotationStr,
                                                 SourceLocation Location) {
  llvm::Value *Args[4] = {
    AnnotatedVal,
    Builder.CreateBitCast(CGM.EmitAnnotationString(AnnotationStr), Int8PtrTy),
    Builder.CreateBitCast(CGM.EmitAnnotationUnit(Location), Int8PtrTy),
    CGM.EmitAnnotationLineNo(Location)
  };
  return Builder.CreateCall(AnnotationFn, Args);
}

void CodeGenFunction::EmitVarAnnotations(const VarDecl *D, llvm::Value *V) {
  assert(D->hasAttr<AnnotateAttr>() && "no annotate attribute");
  // FIXME We create a new bitcast for every annotation because that's what
  // llvm-gcc was doing.
  for (const auto *I : D->specific_attrs<AnnotateAttr>())
    EmitAnnotationCall(CGM.getIntrinsic(llvm::Intrinsic::var_annotation),
                       Builder.CreateBitCast(V, CGM.Int8PtrTy, V->getName()),
                       I->getAnnotation(), D->getLocation());
}

Address CodeGenFunction::EmitFieldAnnotations(const FieldDecl *D,
                                              Address Addr) {
  assert(D->hasAttr<AnnotateAttr>() && "no annotate attribute");
  llvm::Value *V = Addr.getPointer();
  llvm::Type *VTy = V->getType();
  llvm::Value *F = CGM.getIntrinsic(llvm::Intrinsic::ptr_annotation,
                                    CGM.Int8PtrTy);

  for (const auto *I : D->specific_attrs<AnnotateAttr>()) {
    // FIXME Always emit the cast inst so we can differentiate between
    // annotation on the first field of a struct and annotation on the struct
    // itself.
    if (VTy != CGM.Int8PtrTy)
      V = Builder.Insert(new llvm::BitCastInst(V, CGM.Int8PtrTy));
    V = EmitAnnotationCall(F, V, I->getAnnotation(), D->getLocation());
    V = Builder.CreateBitCast(V, VTy);
  }

  return Address(V, Addr.getAlignment());
}

CodeGenFunction::CGCapturedStmtInfo::~CGCapturedStmtInfo() { }

CodeGenFunction::SanitizerScope::SanitizerScope(CodeGenFunction *CGF)
    : CGF(CGF) {
  assert(!CGF->IsSanitizerScope);
  CGF->IsSanitizerScope = true;
}

CodeGenFunction::SanitizerScope::~SanitizerScope() {
  CGF->IsSanitizerScope = false;
}

void CodeGenFunction::InsertHelper(llvm::Instruction *I,
                                   const llvm::Twine &Name,
                                   llvm::BasicBlock *BB,
                                   llvm::BasicBlock::iterator InsertPt) const {
  LoopStack.InsertHelper(I);
  if (IsSanitizerScope)
    CGM.getSanitizerMetadata()->disableSanitizerForInstruction(I);
}

void CGBuilderInserter::InsertHelper(
    llvm::Instruction *I, const llvm::Twine &Name, llvm::BasicBlock *BB,
    llvm::BasicBlock::iterator InsertPt) const {
  llvm::IRBuilderDefaultInserter::InsertHelper(I, Name, BB, InsertPt);
  if (CGF)
    CGF->InsertHelper(I, Name, BB, InsertPt);
}

static bool hasRequiredFeatures(const SmallVectorImpl<StringRef> &ReqFeatures,
                                CodeGenModule &CGM, const FunctionDecl *FD,
                                std::string &FirstMissing) {
  // If there aren't any required features listed then go ahead and return.
  if (ReqFeatures.empty())
    return false;

  // Now build up the set of caller features and verify that all the required
  // features are there.
  llvm::StringMap<bool> CallerFeatureMap;
  CGM.getFunctionFeatureMap(CallerFeatureMap, FD);

  // If we have at least one of the features in the feature list return
  // true, otherwise return false.
  return std::all_of(
      ReqFeatures.begin(), ReqFeatures.end(), [&](StringRef Feature) {
        SmallVector<StringRef, 1> OrFeatures;
        Feature.split(OrFeatures, "|");
        return std::any_of(OrFeatures.begin(), OrFeatures.end(),
                           [&](StringRef Feature) {
                             if (!CallerFeatureMap.lookup(Feature)) {
                               FirstMissing = Feature.str();
                               return false;
                             }
                             return true;
                           });
      });
}

// Emits an error if we don't have a valid set of target features for the
// called function.
void CodeGenFunction::checkTargetFeatures(const CallExpr *E,
                                          const FunctionDecl *TargetDecl) {
  // Early exit if this is an indirect call.
  if (!TargetDecl)
    return;

  // Get the current enclosing function if it exists. If it doesn't
  // we can't check the target features anyhow.
  const FunctionDecl *FD = dyn_cast_or_null<FunctionDecl>(CurFuncDecl);
  if (!FD)
    return;

  // Grab the required features for the call. For a builtin this is listed in
  // the td file with the default cpu, for an always_inline function this is any
  // listed cpu and any listed features.
  unsigned BuiltinID = TargetDecl->getBuiltinID();
  std::string MissingFeature;
  if (BuiltinID) {
    SmallVector<StringRef, 1> ReqFeatures;
    const char *FeatureList =
        CGM.getContext().BuiltinInfo.getRequiredFeatures(BuiltinID);
    // Return if the builtin doesn't have any required features.
    if (!FeatureList || StringRef(FeatureList) == "")
      return;
    StringRef(FeatureList).split(ReqFeatures, ",");
    if (!hasRequiredFeatures(ReqFeatures, CGM, FD, MissingFeature))
      CGM.getDiags().Report(E->getLocStart(), diag::err_builtin_needs_feature)
          << TargetDecl->getDeclName()
          << CGM.getContext().BuiltinInfo.getRequiredFeatures(BuiltinID);

  } else if (TargetDecl->hasAttr<TargetAttr>()) {
    // Get the required features for the callee.
    SmallVector<StringRef, 1> ReqFeatures;
    llvm::StringMap<bool> CalleeFeatureMap;
    CGM.getFunctionFeatureMap(CalleeFeatureMap, TargetDecl);
    for (const auto &F : CalleeFeatureMap) {
      // Only positive features are "required".
      if (F.getValue())
        ReqFeatures.push_back(F.getKey());
    }
    if (!hasRequiredFeatures(ReqFeatures, CGM, FD, MissingFeature))
      CGM.getDiags().Report(E->getLocStart(), diag::err_function_needs_feature)
          << FD->getDeclName() << TargetDecl->getDeclName() << MissingFeature;
  }
}

void CodeGenFunction::EmitSanitizerStatReport(llvm::SanitizerStatKind SSK) {
  if (!CGM.getCodeGenOpts().SanitizeStats)
    return;

  llvm::IRBuilder<> IRB(Builder.GetInsertBlock(), Builder.GetInsertPoint());
  IRB.SetCurrentDebugLocation(Builder.getCurrentDebugLocation());
  CGM.getSanStats().create(IRB, SSK);
}

llvm::DebugLoc CodeGenFunction::SourceLocToDebugLoc(SourceLocation Location) {
  if (CGDebugInfo *DI = getDebugInfo())
    return DI->SourceLocToDebugLoc(Location);

  return llvm::DebugLoc();
}<|MERGE_RESOLUTION|>--- conflicted
+++ resolved
@@ -500,34 +500,6 @@
                             "decoded_addr");
 }
 
-<<<<<<< HEAD
-/// EmitFunctionInstrumentation - Emit LLVM code to call the specified
-/// instrumentation function with the current function and the call site, if
-/// function instrumentation is enabled.
-void CodeGenFunction::EmitFunctionInstrumentation(const char *Fn) {
-  auto NL = ApplyDebugLocation::CreateArtificial(*this);
-  // void __cyg_profile_func_{enter,exit} (void *this_fn, void *call_site);
-  llvm::PointerType *PointerTy = Int8PtrTy;
-  llvm::Type *ProfileFuncArgs[] = { PointerTy, PointerTy };
-  llvm::FunctionType *FunctionTy =
-    llvm::FunctionType::get(VoidTy, ProfileFuncArgs, false);
-
-  llvm::Constant *F = CGM.CreateRuntimeFunction(FunctionTy, Fn);
-  llvm::CallInst *CallSite = Builder.CreateCall(
-    CGM.getIntrinsic(llvm::Intrinsic::returnaddress),
-    llvm::ConstantInt::get(Int32Ty, 0),
-    "callsite");
-
-  llvm::Value *args[] = {
-    llvm::ConstantExpr::getPointerCast(CurFn, PointerTy),
-    CallSite
-  };
-
-  EmitNounwindRuntimeCall(F, args);
-}
-
-=======
->>>>>>> 1d3df129
 static void removeImageAccessQualifier(std::string& TyName) {
   std::string ReadOnlyQual("__read_only");
   std::string::size_type ReadOnlyPos = TyName.find(ReadOnlyQual);
