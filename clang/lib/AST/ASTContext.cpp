//===- ASTContext.cpp - Context to hold long-lived AST nodes --------------===//
//
//                     The LLVM Compiler Infrastructure
//
// This file is distributed under the University of Illinois Open Source
// License. See LICENSE.TXT for details.
//
//===----------------------------------------------------------------------===//
//
//  This file implements the ASTContext interface.
//
//===----------------------------------------------------------------------===//

#include "clang/AST/ASTContext.h"
#include "CXXABI.h"
#include "clang/AST/APValue.h"
#include "clang/AST/ASTMutationListener.h"
#include "clang/AST/ASTTypeTraits.h"
#include "clang/AST/Attr.h"
#include "clang/AST/AttrIterator.h"
#include "clang/AST/CharUnits.h"
#include "clang/AST/Comment.h"
#include "clang/AST/Decl.h"
#include "clang/AST/DeclBase.h"
#include "clang/AST/DeclCXX.h"
#include "clang/AST/DeclContextInternals.h"
#include "clang/AST/DeclObjC.h"
#include "clang/AST/DeclOpenMP.h"
#include "clang/AST/DeclTemplate.h"
#include "clang/AST/DeclarationName.h"
#include "clang/AST/Expr.h"
#include "clang/AST/ExprCXX.h"
#include "clang/AST/ExternalASTSource.h"
#include "clang/AST/Mangle.h"
#include "clang/AST/MangleNumberingContext.h"
#include "clang/AST/NestedNameSpecifier.h"
#include "clang/AST/RawCommentList.h"
#include "clang/AST/RecordLayout.h"
#include "clang/AST/RecursiveASTVisitor.h"
#include "clang/AST/Stmt.h"
#include "clang/AST/TemplateBase.h"
#include "clang/AST/TemplateName.h"
#include "clang/AST/Type.h"
#include "clang/AST/TypeLoc.h"
#include "clang/AST/UnresolvedSet.h"
#include "clang/AST/VTableBuilder.h"
#include "clang/Basic/AddressSpaces.h"
#include "clang/Basic/Builtins.h"
#include "clang/Basic/CommentOptions.h"
#include "clang/Basic/ExceptionSpecificationType.h"
#include "clang/Basic/IdentifierTable.h"
#include "clang/Basic/LLVM.h"
#include "clang/Basic/LangOptions.h"
#include "clang/Basic/Linkage.h"
#include "clang/Basic/ObjCRuntime.h"
#include "clang/Basic/SanitizerBlacklist.h"
#include "clang/Basic/SourceLocation.h"
#include "clang/Basic/SourceManager.h"
#include "clang/Basic/Specifiers.h"
#include "clang/Basic/TargetCXXABI.h"
#include "clang/Basic/TargetInfo.h"
#include "clang/Basic/XRayLists.h"
#include "llvm/ADT/APInt.h"
#include "llvm/ADT/APSInt.h"
#include "llvm/ADT/ArrayRef.h"
#include "llvm/ADT/DenseMap.h"
#include "llvm/ADT/DenseSet.h"
#include "llvm/ADT/FoldingSet.h"
#include "llvm/ADT/None.h"
#include "llvm/ADT/Optional.h"
#include "llvm/ADT/PointerUnion.h"
#include "llvm/ADT/STLExtras.h"
#include "llvm/ADT/SmallPtrSet.h"
#include "llvm/ADT/SmallVector.h"
#include "llvm/ADT/StringExtras.h"
#include "llvm/ADT/StringRef.h"
#include "llvm/ADT/Triple.h"
#include "llvm/Support/Capacity.h"
#include "llvm/Support/Casting.h"
#include "llvm/Support/Compiler.h"
#include "llvm/Support/ErrorHandling.h"
#include "llvm/Support/MathExtras.h"
#include "llvm/Support/raw_ostream.h"
#include <algorithm>
#include <cassert>
#include <cstddef>
#include <cstdint>
#include <cstdlib>
#include <map>
#include <memory>
#include <string>
#include <tuple>
#include <utility>

using namespace clang;

unsigned ASTContext::NumImplicitDefaultConstructors;
unsigned ASTContext::NumImplicitDefaultConstructorsDeclared;
unsigned ASTContext::NumImplicitCopyConstructors;
unsigned ASTContext::NumImplicitCopyConstructorsDeclared;
unsigned ASTContext::NumImplicitMoveConstructors;
unsigned ASTContext::NumImplicitMoveConstructorsDeclared;
unsigned ASTContext::NumImplicitCopyAssignmentOperators;
unsigned ASTContext::NumImplicitCopyAssignmentOperatorsDeclared;
unsigned ASTContext::NumImplicitMoveAssignmentOperators;
unsigned ASTContext::NumImplicitMoveAssignmentOperatorsDeclared;
unsigned ASTContext::NumImplicitDestructors;
unsigned ASTContext::NumImplicitDestructorsDeclared;

enum FloatingRank {
  Float16Rank, HalfRank, FloatRank, DoubleRank, LongDoubleRank, Float128Rank
};

RawComment *ASTContext::getRawCommentForDeclNoCache(const Decl *D) const {
  if (!CommentsLoaded && ExternalSource) {
    ExternalSource->ReadComments();

#ifndef NDEBUG
    ArrayRef<RawComment *> RawComments = Comments.getComments();
    assert(std::is_sorted(RawComments.begin(), RawComments.end(),
                          BeforeThanCompare<RawComment>(SourceMgr)));
#endif

    CommentsLoaded = true;
  }

  assert(D);

  // User can not attach documentation to implicit declarations.
  if (D->isImplicit())
    return nullptr;

  // User can not attach documentation to implicit instantiations.
  if (const auto *FD = dyn_cast<FunctionDecl>(D)) {
    if (FD->getTemplateSpecializationKind() == TSK_ImplicitInstantiation)
      return nullptr;
  }

  if (const auto *VD = dyn_cast<VarDecl>(D)) {
    if (VD->isStaticDataMember() &&
        VD->getTemplateSpecializationKind() == TSK_ImplicitInstantiation)
      return nullptr;
  }

  if (const auto *CRD = dyn_cast<CXXRecordDecl>(D)) {
    if (CRD->getTemplateSpecializationKind() == TSK_ImplicitInstantiation)
      return nullptr;
  }

  if (const auto *CTSD = dyn_cast<ClassTemplateSpecializationDecl>(D)) {
    TemplateSpecializationKind TSK = CTSD->getSpecializationKind();
    if (TSK == TSK_ImplicitInstantiation ||
        TSK == TSK_Undeclared)
      return nullptr;
  }

  if (const auto *ED = dyn_cast<EnumDecl>(D)) {
    if (ED->getTemplateSpecializationKind() == TSK_ImplicitInstantiation)
      return nullptr;
  }
  if (const auto *TD = dyn_cast<TagDecl>(D)) {
    // When tag declaration (but not definition!) is part of the
    // decl-specifier-seq of some other declaration, it doesn't get comment
    if (TD->isEmbeddedInDeclarator() && !TD->isCompleteDefinition())
      return nullptr;
  }
  // TODO: handle comments for function parameters properly.
  if (isa<ParmVarDecl>(D))
    return nullptr;

  // TODO: we could look up template parameter documentation in the template
  // documentation.
  if (isa<TemplateTypeParmDecl>(D) ||
      isa<NonTypeTemplateParmDecl>(D) ||
      isa<TemplateTemplateParmDecl>(D))
    return nullptr;

  ArrayRef<RawComment *> RawComments = Comments.getComments();

  // If there are no comments anywhere, we won't find anything.
  if (RawComments.empty())
    return nullptr;

  // Find declaration location.
  // For Objective-C declarations we generally don't expect to have multiple
  // declarators, thus use declaration starting location as the "declaration
  // location".
  // For all other declarations multiple declarators are used quite frequently,
  // so we use the location of the identifier as the "declaration location".
  SourceLocation DeclLoc;
  if (isa<ObjCMethodDecl>(D) || isa<ObjCContainerDecl>(D) ||
      isa<ObjCPropertyDecl>(D) ||
      isa<RedeclarableTemplateDecl>(D) ||
      isa<ClassTemplateSpecializationDecl>(D))
    DeclLoc = D->getLocStart();
  else {
    DeclLoc = D->getLocation();
    if (DeclLoc.isMacroID()) {
      if (isa<TypedefDecl>(D)) {
        // If location of the typedef name is in a macro, it is because being
        // declared via a macro. Try using declaration's starting location as
        // the "declaration location".
        DeclLoc = D->getLocStart();
      } else if (const auto *TD = dyn_cast<TagDecl>(D)) {
        // If location of the tag decl is inside a macro, but the spelling of
        // the tag name comes from a macro argument, it looks like a special
        // macro like NS_ENUM is being used to define the tag decl.  In that
        // case, adjust the source location to the expansion loc so that we can
        // attach the comment to the tag decl.
        if (SourceMgr.isMacroArgExpansion(DeclLoc) &&
            TD->isCompleteDefinition())
          DeclLoc = SourceMgr.getExpansionLoc(DeclLoc);
      }
    }
  }

  // If the declaration doesn't map directly to a location in a file, we
  // can't find the comment.
  if (DeclLoc.isInvalid() || !DeclLoc.isFileID())
    return nullptr;

  // Find the comment that occurs just after this declaration.
  ArrayRef<RawComment *>::iterator Comment;
  {
    // When searching for comments during parsing, the comment we are looking
    // for is usually among the last two comments we parsed -- check them
    // first.
    RawComment CommentAtDeclLoc(
        SourceMgr, SourceRange(DeclLoc), LangOpts.CommentOpts, false);
    BeforeThanCompare<RawComment> Compare(SourceMgr);
    ArrayRef<RawComment *>::iterator MaybeBeforeDecl = RawComments.end() - 1;
    bool Found = Compare(*MaybeBeforeDecl, &CommentAtDeclLoc);
    if (!Found && RawComments.size() >= 2) {
      MaybeBeforeDecl--;
      Found = Compare(*MaybeBeforeDecl, &CommentAtDeclLoc);
    }

    if (Found) {
      Comment = MaybeBeforeDecl + 1;
      assert(Comment == std::lower_bound(RawComments.begin(), RawComments.end(),
                                         &CommentAtDeclLoc, Compare));
    } else {
      // Slow path.
      Comment = std::lower_bound(RawComments.begin(), RawComments.end(),
                                 &CommentAtDeclLoc, Compare);
    }
  }

  // Decompose the location for the declaration and find the beginning of the
  // file buffer.
  std::pair<FileID, unsigned> DeclLocDecomp = SourceMgr.getDecomposedLoc(DeclLoc);

  // First check whether we have a trailing comment.
  if (Comment != RawComments.end() &&
      ((*Comment)->isDocumentation() || LangOpts.CommentOpts.ParseAllComments)
      && (*Comment)->isTrailingComment() &&
      (isa<FieldDecl>(D) || isa<EnumConstantDecl>(D) || isa<VarDecl>(D) ||
       isa<ObjCMethodDecl>(D) || isa<ObjCPropertyDecl>(D))) {
    std::pair<FileID, unsigned> CommentBeginDecomp
      = SourceMgr.getDecomposedLoc((*Comment)->getSourceRange().getBegin());
    // Check that Doxygen trailing comment comes after the declaration, starts
    // on the same line and in the same file as the declaration.
    if (DeclLocDecomp.first == CommentBeginDecomp.first &&
        SourceMgr.getLineNumber(DeclLocDecomp.first, DeclLocDecomp.second)
          == SourceMgr.getLineNumber(CommentBeginDecomp.first,
                                     CommentBeginDecomp.second)) {
      return *Comment;
    }
  }

  // The comment just after the declaration was not a trailing comment.
  // Let's look at the previous comment.
  if (Comment == RawComments.begin())
    return nullptr;
  --Comment;

  // Check that we actually have a non-member Doxygen comment.
  if (!((*Comment)->isDocumentation() ||
        LangOpts.CommentOpts.ParseAllComments) ||
      (*Comment)->isTrailingComment())
    return nullptr;

  // Decompose the end of the comment.
  std::pair<FileID, unsigned> CommentEndDecomp
    = SourceMgr.getDecomposedLoc((*Comment)->getSourceRange().getEnd());

  // If the comment and the declaration aren't in the same file, then they
  // aren't related.
  if (DeclLocDecomp.first != CommentEndDecomp.first)
    return nullptr;

  // Get the corresponding buffer.
  bool Invalid = false;
  const char *Buffer = SourceMgr.getBufferData(DeclLocDecomp.first,
                                               &Invalid).data();
  if (Invalid)
    return nullptr;

  // Extract text between the comment and declaration.
  StringRef Text(Buffer + CommentEndDecomp.second,
                 DeclLocDecomp.second - CommentEndDecomp.second);

  // There should be no other declarations or preprocessor directives between
  // comment and declaration.
  if (Text.find_first_of(";{}#@") != StringRef::npos)
    return nullptr;

  return *Comment;
}

/// If we have a 'templated' declaration for a template, adjust 'D' to
/// refer to the actual template.
/// If we have an implicit instantiation, adjust 'D' to refer to template.
static const Decl *adjustDeclToTemplate(const Decl *D) {
  if (const auto *FD = dyn_cast<FunctionDecl>(D)) {
    // Is this function declaration part of a function template?
    if (const FunctionTemplateDecl *FTD = FD->getDescribedFunctionTemplate())
      return FTD;

    // Nothing to do if function is not an implicit instantiation.
    if (FD->getTemplateSpecializationKind() != TSK_ImplicitInstantiation)
      return D;

    // Function is an implicit instantiation of a function template?
    if (const FunctionTemplateDecl *FTD = FD->getPrimaryTemplate())
      return FTD;

    // Function is instantiated from a member definition of a class template?
    if (const FunctionDecl *MemberDecl =
            FD->getInstantiatedFromMemberFunction())
      return MemberDecl;

    return D;
  }
  if (const auto *VD = dyn_cast<VarDecl>(D)) {
    // Static data member is instantiated from a member definition of a class
    // template?
    if (VD->isStaticDataMember())
      if (const VarDecl *MemberDecl = VD->getInstantiatedFromStaticDataMember())
        return MemberDecl;

    return D;
  }
  if (const auto *CRD = dyn_cast<CXXRecordDecl>(D)) {
    // Is this class declaration part of a class template?
    if (const ClassTemplateDecl *CTD = CRD->getDescribedClassTemplate())
      return CTD;

    // Class is an implicit instantiation of a class template or partial
    // specialization?
    if (const auto *CTSD = dyn_cast<ClassTemplateSpecializationDecl>(CRD)) {
      if (CTSD->getSpecializationKind() != TSK_ImplicitInstantiation)
        return D;
      llvm::PointerUnion<ClassTemplateDecl *,
                         ClassTemplatePartialSpecializationDecl *>
          PU = CTSD->getSpecializedTemplateOrPartial();
      return PU.is<ClassTemplateDecl*>() ?
          static_cast<const Decl*>(PU.get<ClassTemplateDecl *>()) :
          static_cast<const Decl*>(
              PU.get<ClassTemplatePartialSpecializationDecl *>());
    }

    // Class is instantiated from a member definition of a class template?
    if (const MemberSpecializationInfo *Info =
                   CRD->getMemberSpecializationInfo())
      return Info->getInstantiatedFrom();

    return D;
  }
  if (const auto *ED = dyn_cast<EnumDecl>(D)) {
    // Enum is instantiated from a member definition of a class template?
    if (const EnumDecl *MemberDecl = ED->getInstantiatedFromMemberEnum())
      return MemberDecl;

    return D;
  }
  // FIXME: Adjust alias templates?
  return D;
}

const RawComment *ASTContext::getRawCommentForAnyRedecl(
                                                const Decl *D,
                                                const Decl **OriginalDecl) const {
  D = adjustDeclToTemplate(D);

  // Check whether we have cached a comment for this declaration already.
  {
    llvm::DenseMap<const Decl *, RawCommentAndCacheFlags>::iterator Pos =
        RedeclComments.find(D);
    if (Pos != RedeclComments.end()) {
      const RawCommentAndCacheFlags &Raw = Pos->second;
      if (Raw.getKind() != RawCommentAndCacheFlags::NoCommentInDecl) {
        if (OriginalDecl)
          *OriginalDecl = Raw.getOriginalDecl();
        return Raw.getRaw();
      }
    }
  }

  // Search for comments attached to declarations in the redeclaration chain.
  const RawComment *RC = nullptr;
  const Decl *OriginalDeclForRC = nullptr;
  for (auto I : D->redecls()) {
    llvm::DenseMap<const Decl *, RawCommentAndCacheFlags>::iterator Pos =
        RedeclComments.find(I);
    if (Pos != RedeclComments.end()) {
      const RawCommentAndCacheFlags &Raw = Pos->second;
      if (Raw.getKind() != RawCommentAndCacheFlags::NoCommentInDecl) {
        RC = Raw.getRaw();
        OriginalDeclForRC = Raw.getOriginalDecl();
        break;
      }
    } else {
      RC = getRawCommentForDeclNoCache(I);
      OriginalDeclForRC = I;
      RawCommentAndCacheFlags Raw;
      if (RC) {
        // Call order swapped to work around ICE in VS2015 RTM (Release Win32)
        // https://connect.microsoft.com/VisualStudio/feedback/details/1741530
        Raw.setKind(RawCommentAndCacheFlags::FromDecl);
        Raw.setRaw(RC);
      } else
        Raw.setKind(RawCommentAndCacheFlags::NoCommentInDecl);
      Raw.setOriginalDecl(I);
      RedeclComments[I] = Raw;
      if (RC)
        break;
    }
  }

  // If we found a comment, it should be a documentation comment.
  assert(!RC || RC->isDocumentation() || LangOpts.CommentOpts.ParseAllComments);

  if (OriginalDecl)
    *OriginalDecl = OriginalDeclForRC;

  // Update cache for every declaration in the redeclaration chain.
  RawCommentAndCacheFlags Raw;
  Raw.setRaw(RC);
  Raw.setKind(RawCommentAndCacheFlags::FromRedecl);
  Raw.setOriginalDecl(OriginalDeclForRC);

  for (auto I : D->redecls()) {
    RawCommentAndCacheFlags &R = RedeclComments[I];
    if (R.getKind() == RawCommentAndCacheFlags::NoCommentInDecl)
      R = Raw;
  }

  return RC;
}

static void addRedeclaredMethods(const ObjCMethodDecl *ObjCMethod,
                   SmallVectorImpl<const NamedDecl *> &Redeclared) {
  const DeclContext *DC = ObjCMethod->getDeclContext();
  if (const auto *IMD = dyn_cast<ObjCImplDecl>(DC)) {
    const ObjCInterfaceDecl *ID = IMD->getClassInterface();
    if (!ID)
      return;
    // Add redeclared method here.
    for (const auto *Ext : ID->known_extensions()) {
      if (ObjCMethodDecl *RedeclaredMethod =
            Ext->getMethod(ObjCMethod->getSelector(),
                                  ObjCMethod->isInstanceMethod()))
        Redeclared.push_back(RedeclaredMethod);
    }
  }
}

comments::FullComment *ASTContext::cloneFullComment(comments::FullComment *FC,
                                                    const Decl *D) const {
  auto *ThisDeclInfo = new (*this) comments::DeclInfo;
  ThisDeclInfo->CommentDecl = D;
  ThisDeclInfo->IsFilled = false;
  ThisDeclInfo->fill();
  ThisDeclInfo->CommentDecl = FC->getDecl();
  if (!ThisDeclInfo->TemplateParameters)
    ThisDeclInfo->TemplateParameters = FC->getDeclInfo()->TemplateParameters;
  comments::FullComment *CFC =
    new (*this) comments::FullComment(FC->getBlocks(),
                                      ThisDeclInfo);
  return CFC;
}

comments::FullComment *ASTContext::getLocalCommentForDeclUncached(const Decl *D) const {
  const RawComment *RC = getRawCommentForDeclNoCache(D);
  return RC ? RC->parse(*this, nullptr, D) : nullptr;
}

comments::FullComment *ASTContext::getCommentForDecl(
                                              const Decl *D,
                                              const Preprocessor *PP) const {
  if (D->isInvalidDecl())
    return nullptr;
  D = adjustDeclToTemplate(D);

  const Decl *Canonical = D->getCanonicalDecl();
  llvm::DenseMap<const Decl *, comments::FullComment *>::iterator Pos =
      ParsedComments.find(Canonical);

  if (Pos != ParsedComments.end()) {
    if (Canonical != D) {
      comments::FullComment *FC = Pos->second;
      comments::FullComment *CFC = cloneFullComment(FC, D);
      return CFC;
    }
    return Pos->second;
  }

  const Decl *OriginalDecl;

  const RawComment *RC = getRawCommentForAnyRedecl(D, &OriginalDecl);
  if (!RC) {
    if (isa<ObjCMethodDecl>(D) || isa<FunctionDecl>(D)) {
      SmallVector<const NamedDecl*, 8> Overridden;
      const auto *OMD = dyn_cast<ObjCMethodDecl>(D);
      if (OMD && OMD->isPropertyAccessor())
        if (const ObjCPropertyDecl *PDecl = OMD->findPropertyDecl())
          if (comments::FullComment *FC = getCommentForDecl(PDecl, PP))
            return cloneFullComment(FC, D);
      if (OMD)
        addRedeclaredMethods(OMD, Overridden);
      getOverriddenMethods(dyn_cast<NamedDecl>(D), Overridden);
      for (unsigned i = 0, e = Overridden.size(); i < e; i++)
        if (comments::FullComment *FC = getCommentForDecl(Overridden[i], PP))
          return cloneFullComment(FC, D);
    }
    else if (const auto *TD = dyn_cast<TypedefNameDecl>(D)) {
      // Attach any tag type's documentation to its typedef if latter
      // does not have one of its own.
      QualType QT = TD->getUnderlyingType();
      if (const auto *TT = QT->getAs<TagType>())
        if (const Decl *TD = TT->getDecl())
          if (comments::FullComment *FC = getCommentForDecl(TD, PP))
            return cloneFullComment(FC, D);
    }
    else if (const auto *IC = dyn_cast<ObjCInterfaceDecl>(D)) {
      while (IC->getSuperClass()) {
        IC = IC->getSuperClass();
        if (comments::FullComment *FC = getCommentForDecl(IC, PP))
          return cloneFullComment(FC, D);
      }
    }
    else if (const auto *CD = dyn_cast<ObjCCategoryDecl>(D)) {
      if (const ObjCInterfaceDecl *IC = CD->getClassInterface())
        if (comments::FullComment *FC = getCommentForDecl(IC, PP))
          return cloneFullComment(FC, D);
    }
    else if (const auto *RD = dyn_cast<CXXRecordDecl>(D)) {
      if (!(RD = RD->getDefinition()))
        return nullptr;
      // Check non-virtual bases.
      for (const auto &I : RD->bases()) {
        if (I.isVirtual() || (I.getAccessSpecifier() != AS_public))
          continue;
        QualType Ty = I.getType();
        if (Ty.isNull())
          continue;
        if (const CXXRecordDecl *NonVirtualBase = Ty->getAsCXXRecordDecl()) {
          if (!(NonVirtualBase= NonVirtualBase->getDefinition()))
            continue;

          if (comments::FullComment *FC = getCommentForDecl((NonVirtualBase), PP))
            return cloneFullComment(FC, D);
        }
      }
      // Check virtual bases.
      for (const auto &I : RD->vbases()) {
        if (I.getAccessSpecifier() != AS_public)
          continue;
        QualType Ty = I.getType();
        if (Ty.isNull())
          continue;
        if (const CXXRecordDecl *VirtualBase = Ty->getAsCXXRecordDecl()) {
          if (!(VirtualBase= VirtualBase->getDefinition()))
            continue;
          if (comments::FullComment *FC = getCommentForDecl((VirtualBase), PP))
            return cloneFullComment(FC, D);
        }
      }
    }
    return nullptr;
  }

  // If the RawComment was attached to other redeclaration of this Decl, we
  // should parse the comment in context of that other Decl.  This is important
  // because comments can contain references to parameter names which can be
  // different across redeclarations.
  if (D != OriginalDecl)
    return getCommentForDecl(OriginalDecl, PP);

  comments::FullComment *FC = RC->parse(*this, PP, D);
  ParsedComments[Canonical] = FC;
  return FC;
}

void
ASTContext::CanonicalTemplateTemplateParm::Profile(llvm::FoldingSetNodeID &ID,
                                               TemplateTemplateParmDecl *Parm) {
  ID.AddInteger(Parm->getDepth());
  ID.AddInteger(Parm->getPosition());
  ID.AddBoolean(Parm->isParameterPack());

  TemplateParameterList *Params = Parm->getTemplateParameters();
  ID.AddInteger(Params->size());
  for (TemplateParameterList::const_iterator P = Params->begin(),
                                          PEnd = Params->end();
       P != PEnd; ++P) {
    if (const auto *TTP = dyn_cast<TemplateTypeParmDecl>(*P)) {
      ID.AddInteger(0);
      ID.AddBoolean(TTP->isParameterPack());
      continue;
    }

    if (const auto *NTTP = dyn_cast<NonTypeTemplateParmDecl>(*P)) {
      ID.AddInteger(1);
      ID.AddBoolean(NTTP->isParameterPack());
      ID.AddPointer(NTTP->getType().getCanonicalType().getAsOpaquePtr());
      if (NTTP->isExpandedParameterPack()) {
        ID.AddBoolean(true);
        ID.AddInteger(NTTP->getNumExpansionTypes());
        for (unsigned I = 0, N = NTTP->getNumExpansionTypes(); I != N; ++I) {
          QualType T = NTTP->getExpansionType(I);
          ID.AddPointer(T.getCanonicalType().getAsOpaquePtr());
        }
      } else
        ID.AddBoolean(false);
      continue;
    }

    auto *TTP = cast<TemplateTemplateParmDecl>(*P);
    ID.AddInteger(2);
    Profile(ID, TTP);
  }
}

TemplateTemplateParmDecl *
ASTContext::getCanonicalTemplateTemplateParmDecl(
                                          TemplateTemplateParmDecl *TTP) const {
  // Check if we already have a canonical template template parameter.
  llvm::FoldingSetNodeID ID;
  CanonicalTemplateTemplateParm::Profile(ID, TTP);
  void *InsertPos = nullptr;
  CanonicalTemplateTemplateParm *Canonical
    = CanonTemplateTemplateParms.FindNodeOrInsertPos(ID, InsertPos);
  if (Canonical)
    return Canonical->getParam();

  // Build a canonical template parameter list.
  TemplateParameterList *Params = TTP->getTemplateParameters();
  SmallVector<NamedDecl *, 4> CanonParams;
  CanonParams.reserve(Params->size());
  for (TemplateParameterList::const_iterator P = Params->begin(),
                                          PEnd = Params->end();
       P != PEnd; ++P) {
    if (const auto *TTP = dyn_cast<TemplateTypeParmDecl>(*P))
      CanonParams.push_back(
                  TemplateTypeParmDecl::Create(*this, getTranslationUnitDecl(),
                                               SourceLocation(),
                                               SourceLocation(),
                                               TTP->getDepth(),
                                               TTP->getIndex(), nullptr, false,
                                               TTP->isParameterPack()));
    else if (const auto *NTTP = dyn_cast<NonTypeTemplateParmDecl>(*P)) {
      QualType T = getCanonicalType(NTTP->getType());
      TypeSourceInfo *TInfo = getTrivialTypeSourceInfo(T);
      NonTypeTemplateParmDecl *Param;
      if (NTTP->isExpandedParameterPack()) {
        SmallVector<QualType, 2> ExpandedTypes;
        SmallVector<TypeSourceInfo *, 2> ExpandedTInfos;
        for (unsigned I = 0, N = NTTP->getNumExpansionTypes(); I != N; ++I) {
          ExpandedTypes.push_back(getCanonicalType(NTTP->getExpansionType(I)));
          ExpandedTInfos.push_back(
                                getTrivialTypeSourceInfo(ExpandedTypes.back()));
        }

        Param = NonTypeTemplateParmDecl::Create(*this, getTranslationUnitDecl(),
                                                SourceLocation(),
                                                SourceLocation(),
                                                NTTP->getDepth(),
                                                NTTP->getPosition(), nullptr,
                                                T,
                                                TInfo,
                                                ExpandedTypes,
                                                ExpandedTInfos);
      } else {
        Param = NonTypeTemplateParmDecl::Create(*this, getTranslationUnitDecl(),
                                                SourceLocation(),
                                                SourceLocation(),
                                                NTTP->getDepth(),
                                                NTTP->getPosition(), nullptr,
                                                T,
                                                NTTP->isParameterPack(),
                                                TInfo);
      }
      CanonParams.push_back(Param);

    } else
      CanonParams.push_back(getCanonicalTemplateTemplateParmDecl(
                                           cast<TemplateTemplateParmDecl>(*P)));
  }

  assert(!TTP->getRequiresClause() &&
         "Unexpected requires-clause on template template-parameter");
  Expr *const CanonRequiresClause = nullptr;

  TemplateTemplateParmDecl *CanonTTP
    = TemplateTemplateParmDecl::Create(*this, getTranslationUnitDecl(),
                                       SourceLocation(), TTP->getDepth(),
                                       TTP->getPosition(),
                                       TTP->isParameterPack(),
                                       nullptr,
                         TemplateParameterList::Create(*this, SourceLocation(),
                                                       SourceLocation(),
                                                       CanonParams,
                                                       SourceLocation(),
                                                       CanonRequiresClause));

  // Get the new insert position for the node we care about.
  Canonical = CanonTemplateTemplateParms.FindNodeOrInsertPos(ID, InsertPos);
  assert(!Canonical && "Shouldn't be in the map!");
  (void)Canonical;

  // Create the canonical template template parameter entry.
  Canonical = new (*this) CanonicalTemplateTemplateParm(CanonTTP);
  CanonTemplateTemplateParms.InsertNode(Canonical, InsertPos);
  return CanonTTP;
}

CXXABI *ASTContext::createCXXABI(const TargetInfo &T) {
  if (!LangOpts.CPlusPlus) return nullptr;

  switch (T.getCXXABI().getKind()) {
  case TargetCXXABI::GenericARM: // Same as Itanium at this level
  case TargetCXXABI::iOS:
  case TargetCXXABI::iOS64:
  case TargetCXXABI::WatchOS:
  case TargetCXXABI::GenericAArch64:
  case TargetCXXABI::GenericMIPS:
  case TargetCXXABI::GenericItanium:
  case TargetCXXABI::WebAssembly:
    return CreateItaniumCXXABI(*this);
  case TargetCXXABI::Microsoft:
    return CreateMicrosoftCXXABI(*this);
  }
  llvm_unreachable("Invalid CXXABI type!");
}

static const LangASMap *getAddressSpaceMap(const TargetInfo &T,
                                           const LangOptions &LOpts) {
  if (LOpts.FakeAddressSpaceMap) {
    // The fake address space map must have a distinct entry for each
    // language-specific address space.
    static const unsigned FakeAddrSpaceMap[] = {
      0, // Default
      1, // opencl_global
      3, // opencl_local
      2, // opencl_constant
      0, // opencl_private
      4, // opencl_generic
      5, // cuda_device
      6, // cuda_constant
      7, // cuda_shared
      8, // hcc_tilestatic
      9, // hcc_generic
      10, // hcc_global
    };
    return &FakeAddrSpaceMap;
  } else {
    return &T.getAddressSpaceMap();
  }
}

static bool isAddrSpaceMapManglingEnabled(const TargetInfo &TI,
                                          const LangOptions &LangOpts) {
  switch (LangOpts.getAddressSpaceMapMangling()) {
  case LangOptions::ASMM_Target:
    return TI.useAddressSpaceMapMangling();
  case LangOptions::ASMM_On:
    return true;
  case LangOptions::ASMM_Off:
    return false;
  }
  llvm_unreachable("getAddressSpaceMapMangling() doesn't cover anything.");
}

ASTContext::ASTContext(LangOptions &LOpts, SourceManager &SM,
                       IdentifierTable &idents, SelectorTable &sels,
                       Builtin::Context &builtins)
    : FunctionProtoTypes(this_()), TemplateSpecializationTypes(this_()),
      DependentTemplateSpecializationTypes(this_()),
      SubstTemplateTemplateParmPacks(this_()), SourceMgr(SM), LangOpts(LOpts),
      SanitizerBL(new SanitizerBlacklist(LangOpts.SanitizerBlacklistFiles, SM)),
      XRayFilter(new XRayFunctionFilter(LangOpts.XRayAlwaysInstrumentFiles,
                                        LangOpts.XRayNeverInstrumentFiles,
                                        LangOpts.XRayAttrListFiles, SM)),
      PrintingPolicy(LOpts), Idents(idents), Selectors(sels),
      BuiltinInfo(builtins), DeclarationNames(*this), Comments(SM),
      CommentCommandTraits(BumpAlloc, LOpts.CommentOpts),
      CompCategories(this_()), LastSDM(nullptr, 0) {
  TUDecl = TranslationUnitDecl::Create(*this);
}

ASTContext::~ASTContext() {
  ReleaseParentMapEntries();

  // Release the DenseMaps associated with DeclContext objects.
  // FIXME: Is this the ideal solution?
  ReleaseDeclContextMaps();

  // Call all of the deallocation functions on all of their targets.
  for (auto &Pair : Deallocations)
    (Pair.first)(Pair.second);

  // ASTRecordLayout objects in ASTRecordLayouts must always be destroyed
  // because they can contain DenseMaps.
  for (llvm::DenseMap<const ObjCContainerDecl*,
       const ASTRecordLayout*>::iterator
       I = ObjCLayouts.begin(), E = ObjCLayouts.end(); I != E; )
    // Increment in loop to prevent using deallocated memory.
    if (auto *R = const_cast<ASTRecordLayout *>((I++)->second))
      R->Destroy(*this);

  for (llvm::DenseMap<const RecordDecl*, const ASTRecordLayout*>::iterator
       I = ASTRecordLayouts.begin(), E = ASTRecordLayouts.end(); I != E; ) {
    // Increment in loop to prevent using deallocated memory.
    if (auto *R = const_cast<ASTRecordLayout *>((I++)->second))
      R->Destroy(*this);
  }

  for (llvm::DenseMap<const Decl*, AttrVec*>::iterator A = DeclAttrs.begin(),
                                                    AEnd = DeclAttrs.end();
       A != AEnd; ++A)
    A->second->~AttrVec();

  for (std::pair<const MaterializeTemporaryExpr *, APValue *> &MTVPair :
       MaterializedTemporaryValues)
    MTVPair.second->~APValue();

  for (const auto &Value : ModuleInitializers)
    Value.second->~PerModuleInitializers();
}

void ASTContext::ReleaseParentMapEntries() {
  if (!PointerParents) return;
  for (const auto &Entry : *PointerParents) {
    if (Entry.second.is<ast_type_traits::DynTypedNode *>()) {
      delete Entry.second.get<ast_type_traits::DynTypedNode *>();
    } else if (Entry.second.is<ParentVector *>()) {
      delete Entry.second.get<ParentVector *>();
    }
  }
  for (const auto &Entry : *OtherParents) {
    if (Entry.second.is<ast_type_traits::DynTypedNode *>()) {
      delete Entry.second.get<ast_type_traits::DynTypedNode *>();
    } else if (Entry.second.is<ParentVector *>()) {
      delete Entry.second.get<ParentVector *>();
    }
  }
}

void ASTContext::AddDeallocation(void (*Callback)(void*), void *Data) {
  Deallocations.push_back({Callback, Data});
}

void
ASTContext::setExternalSource(IntrusiveRefCntPtr<ExternalASTSource> Source) {
  ExternalSource = std::move(Source);
}

void ASTContext::PrintStats() const {
  llvm::errs() << "\n*** AST Context Stats:\n";
  llvm::errs() << "  " << Types.size() << " types total.\n";

  unsigned counts[] = {
#define TYPE(Name, Parent) 0,
#define ABSTRACT_TYPE(Name, Parent)
#include "clang/AST/TypeNodes.def"
    0 // Extra
  };

  for (unsigned i = 0, e = Types.size(); i != e; ++i) {
    Type *T = Types[i];
    counts[(unsigned)T->getTypeClass()]++;
  }

  unsigned Idx = 0;
  unsigned TotalBytes = 0;
#define TYPE(Name, Parent)                                              \
  if (counts[Idx])                                                      \
    llvm::errs() << "    " << counts[Idx] << " " << #Name               \
                 << " types\n";                                         \
  TotalBytes += counts[Idx] * sizeof(Name##Type);                       \
  ++Idx;
#define ABSTRACT_TYPE(Name, Parent)
#include "clang/AST/TypeNodes.def"

  llvm::errs() << "Total bytes = " << TotalBytes << "\n";

  // Implicit special member functions.
  llvm::errs() << NumImplicitDefaultConstructorsDeclared << "/"
               << NumImplicitDefaultConstructors
               << " implicit default constructors created\n";
  llvm::errs() << NumImplicitCopyConstructorsDeclared << "/"
               << NumImplicitCopyConstructors
               << " implicit copy constructors created\n";
  if (getLangOpts().CPlusPlus)
    llvm::errs() << NumImplicitMoveConstructorsDeclared << "/"
                 << NumImplicitMoveConstructors
                 << " implicit move constructors created\n";
  llvm::errs() << NumImplicitCopyAssignmentOperatorsDeclared << "/"
               << NumImplicitCopyAssignmentOperators
               << " implicit copy assignment operators created\n";
  if (getLangOpts().CPlusPlus)
    llvm::errs() << NumImplicitMoveAssignmentOperatorsDeclared << "/"
                 << NumImplicitMoveAssignmentOperators
                 << " implicit move assignment operators created\n";
  llvm::errs() << NumImplicitDestructorsDeclared << "/"
               << NumImplicitDestructors
               << " implicit destructors created\n";

  if (ExternalSource) {
    llvm::errs() << "\n";
    ExternalSource->PrintStats();
  }

  BumpAlloc.PrintStats();
}

void ASTContext::mergeDefinitionIntoModule(NamedDecl *ND, Module *M,
                                           bool NotifyListeners) {
  if (NotifyListeners)
    if (auto *Listener = getASTMutationListener())
      Listener->RedefinedHiddenDefinition(ND, M);

  if (getLangOpts().ModulesLocalVisibility)
    MergedDefModules[ND].push_back(M);
  else
    ND->setVisibleDespiteOwningModule();
}

void ASTContext::deduplicateMergedDefinitonsFor(NamedDecl *ND) {
  auto It = MergedDefModules.find(ND);
  if (It == MergedDefModules.end())
    return;

  auto &Merged = It->second;
  llvm::DenseSet<Module*> Found;
  for (Module *&M : Merged)
    if (!Found.insert(M).second)
      M = nullptr;
  Merged.erase(std::remove(Merged.begin(), Merged.end(), nullptr), Merged.end());
}

void ASTContext::PerModuleInitializers::resolve(ASTContext &Ctx) {
  if (LazyInitializers.empty())
    return;

  auto *Source = Ctx.getExternalSource();
  assert(Source && "lazy initializers but no external source");

  auto LazyInits = std::move(LazyInitializers);
  LazyInitializers.clear();

  for (auto ID : LazyInits)
    Initializers.push_back(Source->GetExternalDecl(ID));

  assert(LazyInitializers.empty() &&
         "GetExternalDecl for lazy module initializer added more inits");
}

void ASTContext::addModuleInitializer(Module *M, Decl *D) {
  // One special case: if we add a module initializer that imports another
  // module, and that module's only initializer is an ImportDecl, simplify.
  if (const auto *ID = dyn_cast<ImportDecl>(D)) {
    auto It = ModuleInitializers.find(ID->getImportedModule());

    // Maybe the ImportDecl does nothing at all. (Common case.)
    if (It == ModuleInitializers.end())
      return;

    // Maybe the ImportDecl only imports another ImportDecl.
    auto &Imported = *It->second;
    if (Imported.Initializers.size() + Imported.LazyInitializers.size() == 1) {
      Imported.resolve(*this);
      auto *OnlyDecl = Imported.Initializers.front();
      if (isa<ImportDecl>(OnlyDecl))
        D = OnlyDecl;
    }
  }

  auto *&Inits = ModuleInitializers[M];
  if (!Inits)
    Inits = new (*this) PerModuleInitializers;
  Inits->Initializers.push_back(D);
}

void ASTContext::addLazyModuleInitializers(Module *M, ArrayRef<uint32_t> IDs) {
  auto *&Inits = ModuleInitializers[M];
  if (!Inits)
    Inits = new (*this) PerModuleInitializers;
  Inits->LazyInitializers.insert(Inits->LazyInitializers.end(),
                                 IDs.begin(), IDs.end());
}

ArrayRef<Decl *> ASTContext::getModuleInitializers(Module *M) {
  auto It = ModuleInitializers.find(M);
  if (It == ModuleInitializers.end())
    return None;

  auto *Inits = It->second;
  Inits->resolve(*this);
  return Inits->Initializers;
}

ExternCContextDecl *ASTContext::getExternCContextDecl() const {
  if (!ExternCContext)
    ExternCContext = ExternCContextDecl::Create(*this, getTranslationUnitDecl());

  return ExternCContext;
}

BuiltinTemplateDecl *
ASTContext::buildBuiltinTemplateDecl(BuiltinTemplateKind BTK,
                                     const IdentifierInfo *II) const {
  auto *BuiltinTemplate = BuiltinTemplateDecl::Create(*this, TUDecl, II, BTK);
  BuiltinTemplate->setImplicit();
  TUDecl->addDecl(BuiltinTemplate);

  return BuiltinTemplate;
}

BuiltinTemplateDecl *
ASTContext::getMakeIntegerSeqDecl() const {
  if (!MakeIntegerSeqDecl)
    MakeIntegerSeqDecl = buildBuiltinTemplateDecl(BTK__make_integer_seq,
                                                  getMakeIntegerSeqName());
  return MakeIntegerSeqDecl;
}

BuiltinTemplateDecl *
ASTContext::getTypePackElementDecl() const {
  if (!TypePackElementDecl)
    TypePackElementDecl = buildBuiltinTemplateDecl(BTK__type_pack_element,
                                                   getTypePackElementName());
  return TypePackElementDecl;
}

RecordDecl *ASTContext::buildImplicitRecord(StringRef Name,
                                            RecordDecl::TagKind TK) const {
  SourceLocation Loc;
  RecordDecl *NewDecl;
  if (getLangOpts().CPlusPlus)
    NewDecl = CXXRecordDecl::Create(*this, TK, getTranslationUnitDecl(), Loc,
                                    Loc, &Idents.get(Name));
  else
    NewDecl = RecordDecl::Create(*this, TK, getTranslationUnitDecl(), Loc, Loc,
                                 &Idents.get(Name));
  NewDecl->setImplicit();
  NewDecl->addAttr(TypeVisibilityAttr::CreateImplicit(
      const_cast<ASTContext &>(*this), TypeVisibilityAttr::Default));
  return NewDecl;
}

TypedefDecl *ASTContext::buildImplicitTypedef(QualType T,
                                              StringRef Name) const {
  TypeSourceInfo *TInfo = getTrivialTypeSourceInfo(T);
  TypedefDecl *NewDecl = TypedefDecl::Create(
      const_cast<ASTContext &>(*this), getTranslationUnitDecl(),
      SourceLocation(), SourceLocation(), &Idents.get(Name), TInfo);
  NewDecl->setImplicit();
  return NewDecl;
}

TypedefDecl *ASTContext::getInt128Decl() const {
  if (!Int128Decl)
    Int128Decl = buildImplicitTypedef(Int128Ty, "__int128_t");
  return Int128Decl;
}

TypedefDecl *ASTContext::getUInt128Decl() const {
  if (!UInt128Decl)
    UInt128Decl = buildImplicitTypedef(UnsignedInt128Ty, "__uint128_t");
  return UInt128Decl;
}

void ASTContext::InitBuiltinType(CanQualType &R, BuiltinType::Kind K) {
  auto *Ty = new (*this, TypeAlignment) BuiltinType(K);
  R = CanQualType::CreateUnsafe(QualType(Ty, 0));
  Types.push_back(Ty);
}

void ASTContext::InitBuiltinTypes(const TargetInfo &Target,
                                  const TargetInfo *AuxTarget) {
  assert((!this->Target || this->Target == &Target) &&
         "Incorrect target reinitialization");
  assert(VoidTy.isNull() && "Context reinitialized?");

  this->Target = &Target;
  this->AuxTarget = AuxTarget;

  ABI.reset(createCXXABI(Target));
  AddrSpaceMap = getAddressSpaceMap(Target, LangOpts);
  AddrSpaceMapMangling = isAddrSpaceMapManglingEnabled(Target, LangOpts);

  // C99 6.2.5p19.
  InitBuiltinType(VoidTy,              BuiltinType::Void);

  // C99 6.2.5p2.
  InitBuiltinType(BoolTy,              BuiltinType::Bool);
  // C99 6.2.5p3.
  if (LangOpts.CharIsSigned)
    InitBuiltinType(CharTy,            BuiltinType::Char_S);
  else
    InitBuiltinType(CharTy,            BuiltinType::Char_U);
  // C99 6.2.5p4.
  InitBuiltinType(SignedCharTy,        BuiltinType::SChar);
  InitBuiltinType(ShortTy,             BuiltinType::Short);
  InitBuiltinType(IntTy,               BuiltinType::Int);
  InitBuiltinType(LongTy,              BuiltinType::Long);
  InitBuiltinType(LongLongTy,          BuiltinType::LongLong);

  // C99 6.2.5p6.
  InitBuiltinType(UnsignedCharTy,      BuiltinType::UChar);
  InitBuiltinType(UnsignedShortTy,     BuiltinType::UShort);
  InitBuiltinType(UnsignedIntTy,       BuiltinType::UInt);
  InitBuiltinType(UnsignedLongTy,      BuiltinType::ULong);
  InitBuiltinType(UnsignedLongLongTy,  BuiltinType::ULongLong);

  // C99 6.2.5p10.
  InitBuiltinType(FloatTy,             BuiltinType::Float);
  InitBuiltinType(DoubleTy,            BuiltinType::Double);
  InitBuiltinType(LongDoubleTy,        BuiltinType::LongDouble);

  // GNU extension, __float128 for IEEE quadruple precision
  InitBuiltinType(Float128Ty,          BuiltinType::Float128);

  // C11 extension ISO/IEC TS 18661-3
  InitBuiltinType(Float16Ty,           BuiltinType::Float16);

  // ISO/IEC JTC1 SC22 WG14 N1169 Extension
  InitBuiltinType(ShortAccumTy,            BuiltinType::ShortAccum);
  InitBuiltinType(AccumTy,                 BuiltinType::Accum);
  InitBuiltinType(LongAccumTy,             BuiltinType::LongAccum);
  InitBuiltinType(UnsignedShortAccumTy,    BuiltinType::UShortAccum);
  InitBuiltinType(UnsignedAccumTy,         BuiltinType::UAccum);
  InitBuiltinType(UnsignedLongAccumTy,     BuiltinType::ULongAccum);
  InitBuiltinType(ShortFractTy,            BuiltinType::ShortFract);
  InitBuiltinType(FractTy,                 BuiltinType::Fract);
  InitBuiltinType(LongFractTy,             BuiltinType::LongFract);
  InitBuiltinType(UnsignedShortFractTy,    BuiltinType::UShortFract);
  InitBuiltinType(UnsignedFractTy,         BuiltinType::UFract);
  InitBuiltinType(UnsignedLongFractTy,     BuiltinType::ULongFract);
  InitBuiltinType(SatShortAccumTy,         BuiltinType::SatShortAccum);
  InitBuiltinType(SatAccumTy,              BuiltinType::SatAccum);
  InitBuiltinType(SatLongAccumTy,          BuiltinType::SatLongAccum);
  InitBuiltinType(SatUnsignedShortAccumTy, BuiltinType::SatUShortAccum);
  InitBuiltinType(SatUnsignedAccumTy,      BuiltinType::SatUAccum);
  InitBuiltinType(SatUnsignedLongAccumTy,  BuiltinType::SatULongAccum);
  InitBuiltinType(SatShortFractTy,         BuiltinType::SatShortFract);
  InitBuiltinType(SatFractTy,              BuiltinType::SatFract);
  InitBuiltinType(SatLongFractTy,          BuiltinType::SatLongFract);
  InitBuiltinType(SatUnsignedShortFractTy, BuiltinType::SatUShortFract);
  InitBuiltinType(SatUnsignedFractTy,      BuiltinType::SatUFract);
  InitBuiltinType(SatUnsignedLongFractTy,  BuiltinType::SatULongFract);

  // GNU extension, 128-bit integers.
  InitBuiltinType(Int128Ty,            BuiltinType::Int128);
  InitBuiltinType(UnsignedInt128Ty,    BuiltinType::UInt128);

  // C++ 3.9.1p5
  if (TargetInfo::isTypeSigned(Target.getWCharType()))
    InitBuiltinType(WCharTy,           BuiltinType::WChar_S);
  else  // -fshort-wchar makes wchar_t be unsigned.
    InitBuiltinType(WCharTy,           BuiltinType::WChar_U);
  if (LangOpts.CPlusPlus && LangOpts.WChar)
    WideCharTy = WCharTy;
  else {
    // C99 (or C++ using -fno-wchar).
    WideCharTy = getFromTargetType(Target.getWCharType());
  }

  WIntTy = getFromTargetType(Target.getWIntType());

  // C++20 (proposed)
  InitBuiltinType(Char8Ty,              BuiltinType::Char8);

  if (LangOpts.CPlusPlus) // C++0x 3.9.1p5, extension for C++
    InitBuiltinType(Char16Ty,           BuiltinType::Char16);
  else // C99
    Char16Ty = getFromTargetType(Target.getChar16Type());

  if (LangOpts.CPlusPlus) // C++0x 3.9.1p5, extension for C++
    InitBuiltinType(Char32Ty,           BuiltinType::Char32);
  else // C99
    Char32Ty = getFromTargetType(Target.getChar32Type());

  // Placeholder type for type-dependent expressions whose type is
  // completely unknown. No code should ever check a type against
  // DependentTy and users should never see it; however, it is here to
  // help diagnose failures to properly check for type-dependent
  // expressions.
  InitBuiltinType(DependentTy,         BuiltinType::Dependent);

  // Placeholder type for functions.
  InitBuiltinType(OverloadTy,          BuiltinType::Overload);

  // Placeholder type for bound members.
  InitBuiltinType(BoundMemberTy,       BuiltinType::BoundMember);

  // Placeholder type for pseudo-objects.
  InitBuiltinType(PseudoObjectTy,      BuiltinType::PseudoObject);

  // "any" type; useful for debugger-like clients.
  InitBuiltinType(UnknownAnyTy,        BuiltinType::UnknownAny);

  // Placeholder type for unbridged ARC casts.
  InitBuiltinType(ARCUnbridgedCastTy,  BuiltinType::ARCUnbridgedCast);

  // Placeholder type for builtin functions.
  InitBuiltinType(BuiltinFnTy,  BuiltinType::BuiltinFn);

  // Placeholder type for OMP array sections.
  if (LangOpts.OpenMP)
    InitBuiltinType(OMPArraySectionTy, BuiltinType::OMPArraySection);

  // C99 6.2.5p11.
  FloatComplexTy      = getComplexType(FloatTy);
  DoubleComplexTy     = getComplexType(DoubleTy);
  LongDoubleComplexTy = getComplexType(LongDoubleTy);
  Float128ComplexTy   = getComplexType(Float128Ty);

  // Builtin types for 'id', 'Class', and 'SEL'.
  InitBuiltinType(ObjCBuiltinIdTy, BuiltinType::ObjCId);
  InitBuiltinType(ObjCBuiltinClassTy, BuiltinType::ObjCClass);
  InitBuiltinType(ObjCBuiltinSelTy, BuiltinType::ObjCSel);

  if (LangOpts.OpenCL) {
#define IMAGE_TYPE(ImgType, Id, SingletonId, Access, Suffix) \
    InitBuiltinType(SingletonId, BuiltinType::Id);
#include "clang/Basic/OpenCLImageTypes.def"

    InitBuiltinType(OCLSamplerTy, BuiltinType::OCLSampler);
    InitBuiltinType(OCLEventTy, BuiltinType::OCLEvent);
    InitBuiltinType(OCLClkEventTy, BuiltinType::OCLClkEvent);
    InitBuiltinType(OCLQueueTy, BuiltinType::OCLQueue);
    InitBuiltinType(OCLReserveIDTy, BuiltinType::OCLReserveID);
  }

  // Builtin type for __objc_yes and __objc_no
  ObjCBuiltinBoolTy = (Target.useSignedCharForObjCBool() ?
                       SignedCharTy : BoolTy);

  ObjCConstantStringType = QualType();

  ObjCSuperType = QualType();

  // void * type
  if (LangOpts.OpenCLVersion >= 200) {
    auto Q = VoidTy.getQualifiers();
    Q.setAddressSpace(LangAS::opencl_generic);
    VoidPtrTy = getPointerType(getCanonicalType(
        getQualifiedType(VoidTy.getUnqualifiedType(), Q)));
  } else {
    VoidPtrTy = getPointerType(VoidTy);
  }

  // nullptr type (C++0x 2.14.7)
  InitBuiltinType(NullPtrTy,           BuiltinType::NullPtr);

  // half type (OpenCL 6.1.1.1) / ARM NEON __fp16
  InitBuiltinType(HalfTy, BuiltinType::Half);

  // Builtin type used to help define __builtin_va_list.
  VaListTagDecl = nullptr;
}

DiagnosticsEngine &ASTContext::getDiagnostics() const {
  return SourceMgr.getDiagnostics();
}

AttrVec& ASTContext::getDeclAttrs(const Decl *D) {
  AttrVec *&Result = DeclAttrs[D];
  if (!Result) {
    void *Mem = Allocate(sizeof(AttrVec));
    Result = new (Mem) AttrVec;
  }

  return *Result;
}

/// Erase the attributes corresponding to the given declaration.
void ASTContext::eraseDeclAttrs(const Decl *D) {
  llvm::DenseMap<const Decl*, AttrVec*>::iterator Pos = DeclAttrs.find(D);
  if (Pos != DeclAttrs.end()) {
    Pos->second->~AttrVec();
    DeclAttrs.erase(Pos);
  }
}

// FIXME: Remove ?
MemberSpecializationInfo *
ASTContext::getInstantiatedFromStaticDataMember(const VarDecl *Var) {
  assert(Var->isStaticDataMember() && "Not a static data member");
  return getTemplateOrSpecializationInfo(Var)
      .dyn_cast<MemberSpecializationInfo *>();
}

ASTContext::TemplateOrSpecializationInfo
ASTContext::getTemplateOrSpecializationInfo(const VarDecl *Var) {
  llvm::DenseMap<const VarDecl *, TemplateOrSpecializationInfo>::iterator Pos =
      TemplateOrInstantiation.find(Var);
  if (Pos == TemplateOrInstantiation.end())
    return {};

  return Pos->second;
}

void
ASTContext::setInstantiatedFromStaticDataMember(VarDecl *Inst, VarDecl *Tmpl,
                                                TemplateSpecializationKind TSK,
                                          SourceLocation PointOfInstantiation) {
  assert(Inst->isStaticDataMember() && "Not a static data member");
  assert(Tmpl->isStaticDataMember() && "Not a static data member");
  setTemplateOrSpecializationInfo(Inst, new (*this) MemberSpecializationInfo(
                                            Tmpl, TSK, PointOfInstantiation));
}

void
ASTContext::setTemplateOrSpecializationInfo(VarDecl *Inst,
                                            TemplateOrSpecializationInfo TSI) {
  assert(!TemplateOrInstantiation[Inst] &&
         "Already noted what the variable was instantiated from");
  TemplateOrInstantiation[Inst] = TSI;
}

FunctionDecl *ASTContext::getClassScopeSpecializationPattern(
                                                     const FunctionDecl *FD){
  assert(FD && "Specialization is 0");
  llvm::DenseMap<const FunctionDecl*, FunctionDecl *>::const_iterator Pos
    = ClassScopeSpecializationPattern.find(FD);
  if (Pos == ClassScopeSpecializationPattern.end())
    return nullptr;

  return Pos->second;
}

void ASTContext::setClassScopeSpecializationPattern(FunctionDecl *FD,
                                        FunctionDecl *Pattern) {
  assert(FD && "Specialization is 0");
  assert(Pattern && "Class scope specialization pattern is 0");
  ClassScopeSpecializationPattern[FD] = Pattern;
}

NamedDecl *
ASTContext::getInstantiatedFromUsingDecl(NamedDecl *UUD) {
  auto Pos = InstantiatedFromUsingDecl.find(UUD);
  if (Pos == InstantiatedFromUsingDecl.end())
    return nullptr;

  return Pos->second;
}

void
ASTContext::setInstantiatedFromUsingDecl(NamedDecl *Inst, NamedDecl *Pattern) {
  assert((isa<UsingDecl>(Pattern) ||
          isa<UnresolvedUsingValueDecl>(Pattern) ||
          isa<UnresolvedUsingTypenameDecl>(Pattern)) &&
         "pattern decl is not a using decl");
  assert((isa<UsingDecl>(Inst) ||
          isa<UnresolvedUsingValueDecl>(Inst) ||
          isa<UnresolvedUsingTypenameDecl>(Inst)) &&
         "instantiation did not produce a using decl");
  assert(!InstantiatedFromUsingDecl[Inst] && "pattern already exists");
  InstantiatedFromUsingDecl[Inst] = Pattern;
}

UsingShadowDecl *
ASTContext::getInstantiatedFromUsingShadowDecl(UsingShadowDecl *Inst) {
  llvm::DenseMap<UsingShadowDecl*, UsingShadowDecl*>::const_iterator Pos
    = InstantiatedFromUsingShadowDecl.find(Inst);
  if (Pos == InstantiatedFromUsingShadowDecl.end())
    return nullptr;

  return Pos->second;
}

void
ASTContext::setInstantiatedFromUsingShadowDecl(UsingShadowDecl *Inst,
                                               UsingShadowDecl *Pattern) {
  assert(!InstantiatedFromUsingShadowDecl[Inst] && "pattern already exists");
  InstantiatedFromUsingShadowDecl[Inst] = Pattern;
}

FieldDecl *ASTContext::getInstantiatedFromUnnamedFieldDecl(FieldDecl *Field) {
  llvm::DenseMap<FieldDecl *, FieldDecl *>::iterator Pos
    = InstantiatedFromUnnamedFieldDecl.find(Field);
  if (Pos == InstantiatedFromUnnamedFieldDecl.end())
    return nullptr;

  return Pos->second;
}

void ASTContext::setInstantiatedFromUnnamedFieldDecl(FieldDecl *Inst,
                                                     FieldDecl *Tmpl) {
  assert(!Inst->getDeclName() && "Instantiated field decl is not unnamed");
  assert(!Tmpl->getDeclName() && "Template field decl is not unnamed");
  assert(!InstantiatedFromUnnamedFieldDecl[Inst] &&
         "Already noted what unnamed field was instantiated from");

  InstantiatedFromUnnamedFieldDecl[Inst] = Tmpl;
}

ASTContext::overridden_cxx_method_iterator
ASTContext::overridden_methods_begin(const CXXMethodDecl *Method) const {
  return overridden_methods(Method).begin();
}

ASTContext::overridden_cxx_method_iterator
ASTContext::overridden_methods_end(const CXXMethodDecl *Method) const {
  return overridden_methods(Method).end();
}

unsigned
ASTContext::overridden_methods_size(const CXXMethodDecl *Method) const {
  auto Range = overridden_methods(Method);
  return Range.end() - Range.begin();
}

ASTContext::overridden_method_range
ASTContext::overridden_methods(const CXXMethodDecl *Method) const {
  llvm::DenseMap<const CXXMethodDecl *, CXXMethodVector>::const_iterator Pos =
      OverriddenMethods.find(Method->getCanonicalDecl());
  if (Pos == OverriddenMethods.end())
    return overridden_method_range(nullptr, nullptr);
  return overridden_method_range(Pos->second.begin(), Pos->second.end());
}

void ASTContext::addOverriddenMethod(const CXXMethodDecl *Method,
                                     const CXXMethodDecl *Overridden) {
  assert(Method->isCanonicalDecl() && Overridden->isCanonicalDecl());
  OverriddenMethods[Method].push_back(Overridden);
}

void ASTContext::getOverriddenMethods(
                      const NamedDecl *D,
                      SmallVectorImpl<const NamedDecl *> &Overridden) const {
  assert(D);

  if (const auto *CXXMethod = dyn_cast<CXXMethodDecl>(D)) {
    Overridden.append(overridden_methods_begin(CXXMethod),
                      overridden_methods_end(CXXMethod));
    return;
  }

  const auto *Method = dyn_cast<ObjCMethodDecl>(D);
  if (!Method)
    return;

  SmallVector<const ObjCMethodDecl *, 8> OverDecls;
  Method->getOverriddenMethods(OverDecls);
  Overridden.append(OverDecls.begin(), OverDecls.end());
}

void ASTContext::addedLocalImportDecl(ImportDecl *Import) {
  assert(!Import->NextLocalImport && "Import declaration already in the chain");
  assert(!Import->isFromASTFile() && "Non-local import declaration");
  if (!FirstLocalImport) {
    FirstLocalImport = Import;
    LastLocalImport = Import;
    return;
  }

  LastLocalImport->NextLocalImport = Import;
  LastLocalImport = Import;
}

//===----------------------------------------------------------------------===//
//                         Type Sizing and Analysis
//===----------------------------------------------------------------------===//

/// getFloatTypeSemantics - Return the APFloat 'semantics' for the specified
/// scalar floating point type.
const llvm::fltSemantics &ASTContext::getFloatTypeSemantics(QualType T) const {
  const auto *BT = T->getAs<BuiltinType>();
  assert(BT && "Not a floating point type!");
  switch (BT->getKind()) {
  default: llvm_unreachable("Not a floating point type!");
  case BuiltinType::Float16:
  case BuiltinType::Half:
    return Target->getHalfFormat();
  case BuiltinType::Float:      return Target->getFloatFormat();
  case BuiltinType::Double:     return Target->getDoubleFormat();
  case BuiltinType::LongDouble: return Target->getLongDoubleFormat();
  case BuiltinType::Float128:   return Target->getFloat128Format();
  }
}

CharUnits ASTContext::getDeclAlign(const Decl *D, bool ForAlignof) const {
  unsigned Align = Target->getCharWidth();

  bool UseAlignAttrOnly = false;
  if (unsigned AlignFromAttr = D->getMaxAlignment()) {
    Align = AlignFromAttr;

    // __attribute__((aligned)) can increase or decrease alignment
    // *except* on a struct or struct member, where it only increases
    // alignment unless 'packed' is also specified.
    //
    // It is an error for alignas to decrease alignment, so we can
    // ignore that possibility;  Sema should diagnose it.
    if (isa<FieldDecl>(D)) {
      UseAlignAttrOnly = D->hasAttr<PackedAttr>() ||
        cast<FieldDecl>(D)->getParent()->hasAttr<PackedAttr>();
    } else {
      UseAlignAttrOnly = true;
    }
  }
  else if (isa<FieldDecl>(D))
      UseAlignAttrOnly =
        D->hasAttr<PackedAttr>() ||
        cast<FieldDecl>(D)->getParent()->hasAttr<PackedAttr>();

  // If we're using the align attribute only, just ignore everything
  // else about the declaration and its type.
  if (UseAlignAttrOnly) {
    // do nothing
  } else if (const auto *VD = dyn_cast<ValueDecl>(D)) {
    QualType T = VD->getType();
    if (const auto *RT = T->getAs<ReferenceType>()) {
      if (ForAlignof)
        T = RT->getPointeeType();
      else
        T = getPointerType(RT->getPointeeType());
    }
    QualType BaseT = getBaseElementType(T);
    if (T->isFunctionType())
      Align = getTypeInfoImpl(T.getTypePtr()).Align;
    else if (!BaseT->isIncompleteType()) {
      // Adjust alignments of declarations with array type by the
      // large-array alignment on the target.
      if (const ArrayType *arrayType = getAsArrayType(T)) {
        unsigned MinWidth = Target->getLargeArrayMinWidth();
        if (!ForAlignof && MinWidth) {
          if (isa<VariableArrayType>(arrayType))
            Align = std::max(Align, Target->getLargeArrayAlign());
          else if (isa<ConstantArrayType>(arrayType) &&
                   MinWidth <= getTypeSize(cast<ConstantArrayType>(arrayType)))
            Align = std::max(Align, Target->getLargeArrayAlign());
        }
      }
      Align = std::max(Align, getPreferredTypeAlign(T.getTypePtr()));
      if (BaseT.getQualifiers().hasUnaligned())
        Align = Target->getCharWidth();
      if (const auto *VD = dyn_cast<VarDecl>(D)) {
        if (VD->hasGlobalStorage() && !ForAlignof)
          Align = std::max(Align, getTargetInfo().getMinGlobalAlign());
      }
    }

    // Fields can be subject to extra alignment constraints, like if
    // the field is packed, the struct is packed, or the struct has a
    // a max-field-alignment constraint (#pragma pack).  So calculate
    // the actual alignment of the field within the struct, and then
    // (as we're expected to) constrain that by the alignment of the type.
    if (const auto *Field = dyn_cast<FieldDecl>(VD)) {
      const RecordDecl *Parent = Field->getParent();
      // We can only produce a sensible answer if the record is valid.
      if (!Parent->isInvalidDecl()) {
        const ASTRecordLayout &Layout = getASTRecordLayout(Parent);

        // Start with the record's overall alignment.
        unsigned FieldAlign = toBits(Layout.getAlignment());

        // Use the GCD of that and the offset within the record.
        uint64_t Offset = Layout.getFieldOffset(Field->getFieldIndex());
        if (Offset > 0) {
          // Alignment is always a power of 2, so the GCD will be a power of 2,
          // which means we get to do this crazy thing instead of Euclid's.
          uint64_t LowBitOfOffset = Offset & (~Offset + 1);
          if (LowBitOfOffset < FieldAlign)
            FieldAlign = static_cast<unsigned>(LowBitOfOffset);
        }

        Align = std::min(Align, FieldAlign);
      }
    }
  }

  return toCharUnitsFromBits(Align);
}

// getTypeInfoDataSizeInChars - Return the size of a type, in
// chars. If the type is a record, its data size is returned.  This is
// the size of the memcpy that's performed when assigning this type
// using a trivial copy/move assignment operator.
std::pair<CharUnits, CharUnits>
ASTContext::getTypeInfoDataSizeInChars(QualType T) const {
  std::pair<CharUnits, CharUnits> sizeAndAlign = getTypeInfoInChars(T);

  // In C++, objects can sometimes be allocated into the tail padding
  // of a base-class subobject.  We decide whether that's possible
  // during class layout, so here we can just trust the layout results.
  if (getLangOpts().CPlusPlus) {
    if (const auto *RT = T->getAs<RecordType>()) {
      const ASTRecordLayout &layout = getASTRecordLayout(RT->getDecl());
      sizeAndAlign.first = layout.getDataSize();
    }
  }

  return sizeAndAlign;
}

/// getConstantArrayInfoInChars - Performing the computation in CharUnits
/// instead of in bits prevents overflowing the uint64_t for some large arrays.
std::pair<CharUnits, CharUnits>
static getConstantArrayInfoInChars(const ASTContext &Context,
                                   const ConstantArrayType *CAT) {
  std::pair<CharUnits, CharUnits> EltInfo =
      Context.getTypeInfoInChars(CAT->getElementType());
  uint64_t Size = CAT->getSize().getZExtValue();
  assert((Size == 0 || static_cast<uint64_t>(EltInfo.first.getQuantity()) <=
              (uint64_t)(-1)/Size) &&
         "Overflow in array type char size evaluation");
  uint64_t Width = EltInfo.first.getQuantity() * Size;
  unsigned Align = EltInfo.second.getQuantity();
  if (!Context.getTargetInfo().getCXXABI().isMicrosoft() ||
      Context.getTargetInfo().getPointerWidth(0) == 64)
    Width = llvm::alignTo(Width, Align);
  return std::make_pair(CharUnits::fromQuantity(Width),
                        CharUnits::fromQuantity(Align));
}

std::pair<CharUnits, CharUnits>
ASTContext::getTypeInfoInChars(const Type *T) const {
  if (const auto *CAT = dyn_cast<ConstantArrayType>(T))
    return getConstantArrayInfoInChars(*this, CAT);
  TypeInfo Info = getTypeInfo(T);
  return std::make_pair(toCharUnitsFromBits(Info.Width),
                        toCharUnitsFromBits(Info.Align));
}

std::pair<CharUnits, CharUnits>
ASTContext::getTypeInfoInChars(QualType T) const {
  return getTypeInfoInChars(T.getTypePtr());
}

bool ASTContext::isAlignmentRequired(const Type *T) const {
  return getTypeInfo(T).AlignIsRequired;
}

bool ASTContext::isAlignmentRequired(QualType T) const {
  return isAlignmentRequired(T.getTypePtr());
}

unsigned ASTContext::getTypeAlignIfKnown(QualType T) const {
  // An alignment on a typedef overrides anything else.
  if (const auto *TT = T->getAs<TypedefType>())
    if (unsigned Align = TT->getDecl()->getMaxAlignment())
      return Align;

  // If we have an (array of) complete type, we're done.
  T = getBaseElementType(T);
  if (!T->isIncompleteType())
    return getTypeAlign(T);

  // If we had an array type, its element type might be a typedef
  // type with an alignment attribute.
  if (const auto *TT = T->getAs<TypedefType>())
    if (unsigned Align = TT->getDecl()->getMaxAlignment())
      return Align;

  // Otherwise, see if the declaration of the type had an attribute.
  if (const auto *TT = T->getAs<TagType>())
    return TT->getDecl()->getMaxAlignment();

  return 0;
}

TypeInfo ASTContext::getTypeInfo(const Type *T) const {
  TypeInfoMap::iterator I = MemoizedTypeInfo.find(T);
  if (I != MemoizedTypeInfo.end())
    return I->second;

  // This call can invalidate MemoizedTypeInfo[T], so we need a second lookup.
  TypeInfo TI = getTypeInfoImpl(T);
  MemoizedTypeInfo[T] = TI;
  return TI;
}

/// getTypeInfoImpl - Return the size of the specified type, in bits.  This
/// method does not work on incomplete types.
///
/// FIXME: Pointers into different addr spaces could have different sizes and
/// alignment requirements: getPointerInfo should take an AddrSpace, this
/// should take a QualType, &c.
TypeInfo ASTContext::getTypeInfoImpl(const Type *T) const {
  uint64_t Width = 0;
  unsigned Align = 8;
  bool AlignIsRequired = false;
  unsigned AS = 0;
  switch (T->getTypeClass()) {
#define TYPE(Class, Base)
#define ABSTRACT_TYPE(Class, Base)
#define NON_CANONICAL_TYPE(Class, Base)
#define DEPENDENT_TYPE(Class, Base) case Type::Class:
#define NON_CANONICAL_UNLESS_DEPENDENT_TYPE(Class, Base)                       \
  case Type::Class:                                                            \
  assert(!T->isDependentType() && "should not see dependent types here");      \
  return getTypeInfo(cast<Class##Type>(T)->desugar().getTypePtr());
#include "clang/AST/TypeNodes.def"
    llvm_unreachable("Should not see dependent types");

  case Type::FunctionNoProto:
  case Type::FunctionProto:
    // GCC extension: alignof(function) = 32 bits
    Width = 0;
    Align = 32;
    break;

  case Type::IncompleteArray:
  case Type::VariableArray:
    Width = 0;
    Align = getTypeAlign(cast<ArrayType>(T)->getElementType());
    break;

  case Type::ConstantArray: {
    const auto *CAT = cast<ConstantArrayType>(T);

    TypeInfo EltInfo = getTypeInfo(CAT->getElementType());
    uint64_t Size = CAT->getSize().getZExtValue();
    assert((Size == 0 || EltInfo.Width <= (uint64_t)(-1) / Size) &&
           "Overflow in array type bit size evaluation");
    Width = EltInfo.Width * Size;
    Align = EltInfo.Align;
    if (!getTargetInfo().getCXXABI().isMicrosoft() ||
        getTargetInfo().getPointerWidth(0) == 64)
      Width = llvm::alignTo(Width, Align);
    break;
  }
  case Type::ExtVector:
  case Type::Vector: {
    const auto *VT = cast<VectorType>(T);
    TypeInfo EltInfo = getTypeInfo(VT->getElementType());
    Width = EltInfo.Width * VT->getNumElements();
    Align = Width;
    // If the alignment is not a power of 2, round up to the next power of 2.
    // This happens for non-power-of-2 length vectors.
    if (Align & (Align-1)) {
      Align = llvm::NextPowerOf2(Align);
      Width = llvm::alignTo(Width, Align);
    }
    // Adjust the alignment based on the target max.
    uint64_t TargetVectorAlign = Target->getMaxVectorAlign();
    if (TargetVectorAlign && TargetVectorAlign < Align)
      Align = TargetVectorAlign;
    break;
  }

  case Type::Builtin:
    switch (cast<BuiltinType>(T)->getKind()) {
    default: llvm_unreachable("Unknown builtin type!");
    case BuiltinType::Void:
      // GCC extension: alignof(void) = 8 bits.
      Width = 0;
      Align = 8;
      break;
    case BuiltinType::Bool:
      Width = Target->getBoolWidth();
      Align = Target->getBoolAlign();
      break;
    case BuiltinType::Char_S:
    case BuiltinType::Char_U:
    case BuiltinType::UChar:
    case BuiltinType::SChar:
    case BuiltinType::Char8:
      Width = Target->getCharWidth();
      Align = Target->getCharAlign();
      break;
    case BuiltinType::WChar_S:
    case BuiltinType::WChar_U:
      Width = Target->getWCharWidth();
      Align = Target->getWCharAlign();
      break;
    case BuiltinType::Char16:
      Width = Target->getChar16Width();
      Align = Target->getChar16Align();
      break;
    case BuiltinType::Char32:
      Width = Target->getChar32Width();
      Align = Target->getChar32Align();
      break;
    case BuiltinType::UShort:
    case BuiltinType::Short:
      Width = Target->getShortWidth();
      Align = Target->getShortAlign();
      break;
    case BuiltinType::UInt:
    case BuiltinType::Int:
      Width = Target->getIntWidth();
      Align = Target->getIntAlign();
      break;
    case BuiltinType::ULong:
    case BuiltinType::Long:
      Width = Target->getLongWidth();
      Align = Target->getLongAlign();
      break;
    case BuiltinType::ULongLong:
    case BuiltinType::LongLong:
      Width = Target->getLongLongWidth();
      Align = Target->getLongLongAlign();
      break;
    case BuiltinType::Int128:
    case BuiltinType::UInt128:
      Width = 128;
      Align = 128; // int128_t is 128-bit aligned on all targets.
      break;
    case BuiltinType::ShortAccum:
    case BuiltinType::UShortAccum:
    case BuiltinType::SatShortAccum:
    case BuiltinType::SatUShortAccum:
      Width = Target->getShortAccumWidth();
      Align = Target->getShortAccumAlign();
      break;
    case BuiltinType::Accum:
    case BuiltinType::UAccum:
    case BuiltinType::SatAccum:
    case BuiltinType::SatUAccum:
      Width = Target->getAccumWidth();
      Align = Target->getAccumAlign();
      break;
    case BuiltinType::LongAccum:
    case BuiltinType::ULongAccum:
    case BuiltinType::SatLongAccum:
    case BuiltinType::SatULongAccum:
      Width = Target->getLongAccumWidth();
      Align = Target->getLongAccumAlign();
      break;
    case BuiltinType::ShortFract:
    case BuiltinType::UShortFract:
    case BuiltinType::SatShortFract:
    case BuiltinType::SatUShortFract:
      Width = Target->getShortFractWidth();
      Align = Target->getShortFractAlign();
      break;
    case BuiltinType::Fract:
    case BuiltinType::UFract:
    case BuiltinType::SatFract:
    case BuiltinType::SatUFract:
      Width = Target->getFractWidth();
      Align = Target->getFractAlign();
      break;
    case BuiltinType::LongFract:
    case BuiltinType::ULongFract:
    case BuiltinType::SatLongFract:
    case BuiltinType::SatULongFract:
      Width = Target->getLongFractWidth();
      Align = Target->getLongFractAlign();
      break;
    case BuiltinType::Float16:
    case BuiltinType::Half:
      Width = Target->getHalfWidth();
      Align = Target->getHalfAlign();
      break;
    case BuiltinType::Float:
      Width = Target->getFloatWidth();
      Align = Target->getFloatAlign();
      break;
    case BuiltinType::Double:
      Width = Target->getDoubleWidth();
      Align = Target->getDoubleAlign();
      break;
    case BuiltinType::LongDouble:
      Width = Target->getLongDoubleWidth();
      Align = Target->getLongDoubleAlign();
      break;
    case BuiltinType::Float128:
      Width = Target->getFloat128Width();
      Align = Target->getFloat128Align();
      break;
    case BuiltinType::NullPtr:
      Width = Target->getPointerWidth(0); // C++ 3.9.1p11: sizeof(nullptr_t)
      Align = Target->getPointerAlign(0); //   == sizeof(void*)
      break;
    case BuiltinType::ObjCId:
    case BuiltinType::ObjCClass:
    case BuiltinType::ObjCSel:
      Width = Target->getPointerWidth(0);
      Align = Target->getPointerAlign(0);
      break;
    case BuiltinType::OCLSampler:
    case BuiltinType::OCLEvent:
    case BuiltinType::OCLClkEvent:
    case BuiltinType::OCLQueue:
    case BuiltinType::OCLReserveID:
#define IMAGE_TYPE(ImgType, Id, SingletonId, Access, Suffix) \
    case BuiltinType::Id:
#include "clang/Basic/OpenCLImageTypes.def"
      AS = getTargetAddressSpace(
          Target->getOpenCLTypeAddrSpace(getOpenCLTypeKind(T)));
      Width = Target->getPointerWidth(AS);
      Align = Target->getPointerAlign(AS);
      break;
    }
    break;
  case Type::ObjCObjectPointer:
    Width = Target->getPointerWidth(0);
    Align = Target->getPointerAlign(0);
    break;
  case Type::BlockPointer:
    AS = getTargetAddressSpace(cast<BlockPointerType>(T)->getPointeeType());
    Width = Target->getPointerWidth(AS);
    Align = Target->getPointerAlign(AS);
    break;
  case Type::LValueReference:
  case Type::RValueReference:
    // alignof and sizeof should never enter this code path here, so we go
    // the pointer route.
    AS = getTargetAddressSpace(cast<ReferenceType>(T)->getPointeeType());
    Width = Target->getPointerWidth(AS);
    Align = Target->getPointerAlign(AS);
    break;
  case Type::Pointer:
    AS = getTargetAddressSpace(cast<PointerType>(T)->getPointeeType());
    Width = Target->getPointerWidth(AS);
    Align = Target->getPointerAlign(AS);
    break;
  case Type::MemberPointer: {
    const auto *MPT = cast<MemberPointerType>(T);
    CXXABI::MemberPointerInfo MPI = ABI->getMemberPointerInfo(MPT);
    Width = MPI.Width;
    Align = MPI.Align;
    break;
  }
  case Type::Complex: {
    // Complex types have the same alignment as their elements, but twice the
    // size.
    TypeInfo EltInfo = getTypeInfo(cast<ComplexType>(T)->getElementType());
    Width = EltInfo.Width * 2;
    Align = EltInfo.Align;
    break;
  }
  case Type::ObjCObject:
    return getTypeInfo(cast<ObjCObjectType>(T)->getBaseType().getTypePtr());
  case Type::Adjusted:
  case Type::Decayed:
    return getTypeInfo(cast<AdjustedType>(T)->getAdjustedType().getTypePtr());
  case Type::ObjCInterface: {
    const auto *ObjCI = cast<ObjCInterfaceType>(T);
    const ASTRecordLayout &Layout = getASTObjCInterfaceLayout(ObjCI->getDecl());
    Width = toBits(Layout.getSize());
    Align = toBits(Layout.getAlignment());
    break;
  }
  case Type::Record:
  case Type::Enum: {
    const auto *TT = cast<TagType>(T);

    if (TT->getDecl()->isInvalidDecl()) {
      Width = 8;
      Align = 8;
      break;
    }

    if (const auto *ET = dyn_cast<EnumType>(TT)) {
      const EnumDecl *ED = ET->getDecl();
      TypeInfo Info =
          getTypeInfo(ED->getIntegerType()->getUnqualifiedDesugaredType());
      if (unsigned AttrAlign = ED->getMaxAlignment()) {
        Info.Align = AttrAlign;
        Info.AlignIsRequired = true;
      }
      return Info;
    }

    const auto *RT = cast<RecordType>(TT);
    const RecordDecl *RD = RT->getDecl();
    const ASTRecordLayout &Layout = getASTRecordLayout(RD);
    Width = toBits(Layout.getSize());
    Align = toBits(Layout.getAlignment());
    AlignIsRequired = RD->hasAttr<AlignedAttr>();
    break;
  }

  case Type::SubstTemplateTypeParm:
    return getTypeInfo(cast<SubstTemplateTypeParmType>(T)->
                       getReplacementType().getTypePtr());

  case Type::Auto:
  case Type::DeducedTemplateSpecialization: {
    const auto *A = cast<DeducedType>(T);
    assert(!A->getDeducedType().isNull() &&
           "cannot request the size of an undeduced or dependent auto type");
    return getTypeInfo(A->getDeducedType().getTypePtr());
  }

  case Type::Paren:
    return getTypeInfo(cast<ParenType>(T)->getInnerType().getTypePtr());

  case Type::ObjCTypeParam:
    return getTypeInfo(cast<ObjCTypeParamType>(T)->desugar().getTypePtr());

  case Type::Typedef: {
    const TypedefNameDecl *Typedef = cast<TypedefType>(T)->getDecl();
    TypeInfo Info = getTypeInfo(Typedef->getUnderlyingType().getTypePtr());
    // If the typedef has an aligned attribute on it, it overrides any computed
    // alignment we have.  This violates the GCC documentation (which says that
    // attribute(aligned) can only round up) but matches its implementation.
    if (unsigned AttrAlign = Typedef->getMaxAlignment()) {
      Align = AttrAlign;
      AlignIsRequired = true;
    } else {
      Align = Info.Align;
      AlignIsRequired = Info.AlignIsRequired;
    }
    Width = Info.Width;
    break;
  }

  case Type::Elaborated:
    return getTypeInfo(cast<ElaboratedType>(T)->getNamedType().getTypePtr());

  case Type::Attributed:
    return getTypeInfo(
                  cast<AttributedType>(T)->getEquivalentType().getTypePtr());

  case Type::Atomic: {
    // Start with the base type information.
    TypeInfo Info = getTypeInfo(cast<AtomicType>(T)->getValueType());
    Width = Info.Width;
    Align = Info.Align;

    if (!Width) {
      // An otherwise zero-sized type should still generate an
      // atomic operation.
      Width = Target->getCharWidth();
      assert(Align);
    } else if (Width <= Target->getMaxAtomicPromoteWidth()) {
      // If the size of the type doesn't exceed the platform's max
      // atomic promotion width, make the size and alignment more
      // favorable to atomic operations:

      // Round the size up to a power of 2.
      if (!llvm::isPowerOf2_64(Width))
        Width = llvm::NextPowerOf2(Width);

      // Set the alignment equal to the size.
      Align = static_cast<unsigned>(Width);
    }
  }
  break;

  case Type::Pipe:
    Width = Target->getPointerWidth(getTargetAddressSpace(LangAS::opencl_global));
    Align = Target->getPointerAlign(getTargetAddressSpace(LangAS::opencl_global));
    break;
  }

  assert(llvm::isPowerOf2_32(Align) && "Alignment must be power of 2");
  return TypeInfo(Width, Align, AlignIsRequired);
}

unsigned ASTContext::getTypeUnadjustedAlign(const Type *T) const {
  UnadjustedAlignMap::iterator I = MemoizedUnadjustedAlign.find(T);
  if (I != MemoizedUnadjustedAlign.end())
    return I->second;

  unsigned UnadjustedAlign;
  if (const auto *RT = T->getAs<RecordType>()) {
    const RecordDecl *RD = RT->getDecl();
    const ASTRecordLayout &Layout = getASTRecordLayout(RD);
    UnadjustedAlign = toBits(Layout.getUnadjustedAlignment());
  } else if (const auto *ObjCI = T->getAs<ObjCInterfaceType>()) {
    const ASTRecordLayout &Layout = getASTObjCInterfaceLayout(ObjCI->getDecl());
    UnadjustedAlign = toBits(Layout.getUnadjustedAlignment());
  } else {
    UnadjustedAlign = getTypeAlign(T);
  }

  MemoizedUnadjustedAlign[T] = UnadjustedAlign;
  return UnadjustedAlign;
}

unsigned ASTContext::getOpenMPDefaultSimdAlign(QualType T) const {
  unsigned SimdAlign = getTargetInfo().getSimdDefaultAlign();
  // Target ppc64 with QPX: simd default alignment for pointer to double is 32.
  if ((getTargetInfo().getTriple().getArch() == llvm::Triple::ppc64 ||
       getTargetInfo().getTriple().getArch() == llvm::Triple::ppc64le) &&
      getTargetInfo().getABI() == "elfv1-qpx" &&
      T->isSpecificBuiltinType(BuiltinType::Double))
    SimdAlign = 256;
  return SimdAlign;
}

/// toCharUnitsFromBits - Convert a size in bits to a size in characters.
CharUnits ASTContext::toCharUnitsFromBits(int64_t BitSize) const {
  return CharUnits::fromQuantity(BitSize / getCharWidth());
}

/// toBits - Convert a size in characters to a size in characters.
int64_t ASTContext::toBits(CharUnits CharSize) const {
  return CharSize.getQuantity() * getCharWidth();
}

/// getTypeSizeInChars - Return the size of the specified type, in characters.
/// This method does not work on incomplete types.
CharUnits ASTContext::getTypeSizeInChars(QualType T) const {
  return getTypeInfoInChars(T).first;
}
CharUnits ASTContext::getTypeSizeInChars(const Type *T) const {
  return getTypeInfoInChars(T).first;
}

/// getTypeAlignInChars - Return the ABI-specified alignment of a type, in
/// characters. This method does not work on incomplete types.
CharUnits ASTContext::getTypeAlignInChars(QualType T) const {
  return toCharUnitsFromBits(getTypeAlign(T));
}
CharUnits ASTContext::getTypeAlignInChars(const Type *T) const {
  return toCharUnitsFromBits(getTypeAlign(T));
}

/// getTypeUnadjustedAlignInChars - Return the ABI-specified alignment of a
/// type, in characters, before alignment adustments. This method does
/// not work on incomplete types.
CharUnits ASTContext::getTypeUnadjustedAlignInChars(QualType T) const {
  return toCharUnitsFromBits(getTypeUnadjustedAlign(T));
}
CharUnits ASTContext::getTypeUnadjustedAlignInChars(const Type *T) const {
  return toCharUnitsFromBits(getTypeUnadjustedAlign(T));
}

/// getPreferredTypeAlign - Return the "preferred" alignment of the specified
/// type for the current target in bits.  This can be different than the ABI
/// alignment in cases where it is beneficial for performance to overalign
/// a data type.
unsigned ASTContext::getPreferredTypeAlign(const Type *T) const {
  TypeInfo TI = getTypeInfo(T);
  unsigned ABIAlign = TI.Align;

  T = T->getBaseElementTypeUnsafe();

  // The preferred alignment of member pointers is that of a pointer.
  if (T->isMemberPointerType())
    return getPreferredTypeAlign(getPointerDiffType().getTypePtr());

  if (!Target->allowsLargerPreferedTypeAlignment())
    return ABIAlign;

  // Double and long long should be naturally aligned if possible.
  if (const auto *CT = T->getAs<ComplexType>())
    T = CT->getElementType().getTypePtr();
  if (const auto *ET = T->getAs<EnumType>())
    T = ET->getDecl()->getIntegerType().getTypePtr();
  if (T->isSpecificBuiltinType(BuiltinType::Double) ||
      T->isSpecificBuiltinType(BuiltinType::LongLong) ||
      T->isSpecificBuiltinType(BuiltinType::ULongLong))
    // Don't increase the alignment if an alignment attribute was specified on a
    // typedef declaration.
    if (!TI.AlignIsRequired)
      return std::max(ABIAlign, (unsigned)getTypeSize(T));

  return ABIAlign;
}

/// getTargetDefaultAlignForAttributeAligned - Return the default alignment
/// for __attribute__((aligned)) on this target, to be used if no alignment
/// value is specified.
unsigned ASTContext::getTargetDefaultAlignForAttributeAligned() const {
  return getTargetInfo().getDefaultAlignForAttributeAligned();
}

/// getAlignOfGlobalVar - Return the alignment in bits that should be given
/// to a global variable of the specified type.
unsigned ASTContext::getAlignOfGlobalVar(QualType T) const {
  return std::max(getTypeAlign(T), getTargetInfo().getMinGlobalAlign());
}

/// getAlignOfGlobalVarInChars - Return the alignment in characters that
/// should be given to a global variable of the specified type.
CharUnits ASTContext::getAlignOfGlobalVarInChars(QualType T) const {
  return toCharUnitsFromBits(getAlignOfGlobalVar(T));
}

CharUnits ASTContext::getOffsetOfBaseWithVBPtr(const CXXRecordDecl *RD) const {
  CharUnits Offset = CharUnits::Zero();
  const ASTRecordLayout *Layout = &getASTRecordLayout(RD);
  while (const CXXRecordDecl *Base = Layout->getBaseSharingVBPtr()) {
    Offset += Layout->getBaseClassOffset(Base);
    Layout = &getASTRecordLayout(Base);
  }
  return Offset;
}

/// DeepCollectObjCIvars -
/// This routine first collects all declared, but not synthesized, ivars in
/// super class and then collects all ivars, including those synthesized for
/// current class. This routine is used for implementation of current class
/// when all ivars, declared and synthesized are known.
void ASTContext::DeepCollectObjCIvars(const ObjCInterfaceDecl *OI,
                                      bool leafClass,
                            SmallVectorImpl<const ObjCIvarDecl*> &Ivars) const {
  if (const ObjCInterfaceDecl *SuperClass = OI->getSuperClass())
    DeepCollectObjCIvars(SuperClass, false, Ivars);
  if (!leafClass) {
    for (const auto *I : OI->ivars())
      Ivars.push_back(I);
  } else {
    auto *IDecl = const_cast<ObjCInterfaceDecl *>(OI);
    for (const ObjCIvarDecl *Iv = IDecl->all_declared_ivar_begin(); Iv;
         Iv= Iv->getNextIvar())
      Ivars.push_back(Iv);
  }
}

/// CollectInheritedProtocols - Collect all protocols in current class and
/// those inherited by it.
void ASTContext::CollectInheritedProtocols(const Decl *CDecl,
                          llvm::SmallPtrSet<ObjCProtocolDecl*, 8> &Protocols) {
  if (const auto *OI = dyn_cast<ObjCInterfaceDecl>(CDecl)) {
    // We can use protocol_iterator here instead of
    // all_referenced_protocol_iterator since we are walking all categories.
    for (auto *Proto : OI->all_referenced_protocols()) {
      CollectInheritedProtocols(Proto, Protocols);
    }

    // Categories of this Interface.
    for (const auto *Cat : OI->visible_categories())
      CollectInheritedProtocols(Cat, Protocols);

    if (ObjCInterfaceDecl *SD = OI->getSuperClass())
      while (SD) {
        CollectInheritedProtocols(SD, Protocols);
        SD = SD->getSuperClass();
      }
  } else if (const auto *OC = dyn_cast<ObjCCategoryDecl>(CDecl)) {
    for (auto *Proto : OC->protocols()) {
      CollectInheritedProtocols(Proto, Protocols);
    }
  } else if (const auto *OP = dyn_cast<ObjCProtocolDecl>(CDecl)) {
    // Insert the protocol.
    if (!Protocols.insert(
          const_cast<ObjCProtocolDecl *>(OP->getCanonicalDecl())).second)
      return;

    for (auto *Proto : OP->protocols())
      CollectInheritedProtocols(Proto, Protocols);
  }
}

static bool unionHasUniqueObjectRepresentations(const ASTContext &Context,
                                                const RecordDecl *RD) {
  assert(RD->isUnion() && "Must be union type");
  CharUnits UnionSize = Context.getTypeSizeInChars(RD->getTypeForDecl());

  for (const auto *Field : RD->fields()) {
    if (!Context.hasUniqueObjectRepresentations(Field->getType()))
      return false;
    CharUnits FieldSize = Context.getTypeSizeInChars(Field->getType());
    if (FieldSize != UnionSize)
      return false;
  }
  return !RD->field_empty();
}

static bool isStructEmpty(QualType Ty) {
  const RecordDecl *RD = Ty->castAs<RecordType>()->getDecl();

  if (!RD->field_empty())
    return false;

  if (const auto *ClassDecl = dyn_cast<CXXRecordDecl>(RD))
    return ClassDecl->isEmpty();

  return true;
}

static llvm::Optional<int64_t>
structHasUniqueObjectRepresentations(const ASTContext &Context,
                                     const RecordDecl *RD) {
  assert(!RD->isUnion() && "Must be struct/class type");
  const auto &Layout = Context.getASTRecordLayout(RD);

  int64_t CurOffsetInBits = 0;
  if (const auto *ClassDecl = dyn_cast<CXXRecordDecl>(RD)) {
    if (ClassDecl->isDynamicClass())
      return llvm::None;

    SmallVector<std::pair<QualType, int64_t>, 4> Bases;
    for (const auto Base : ClassDecl->bases()) {
      // Empty types can be inherited from, and non-empty types can potentially
      // have tail padding, so just make sure there isn't an error.
      if (!isStructEmpty(Base.getType())) {
        llvm::Optional<int64_t> Size = structHasUniqueObjectRepresentations(
            Context, Base.getType()->getAs<RecordType>()->getDecl());
        if (!Size)
          return llvm::None;
        Bases.emplace_back(Base.getType(), Size.getValue());
      }
    }

    llvm::sort(
        Bases.begin(), Bases.end(), [&](const std::pair<QualType, int64_t> &L,
                                        const std::pair<QualType, int64_t> &R) {
          return Layout.getBaseClassOffset(L.first->getAsCXXRecordDecl()) <
                 Layout.getBaseClassOffset(R.first->getAsCXXRecordDecl());
        });

    for (const auto Base : Bases) {
      int64_t BaseOffset = Context.toBits(
          Layout.getBaseClassOffset(Base.first->getAsCXXRecordDecl()));
      int64_t BaseSize = Base.second;
      if (BaseOffset != CurOffsetInBits)
        return llvm::None;
      CurOffsetInBits = BaseOffset + BaseSize;
    }
  }

  for (const auto *Field : RD->fields()) {
    if (!Field->getType()->isReferenceType() &&
        !Context.hasUniqueObjectRepresentations(Field->getType()))
      return llvm::None;

    int64_t FieldSizeInBits =
        Context.toBits(Context.getTypeSizeInChars(Field->getType()));
    if (Field->isBitField()) {
      int64_t BitfieldSize = Field->getBitWidthValue(Context);

      if (BitfieldSize > FieldSizeInBits)
        return llvm::None;
      FieldSizeInBits = BitfieldSize;
    }

    int64_t FieldOffsetInBits = Context.getFieldOffset(Field);

    if (FieldOffsetInBits != CurOffsetInBits)
      return llvm::None;

    CurOffsetInBits = FieldSizeInBits + FieldOffsetInBits;
  }

  return CurOffsetInBits;
}

bool ASTContext::hasUniqueObjectRepresentations(QualType Ty) const {
  // C++17 [meta.unary.prop]:
  //   The predicate condition for a template specialization
  //   has_unique_object_representations<T> shall be
  //   satisfied if and only if:
  //     (9.1) - T is trivially copyable, and
  //     (9.2) - any two objects of type T with the same value have the same
  //     object representation, where two objects
  //   of array or non-union class type are considered to have the same value
  //   if their respective sequences of
  //   direct subobjects have the same values, and two objects of union type
  //   are considered to have the same
  //   value if they have the same active member and the corresponding members
  //   have the same value.
  //   The set of scalar types for which this condition holds is
  //   implementation-defined. [ Note: If a type has padding
  //   bits, the condition does not hold; otherwise, the condition holds true
  //   for unsigned integral types. -- end note ]
  assert(!Ty.isNull() && "Null QualType sent to unique object rep check");

  // Arrays are unique only if their element type is unique.
  if (Ty->isArrayType())
    return hasUniqueObjectRepresentations(getBaseElementType(Ty));

  // (9.1) - T is trivially copyable...
  if (!Ty.isTriviallyCopyableType(*this))
    return false;

  // All integrals and enums are unique.
  if (Ty->isIntegralOrEnumerationType())
    return true;

  // All other pointers are unique.
  if (Ty->isPointerType())
    return true;

  if (Ty->isMemberPointerType()) {
    const auto *MPT = Ty->getAs<MemberPointerType>();
    return !ABI->getMemberPointerInfo(MPT).HasPadding;
  }

  if (Ty->isRecordType()) {
    const RecordDecl *Record = Ty->getAs<RecordType>()->getDecl();

    if (Record->isInvalidDecl())
      return false;

    if (Record->isUnion())
      return unionHasUniqueObjectRepresentations(*this, Record);

    Optional<int64_t> StructSize =
        structHasUniqueObjectRepresentations(*this, Record);

    return StructSize &&
           StructSize.getValue() == static_cast<int64_t>(getTypeSize(Ty));
  }

  // FIXME: More cases to handle here (list by rsmith):
  // vectors (careful about, eg, vector of 3 foo)
  // _Complex int and friends
  // _Atomic T
  // Obj-C block pointers
  // Obj-C object pointers
  // and perhaps OpenCL's various builtin types (pipe, sampler_t, event_t,
  // clk_event_t, queue_t, reserve_id_t)
  // There're also Obj-C class types and the Obj-C selector type, but I think it
  // makes sense for those to return false here.

  return false;
}

unsigned ASTContext::CountNonClassIvars(const ObjCInterfaceDecl *OI) const {
  unsigned count = 0;
  // Count ivars declared in class extension.
  for (const auto *Ext : OI->known_extensions())
    count += Ext->ivar_size();

  // Count ivar defined in this class's implementation.  This
  // includes synthesized ivars.
  if (ObjCImplementationDecl *ImplDecl = OI->getImplementation())
    count += ImplDecl->ivar_size();

  return count;
}

bool ASTContext::isSentinelNullExpr(const Expr *E) {
  if (!E)
    return false;

  // nullptr_t is always treated as null.
  if (E->getType()->isNullPtrType()) return true;

  if (E->getType()->isAnyPointerType() &&
      E->IgnoreParenCasts()->isNullPointerConstant(*this,
                                                Expr::NPC_ValueDependentIsNull))
    return true;

  // Unfortunately, __null has type 'int'.
  if (isa<GNUNullExpr>(E)) return true;

  return false;
}

/// Get the implementation of ObjCInterfaceDecl, or nullptr if none
/// exists.
ObjCImplementationDecl *ASTContext::getObjCImplementation(ObjCInterfaceDecl *D) {
  llvm::DenseMap<ObjCContainerDecl*, ObjCImplDecl*>::iterator
    I = ObjCImpls.find(D);
  if (I != ObjCImpls.end())
    return cast<ObjCImplementationDecl>(I->second);
  return nullptr;
}

/// Get the implementation of ObjCCategoryDecl, or nullptr if none
/// exists.
ObjCCategoryImplDecl *ASTContext::getObjCImplementation(ObjCCategoryDecl *D) {
  llvm::DenseMap<ObjCContainerDecl*, ObjCImplDecl*>::iterator
    I = ObjCImpls.find(D);
  if (I != ObjCImpls.end())
    return cast<ObjCCategoryImplDecl>(I->second);
  return nullptr;
}

/// Set the implementation of ObjCInterfaceDecl.
void ASTContext::setObjCImplementation(ObjCInterfaceDecl *IFaceD,
                           ObjCImplementationDecl *ImplD) {
  assert(IFaceD && ImplD && "Passed null params");
  ObjCImpls[IFaceD] = ImplD;
}

/// Set the implementation of ObjCCategoryDecl.
void ASTContext::setObjCImplementation(ObjCCategoryDecl *CatD,
                           ObjCCategoryImplDecl *ImplD) {
  assert(CatD && ImplD && "Passed null params");
  ObjCImpls[CatD] = ImplD;
}

const ObjCMethodDecl *
ASTContext::getObjCMethodRedeclaration(const ObjCMethodDecl *MD) const {
  return ObjCMethodRedecls.lookup(MD);
}

void ASTContext::setObjCMethodRedeclaration(const ObjCMethodDecl *MD,
                                            const ObjCMethodDecl *Redecl) {
  assert(!getObjCMethodRedeclaration(MD) && "MD already has a redeclaration");
  ObjCMethodRedecls[MD] = Redecl;
}

const ObjCInterfaceDecl *ASTContext::getObjContainingInterface(
                                              const NamedDecl *ND) const {
  if (const auto *ID = dyn_cast<ObjCInterfaceDecl>(ND->getDeclContext()))
    return ID;
  if (const auto *CD = dyn_cast<ObjCCategoryDecl>(ND->getDeclContext()))
    return CD->getClassInterface();
  if (const auto *IMD = dyn_cast<ObjCImplDecl>(ND->getDeclContext()))
    return IMD->getClassInterface();

  return nullptr;
}

/// Get the copy initialization expression of VarDecl, or nullptr if
/// none exists.
Expr *ASTContext::getBlockVarCopyInits(const VarDecl*VD) {
  assert(VD && "Passed null params");
  assert(VD->hasAttr<BlocksAttr>() &&
         "getBlockVarCopyInits - not __block var");
  llvm::DenseMap<const VarDecl*, Expr*>::iterator
    I = BlockVarCopyInits.find(VD);
  return (I != BlockVarCopyInits.end()) ? I->second : nullptr;
}

/// Set the copy inialization expression of a block var decl.
void ASTContext::setBlockVarCopyInits(VarDecl*VD, Expr* Init) {
  assert(VD && Init && "Passed null params");
  assert(VD->hasAttr<BlocksAttr>() &&
         "setBlockVarCopyInits - not __block var");
  BlockVarCopyInits[VD] = Init;
}

TypeSourceInfo *ASTContext::CreateTypeSourceInfo(QualType T,
                                                 unsigned DataSize) const {
  if (!DataSize)
    DataSize = TypeLoc::getFullDataSizeForType(T);
  else
    assert(DataSize == TypeLoc::getFullDataSizeForType(T) &&
           "incorrect data size provided to CreateTypeSourceInfo!");

  auto *TInfo =
    (TypeSourceInfo*)BumpAlloc.Allocate(sizeof(TypeSourceInfo) + DataSize, 8);
  new (TInfo) TypeSourceInfo(T);
  return TInfo;
}

TypeSourceInfo *ASTContext::getTrivialTypeSourceInfo(QualType T,
                                                     SourceLocation L) const {
  TypeSourceInfo *DI = CreateTypeSourceInfo(T);
  DI->getTypeLoc().initialize(const_cast<ASTContext &>(*this), L);
  return DI;
}

const ASTRecordLayout &
ASTContext::getASTObjCInterfaceLayout(const ObjCInterfaceDecl *D) const {
  return getObjCLayout(D, nullptr);
}

const ASTRecordLayout &
ASTContext::getASTObjCImplementationLayout(
                                        const ObjCImplementationDecl *D) const {
  return getObjCLayout(D->getClassInterface(), D);
}

//===----------------------------------------------------------------------===//
//                   Type creation/memoization methods
//===----------------------------------------------------------------------===//

QualType
ASTContext::getExtQualType(const Type *baseType, Qualifiers quals) const {
  unsigned fastQuals = quals.getFastQualifiers();
  quals.removeFastQualifiers();

  // Check if we've already instantiated this type.
  llvm::FoldingSetNodeID ID;
  ExtQuals::Profile(ID, baseType, quals);
  void *insertPos = nullptr;
  if (ExtQuals *eq = ExtQualNodes.FindNodeOrInsertPos(ID, insertPos)) {
    assert(eq->getQualifiers() == quals);
    return QualType(eq, fastQuals);
  }

  // If the base type is not canonical, make the appropriate canonical type.
  QualType canon;
  if (!baseType->isCanonicalUnqualified()) {
    SplitQualType canonSplit = baseType->getCanonicalTypeInternal().split();
    canonSplit.Quals.addConsistentQualifiers(quals);
    canon = getExtQualType(canonSplit.Ty, canonSplit.Quals);

    // Re-find the insert position.
    (void) ExtQualNodes.FindNodeOrInsertPos(ID, insertPos);
  }

  auto *eq = new (*this, TypeAlignment) ExtQuals(baseType, canon, quals);
  ExtQualNodes.InsertNode(eq, insertPos);
  return QualType(eq, fastQuals);
}

QualType ASTContext::getAddrSpaceQualType(QualType T,
                                          LangAS AddressSpace) const {
  QualType CanT = getCanonicalType(T);
  if (CanT.getAddressSpace() == AddressSpace)
    return T;

  // If we are composing extended qualifiers together, merge together
  // into one ExtQuals node.
  QualifierCollector Quals;
  const Type *TypeNode = Quals.strip(T);

  // If this type already has an address space specified, it cannot get
  // another one.
  assert(!Quals.hasAddressSpace() &&
         "Type cannot be in multiple addr spaces!");
  Quals.addAddressSpace(AddressSpace);

  return getExtQualType(TypeNode, Quals);
}

QualType ASTContext::removeAddrSpaceQualType(QualType T) const {
  // If we are composing extended qualifiers together, merge together
  // into one ExtQuals node.
  QualifierCollector Quals;
  const Type *TypeNode = Quals.strip(T);

  // If the qualifier doesn't have an address space just return it.
  if (!Quals.hasAddressSpace())
    return T;

  Quals.removeAddressSpace();

  // Removal of the address space can mean there are no longer any
  // non-fast qualifiers, so creating an ExtQualType isn't possible (asserts)
  // or required.
  if (Quals.hasNonFastQualifiers())
    return getExtQualType(TypeNode, Quals);
  else
    return QualType(TypeNode, Quals.getFastQualifiers());
}

QualType ASTContext::getObjCGCQualType(QualType T,
                                       Qualifiers::GC GCAttr) const {
  QualType CanT = getCanonicalType(T);
  if (CanT.getObjCGCAttr() == GCAttr)
    return T;

  if (const auto *ptr = T->getAs<PointerType>()) {
    QualType Pointee = ptr->getPointeeType();
    if (Pointee->isAnyPointerType()) {
      QualType ResultType = getObjCGCQualType(Pointee, GCAttr);
      return getPointerType(ResultType);
    }
  }

  // If we are composing extended qualifiers together, merge together
  // into one ExtQuals node.
  QualifierCollector Quals;
  const Type *TypeNode = Quals.strip(T);

  // If this type already has an ObjCGC specified, it cannot get
  // another one.
  assert(!Quals.hasObjCGCAttr() &&
         "Type cannot have multiple ObjCGCs!");
  Quals.addObjCGCAttr(GCAttr);

  return getExtQualType(TypeNode, Quals);
}

const FunctionType *ASTContext::adjustFunctionType(const FunctionType *T,
                                                   FunctionType::ExtInfo Info) {
  if (T->getExtInfo() == Info)
    return T;

  QualType Result;
  if (const auto *FNPT = dyn_cast<FunctionNoProtoType>(T)) {
    Result = getFunctionNoProtoType(FNPT->getReturnType(), Info);
  } else {
    const auto *FPT = cast<FunctionProtoType>(T);
    FunctionProtoType::ExtProtoInfo EPI = FPT->getExtProtoInfo();
    EPI.ExtInfo = Info;
    Result = getFunctionType(FPT->getReturnType(), FPT->getParamTypes(), EPI);
  }

  return cast<FunctionType>(Result.getTypePtr());
}

void ASTContext::adjustDeducedFunctionResultType(FunctionDecl *FD,
                                                 QualType ResultType) {
  FD = FD->getMostRecentDecl();
  while (true) {
    const auto *FPT = FD->getType()->castAs<FunctionProtoType>();
    FunctionProtoType::ExtProtoInfo EPI = FPT->getExtProtoInfo();
    FD->setType(getFunctionType(ResultType, FPT->getParamTypes(), EPI));
    if (FunctionDecl *Next = FD->getPreviousDecl())
      FD = Next;
    else
      break;
  }
  if (ASTMutationListener *L = getASTMutationListener())
    L->DeducedReturnType(FD, ResultType);
}

/// Get a function type and produce the equivalent function type with the
/// specified exception specification. Type sugar that can be present on a
/// declaration of a function with an exception specification is permitted
/// and preserved. Other type sugar (for instance, typedefs) is not.
QualType ASTContext::getFunctionTypeWithExceptionSpec(
    QualType Orig, const FunctionProtoType::ExceptionSpecInfo &ESI) {
  // Might have some parens.
  if (const auto *PT = dyn_cast<ParenType>(Orig))
    return getParenType(
        getFunctionTypeWithExceptionSpec(PT->getInnerType(), ESI));

  // Might have a calling-convention attribute.
  if (const auto *AT = dyn_cast<AttributedType>(Orig))
    return getAttributedType(
        AT->getAttrKind(),
        getFunctionTypeWithExceptionSpec(AT->getModifiedType(), ESI),
        getFunctionTypeWithExceptionSpec(AT->getEquivalentType(), ESI));

  // Anything else must be a function type. Rebuild it with the new exception
  // specification.
  const auto *Proto = cast<FunctionProtoType>(Orig);
  return getFunctionType(
      Proto->getReturnType(), Proto->getParamTypes(),
      Proto->getExtProtoInfo().withExceptionSpec(ESI));
}

bool ASTContext::hasSameFunctionTypeIgnoringExceptionSpec(QualType T,
                                                          QualType U) {
  return hasSameType(T, U) ||
         (getLangOpts().CPlusPlus17 &&
          hasSameType(getFunctionTypeWithExceptionSpec(T, EST_None),
                      getFunctionTypeWithExceptionSpec(U, EST_None)));
}

void ASTContext::adjustExceptionSpec(
    FunctionDecl *FD, const FunctionProtoType::ExceptionSpecInfo &ESI,
    bool AsWritten) {
  // Update the type.
  QualType Updated =
      getFunctionTypeWithExceptionSpec(FD->getType(), ESI);
  FD->setType(Updated);

  if (!AsWritten)
    return;

  // Update the type in the type source information too.
  if (TypeSourceInfo *TSInfo = FD->getTypeSourceInfo()) {
    // If the type and the type-as-written differ, we may need to update
    // the type-as-written too.
    if (TSInfo->getType() != FD->getType())
      Updated = getFunctionTypeWithExceptionSpec(TSInfo->getType(), ESI);

    // FIXME: When we get proper type location information for exceptions,
    // we'll also have to rebuild the TypeSourceInfo. For now, we just patch
    // up the TypeSourceInfo;
    assert(TypeLoc::getFullDataSizeForType(Updated) ==
               TypeLoc::getFullDataSizeForType(TSInfo->getType()) &&
           "TypeLoc size mismatch from updating exception specification");
    TSInfo->overrideType(Updated);
  }
}

/// getComplexType - Return the uniqued reference to the type for a complex
/// number with the specified element type.
QualType ASTContext::getComplexType(QualType T) const {
  // Unique pointers, to guarantee there is only one pointer of a particular
  // structure.
  llvm::FoldingSetNodeID ID;
  ComplexType::Profile(ID, T);

  void *InsertPos = nullptr;
  if (ComplexType *CT = ComplexTypes.FindNodeOrInsertPos(ID, InsertPos))
    return QualType(CT, 0);

  // If the pointee type isn't canonical, this won't be a canonical type either,
  // so fill in the canonical type field.
  QualType Canonical;
  if (!T.isCanonical()) {
    Canonical = getComplexType(getCanonicalType(T));

    // Get the new insert position for the node we care about.
    ComplexType *NewIP = ComplexTypes.FindNodeOrInsertPos(ID, InsertPos);
    assert(!NewIP && "Shouldn't be in the map!"); (void)NewIP;
  }
  auto *New = new (*this, TypeAlignment) ComplexType(T, Canonical);
  Types.push_back(New);
  ComplexTypes.InsertNode(New, InsertPos);
  return QualType(New, 0);
}

/// getPointerType - Return the uniqued reference to the type for a pointer to
/// the specified type.
QualType ASTContext::getPointerType(QualType T) const {
  // Unique pointers, to guarantee there is only one pointer of a particular
  // structure.
  llvm::FoldingSetNodeID ID;
  PointerType::Profile(ID, T);

  void *InsertPos = nullptr;
  if (PointerType *PT = PointerTypes.FindNodeOrInsertPos(ID, InsertPos))
    return QualType(PT, 0);

  // If the pointee type isn't canonical, this won't be a canonical type either,
  // so fill in the canonical type field.
  QualType Canonical;
  if (!T.isCanonical()) {
    Canonical = getPointerType(getCanonicalType(T));

    // Get the new insert position for the node we care about.
    PointerType *NewIP = PointerTypes.FindNodeOrInsertPos(ID, InsertPos);
    assert(!NewIP && "Shouldn't be in the map!"); (void)NewIP;
  }
  auto *New = new (*this, TypeAlignment) PointerType(T, Canonical);
  Types.push_back(New);
  PointerTypes.InsertNode(New, InsertPos);
  return QualType(New, 0);
}

QualType ASTContext::getAdjustedType(QualType Orig, QualType New) const {
  llvm::FoldingSetNodeID ID;
  AdjustedType::Profile(ID, Orig, New);
  void *InsertPos = nullptr;
  AdjustedType *AT = AdjustedTypes.FindNodeOrInsertPos(ID, InsertPos);
  if (AT)
    return QualType(AT, 0);

  QualType Canonical = getCanonicalType(New);

  // Get the new insert position for the node we care about.
  AT = AdjustedTypes.FindNodeOrInsertPos(ID, InsertPos);
  assert(!AT && "Shouldn't be in the map!");

  AT = new (*this, TypeAlignment)
      AdjustedType(Type::Adjusted, Orig, New, Canonical);
  Types.push_back(AT);
  AdjustedTypes.InsertNode(AT, InsertPos);
  return QualType(AT, 0);
}

QualType ASTContext::getDecayedType(QualType T) const {
  assert((T->isArrayType() || T->isFunctionType()) && "T does not decay");

  QualType Decayed;

  // C99 6.7.5.3p7:
  //   A declaration of a parameter as "array of type" shall be
  //   adjusted to "qualified pointer to type", where the type
  //   qualifiers (if any) are those specified within the [ and ] of
  //   the array type derivation.
  if (T->isArrayType())
    Decayed = getArrayDecayedType(T);

  // C99 6.7.5.3p8:
  //   A declaration of a parameter as "function returning type"
  //   shall be adjusted to "pointer to function returning type", as
  //   in 6.3.2.1.
  if (T->isFunctionType())
    Decayed = getPointerType(T);

  llvm::FoldingSetNodeID ID;
  AdjustedType::Profile(ID, T, Decayed);
  void *InsertPos = nullptr;
  AdjustedType *AT = AdjustedTypes.FindNodeOrInsertPos(ID, InsertPos);
  if (AT)
    return QualType(AT, 0);

  QualType Canonical = getCanonicalType(Decayed);

  // Get the new insert position for the node we care about.
  AT = AdjustedTypes.FindNodeOrInsertPos(ID, InsertPos);
  assert(!AT && "Shouldn't be in the map!");

  AT = new (*this, TypeAlignment) DecayedType(T, Decayed, Canonical);
  Types.push_back(AT);
  AdjustedTypes.InsertNode(AT, InsertPos);
  return QualType(AT, 0);
}

/// getBlockPointerType - Return the uniqued reference to the type for
/// a pointer to the specified block.
QualType ASTContext::getBlockPointerType(QualType T) const {
  assert(T->isFunctionType() && "block of function types only");
  // Unique pointers, to guarantee there is only one block of a particular
  // structure.
  llvm::FoldingSetNodeID ID;
  BlockPointerType::Profile(ID, T);

  void *InsertPos = nullptr;
  if (BlockPointerType *PT =
        BlockPointerTypes.FindNodeOrInsertPos(ID, InsertPos))
    return QualType(PT, 0);

  // If the block pointee type isn't canonical, this won't be a canonical
  // type either so fill in the canonical type field.
  QualType Canonical;
  if (!T.isCanonical()) {
    Canonical = getBlockPointerType(getCanonicalType(T));

    // Get the new insert position for the node we care about.
    BlockPointerType *NewIP =
      BlockPointerTypes.FindNodeOrInsertPos(ID, InsertPos);
    assert(!NewIP && "Shouldn't be in the map!"); (void)NewIP;
  }
  auto *New = new (*this, TypeAlignment) BlockPointerType(T, Canonical);
  Types.push_back(New);
  BlockPointerTypes.InsertNode(New, InsertPos);
  return QualType(New, 0);
}

/// getLValueReferenceType - Return the uniqued reference to the type for an
/// lvalue reference to the specified type.
QualType
ASTContext::getLValueReferenceType(QualType T, bool SpelledAsLValue) const {
  assert(getCanonicalType(T) != OverloadTy &&
         "Unresolved overloaded function type");

  // Unique pointers, to guarantee there is only one pointer of a particular
  // structure.
  llvm::FoldingSetNodeID ID;
  ReferenceType::Profile(ID, T, SpelledAsLValue);

  void *InsertPos = nullptr;
  if (LValueReferenceType *RT =
        LValueReferenceTypes.FindNodeOrInsertPos(ID, InsertPos))
    return QualType(RT, 0);

  const auto *InnerRef = T->getAs<ReferenceType>();

  // If the referencee type isn't canonical, this won't be a canonical type
  // either, so fill in the canonical type field.
  QualType Canonical;
  if (!SpelledAsLValue || InnerRef || !T.isCanonical()) {
    QualType PointeeType = (InnerRef ? InnerRef->getPointeeType() : T);
    Canonical = getLValueReferenceType(getCanonicalType(PointeeType));

    // Get the new insert position for the node we care about.
    LValueReferenceType *NewIP =
      LValueReferenceTypes.FindNodeOrInsertPos(ID, InsertPos);
    assert(!NewIP && "Shouldn't be in the map!"); (void)NewIP;
  }

  auto *New = new (*this, TypeAlignment) LValueReferenceType(T, Canonical,
                                                             SpelledAsLValue);
  Types.push_back(New);
  LValueReferenceTypes.InsertNode(New, InsertPos);

  return QualType(New, 0);
}

/// getRValueReferenceType - Return the uniqued reference to the type for an
/// rvalue reference to the specified type.
QualType ASTContext::getRValueReferenceType(QualType T) const {
  // Unique pointers, to guarantee there is only one pointer of a particular
  // structure.
  llvm::FoldingSetNodeID ID;
  ReferenceType::Profile(ID, T, false);

  void *InsertPos = nullptr;
  if (RValueReferenceType *RT =
        RValueReferenceTypes.FindNodeOrInsertPos(ID, InsertPos))
    return QualType(RT, 0);

  const auto *InnerRef = T->getAs<ReferenceType>();

  // If the referencee type isn't canonical, this won't be a canonical type
  // either, so fill in the canonical type field.
  QualType Canonical;
  if (InnerRef || !T.isCanonical()) {
    QualType PointeeType = (InnerRef ? InnerRef->getPointeeType() : T);
    Canonical = getRValueReferenceType(getCanonicalType(PointeeType));

    // Get the new insert position for the node we care about.
    RValueReferenceType *NewIP =
      RValueReferenceTypes.FindNodeOrInsertPos(ID, InsertPos);
    assert(!NewIP && "Shouldn't be in the map!"); (void)NewIP;
  }

  auto *New = new (*this, TypeAlignment) RValueReferenceType(T, Canonical);
  Types.push_back(New);
  RValueReferenceTypes.InsertNode(New, InsertPos);
  return QualType(New, 0);
}

/// getMemberPointerType - Return the uniqued reference to the type for a
/// member pointer to the specified type, in the specified class.
QualType ASTContext::getMemberPointerType(QualType T, const Type *Cls) const {
  // Unique pointers, to guarantee there is only one pointer of a particular
  // structure.
  llvm::FoldingSetNodeID ID;
  MemberPointerType::Profile(ID, T, Cls);

  void *InsertPos = nullptr;
  if (MemberPointerType *PT =
      MemberPointerTypes.FindNodeOrInsertPos(ID, InsertPos))
    return QualType(PT, 0);

  // If the pointee or class type isn't canonical, this won't be a canonical
  // type either, so fill in the canonical type field.
  QualType Canonical;
  if (!T.isCanonical() || !Cls->isCanonicalUnqualified()) {
    Canonical = getMemberPointerType(getCanonicalType(T),getCanonicalType(Cls));

    // Get the new insert position for the node we care about.
    MemberPointerType *NewIP =
      MemberPointerTypes.FindNodeOrInsertPos(ID, InsertPos);
    assert(!NewIP && "Shouldn't be in the map!"); (void)NewIP;
  }
  auto *New = new (*this, TypeAlignment) MemberPointerType(T, Cls, Canonical);
  Types.push_back(New);
  MemberPointerTypes.InsertNode(New, InsertPos);
  return QualType(New, 0);
}

/// getConstantArrayType - Return the unique reference to the type for an
/// array of the specified element type.
QualType ASTContext::getConstantArrayType(QualType EltTy,
                                          const llvm::APInt &ArySizeIn,
                                          ArrayType::ArraySizeModifier ASM,
                                          unsigned IndexTypeQuals) const {
  assert((EltTy->isDependentType() ||
          EltTy->isIncompleteType() || EltTy->isConstantSizeType()) &&
         "Constant array of VLAs is illegal!");

  // Convert the array size into a canonical width matching the pointer size for
  // the target.
  llvm::APInt ArySize(ArySizeIn);
  ArySize = ArySize.zextOrTrunc(Target->getMaxPointerWidth());


  llvm::FoldingSetNodeID ID;
  ConstantArrayType::Profile(ID, EltTy, ArySize, ASM, IndexTypeQuals);

  void *InsertPos = nullptr;
  if (ConstantArrayType *ATP =
      ConstantArrayTypes.FindNodeOrInsertPos(ID, InsertPos))
    return QualType(ATP, 0);

  // If the element type isn't canonical or has qualifiers, this won't
  // be a canonical type either, so fill in the canonical type field.
  QualType Canon;
  if (!EltTy.isCanonical() || EltTy.hasLocalQualifiers()) {
    SplitQualType canonSplit = getCanonicalType(EltTy).split();
    Canon = getConstantArrayType(QualType(canonSplit.Ty, 0), ArySize,
                                 ASM, IndexTypeQuals);
    Canon = getQualifiedType(Canon, canonSplit.Quals);

    // Get the new insert position for the node we care about.
    ConstantArrayType *NewIP =
      ConstantArrayTypes.FindNodeOrInsertPos(ID, InsertPos);
    assert(!NewIP && "Shouldn't be in the map!"); (void)NewIP;
  }

  auto *New = new (*this,TypeAlignment)
    ConstantArrayType(EltTy, Canon, ArySize, ASM, IndexTypeQuals);
  ConstantArrayTypes.InsertNode(New, InsertPos);
  Types.push_back(New);
  return QualType(New, 0);
}

/// getVariableArrayDecayedType - Turns the given type, which may be
/// variably-modified, into the corresponding type with all the known
/// sizes replaced with [*].
QualType ASTContext::getVariableArrayDecayedType(QualType type) const {
  // Vastly most common case.
  if (!type->isVariablyModifiedType()) return type;

  QualType result;

  SplitQualType split = type.getSplitDesugaredType();
  const Type *ty = split.Ty;
  switch (ty->getTypeClass()) {
#define TYPE(Class, Base)
#define ABSTRACT_TYPE(Class, Base)
#define NON_CANONICAL_TYPE(Class, Base) case Type::Class:
#include "clang/AST/TypeNodes.def"
    llvm_unreachable("didn't desugar past all non-canonical types?");

  // These types should never be variably-modified.
  case Type::Builtin:
  case Type::Complex:
  case Type::Vector:
  case Type::DependentVector:
  case Type::ExtVector:
  case Type::DependentSizedExtVector:
  case Type::DependentAddressSpace:
  case Type::ObjCObject:
  case Type::ObjCInterface:
  case Type::ObjCObjectPointer:
  case Type::Record:
  case Type::Enum:
  case Type::UnresolvedUsing:
  case Type::TypeOfExpr:
  case Type::TypeOf:
  case Type::Decltype:
  case Type::UnaryTransform:
  case Type::DependentName:
  case Type::InjectedClassName:
  case Type::TemplateSpecialization:
  case Type::DependentTemplateSpecialization:
  case Type::TemplateTypeParm:
  case Type::SubstTemplateTypeParmPack:
  case Type::Auto:
  case Type::DeducedTemplateSpecialization:
  case Type::PackExpansion:
    llvm_unreachable("type should never be variably-modified");

  // These types can be variably-modified but should never need to
  // further decay.
  case Type::FunctionNoProto:
  case Type::FunctionProto:
  case Type::BlockPointer:
  case Type::MemberPointer:
  case Type::Pipe:
    return type;

  // These types can be variably-modified.  All these modifications
  // preserve structure except as noted by comments.
  // TODO: if we ever care about optimizing VLAs, there are no-op
  // optimizations available here.
  case Type::Pointer:
    result = getPointerType(getVariableArrayDecayedType(
                              cast<PointerType>(ty)->getPointeeType()));
    break;

  case Type::LValueReference: {
    const auto *lv = cast<LValueReferenceType>(ty);
    result = getLValueReferenceType(
                 getVariableArrayDecayedType(lv->getPointeeType()),
                                    lv->isSpelledAsLValue());
    break;
  }

  case Type::RValueReference: {
    const auto *lv = cast<RValueReferenceType>(ty);
    result = getRValueReferenceType(
                 getVariableArrayDecayedType(lv->getPointeeType()));
    break;
  }

  case Type::Atomic: {
    const auto *at = cast<AtomicType>(ty);
    result = getAtomicType(getVariableArrayDecayedType(at->getValueType()));
    break;
  }

  case Type::ConstantArray: {
    const auto *cat = cast<ConstantArrayType>(ty);
    result = getConstantArrayType(
                 getVariableArrayDecayedType(cat->getElementType()),
                                  cat->getSize(),
                                  cat->getSizeModifier(),
                                  cat->getIndexTypeCVRQualifiers());
    break;
  }

  case Type::DependentSizedArray: {
    const auto *dat = cast<DependentSizedArrayType>(ty);
    result = getDependentSizedArrayType(
                 getVariableArrayDecayedType(dat->getElementType()),
                                        dat->getSizeExpr(),
                                        dat->getSizeModifier(),
                                        dat->getIndexTypeCVRQualifiers(),
                                        dat->getBracketsRange());
    break;
  }

  // Turn incomplete types into [*] types.
  case Type::IncompleteArray: {
    const auto *iat = cast<IncompleteArrayType>(ty);
    result = getVariableArrayType(
                 getVariableArrayDecayedType(iat->getElementType()),
                                  /*size*/ nullptr,
                                  ArrayType::Normal,
                                  iat->getIndexTypeCVRQualifiers(),
                                  SourceRange());
    break;
  }

  // Turn VLA types into [*] types.
  case Type::VariableArray: {
    const auto *vat = cast<VariableArrayType>(ty);
    result = getVariableArrayType(
                 getVariableArrayDecayedType(vat->getElementType()),
                                  /*size*/ nullptr,
                                  ArrayType::Star,
                                  vat->getIndexTypeCVRQualifiers(),
                                  vat->getBracketsRange());
    break;
  }
  }

  // Apply the top-level qualifiers from the original.
  return getQualifiedType(result, split.Quals);
}

/// getVariableArrayType - Returns a non-unique reference to the type for a
/// variable array of the specified element type.
QualType ASTContext::getVariableArrayType(QualType EltTy,
                                          Expr *NumElts,
                                          ArrayType::ArraySizeModifier ASM,
                                          unsigned IndexTypeQuals,
                                          SourceRange Brackets) const {
  // Since we don't unique expressions, it isn't possible to unique VLA's
  // that have an expression provided for their size.
  QualType Canon;

  // Be sure to pull qualifiers off the element type.
  if (!EltTy.isCanonical() || EltTy.hasLocalQualifiers()) {
    SplitQualType canonSplit = getCanonicalType(EltTy).split();
    Canon = getVariableArrayType(QualType(canonSplit.Ty, 0), NumElts, ASM,
                                 IndexTypeQuals, Brackets);
    Canon = getQualifiedType(Canon, canonSplit.Quals);
  }

  auto *New = new (*this, TypeAlignment)
    VariableArrayType(EltTy, Canon, NumElts, ASM, IndexTypeQuals, Brackets);

  VariableArrayTypes.push_back(New);
  Types.push_back(New);
  return QualType(New, 0);
}

/// getDependentSizedArrayType - Returns a non-unique reference to
/// the type for a dependently-sized array of the specified element
/// type.
QualType ASTContext::getDependentSizedArrayType(QualType elementType,
                                                Expr *numElements,
                                                ArrayType::ArraySizeModifier ASM,
                                                unsigned elementTypeQuals,
                                                SourceRange brackets) const {
  assert((!numElements || numElements->isTypeDependent() ||
          numElements->isValueDependent()) &&
         "Size must be type- or value-dependent!");

  // Dependently-sized array types that do not have a specified number
  // of elements will have their sizes deduced from a dependent
  // initializer.  We do no canonicalization here at all, which is okay
  // because they can't be used in most locations.
  if (!numElements) {
    auto *newType
      = new (*this, TypeAlignment)
          DependentSizedArrayType(*this, elementType, QualType(),
                                  numElements, ASM, elementTypeQuals,
                                  brackets);
    Types.push_back(newType);
    return QualType(newType, 0);
  }

  // Otherwise, we actually build a new type every time, but we
  // also build a canonical type.

  SplitQualType canonElementType = getCanonicalType(elementType).split();

  void *insertPos = nullptr;
  llvm::FoldingSetNodeID ID;
  DependentSizedArrayType::Profile(ID, *this,
                                   QualType(canonElementType.Ty, 0),
                                   ASM, elementTypeQuals, numElements);

  // Look for an existing type with these properties.
  DependentSizedArrayType *canonTy =
    DependentSizedArrayTypes.FindNodeOrInsertPos(ID, insertPos);

  // If we don't have one, build one.
  if (!canonTy) {
    canonTy = new (*this, TypeAlignment)
      DependentSizedArrayType(*this, QualType(canonElementType.Ty, 0),
                              QualType(), numElements, ASM, elementTypeQuals,
                              brackets);
    DependentSizedArrayTypes.InsertNode(canonTy, insertPos);
    Types.push_back(canonTy);
  }

  // Apply qualifiers from the element type to the array.
  QualType canon = getQualifiedType(QualType(canonTy,0),
                                    canonElementType.Quals);

  // If we didn't need extra canonicalization for the element type or the size
  // expression, then just use that as our result.
  if (QualType(canonElementType.Ty, 0) == elementType &&
      canonTy->getSizeExpr() == numElements)
    return canon;

  // Otherwise, we need to build a type which follows the spelling
  // of the element type.
  auto *sugaredType
    = new (*this, TypeAlignment)
        DependentSizedArrayType(*this, elementType, canon, numElements,
                                ASM, elementTypeQuals, brackets);
  Types.push_back(sugaredType);
  return QualType(sugaredType, 0);
}

QualType ASTContext::getIncompleteArrayType(QualType elementType,
                                            ArrayType::ArraySizeModifier ASM,
                                            unsigned elementTypeQuals) const {
  llvm::FoldingSetNodeID ID;
  IncompleteArrayType::Profile(ID, elementType, ASM, elementTypeQuals);

  void *insertPos = nullptr;
  if (IncompleteArrayType *iat =
       IncompleteArrayTypes.FindNodeOrInsertPos(ID, insertPos))
    return QualType(iat, 0);

  // If the element type isn't canonical, this won't be a canonical type
  // either, so fill in the canonical type field.  We also have to pull
  // qualifiers off the element type.
  QualType canon;

  if (!elementType.isCanonical() || elementType.hasLocalQualifiers()) {
    SplitQualType canonSplit = getCanonicalType(elementType).split();
    canon = getIncompleteArrayType(QualType(canonSplit.Ty, 0),
                                   ASM, elementTypeQuals);
    canon = getQualifiedType(canon, canonSplit.Quals);

    // Get the new insert position for the node we care about.
    IncompleteArrayType *existing =
      IncompleteArrayTypes.FindNodeOrInsertPos(ID, insertPos);
    assert(!existing && "Shouldn't be in the map!"); (void) existing;
  }

  auto *newType = new (*this, TypeAlignment)
    IncompleteArrayType(elementType, canon, ASM, elementTypeQuals);

  IncompleteArrayTypes.InsertNode(newType, insertPos);
  Types.push_back(newType);
  return QualType(newType, 0);
}

/// getVectorType - Return the unique reference to a vector type of
/// the specified element type and size. VectorType must be a built-in type.
QualType ASTContext::getVectorType(QualType vecType, unsigned NumElts,
                                   VectorType::VectorKind VecKind) const {
  assert(vecType->isBuiltinType());

  // Check if we've already instantiated a vector of this type.
  llvm::FoldingSetNodeID ID;
  VectorType::Profile(ID, vecType, NumElts, Type::Vector, VecKind);

  void *InsertPos = nullptr;
  if (VectorType *VTP = VectorTypes.FindNodeOrInsertPos(ID, InsertPos))
    return QualType(VTP, 0);

  // If the element type isn't canonical, this won't be a canonical type either,
  // so fill in the canonical type field.
  QualType Canonical;
  if (!vecType.isCanonical()) {
    Canonical = getVectorType(getCanonicalType(vecType), NumElts, VecKind);

    // Get the new insert position for the node we care about.
    VectorType *NewIP = VectorTypes.FindNodeOrInsertPos(ID, InsertPos);
    assert(!NewIP && "Shouldn't be in the map!"); (void)NewIP;
  }
  auto *New = new (*this, TypeAlignment)
    VectorType(vecType, NumElts, Canonical, VecKind);
  VectorTypes.InsertNode(New, InsertPos);
  Types.push_back(New);
  return QualType(New, 0);
}

QualType
ASTContext::getDependentVectorType(QualType VecType, Expr *SizeExpr,
                                   SourceLocation AttrLoc,
                                   VectorType::VectorKind VecKind) const {
  llvm::FoldingSetNodeID ID;
  DependentVectorType::Profile(ID, *this, getCanonicalType(VecType), SizeExpr,
                               VecKind);
  void *InsertPos = nullptr;
  DependentVectorType *Canon =
      DependentVectorTypes.FindNodeOrInsertPos(ID, InsertPos);
  DependentVectorType *New;

  if (Canon) {
    New = new (*this, TypeAlignment) DependentVectorType(
        *this, VecType, QualType(Canon, 0), SizeExpr, AttrLoc, VecKind);
  } else {
    QualType CanonVecTy = getCanonicalType(VecType);
    if (CanonVecTy == VecType) {
      New = new (*this, TypeAlignment) DependentVectorType(
          *this, VecType, QualType(), SizeExpr, AttrLoc, VecKind);

      DependentVectorType *CanonCheck =
          DependentVectorTypes.FindNodeOrInsertPos(ID, InsertPos);
      assert(!CanonCheck &&
             "Dependent-sized vector_size canonical type broken");
      (void)CanonCheck;
      DependentVectorTypes.InsertNode(New, InsertPos);
    } else {
      QualType Canon = getDependentSizedExtVectorType(CanonVecTy, SizeExpr,
                                                      SourceLocation());
      New = new (*this, TypeAlignment) DependentVectorType(
          *this, VecType, Canon, SizeExpr, AttrLoc, VecKind);
    }
  }

  Types.push_back(New);
  return QualType(New, 0);
}

/// getExtVectorType - Return the unique reference to an extended vector type of
/// the specified element type and size. VectorType must be a built-in type.
QualType
ASTContext::getExtVectorType(QualType vecType, unsigned NumElts) const {
  assert(vecType->isBuiltinType() || vecType->isDependentType());

  // Check if we've already instantiated a vector of this type.
  llvm::FoldingSetNodeID ID;
  VectorType::Profile(ID, vecType, NumElts, Type::ExtVector,
                      VectorType::GenericVector);
  void *InsertPos = nullptr;
  if (VectorType *VTP = VectorTypes.FindNodeOrInsertPos(ID, InsertPos))
    return QualType(VTP, 0);

  // If the element type isn't canonical, this won't be a canonical type either,
  // so fill in the canonical type field.
  QualType Canonical;
  if (!vecType.isCanonical()) {
    Canonical = getExtVectorType(getCanonicalType(vecType), NumElts);

    // Get the new insert position for the node we care about.
    VectorType *NewIP = VectorTypes.FindNodeOrInsertPos(ID, InsertPos);
    assert(!NewIP && "Shouldn't be in the map!"); (void)NewIP;
  }
  auto *New = new (*this, TypeAlignment)
    ExtVectorType(vecType, NumElts, Canonical);
  VectorTypes.InsertNode(New, InsertPos);
  Types.push_back(New);
  return QualType(New, 0);
}

QualType
ASTContext::getDependentSizedExtVectorType(QualType vecType,
                                           Expr *SizeExpr,
                                           SourceLocation AttrLoc) const {
  llvm::FoldingSetNodeID ID;
  DependentSizedExtVectorType::Profile(ID, *this, getCanonicalType(vecType),
                                       SizeExpr);

  void *InsertPos = nullptr;
  DependentSizedExtVectorType *Canon
    = DependentSizedExtVectorTypes.FindNodeOrInsertPos(ID, InsertPos);
  DependentSizedExtVectorType *New;
  if (Canon) {
    // We already have a canonical version of this array type; use it as
    // the canonical type for a newly-built type.
    New = new (*this, TypeAlignment)
      DependentSizedExtVectorType(*this, vecType, QualType(Canon, 0),
                                  SizeExpr, AttrLoc);
  } else {
    QualType CanonVecTy = getCanonicalType(vecType);
    if (CanonVecTy == vecType) {
      New = new (*this, TypeAlignment)
        DependentSizedExtVectorType(*this, vecType, QualType(), SizeExpr,
                                    AttrLoc);

      DependentSizedExtVectorType *CanonCheck
        = DependentSizedExtVectorTypes.FindNodeOrInsertPos(ID, InsertPos);
      assert(!CanonCheck && "Dependent-sized ext_vector canonical type broken");
      (void)CanonCheck;
      DependentSizedExtVectorTypes.InsertNode(New, InsertPos);
    } else {
      QualType Canon = getDependentSizedExtVectorType(CanonVecTy, SizeExpr,
                                                      SourceLocation());
      New = new (*this, TypeAlignment)
        DependentSizedExtVectorType(*this, vecType, Canon, SizeExpr, AttrLoc);
    }
  }

  Types.push_back(New);
  return QualType(New, 0);
}

QualType ASTContext::getDependentAddressSpaceType(QualType PointeeType,
                                                  Expr *AddrSpaceExpr,
                                                  SourceLocation AttrLoc) const {
  assert(AddrSpaceExpr->isInstantiationDependent());

  QualType canonPointeeType = getCanonicalType(PointeeType);

  void *insertPos = nullptr;
  llvm::FoldingSetNodeID ID;
  DependentAddressSpaceType::Profile(ID, *this, canonPointeeType,
                                     AddrSpaceExpr);

  DependentAddressSpaceType *canonTy =
    DependentAddressSpaceTypes.FindNodeOrInsertPos(ID, insertPos);

  if (!canonTy) {
    canonTy = new (*this, TypeAlignment)
      DependentAddressSpaceType(*this, canonPointeeType,
                                QualType(), AddrSpaceExpr, AttrLoc);
    DependentAddressSpaceTypes.InsertNode(canonTy, insertPos);
    Types.push_back(canonTy);
  }

  if (canonPointeeType == PointeeType &&
      canonTy->getAddrSpaceExpr() == AddrSpaceExpr)
    return QualType(canonTy, 0);

  auto *sugaredType
    = new (*this, TypeAlignment)
        DependentAddressSpaceType(*this, PointeeType, QualType(canonTy, 0),
                                  AddrSpaceExpr, AttrLoc);
  Types.push_back(sugaredType);
  return QualType(sugaredType, 0);
}

/// Determine whether \p T is canonical as the result type of a function.
static bool isCanonicalResultType(QualType T) {
  return T.isCanonical() &&
         (T.getObjCLifetime() == Qualifiers::OCL_None ||
          T.getObjCLifetime() == Qualifiers::OCL_ExplicitNone);
}

/// getFunctionNoProtoType - Return a K&R style C function type like 'int()'.
QualType
ASTContext::getFunctionNoProtoType(QualType ResultTy,
                                   const FunctionType::ExtInfo &Info) const {
  // Unique functions, to guarantee there is only one function of a particular
  // structure.
  llvm::FoldingSetNodeID ID;
  FunctionNoProtoType::Profile(ID, ResultTy, Info);

  void *InsertPos = nullptr;
  if (FunctionNoProtoType *FT =
        FunctionNoProtoTypes.FindNodeOrInsertPos(ID, InsertPos))
    return QualType(FT, 0);

  QualType Canonical;
  if (!isCanonicalResultType(ResultTy)) {
    Canonical =
      getFunctionNoProtoType(getCanonicalFunctionResultType(ResultTy), Info);

    // Get the new insert position for the node we care about.
    FunctionNoProtoType *NewIP =
      FunctionNoProtoTypes.FindNodeOrInsertPos(ID, InsertPos);
    assert(!NewIP && "Shouldn't be in the map!"); (void)NewIP;
  }

  auto *New = new (*this, TypeAlignment)
    FunctionNoProtoType(ResultTy, Canonical, Info);
  Types.push_back(New);
  FunctionNoProtoTypes.InsertNode(New, InsertPos);
  return QualType(New, 0);
}

CanQualType
ASTContext::getCanonicalFunctionResultType(QualType ResultType) const {
  CanQualType CanResultType = getCanonicalType(ResultType);

  // Canonical result types do not have ARC lifetime qualifiers.
  if (CanResultType.getQualifiers().hasObjCLifetime()) {
    Qualifiers Qs = CanResultType.getQualifiers();
    Qs.removeObjCLifetime();
    return CanQualType::CreateUnsafe(
             getQualifiedType(CanResultType.getUnqualifiedType(), Qs));
  }

  return CanResultType;
}

static bool isCanonicalExceptionSpecification(
    const FunctionProtoType::ExceptionSpecInfo &ESI, bool NoexceptInType) {
  if (ESI.Type == EST_None)
    return true;
  if (!NoexceptInType)
    return false;

  // C++17 onwards: exception specification is part of the type, as a simple
  // boolean "can this function type throw".
  if (ESI.Type == EST_BasicNoexcept)
    return true;

  // A noexcept(expr) specification is (possibly) canonical if expr is
  // value-dependent.
  if (ESI.Type == EST_DependentNoexcept)
    return true;

  // A dynamic exception specification is canonical if it only contains pack
  // expansions (so we can't tell whether it's non-throwing) and all its
  // contained types are canonical.
  if (ESI.Type == EST_Dynamic) {
    bool AnyPackExpansions = false;
    for (QualType ET : ESI.Exceptions) {
      if (!ET.isCanonical())
        return false;
      if (ET->getAs<PackExpansionType>())
        AnyPackExpansions = true;
    }
    return AnyPackExpansions;
  }

  return false;
}

QualType ASTContext::getFunctionTypeInternal(
    QualType ResultTy, ArrayRef<QualType> ArgArray,
    const FunctionProtoType::ExtProtoInfo &EPI, bool OnlyWantCanonical) const {
  size_t NumArgs = ArgArray.size();

  // Unique functions, to guarantee there is only one function of a particular
  // structure.
  llvm::FoldingSetNodeID ID;
  FunctionProtoType::Profile(ID, ResultTy, ArgArray.begin(), NumArgs, EPI,
                             *this, true);

  QualType Canonical;
  bool Unique = false;

  void *InsertPos = nullptr;
  if (FunctionProtoType *FPT =
        FunctionProtoTypes.FindNodeOrInsertPos(ID, InsertPos)) {
    QualType Existing = QualType(FPT, 0);

    // If we find a pre-existing equivalent FunctionProtoType, we can just reuse
    // it so long as our exception specification doesn't contain a dependent
    // noexcept expression, or we're just looking for a canonical type.
    // Otherwise, we're going to need to create a type
    // sugar node to hold the concrete expression.
    if (OnlyWantCanonical || !isComputedNoexcept(EPI.ExceptionSpec.Type) ||
        EPI.ExceptionSpec.NoexceptExpr == FPT->getNoexceptExpr())
      return Existing;

    // We need a new type sugar node for this one, to hold the new noexcept
    // expression. We do no canonicalization here, but that's OK since we don't
    // expect to see the same noexcept expression much more than once.
    Canonical = getCanonicalType(Existing);
    Unique = true;
  }

  bool NoexceptInType = getLangOpts().CPlusPlus17;
  bool IsCanonicalExceptionSpec =
      isCanonicalExceptionSpecification(EPI.ExceptionSpec, NoexceptInType);

  // Determine whether the type being created is already canonical or not.
  bool isCanonical = !Unique && IsCanonicalExceptionSpec &&
                     isCanonicalResultType(ResultTy) && !EPI.HasTrailingReturn;
  for (unsigned i = 0; i != NumArgs && isCanonical; ++i)
    if (!ArgArray[i].isCanonicalAsParam())
      isCanonical = false;

  if (OnlyWantCanonical)
    assert(isCanonical &&
           "given non-canonical parameters constructing canonical type");

  // If this type isn't canonical, get the canonical version of it if we don't
  // already have it. The exception spec is only partially part of the
  // canonical type, and only in C++17 onwards.
  if (!isCanonical && Canonical.isNull()) {
    SmallVector<QualType, 16> CanonicalArgs;
    CanonicalArgs.reserve(NumArgs);
    for (unsigned i = 0; i != NumArgs; ++i)
      CanonicalArgs.push_back(getCanonicalParamType(ArgArray[i]));

    llvm::SmallVector<QualType, 8> ExceptionTypeStorage;
    FunctionProtoType::ExtProtoInfo CanonicalEPI = EPI;
    CanonicalEPI.HasTrailingReturn = false;

    if (IsCanonicalExceptionSpec) {
      // Exception spec is already OK.
    } else if (NoexceptInType) {
      switch (EPI.ExceptionSpec.Type) {
      case EST_Unparsed: case EST_Unevaluated: case EST_Uninstantiated:
        // We don't know yet. It shouldn't matter what we pick here; no-one
        // should ever look at this.
        LLVM_FALLTHROUGH;
      case EST_None: case EST_MSAny: case EST_NoexceptFalse:
        CanonicalEPI.ExceptionSpec.Type = EST_None;
        break;

        // A dynamic exception specification is almost always "not noexcept",
        // with the exception that a pack expansion might expand to no types.
      case EST_Dynamic: {
        bool AnyPacks = false;
        for (QualType ET : EPI.ExceptionSpec.Exceptions) {
          if (ET->getAs<PackExpansionType>())
            AnyPacks = true;
          ExceptionTypeStorage.push_back(getCanonicalType(ET));
        }
        if (!AnyPacks)
          CanonicalEPI.ExceptionSpec.Type = EST_None;
        else {
          CanonicalEPI.ExceptionSpec.Type = EST_Dynamic;
          CanonicalEPI.ExceptionSpec.Exceptions = ExceptionTypeStorage;
        }
        break;
      }

      case EST_DynamicNone: case EST_BasicNoexcept: case EST_NoexceptTrue:
        CanonicalEPI.ExceptionSpec.Type = EST_BasicNoexcept;
        break;

      case EST_DependentNoexcept:
        llvm_unreachable("dependent noexcept is already canonical");
      }
    } else {
      CanonicalEPI.ExceptionSpec = FunctionProtoType::ExceptionSpecInfo();
    }

    // Adjust the canonical function result type.
    CanQualType CanResultTy = getCanonicalFunctionResultType(ResultTy);
    Canonical =
        getFunctionTypeInternal(CanResultTy, CanonicalArgs, CanonicalEPI, true);

    // Get the new insert position for the node we care about.
    FunctionProtoType *NewIP =
      FunctionProtoTypes.FindNodeOrInsertPos(ID, InsertPos);
    assert(!NewIP && "Shouldn't be in the map!"); (void)NewIP;
  }

  // FunctionProtoType objects are allocated with extra bytes after
  // them for three variable size arrays at the end:
  //  - parameter types
  //  - exception types
  //  - extended parameter information
  // Instead of the exception types, there could be a noexcept
  // expression, or information used to resolve the exception
  // specification.
  size_t Size =
      sizeof(FunctionProtoType) + NumArgs * sizeof(QualType) +
      FunctionProtoType::getExceptionSpecSize(
          EPI.ExceptionSpec.Type, EPI.ExceptionSpec.Exceptions.size());

  // Put the ExtParameterInfos last.  If all were equal, it would make
  // more sense to put these before the exception specification, because
  // it's much easier to skip past them compared to the elaborate switch
  // required to skip the exception specification.  However, all is not
  // equal; ExtParameterInfos are used to model very uncommon features,
  // and it's better not to burden the more common paths.
  if (EPI.ExtParameterInfos) {
    Size += NumArgs * sizeof(FunctionProtoType::ExtParameterInfo);
  }

  auto *FTP = (FunctionProtoType *) Allocate(Size, TypeAlignment);
  FunctionProtoType::ExtProtoInfo newEPI = EPI;
  new (FTP) FunctionProtoType(ResultTy, ArgArray, Canonical, newEPI);
  Types.push_back(FTP);
  if (!Unique)
    FunctionProtoTypes.InsertNode(FTP, InsertPos);
  return QualType(FTP, 0);
}

QualType ASTContext::getPipeType(QualType T, bool ReadOnly) const {
  llvm::FoldingSetNodeID ID;
  PipeType::Profile(ID, T, ReadOnly);

  void *InsertPos = nullptr;
  if (PipeType *PT = PipeTypes.FindNodeOrInsertPos(ID, InsertPos))
    return QualType(PT, 0);

  // If the pipe element type isn't canonical, this won't be a canonical type
  // either, so fill in the canonical type field.
  QualType Canonical;
  if (!T.isCanonical()) {
    Canonical = getPipeType(getCanonicalType(T), ReadOnly);

    // Get the new insert position for the node we care about.
    PipeType *NewIP = PipeTypes.FindNodeOrInsertPos(ID, InsertPos);
    assert(!NewIP && "Shouldn't be in the map!");
    (void)NewIP;
  }
  auto *New = new (*this, TypeAlignment) PipeType(T, Canonical, ReadOnly);
  Types.push_back(New);
  PipeTypes.InsertNode(New, InsertPos);
  return QualType(New, 0);
}

QualType ASTContext::adjustStringLiteralBaseType(QualType Ty) const {
  // OpenCL v1.1 s6.5.3: a string literal is in the constant address space.
  return LangOpts.OpenCL ? getAddrSpaceQualType(Ty, LangAS::opencl_constant)
                         : Ty;
}

QualType ASTContext::getReadPipeType(QualType T) const {
  return getPipeType(T, true);
}

QualType ASTContext::getWritePipeType(QualType T) const {
  return getPipeType(T, false);
}

#ifndef NDEBUG
static bool NeedsInjectedClassNameType(const RecordDecl *D) {
  if (!isa<CXXRecordDecl>(D)) return false;
  const auto *RD = cast<CXXRecordDecl>(D);
  if (isa<ClassTemplatePartialSpecializationDecl>(RD))
    return true;
  if (RD->getDescribedClassTemplate() &&
      !isa<ClassTemplateSpecializationDecl>(RD))
    return true;
  return false;
}
#endif

/// getInjectedClassNameType - Return the unique reference to the
/// injected class name type for the specified templated declaration.
QualType ASTContext::getInjectedClassNameType(CXXRecordDecl *Decl,
                                              QualType TST) const {
  assert(NeedsInjectedClassNameType(Decl));
  if (Decl->TypeForDecl) {
    assert(isa<InjectedClassNameType>(Decl->TypeForDecl));
  } else if (CXXRecordDecl *PrevDecl = Decl->getPreviousDecl()) {
    assert(PrevDecl->TypeForDecl && "previous declaration has no type");
    Decl->TypeForDecl = PrevDecl->TypeForDecl;
    assert(isa<InjectedClassNameType>(Decl->TypeForDecl));
  } else {
    Type *newType =
      new (*this, TypeAlignment) InjectedClassNameType(Decl, TST);
    Decl->TypeForDecl = newType;
    Types.push_back(newType);
  }
  return QualType(Decl->TypeForDecl, 0);
}

/// getTypeDeclType - Return the unique reference to the type for the
/// specified type declaration.
QualType ASTContext::getTypeDeclTypeSlow(const TypeDecl *Decl) const {
  assert(Decl && "Passed null for Decl param");
  assert(!Decl->TypeForDecl && "TypeForDecl present in slow case");

  if (const auto *Typedef = dyn_cast<TypedefNameDecl>(Decl))
    return getTypedefType(Typedef);

  assert(!isa<TemplateTypeParmDecl>(Decl) &&
         "Template type parameter types are always available.");

  if (const auto *Record = dyn_cast<RecordDecl>(Decl)) {
    assert(Record->isFirstDecl() && "struct/union has previous declaration");
    assert(!NeedsInjectedClassNameType(Record));
    return getRecordType(Record);
  } else if (const auto *Enum = dyn_cast<EnumDecl>(Decl)) {
    assert(Enum->isFirstDecl() && "enum has previous declaration");
    return getEnumType(Enum);
  } else if (const auto *Using = dyn_cast<UnresolvedUsingTypenameDecl>(Decl)) {
    Type *newType = new (*this, TypeAlignment) UnresolvedUsingType(Using);
    Decl->TypeForDecl = newType;
    Types.push_back(newType);
  } else
    llvm_unreachable("TypeDecl without a type?");

  return QualType(Decl->TypeForDecl, 0);
}

/// getTypedefType - Return the unique reference to the type for the
/// specified typedef name decl.
QualType
ASTContext::getTypedefType(const TypedefNameDecl *Decl,
                           QualType Canonical) const {
  if (Decl->TypeForDecl) return QualType(Decl->TypeForDecl, 0);

  if (Canonical.isNull())
    Canonical = getCanonicalType(Decl->getUnderlyingType());
  auto *newType = new (*this, TypeAlignment)
    TypedefType(Type::Typedef, Decl, Canonical);
  Decl->TypeForDecl = newType;
  Types.push_back(newType);
  return QualType(newType, 0);
}

QualType ASTContext::getRecordType(const RecordDecl *Decl) const {
  if (Decl->TypeForDecl) return QualType(Decl->TypeForDecl, 0);

  if (const RecordDecl *PrevDecl = Decl->getPreviousDecl())
    if (PrevDecl->TypeForDecl)
      return QualType(Decl->TypeForDecl = PrevDecl->TypeForDecl, 0);

  auto *newType = new (*this, TypeAlignment) RecordType(Decl);
  Decl->TypeForDecl = newType;
  Types.push_back(newType);
  return QualType(newType, 0);
}

QualType ASTContext::getEnumType(const EnumDecl *Decl) const {
  if (Decl->TypeForDecl) return QualType(Decl->TypeForDecl, 0);

  if (const EnumDecl *PrevDecl = Decl->getPreviousDecl())
    if (PrevDecl->TypeForDecl)
      return QualType(Decl->TypeForDecl = PrevDecl->TypeForDecl, 0);

  auto *newType = new (*this, TypeAlignment) EnumType(Decl);
  Decl->TypeForDecl = newType;
  Types.push_back(newType);
  return QualType(newType, 0);
}

QualType ASTContext::getAttributedType(AttributedType::Kind attrKind,
                                       QualType modifiedType,
                                       QualType equivalentType) {
  llvm::FoldingSetNodeID id;
  AttributedType::Profile(id, attrKind, modifiedType, equivalentType);

  void *insertPos = nullptr;
  AttributedType *type = AttributedTypes.FindNodeOrInsertPos(id, insertPos);
  if (type) return QualType(type, 0);

  QualType canon = getCanonicalType(equivalentType);
  type = new (*this, TypeAlignment)
           AttributedType(canon, attrKind, modifiedType, equivalentType);

  Types.push_back(type);
  AttributedTypes.InsertNode(type, insertPos);

  return QualType(type, 0);
}

/// Retrieve a substitution-result type.
QualType
ASTContext::getSubstTemplateTypeParmType(const TemplateTypeParmType *Parm,
                                         QualType Replacement) const {
  assert(Replacement.isCanonical()
         && "replacement types must always be canonical");

  llvm::FoldingSetNodeID ID;
  SubstTemplateTypeParmType::Profile(ID, Parm, Replacement);
  void *InsertPos = nullptr;
  SubstTemplateTypeParmType *SubstParm
    = SubstTemplateTypeParmTypes.FindNodeOrInsertPos(ID, InsertPos);

  if (!SubstParm) {
    SubstParm = new (*this, TypeAlignment)
      SubstTemplateTypeParmType(Parm, Replacement);
    Types.push_back(SubstParm);
    SubstTemplateTypeParmTypes.InsertNode(SubstParm, InsertPos);
  }

  return QualType(SubstParm, 0);
}

/// Retrieve a
QualType ASTContext::getSubstTemplateTypeParmPackType(
                                          const TemplateTypeParmType *Parm,
                                              const TemplateArgument &ArgPack) {
#ifndef NDEBUG
  for (const auto &P : ArgPack.pack_elements()) {
    assert(P.getKind() == TemplateArgument::Type &&"Pack contains a non-type");
    assert(P.getAsType().isCanonical() && "Pack contains non-canonical type");
  }
#endif

  llvm::FoldingSetNodeID ID;
  SubstTemplateTypeParmPackType::Profile(ID, Parm, ArgPack);
  void *InsertPos = nullptr;
  if (SubstTemplateTypeParmPackType *SubstParm
        = SubstTemplateTypeParmPackTypes.FindNodeOrInsertPos(ID, InsertPos))
    return QualType(SubstParm, 0);

  QualType Canon;
  if (!Parm->isCanonicalUnqualified()) {
    Canon = getCanonicalType(QualType(Parm, 0));
    Canon = getSubstTemplateTypeParmPackType(cast<TemplateTypeParmType>(Canon),
                                             ArgPack);
    SubstTemplateTypeParmPackTypes.FindNodeOrInsertPos(ID, InsertPos);
  }

  auto *SubstParm
    = new (*this, TypeAlignment) SubstTemplateTypeParmPackType(Parm, Canon,
                                                               ArgPack);
  Types.push_back(SubstParm);
  SubstTemplateTypeParmPackTypes.InsertNode(SubstParm, InsertPos);
  return QualType(SubstParm, 0);
}

/// Retrieve the template type parameter type for a template
/// parameter or parameter pack with the given depth, index, and (optionally)
/// name.
QualType ASTContext::getTemplateTypeParmType(unsigned Depth, unsigned Index,
                                             bool ParameterPack,
                                             TemplateTypeParmDecl *TTPDecl) const {
  llvm::FoldingSetNodeID ID;
  TemplateTypeParmType::Profile(ID, Depth, Index, ParameterPack, TTPDecl);
  void *InsertPos = nullptr;
  TemplateTypeParmType *TypeParm
    = TemplateTypeParmTypes.FindNodeOrInsertPos(ID, InsertPos);

  if (TypeParm)
    return QualType(TypeParm, 0);

  if (TTPDecl) {
    QualType Canon = getTemplateTypeParmType(Depth, Index, ParameterPack);
    TypeParm = new (*this, TypeAlignment) TemplateTypeParmType(TTPDecl, Canon);

    TemplateTypeParmType *TypeCheck
      = TemplateTypeParmTypes.FindNodeOrInsertPos(ID, InsertPos);
    assert(!TypeCheck && "Template type parameter canonical type broken");
    (void)TypeCheck;
  } else
    TypeParm = new (*this, TypeAlignment)
      TemplateTypeParmType(Depth, Index, ParameterPack);

  Types.push_back(TypeParm);
  TemplateTypeParmTypes.InsertNode(TypeParm, InsertPos);

  return QualType(TypeParm, 0);
}

TypeSourceInfo *
ASTContext::getTemplateSpecializationTypeInfo(TemplateName Name,
                                              SourceLocation NameLoc,
                                        const TemplateArgumentListInfo &Args,
                                              QualType Underlying) const {
  assert(!Name.getAsDependentTemplateName() &&
         "No dependent template names here!");
  QualType TST = getTemplateSpecializationType(Name, Args, Underlying);

  TypeSourceInfo *DI = CreateTypeSourceInfo(TST);
  TemplateSpecializationTypeLoc TL =
      DI->getTypeLoc().castAs<TemplateSpecializationTypeLoc>();
  TL.setTemplateKeywordLoc(SourceLocation());
  TL.setTemplateNameLoc(NameLoc);
  TL.setLAngleLoc(Args.getLAngleLoc());
  TL.setRAngleLoc(Args.getRAngleLoc());
  for (unsigned i = 0, e = TL.getNumArgs(); i != e; ++i)
    TL.setArgLocInfo(i, Args[i].getLocInfo());
  return DI;
}

QualType
ASTContext::getTemplateSpecializationType(TemplateName Template,
                                          const TemplateArgumentListInfo &Args,
                                          QualType Underlying) const {
  assert(!Template.getAsDependentTemplateName() &&
         "No dependent template names here!");

  SmallVector<TemplateArgument, 4> ArgVec;
  ArgVec.reserve(Args.size());
  for (const TemplateArgumentLoc &Arg : Args.arguments())
    ArgVec.push_back(Arg.getArgument());

  return getTemplateSpecializationType(Template, ArgVec, Underlying);
}

#ifndef NDEBUG
static bool hasAnyPackExpansions(ArrayRef<TemplateArgument> Args) {
  for (const TemplateArgument &Arg : Args)
    if (Arg.isPackExpansion())
      return true;

  return true;
}
#endif

QualType
ASTContext::getTemplateSpecializationType(TemplateName Template,
                                          ArrayRef<TemplateArgument> Args,
                                          QualType Underlying) const {
  assert(!Template.getAsDependentTemplateName() &&
         "No dependent template names here!");
  // Look through qualified template names.
  if (QualifiedTemplateName *QTN = Template.getAsQualifiedTemplateName())
    Template = TemplateName(QTN->getTemplateDecl());

  bool IsTypeAlias =
    Template.getAsTemplateDecl() &&
    isa<TypeAliasTemplateDecl>(Template.getAsTemplateDecl());
  QualType CanonType;
  if (!Underlying.isNull())
    CanonType = getCanonicalType(Underlying);
  else {
    // We can get here with an alias template when the specialization contains
    // a pack expansion that does not match up with a parameter pack.
    assert((!IsTypeAlias || hasAnyPackExpansions(Args)) &&
           "Caller must compute aliased type");
    IsTypeAlias = false;
    CanonType = getCanonicalTemplateSpecializationType(Template, Args);
  }

  // Allocate the (non-canonical) template specialization type, but don't
  // try to unique it: these types typically have location information that
  // we don't unique and don't want to lose.
  void *Mem = Allocate(sizeof(TemplateSpecializationType) +
                       sizeof(TemplateArgument) * Args.size() +
                       (IsTypeAlias? sizeof(QualType) : 0),
                       TypeAlignment);
  auto *Spec
    = new (Mem) TemplateSpecializationType(Template, Args, CanonType,
                                         IsTypeAlias ? Underlying : QualType());

  Types.push_back(Spec);
  return QualType(Spec, 0);
}

QualType ASTContext::getCanonicalTemplateSpecializationType(
    TemplateName Template, ArrayRef<TemplateArgument> Args) const {
  assert(!Template.getAsDependentTemplateName() &&
         "No dependent template names here!");

  // Look through qualified template names.
  if (QualifiedTemplateName *QTN = Template.getAsQualifiedTemplateName())
    Template = TemplateName(QTN->getTemplateDecl());

  // Build the canonical template specialization type.
  TemplateName CanonTemplate = getCanonicalTemplateName(Template);
  SmallVector<TemplateArgument, 4> CanonArgs;
  unsigned NumArgs = Args.size();
  CanonArgs.reserve(NumArgs);
  for (const TemplateArgument &Arg : Args)
    CanonArgs.push_back(getCanonicalTemplateArgument(Arg));

  // Determine whether this canonical template specialization type already
  // exists.
  llvm::FoldingSetNodeID ID;
  TemplateSpecializationType::Profile(ID, CanonTemplate,
                                      CanonArgs, *this);

  void *InsertPos = nullptr;
  TemplateSpecializationType *Spec
    = TemplateSpecializationTypes.FindNodeOrInsertPos(ID, InsertPos);

  if (!Spec) {
    // Allocate a new canonical template specialization type.
    void *Mem = Allocate((sizeof(TemplateSpecializationType) +
                          sizeof(TemplateArgument) * NumArgs),
                         TypeAlignment);
    Spec = new (Mem) TemplateSpecializationType(CanonTemplate,
                                                CanonArgs,
                                                QualType(), QualType());
    Types.push_back(Spec);
    TemplateSpecializationTypes.InsertNode(Spec, InsertPos);
  }

  assert(Spec->isDependentType() &&
         "Non-dependent template-id type must have a canonical type");
  return QualType(Spec, 0);
}

QualType ASTContext::getElaboratedType(ElaboratedTypeKeyword Keyword,
                                       NestedNameSpecifier *NNS,
                                       QualType NamedType,
                                       TagDecl *OwnedTagDecl) const {
  llvm::FoldingSetNodeID ID;
  ElaboratedType::Profile(ID, Keyword, NNS, NamedType, OwnedTagDecl);

  void *InsertPos = nullptr;
  ElaboratedType *T = ElaboratedTypes.FindNodeOrInsertPos(ID, InsertPos);
  if (T)
    return QualType(T, 0);

  QualType Canon = NamedType;
  if (!Canon.isCanonical()) {
    Canon = getCanonicalType(NamedType);
    ElaboratedType *CheckT = ElaboratedTypes.FindNodeOrInsertPos(ID, InsertPos);
    assert(!CheckT && "Elaborated canonical type broken");
    (void)CheckT;
  }

  T = new (*this, TypeAlignment)
      ElaboratedType(Keyword, NNS, NamedType, Canon, OwnedTagDecl);
  Types.push_back(T);
  ElaboratedTypes.InsertNode(T, InsertPos);
  return QualType(T, 0);
}

QualType
ASTContext::getParenType(QualType InnerType) const {
  llvm::FoldingSetNodeID ID;
  ParenType::Profile(ID, InnerType);

  void *InsertPos = nullptr;
  ParenType *T = ParenTypes.FindNodeOrInsertPos(ID, InsertPos);
  if (T)
    return QualType(T, 0);

  QualType Canon = InnerType;
  if (!Canon.isCanonical()) {
    Canon = getCanonicalType(InnerType);
    ParenType *CheckT = ParenTypes.FindNodeOrInsertPos(ID, InsertPos);
    assert(!CheckT && "Paren canonical type broken");
    (void)CheckT;
  }

  T = new (*this, TypeAlignment) ParenType(InnerType, Canon);
  Types.push_back(T);
  ParenTypes.InsertNode(T, InsertPos);
  return QualType(T, 0);
}

QualType ASTContext::getDependentNameType(ElaboratedTypeKeyword Keyword,
                                          NestedNameSpecifier *NNS,
                                          const IdentifierInfo *Name,
                                          QualType Canon) const {
  if (Canon.isNull()) {
    NestedNameSpecifier *CanonNNS = getCanonicalNestedNameSpecifier(NNS);
    if (CanonNNS != NNS)
      Canon = getDependentNameType(Keyword, CanonNNS, Name);
  }

  llvm::FoldingSetNodeID ID;
  DependentNameType::Profile(ID, Keyword, NNS, Name);

  void *InsertPos = nullptr;
  DependentNameType *T
    = DependentNameTypes.FindNodeOrInsertPos(ID, InsertPos);
  if (T)
    return QualType(T, 0);

  T = new (*this, TypeAlignment) DependentNameType(Keyword, NNS, Name, Canon);
  Types.push_back(T);
  DependentNameTypes.InsertNode(T, InsertPos);
  return QualType(T, 0);
}

QualType
ASTContext::getDependentTemplateSpecializationType(
                                 ElaboratedTypeKeyword Keyword,
                                 NestedNameSpecifier *NNS,
                                 const IdentifierInfo *Name,
                                 const TemplateArgumentListInfo &Args) const {
  // TODO: avoid this copy
  SmallVector<TemplateArgument, 16> ArgCopy;
  for (unsigned I = 0, E = Args.size(); I != E; ++I)
    ArgCopy.push_back(Args[I].getArgument());
  return getDependentTemplateSpecializationType(Keyword, NNS, Name, ArgCopy);
}

QualType
ASTContext::getDependentTemplateSpecializationType(
                                 ElaboratedTypeKeyword Keyword,
                                 NestedNameSpecifier *NNS,
                                 const IdentifierInfo *Name,
                                 ArrayRef<TemplateArgument> Args) const {
  assert((!NNS || NNS->isDependent()) &&
         "nested-name-specifier must be dependent");

  llvm::FoldingSetNodeID ID;
  DependentTemplateSpecializationType::Profile(ID, *this, Keyword, NNS,
                                               Name, Args);

  void *InsertPos = nullptr;
  DependentTemplateSpecializationType *T
    = DependentTemplateSpecializationTypes.FindNodeOrInsertPos(ID, InsertPos);
  if (T)
    return QualType(T, 0);

  NestedNameSpecifier *CanonNNS = getCanonicalNestedNameSpecifier(NNS);

  ElaboratedTypeKeyword CanonKeyword = Keyword;
  if (Keyword == ETK_None) CanonKeyword = ETK_Typename;

  bool AnyNonCanonArgs = false;
  unsigned NumArgs = Args.size();
  SmallVector<TemplateArgument, 16> CanonArgs(NumArgs);
  for (unsigned I = 0; I != NumArgs; ++I) {
    CanonArgs[I] = getCanonicalTemplateArgument(Args[I]);
    if (!CanonArgs[I].structurallyEquals(Args[I]))
      AnyNonCanonArgs = true;
  }

  QualType Canon;
  if (AnyNonCanonArgs || CanonNNS != NNS || CanonKeyword != Keyword) {
    Canon = getDependentTemplateSpecializationType(CanonKeyword, CanonNNS,
                                                   Name,
                                                   CanonArgs);

    // Find the insert position again.
    DependentTemplateSpecializationTypes.FindNodeOrInsertPos(ID, InsertPos);
  }

  void *Mem = Allocate((sizeof(DependentTemplateSpecializationType) +
                        sizeof(TemplateArgument) * NumArgs),
                       TypeAlignment);
  T = new (Mem) DependentTemplateSpecializationType(Keyword, NNS,
                                                    Name, Args, Canon);
  Types.push_back(T);
  DependentTemplateSpecializationTypes.InsertNode(T, InsertPos);
  return QualType(T, 0);
}

TemplateArgument ASTContext::getInjectedTemplateArg(NamedDecl *Param) {
  TemplateArgument Arg;
  if (const auto *TTP = dyn_cast<TemplateTypeParmDecl>(Param)) {
    QualType ArgType = getTypeDeclType(TTP);
    if (TTP->isParameterPack())
      ArgType = getPackExpansionType(ArgType, None);

    Arg = TemplateArgument(ArgType);
  } else if (auto *NTTP = dyn_cast<NonTypeTemplateParmDecl>(Param)) {
    Expr *E = new (*this) DeclRefExpr(
        NTTP, /*enclosing*/false,
        NTTP->getType().getNonLValueExprType(*this),
        Expr::getValueKindForType(NTTP->getType()), NTTP->getLocation());

    if (NTTP->isParameterPack())
      E = new (*this) PackExpansionExpr(DependentTy, E, NTTP->getLocation(),
                                        None);
    Arg = TemplateArgument(E);
  } else {
    auto *TTP = cast<TemplateTemplateParmDecl>(Param);
    if (TTP->isParameterPack())
      Arg = TemplateArgument(TemplateName(TTP), Optional<unsigned>());
    else
      Arg = TemplateArgument(TemplateName(TTP));
  }

  if (Param->isTemplateParameterPack())
    Arg = TemplateArgument::CreatePackCopy(*this, Arg);

  return Arg;
}

void
ASTContext::getInjectedTemplateArgs(const TemplateParameterList *Params,
                                    SmallVectorImpl<TemplateArgument> &Args) {
  Args.reserve(Args.size() + Params->size());

  for (NamedDecl *Param : *Params)
    Args.push_back(getInjectedTemplateArg(Param));
}

QualType ASTContext::getPackExpansionType(QualType Pattern,
                                          Optional<unsigned> NumExpansions) {
  llvm::FoldingSetNodeID ID;
  PackExpansionType::Profile(ID, Pattern, NumExpansions);

  assert(Pattern->containsUnexpandedParameterPack() &&
         "Pack expansions must expand one or more parameter packs");
  void *InsertPos = nullptr;
  PackExpansionType *T
    = PackExpansionTypes.FindNodeOrInsertPos(ID, InsertPos);
  if (T)
    return QualType(T, 0);

  QualType Canon;
  if (!Pattern.isCanonical()) {
    Canon = getCanonicalType(Pattern);
    // The canonical type might not contain an unexpanded parameter pack, if it
    // contains an alias template specialization which ignores one of its
    // parameters.
    if (Canon->containsUnexpandedParameterPack()) {
      Canon = getPackExpansionType(Canon, NumExpansions);

      // Find the insert position again, in case we inserted an element into
      // PackExpansionTypes and invalidated our insert position.
      PackExpansionTypes.FindNodeOrInsertPos(ID, InsertPos);
    }
  }

  T = new (*this, TypeAlignment)
      PackExpansionType(Pattern, Canon, NumExpansions);
  Types.push_back(T);
  PackExpansionTypes.InsertNode(T, InsertPos);
  return QualType(T, 0);
}

/// CmpProtocolNames - Comparison predicate for sorting protocols
/// alphabetically.
static int CmpProtocolNames(ObjCProtocolDecl *const *LHS,
                            ObjCProtocolDecl *const *RHS) {
  return DeclarationName::compare((*LHS)->getDeclName(), (*RHS)->getDeclName());
}

static bool areSortedAndUniqued(ArrayRef<ObjCProtocolDecl *> Protocols) {
  if (Protocols.empty()) return true;

  if (Protocols[0]->getCanonicalDecl() != Protocols[0])
    return false;

  for (unsigned i = 1; i != Protocols.size(); ++i)
    if (CmpProtocolNames(&Protocols[i - 1], &Protocols[i]) >= 0 ||
        Protocols[i]->getCanonicalDecl() != Protocols[i])
      return false;
  return true;
}

static void
SortAndUniqueProtocols(SmallVectorImpl<ObjCProtocolDecl *> &Protocols) {
  // Sort protocols, keyed by name.
  llvm::array_pod_sort(Protocols.begin(), Protocols.end(), CmpProtocolNames);

  // Canonicalize.
  for (ObjCProtocolDecl *&P : Protocols)
    P = P->getCanonicalDecl();

  // Remove duplicates.
  auto ProtocolsEnd = std::unique(Protocols.begin(), Protocols.end());
  Protocols.erase(ProtocolsEnd, Protocols.end());
}

QualType ASTContext::getObjCObjectType(QualType BaseType,
                                       ObjCProtocolDecl * const *Protocols,
                                       unsigned NumProtocols) const {
  return getObjCObjectType(BaseType, {},
                           llvm::makeArrayRef(Protocols, NumProtocols),
                           /*isKindOf=*/false);
}

QualType ASTContext::getObjCObjectType(
           QualType baseType,
           ArrayRef<QualType> typeArgs,
           ArrayRef<ObjCProtocolDecl *> protocols,
           bool isKindOf) const {
  // If the base type is an interface and there aren't any protocols or
  // type arguments to add, then the interface type will do just fine.
  if (typeArgs.empty() && protocols.empty() && !isKindOf &&
      isa<ObjCInterfaceType>(baseType))
    return baseType;

  // Look in the folding set for an existing type.
  llvm::FoldingSetNodeID ID;
  ObjCObjectTypeImpl::Profile(ID, baseType, typeArgs, protocols, isKindOf);
  void *InsertPos = nullptr;
  if (ObjCObjectType *QT = ObjCObjectTypes.FindNodeOrInsertPos(ID, InsertPos))
    return QualType(QT, 0);

  // Determine the type arguments to be used for canonicalization,
  // which may be explicitly specified here or written on the base
  // type.
  ArrayRef<QualType> effectiveTypeArgs = typeArgs;
  if (effectiveTypeArgs.empty()) {
    if (const auto *baseObject = baseType->getAs<ObjCObjectType>())
      effectiveTypeArgs = baseObject->getTypeArgs();
  }

  // Build the canonical type, which has the canonical base type and a
  // sorted-and-uniqued list of protocols and the type arguments
  // canonicalized.
  QualType canonical;
  bool typeArgsAreCanonical = std::all_of(effectiveTypeArgs.begin(),
                                          effectiveTypeArgs.end(),
                                          [&](QualType type) {
                                            return type.isCanonical();
                                          });
  bool protocolsSorted = areSortedAndUniqued(protocols);
  if (!typeArgsAreCanonical || !protocolsSorted || !baseType.isCanonical()) {
    // Determine the canonical type arguments.
    ArrayRef<QualType> canonTypeArgs;
    SmallVector<QualType, 4> canonTypeArgsVec;
    if (!typeArgsAreCanonical) {
      canonTypeArgsVec.reserve(effectiveTypeArgs.size());
      for (auto typeArg : effectiveTypeArgs)
        canonTypeArgsVec.push_back(getCanonicalType(typeArg));
      canonTypeArgs = canonTypeArgsVec;
    } else {
      canonTypeArgs = effectiveTypeArgs;
    }

    ArrayRef<ObjCProtocolDecl *> canonProtocols;
    SmallVector<ObjCProtocolDecl*, 8> canonProtocolsVec;
    if (!protocolsSorted) {
      canonProtocolsVec.append(protocols.begin(), protocols.end());
      SortAndUniqueProtocols(canonProtocolsVec);
      canonProtocols = canonProtocolsVec;
    } else {
      canonProtocols = protocols;
    }

    canonical = getObjCObjectType(getCanonicalType(baseType), canonTypeArgs,
                                  canonProtocols, isKindOf);

    // Regenerate InsertPos.
    ObjCObjectTypes.FindNodeOrInsertPos(ID, InsertPos);
  }

  unsigned size = sizeof(ObjCObjectTypeImpl);
  size += typeArgs.size() * sizeof(QualType);
  size += protocols.size() * sizeof(ObjCProtocolDecl *);
  void *mem = Allocate(size, TypeAlignment);
  auto *T =
    new (mem) ObjCObjectTypeImpl(canonical, baseType, typeArgs, protocols,
                                 isKindOf);

  Types.push_back(T);
  ObjCObjectTypes.InsertNode(T, InsertPos);
  return QualType(T, 0);
}

/// Apply Objective-C protocol qualifiers to the given type.
/// If this is for the canonical type of a type parameter, we can apply
/// protocol qualifiers on the ObjCObjectPointerType.
QualType
ASTContext::applyObjCProtocolQualifiers(QualType type,
                  ArrayRef<ObjCProtocolDecl *> protocols, bool &hasError,
                  bool allowOnPointerType) const {
  hasError = false;

  if (const auto *objT = dyn_cast<ObjCTypeParamType>(type.getTypePtr())) {
    return getObjCTypeParamType(objT->getDecl(), protocols);
  }

  // Apply protocol qualifiers to ObjCObjectPointerType.
  if (allowOnPointerType) {
    if (const auto *objPtr =
            dyn_cast<ObjCObjectPointerType>(type.getTypePtr())) {
      const ObjCObjectType *objT = objPtr->getObjectType();
      // Merge protocol lists and construct ObjCObjectType.
      SmallVector<ObjCProtocolDecl*, 8> protocolsVec;
      protocolsVec.append(objT->qual_begin(),
                          objT->qual_end());
      protocolsVec.append(protocols.begin(), protocols.end());
      ArrayRef<ObjCProtocolDecl *> protocols = protocolsVec;
      type = getObjCObjectType(
             objT->getBaseType(),
             objT->getTypeArgsAsWritten(),
             protocols,
             objT->isKindOfTypeAsWritten());
      return getObjCObjectPointerType(type);
    }
  }

  // Apply protocol qualifiers to ObjCObjectType.
  if (const auto *objT = dyn_cast<ObjCObjectType>(type.getTypePtr())){
    // FIXME: Check for protocols to which the class type is already
    // known to conform.

    return getObjCObjectType(objT->getBaseType(),
                             objT->getTypeArgsAsWritten(),
                             protocols,
                             objT->isKindOfTypeAsWritten());
  }

  // If the canonical type is ObjCObjectType, ...
  if (type->isObjCObjectType()) {
    // Silently overwrite any existing protocol qualifiers.
    // TODO: determine whether that's the right thing to do.

    // FIXME: Check for protocols to which the class type is already
    // known to conform.
    return getObjCObjectType(type, {}, protocols, false);
  }

  // id<protocol-list>
  if (type->isObjCIdType()) {
    const auto *objPtr = type->castAs<ObjCObjectPointerType>();
    type = getObjCObjectType(ObjCBuiltinIdTy, {}, protocols,
                                 objPtr->isKindOfType());
    return getObjCObjectPointerType(type);
  }

  // Class<protocol-list>
  if (type->isObjCClassType()) {
    const auto *objPtr = type->castAs<ObjCObjectPointerType>();
    type = getObjCObjectType(ObjCBuiltinClassTy, {}, protocols,
                                 objPtr->isKindOfType());
    return getObjCObjectPointerType(type);
  }

  hasError = true;
  return type;
}

QualType
ASTContext::getObjCTypeParamType(const ObjCTypeParamDecl *Decl,
                           ArrayRef<ObjCProtocolDecl *> protocols,
                           QualType Canonical) const {
  // Look in the folding set for an existing type.
  llvm::FoldingSetNodeID ID;
  ObjCTypeParamType::Profile(ID, Decl, protocols);
  void *InsertPos = nullptr;
  if (ObjCTypeParamType *TypeParam =
      ObjCTypeParamTypes.FindNodeOrInsertPos(ID, InsertPos))
    return QualType(TypeParam, 0);

  if (Canonical.isNull()) {
    // We canonicalize to the underlying type.
    Canonical = getCanonicalType(Decl->getUnderlyingType());
    if (!protocols.empty()) {
      // Apply the protocol qualifers.
      bool hasError;
      Canonical = applyObjCProtocolQualifiers(Canonical, protocols, hasError,
          true/*allowOnPointerType*/);
      assert(!hasError && "Error when apply protocol qualifier to bound type");
    }
  }

  unsigned size = sizeof(ObjCTypeParamType);
  size += protocols.size() * sizeof(ObjCProtocolDecl *);
  void *mem = Allocate(size, TypeAlignment);
  auto *newType = new (mem) ObjCTypeParamType(Decl, Canonical, protocols);

  Types.push_back(newType);
  ObjCTypeParamTypes.InsertNode(newType, InsertPos);
  return QualType(newType, 0);
}

/// ObjCObjectAdoptsQTypeProtocols - Checks that protocols in IC's
/// protocol list adopt all protocols in QT's qualified-id protocol
/// list.
bool ASTContext::ObjCObjectAdoptsQTypeProtocols(QualType QT,
                                                ObjCInterfaceDecl *IC) {
  if (!QT->isObjCQualifiedIdType())
    return false;

  if (const auto *OPT = QT->getAs<ObjCObjectPointerType>()) {
    // If both the right and left sides have qualifiers.
    for (auto *Proto : OPT->quals()) {
      if (!IC->ClassImplementsProtocol(Proto, false))
        return false;
    }
    return true;
  }
  return false;
}

/// QIdProtocolsAdoptObjCObjectProtocols - Checks that protocols in
/// QT's qualified-id protocol list adopt all protocols in IDecl's list
/// of protocols.
bool ASTContext::QIdProtocolsAdoptObjCObjectProtocols(QualType QT,
                                                ObjCInterfaceDecl *IDecl) {
  if (!QT->isObjCQualifiedIdType())
    return false;
  const auto *OPT = QT->getAs<ObjCObjectPointerType>();
  if (!OPT)
    return false;
  if (!IDecl->hasDefinition())
    return false;
  llvm::SmallPtrSet<ObjCProtocolDecl *, 8> InheritedProtocols;
  CollectInheritedProtocols(IDecl, InheritedProtocols);
  if (InheritedProtocols.empty())
    return false;
  // Check that if every protocol in list of id<plist> conforms to a protocol
  // of IDecl's, then bridge casting is ok.
  bool Conforms = false;
  for (auto *Proto : OPT->quals()) {
    Conforms = false;
    for (auto *PI : InheritedProtocols) {
      if (ProtocolCompatibleWithProtocol(Proto, PI)) {
        Conforms = true;
        break;
      }
    }
    if (!Conforms)
      break;
  }
  if (Conforms)
    return true;

  for (auto *PI : InheritedProtocols) {
    // If both the right and left sides have qualifiers.
    bool Adopts = false;
    for (auto *Proto : OPT->quals()) {
      // return 'true' if 'PI' is in the inheritance hierarchy of Proto
      if ((Adopts = ProtocolCompatibleWithProtocol(PI, Proto)))
        break;
    }
    if (!Adopts)
      return false;
  }
  return true;
}

/// getObjCObjectPointerType - Return a ObjCObjectPointerType type for
/// the given object type.
QualType ASTContext::getObjCObjectPointerType(QualType ObjectT) const {
  llvm::FoldingSetNodeID ID;
  ObjCObjectPointerType::Profile(ID, ObjectT);

  void *InsertPos = nullptr;
  if (ObjCObjectPointerType *QT =
              ObjCObjectPointerTypes.FindNodeOrInsertPos(ID, InsertPos))
    return QualType(QT, 0);

  // Find the canonical object type.
  QualType Canonical;
  if (!ObjectT.isCanonical()) {
    Canonical = getObjCObjectPointerType(getCanonicalType(ObjectT));

    // Regenerate InsertPos.
    ObjCObjectPointerTypes.FindNodeOrInsertPos(ID, InsertPos);
  }

  // No match.
  void *Mem = Allocate(sizeof(ObjCObjectPointerType), TypeAlignment);
  auto *QType =
    new (Mem) ObjCObjectPointerType(Canonical, ObjectT);

  Types.push_back(QType);
  ObjCObjectPointerTypes.InsertNode(QType, InsertPos);
  return QualType(QType, 0);
}

/// getObjCInterfaceType - Return the unique reference to the type for the
/// specified ObjC interface decl. The list of protocols is optional.
QualType ASTContext::getObjCInterfaceType(const ObjCInterfaceDecl *Decl,
                                          ObjCInterfaceDecl *PrevDecl) const {
  if (Decl->TypeForDecl)
    return QualType(Decl->TypeForDecl, 0);

  if (PrevDecl) {
    assert(PrevDecl->TypeForDecl && "previous decl has no TypeForDecl");
    Decl->TypeForDecl = PrevDecl->TypeForDecl;
    return QualType(PrevDecl->TypeForDecl, 0);
  }

  // Prefer the definition, if there is one.
  if (const ObjCInterfaceDecl *Def = Decl->getDefinition())
    Decl = Def;

  void *Mem = Allocate(sizeof(ObjCInterfaceType), TypeAlignment);
  auto *T = new (Mem) ObjCInterfaceType(Decl);
  Decl->TypeForDecl = T;
  Types.push_back(T);
  return QualType(T, 0);
}

/// getTypeOfExprType - Unlike many "get<Type>" functions, we can't unique
/// TypeOfExprType AST's (since expression's are never shared). For example,
/// multiple declarations that refer to "typeof(x)" all contain different
/// DeclRefExpr's. This doesn't effect the type checker, since it operates
/// on canonical type's (which are always unique).
QualType ASTContext::getTypeOfExprType(Expr *tofExpr) const {
  TypeOfExprType *toe;
  if (tofExpr->isTypeDependent()) {
    llvm::FoldingSetNodeID ID;
    DependentTypeOfExprType::Profile(ID, *this, tofExpr);

    void *InsertPos = nullptr;
    DependentTypeOfExprType *Canon
      = DependentTypeOfExprTypes.FindNodeOrInsertPos(ID, InsertPos);
    if (Canon) {
      // We already have a "canonical" version of an identical, dependent
      // typeof(expr) type. Use that as our canonical type.
      toe = new (*this, TypeAlignment) TypeOfExprType(tofExpr,
                                          QualType((TypeOfExprType*)Canon, 0));
    } else {
      // Build a new, canonical typeof(expr) type.
      Canon
        = new (*this, TypeAlignment) DependentTypeOfExprType(*this, tofExpr);
      DependentTypeOfExprTypes.InsertNode(Canon, InsertPos);
      toe = Canon;
    }
  } else {
    QualType Canonical = getCanonicalType(tofExpr->getType());
    toe = new (*this, TypeAlignment) TypeOfExprType(tofExpr, Canonical);
  }
  Types.push_back(toe);
  return QualType(toe, 0);
}

/// getTypeOfType -  Unlike many "get<Type>" functions, we don't unique
/// TypeOfType nodes. The only motivation to unique these nodes would be
/// memory savings. Since typeof(t) is fairly uncommon, space shouldn't be
/// an issue. This doesn't affect the type checker, since it operates
/// on canonical types (which are always unique).
QualType ASTContext::getTypeOfType(QualType tofType) const {
  QualType Canonical = getCanonicalType(tofType);
  auto *tot = new (*this, TypeAlignment) TypeOfType(tofType, Canonical);
  Types.push_back(tot);
  return QualType(tot, 0);
}

/// Unlike many "get<Type>" functions, we don't unique DecltypeType
/// nodes. This would never be helpful, since each such type has its own
/// expression, and would not give a significant memory saving, since there
/// is an Expr tree under each such type.
QualType ASTContext::getDecltypeType(Expr *e, QualType UnderlyingType) const {
  DecltypeType *dt;

  // C++11 [temp.type]p2:
  //   If an expression e involves a template parameter, decltype(e) denotes a
  //   unique dependent type. Two such decltype-specifiers refer to the same
  //   type only if their expressions are equivalent (14.5.6.1).
  if (e->isInstantiationDependent()) {
    llvm::FoldingSetNodeID ID;
    DependentDecltypeType::Profile(ID, *this, e);

    void *InsertPos = nullptr;
    DependentDecltypeType *Canon
      = DependentDecltypeTypes.FindNodeOrInsertPos(ID, InsertPos);
    if (!Canon) {
      // Build a new, canonical decltype(expr) type.
      Canon = new (*this, TypeAlignment) DependentDecltypeType(*this, e);
      DependentDecltypeTypes.InsertNode(Canon, InsertPos);
    }
    dt = new (*this, TypeAlignment)
        DecltypeType(e, UnderlyingType, QualType((DecltypeType *)Canon, 0));
  } else {
    dt = new (*this, TypeAlignment)
        DecltypeType(e, UnderlyingType, getCanonicalType(UnderlyingType));
  }
  Types.push_back(dt);
  return QualType(dt, 0);
}

/// getUnaryTransformationType - We don't unique these, since the memory
/// savings are minimal and these are rare.
QualType ASTContext::getUnaryTransformType(QualType BaseType,
                                           QualType UnderlyingType,
                                           UnaryTransformType::UTTKind Kind)
    const {
  UnaryTransformType *ut = nullptr;

  if (BaseType->isDependentType()) {
    // Look in the folding set for an existing type.
    llvm::FoldingSetNodeID ID;
    DependentUnaryTransformType::Profile(ID, getCanonicalType(BaseType), Kind);

    void *InsertPos = nullptr;
    DependentUnaryTransformType *Canon
      = DependentUnaryTransformTypes.FindNodeOrInsertPos(ID, InsertPos);

    if (!Canon) {
      // Build a new, canonical __underlying_type(type) type.
      Canon = new (*this, TypeAlignment)
             DependentUnaryTransformType(*this, getCanonicalType(BaseType),
                                         Kind);
      DependentUnaryTransformTypes.InsertNode(Canon, InsertPos);
    }
    ut = new (*this, TypeAlignment) UnaryTransformType (BaseType,
                                                        QualType(), Kind,
                                                        QualType(Canon, 0));
  } else {
    QualType CanonType = getCanonicalType(UnderlyingType);
    ut = new (*this, TypeAlignment) UnaryTransformType (BaseType,
                                                        UnderlyingType, Kind,
                                                        CanonType);
  }
  Types.push_back(ut);
  return QualType(ut, 0);
}

/// getAutoType - Return the uniqued reference to the 'auto' type which has been
/// deduced to the given type, or to the canonical undeduced 'auto' type, or the
/// canonical deduced-but-dependent 'auto' type.
QualType ASTContext::getAutoType(QualType DeducedType, AutoTypeKeyword Keyword,
                                 bool IsDependent) const {
  if (DeducedType.isNull() && Keyword == AutoTypeKeyword::Auto && !IsDependent)
    return getAutoDeductType();

  // Look in the folding set for an existing type.
  void *InsertPos = nullptr;
  llvm::FoldingSetNodeID ID;
  AutoType::Profile(ID, DeducedType, Keyword, IsDependent);
  if (AutoType *AT = AutoTypes.FindNodeOrInsertPos(ID, InsertPos))
    return QualType(AT, 0);

  auto *AT = new (*this, TypeAlignment)
      AutoType(DeducedType, Keyword, IsDependent);
  Types.push_back(AT);
  if (InsertPos)
    AutoTypes.InsertNode(AT, InsertPos);
  return QualType(AT, 0);
}

/// Return the uniqued reference to the deduced template specialization type
/// which has been deduced to the given type, or to the canonical undeduced
/// such type, or the canonical deduced-but-dependent such type.
QualType ASTContext::getDeducedTemplateSpecializationType(
    TemplateName Template, QualType DeducedType, bool IsDependent) const {
  // Look in the folding set for an existing type.
  void *InsertPos = nullptr;
  llvm::FoldingSetNodeID ID;
  DeducedTemplateSpecializationType::Profile(ID, Template, DeducedType,
                                             IsDependent);
  if (DeducedTemplateSpecializationType *DTST =
          DeducedTemplateSpecializationTypes.FindNodeOrInsertPos(ID, InsertPos))
    return QualType(DTST, 0);

  auto *DTST = new (*this, TypeAlignment)
      DeducedTemplateSpecializationType(Template, DeducedType, IsDependent);
  Types.push_back(DTST);
  if (InsertPos)
    DeducedTemplateSpecializationTypes.InsertNode(DTST, InsertPos);
  return QualType(DTST, 0);
}

/// getAtomicType - Return the uniqued reference to the atomic type for
/// the given value type.
QualType ASTContext::getAtomicType(QualType T) const {
  // Unique pointers, to guarantee there is only one pointer of a particular
  // structure.
  llvm::FoldingSetNodeID ID;
  AtomicType::Profile(ID, T);

  void *InsertPos = nullptr;
  if (AtomicType *AT = AtomicTypes.FindNodeOrInsertPos(ID, InsertPos))
    return QualType(AT, 0);

  // If the atomic value type isn't canonical, this won't be a canonical type
  // either, so fill in the canonical type field.
  QualType Canonical;
  if (!T.isCanonical()) {
    Canonical = getAtomicType(getCanonicalType(T));

    // Get the new insert position for the node we care about.
    AtomicType *NewIP = AtomicTypes.FindNodeOrInsertPos(ID, InsertPos);
    assert(!NewIP && "Shouldn't be in the map!"); (void)NewIP;
  }
  auto *New = new (*this, TypeAlignment) AtomicType(T, Canonical);
  Types.push_back(New);
  AtomicTypes.InsertNode(New, InsertPos);
  return QualType(New, 0);
}

/// getAutoDeductType - Get type pattern for deducing against 'auto'.
QualType ASTContext::getAutoDeductType() const {
  if (AutoDeductTy.isNull())
    AutoDeductTy = QualType(
      new (*this, TypeAlignment) AutoType(QualType(), AutoTypeKeyword::Auto,
                                          /*dependent*/false),
      0);
  return AutoDeductTy;
}

/// getAutoRRefDeductType - Get type pattern for deducing against 'auto &&'.
QualType ASTContext::getAutoRRefDeductType() const {
  if (AutoRRefDeductTy.isNull())
    AutoRRefDeductTy = getRValueReferenceType(getAutoDeductType());
  assert(!AutoRRefDeductTy.isNull() && "can't build 'auto &&' pattern");
  return AutoRRefDeductTy;
}

/// getTagDeclType - Return the unique reference to the type for the
/// specified TagDecl (struct/union/class/enum) decl.
QualType ASTContext::getTagDeclType(const TagDecl *Decl) const {
  assert(Decl);
  // FIXME: What is the design on getTagDeclType when it requires casting
  // away const?  mutable?
  return getTypeDeclType(const_cast<TagDecl*>(Decl));
}

/// getSizeType - Return the unique type for "size_t" (C99 7.17), the result
/// of the sizeof operator (C99 6.5.3.4p4). The value is target dependent and
/// needs to agree with the definition in <stddef.h>.
CanQualType ASTContext::getSizeType() const {
  return getFromTargetType(Target->getSizeType());
}

/// Return the unique signed counterpart of the integer type
/// corresponding to size_t.
CanQualType ASTContext::getSignedSizeType() const {
  return getFromTargetType(Target->getSignedSizeType());
}

/// getIntMaxType - Return the unique type for "intmax_t" (C99 7.18.1.5).
CanQualType ASTContext::getIntMaxType() const {
  return getFromTargetType(Target->getIntMaxType());
}

/// getUIntMaxType - Return the unique type for "uintmax_t" (C99 7.18.1.5).
CanQualType ASTContext::getUIntMaxType() const {
  return getFromTargetType(Target->getUIntMaxType());
}

/// getSignedWCharType - Return the type of "signed wchar_t".
/// Used when in C++, as a GCC extension.
QualType ASTContext::getSignedWCharType() const {
  // FIXME: derive from "Target" ?
  return WCharTy;
}

/// getUnsignedWCharType - Return the type of "unsigned wchar_t".
/// Used when in C++, as a GCC extension.
QualType ASTContext::getUnsignedWCharType() const {
  // FIXME: derive from "Target" ?
  return UnsignedIntTy;
}

QualType ASTContext::getIntPtrType() const {
  return getFromTargetType(Target->getIntPtrType());
}

QualType ASTContext::getUIntPtrType() const {
  return getCorrespondingUnsignedType(getIntPtrType());
}

/// getPointerDiffType - Return the unique type for "ptrdiff_t" (C99 7.17)
/// defined in <stddef.h>. Pointer - pointer requires this (C99 6.5.6p9).
QualType ASTContext::getPointerDiffType() const {
  return getFromTargetType(Target->getPtrDiffType(0));
}

/// Return the unique unsigned counterpart of "ptrdiff_t"
/// integer type. The standard (C11 7.21.6.1p7) refers to this type
/// in the definition of %tu format specifier.
QualType ASTContext::getUnsignedPointerDiffType() const {
  return getFromTargetType(Target->getUnsignedPtrDiffType(0));
}

/// Return the unique type for "pid_t" defined in
/// <sys/types.h>. We need this to compute the correct type for vfork().
QualType ASTContext::getProcessIDType() const {
  return getFromTargetType(Target->getProcessIDType());
}

//===----------------------------------------------------------------------===//
//                              Type Operators
//===----------------------------------------------------------------------===//

CanQualType ASTContext::getCanonicalParamType(QualType T) const {
  // Push qualifiers into arrays, and then discard any remaining
  // qualifiers.
  T = getCanonicalType(T);
  T = getVariableArrayDecayedType(T);
  const Type *Ty = T.getTypePtr();
  QualType Result;
  if (isa<ArrayType>(Ty)) {
    Result = getArrayDecayedType(QualType(Ty,0));
  } else if (isa<FunctionType>(Ty)) {
    Result = getPointerType(QualType(Ty, 0));
  } else {
    Result = QualType(Ty, 0);
  }

  return CanQualType::CreateUnsafe(Result);
}

QualType ASTContext::getUnqualifiedArrayType(QualType type,
                                             Qualifiers &quals) {
  SplitQualType splitType = type.getSplitUnqualifiedType();

  // FIXME: getSplitUnqualifiedType() actually walks all the way to
  // the unqualified desugared type and then drops it on the floor.
  // We then have to strip that sugar back off with
  // getUnqualifiedDesugaredType(), which is silly.
  const auto *AT =
      dyn_cast<ArrayType>(splitType.Ty->getUnqualifiedDesugaredType());

  // If we don't have an array, just use the results in splitType.
  if (!AT) {
    quals = splitType.Quals;
    return QualType(splitType.Ty, 0);
  }

  // Otherwise, recurse on the array's element type.
  QualType elementType = AT->getElementType();
  QualType unqualElementType = getUnqualifiedArrayType(elementType, quals);

  // If that didn't change the element type, AT has no qualifiers, so we
  // can just use the results in splitType.
  if (elementType == unqualElementType) {
    assert(quals.empty()); // from the recursive call
    quals = splitType.Quals;
    return QualType(splitType.Ty, 0);
  }

  // Otherwise, add in the qualifiers from the outermost type, then
  // build the type back up.
  quals.addConsistentQualifiers(splitType.Quals);

  if (const auto *CAT = dyn_cast<ConstantArrayType>(AT)) {
    return getConstantArrayType(unqualElementType, CAT->getSize(),
                                CAT->getSizeModifier(), 0);
  }

  if (const auto *IAT = dyn_cast<IncompleteArrayType>(AT)) {
    return getIncompleteArrayType(unqualElementType, IAT->getSizeModifier(), 0);
  }

  if (const auto *VAT = dyn_cast<VariableArrayType>(AT)) {
    return getVariableArrayType(unqualElementType,
                                VAT->getSizeExpr(),
                                VAT->getSizeModifier(),
                                VAT->getIndexTypeCVRQualifiers(),
                                VAT->getBracketsRange());
  }

  const auto *DSAT = cast<DependentSizedArrayType>(AT);
  return getDependentSizedArrayType(unqualElementType, DSAT->getSizeExpr(),
                                    DSAT->getSizeModifier(), 0,
                                    SourceRange());
}

/// Attempt to unwrap two types that may both be array types with the same bound
/// (or both be array types of unknown bound) for the purpose of comparing the
/// cv-decomposition of two types per C++ [conv.qual].
bool ASTContext::UnwrapSimilarArrayTypes(QualType &T1, QualType &T2) {
  bool UnwrappedAny = false;
  while (true) {
    auto *AT1 = getAsArrayType(T1);
    if (!AT1) return UnwrappedAny;

    auto *AT2 = getAsArrayType(T2);
    if (!AT2) return UnwrappedAny;

    // If we don't have two array types with the same constant bound nor two
    // incomplete array types, we've unwrapped everything we can.
    if (auto *CAT1 = dyn_cast<ConstantArrayType>(AT1)) {
      auto *CAT2 = dyn_cast<ConstantArrayType>(AT2);
      if (!CAT2 || CAT1->getSize() != CAT2->getSize())
        return UnwrappedAny;
    } else if (!isa<IncompleteArrayType>(AT1) ||
               !isa<IncompleteArrayType>(AT2)) {
      return UnwrappedAny;
    }

    T1 = AT1->getElementType();
    T2 = AT2->getElementType();
    UnwrappedAny = true;
  }
}

/// Attempt to unwrap two types that may be similar (C++ [conv.qual]).
///
/// If T1 and T2 are both pointer types of the same kind, or both array types
/// with the same bound, unwraps layers from T1 and T2 until a pointer type is
/// unwrapped. Top-level qualifiers on T1 and T2 are ignored.
///
/// This function will typically be called in a loop that successively
/// "unwraps" pointer and pointer-to-member types to compare them at each
/// level.
///
/// \return \c true if a pointer type was unwrapped, \c false if we reached a
/// pair of types that can't be unwrapped further.
bool ASTContext::UnwrapSimilarTypes(QualType &T1, QualType &T2) {
  UnwrapSimilarArrayTypes(T1, T2);

  const auto *T1PtrType = T1->getAs<PointerType>();
  const auto *T2PtrType = T2->getAs<PointerType>();
  if (T1PtrType && T2PtrType) {
    T1 = T1PtrType->getPointeeType();
    T2 = T2PtrType->getPointeeType();
    return true;
  }

  const auto *T1MPType = T1->getAs<MemberPointerType>();
  const auto *T2MPType = T2->getAs<MemberPointerType>();
  if (T1MPType && T2MPType &&
      hasSameUnqualifiedType(QualType(T1MPType->getClass(), 0),
                             QualType(T2MPType->getClass(), 0))) {
    T1 = T1MPType->getPointeeType();
    T2 = T2MPType->getPointeeType();
    return true;
  }

  if (getLangOpts().ObjC1) {
    const auto *T1OPType = T1->getAs<ObjCObjectPointerType>();
    const auto *T2OPType = T2->getAs<ObjCObjectPointerType>();
    if (T1OPType && T2OPType) {
      T1 = T1OPType->getPointeeType();
      T2 = T2OPType->getPointeeType();
      return true;
    }
  }

  // FIXME: Block pointers, too?

  return false;
}

bool ASTContext::hasSimilarType(QualType T1, QualType T2) {
  while (true) {
    Qualifiers Quals;
    T1 = getUnqualifiedArrayType(T1, Quals);
    T2 = getUnqualifiedArrayType(T2, Quals);
    if (hasSameType(T1, T2))
      return true;
    if (!UnwrapSimilarTypes(T1, T2))
      return false;
  }
}

bool ASTContext::hasCvrSimilarType(QualType T1, QualType T2) {
  while (true) {
    Qualifiers Quals1, Quals2;
    T1 = getUnqualifiedArrayType(T1, Quals1);
    T2 = getUnqualifiedArrayType(T2, Quals2);

    Quals1.removeCVRQualifiers();
    Quals2.removeCVRQualifiers();
    if (Quals1 != Quals2)
      return false;

    if (hasSameType(T1, T2))
      return true;

    if (!UnwrapSimilarTypes(T1, T2))
      return false;
  }
}

DeclarationNameInfo
ASTContext::getNameForTemplate(TemplateName Name,
                               SourceLocation NameLoc) const {
  switch (Name.getKind()) {
  case TemplateName::QualifiedTemplate:
  case TemplateName::Template:
    // DNInfo work in progress: CHECKME: what about DNLoc?
    return DeclarationNameInfo(Name.getAsTemplateDecl()->getDeclName(),
                               NameLoc);

  case TemplateName::OverloadedTemplate: {
    OverloadedTemplateStorage *Storage = Name.getAsOverloadedTemplate();
    // DNInfo work in progress: CHECKME: what about DNLoc?
    return DeclarationNameInfo((*Storage->begin())->getDeclName(), NameLoc);
  }

  case TemplateName::DependentTemplate: {
    DependentTemplateName *DTN = Name.getAsDependentTemplateName();
    DeclarationName DName;
    if (DTN->isIdentifier()) {
      DName = DeclarationNames.getIdentifier(DTN->getIdentifier());
      return DeclarationNameInfo(DName, NameLoc);
    } else {
      DName = DeclarationNames.getCXXOperatorName(DTN->getOperator());
      // DNInfo work in progress: FIXME: source locations?
      DeclarationNameLoc DNLoc;
      DNLoc.CXXOperatorName.BeginOpNameLoc = SourceLocation().getRawEncoding();
      DNLoc.CXXOperatorName.EndOpNameLoc = SourceLocation().getRawEncoding();
      return DeclarationNameInfo(DName, NameLoc, DNLoc);
    }
  }

  case TemplateName::SubstTemplateTemplateParm: {
    SubstTemplateTemplateParmStorage *subst
      = Name.getAsSubstTemplateTemplateParm();
    return DeclarationNameInfo(subst->getParameter()->getDeclName(),
                               NameLoc);
  }

  case TemplateName::SubstTemplateTemplateParmPack: {
    SubstTemplateTemplateParmPackStorage *subst
      = Name.getAsSubstTemplateTemplateParmPack();
    return DeclarationNameInfo(subst->getParameterPack()->getDeclName(),
                               NameLoc);
  }
  }

  llvm_unreachable("bad template name kind!");
}

TemplateName ASTContext::getCanonicalTemplateName(TemplateName Name) const {
  switch (Name.getKind()) {
  case TemplateName::QualifiedTemplate:
  case TemplateName::Template: {
    TemplateDecl *Template = Name.getAsTemplateDecl();
    if (auto *TTP  = dyn_cast<TemplateTemplateParmDecl>(Template))
      Template = getCanonicalTemplateTemplateParmDecl(TTP);

    // The canonical template name is the canonical template declaration.
    return TemplateName(cast<TemplateDecl>(Template->getCanonicalDecl()));
  }

  case TemplateName::OverloadedTemplate:
    llvm_unreachable("cannot canonicalize overloaded template");

  case TemplateName::DependentTemplate: {
    DependentTemplateName *DTN = Name.getAsDependentTemplateName();
    assert(DTN && "Non-dependent template names must refer to template decls.");
    return DTN->CanonicalTemplateName;
  }

  case TemplateName::SubstTemplateTemplateParm: {
    SubstTemplateTemplateParmStorage *subst
      = Name.getAsSubstTemplateTemplateParm();
    return getCanonicalTemplateName(subst->getReplacement());
  }

  case TemplateName::SubstTemplateTemplateParmPack: {
    SubstTemplateTemplateParmPackStorage *subst
                                  = Name.getAsSubstTemplateTemplateParmPack();
    TemplateTemplateParmDecl *canonParameter
      = getCanonicalTemplateTemplateParmDecl(subst->getParameterPack());
    TemplateArgument canonArgPack
      = getCanonicalTemplateArgument(subst->getArgumentPack());
    return getSubstTemplateTemplateParmPack(canonParameter, canonArgPack);
  }
  }

  llvm_unreachable("bad template name!");
}

bool ASTContext::hasSameTemplateName(TemplateName X, TemplateName Y) {
  X = getCanonicalTemplateName(X);
  Y = getCanonicalTemplateName(Y);
  return X.getAsVoidPointer() == Y.getAsVoidPointer();
}

TemplateArgument
ASTContext::getCanonicalTemplateArgument(const TemplateArgument &Arg) const {
  switch (Arg.getKind()) {
    case TemplateArgument::Null:
      return Arg;

    case TemplateArgument::Expression:
      return Arg;

    case TemplateArgument::Declaration: {
      auto *D = cast<ValueDecl>(Arg.getAsDecl()->getCanonicalDecl());
      return TemplateArgument(D, Arg.getParamTypeForDecl());
    }

    case TemplateArgument::NullPtr:
      return TemplateArgument(getCanonicalType(Arg.getNullPtrType()),
                              /*isNullPtr*/true);

    case TemplateArgument::Template:
      return TemplateArgument(getCanonicalTemplateName(Arg.getAsTemplate()));

    case TemplateArgument::TemplateExpansion:
      return TemplateArgument(getCanonicalTemplateName(
                                         Arg.getAsTemplateOrTemplatePattern()),
                              Arg.getNumTemplateExpansions());

    case TemplateArgument::Integral:
      return TemplateArgument(Arg, getCanonicalType(Arg.getIntegralType()));

    case TemplateArgument::Type:
      return TemplateArgument(getCanonicalType(Arg.getAsType()));

    case TemplateArgument::Pack: {
      if (Arg.pack_size() == 0)
        return Arg;

      auto *CanonArgs = new (*this) TemplateArgument[Arg.pack_size()];
      unsigned Idx = 0;
      for (TemplateArgument::pack_iterator A = Arg.pack_begin(),
                                        AEnd = Arg.pack_end();
           A != AEnd; (void)++A, ++Idx)
        CanonArgs[Idx] = getCanonicalTemplateArgument(*A);

      return TemplateArgument(llvm::makeArrayRef(CanonArgs, Arg.pack_size()));
    }
  }

  // Silence GCC warning
  llvm_unreachable("Unhandled template argument kind");
}

NestedNameSpecifier *
ASTContext::getCanonicalNestedNameSpecifier(NestedNameSpecifier *NNS) const {
  if (!NNS)
    return nullptr;

  switch (NNS->getKind()) {
  case NestedNameSpecifier::Identifier:
    // Canonicalize the prefix but keep the identifier the same.
    return NestedNameSpecifier::Create(*this,
                         getCanonicalNestedNameSpecifier(NNS->getPrefix()),
                                       NNS->getAsIdentifier());

  case NestedNameSpecifier::Namespace:
    // A namespace is canonical; build a nested-name-specifier with
    // this namespace and no prefix.
    return NestedNameSpecifier::Create(*this, nullptr,
                                 NNS->getAsNamespace()->getOriginalNamespace());

  case NestedNameSpecifier::NamespaceAlias:
    // A namespace is canonical; build a nested-name-specifier with
    // this namespace and no prefix.
    return NestedNameSpecifier::Create(*this, nullptr,
                                    NNS->getAsNamespaceAlias()->getNamespace()
                                                      ->getOriginalNamespace());

  case NestedNameSpecifier::TypeSpec:
  case NestedNameSpecifier::TypeSpecWithTemplate: {
    QualType T = getCanonicalType(QualType(NNS->getAsType(), 0));

    // If we have some kind of dependent-named type (e.g., "typename T::type"),
    // break it apart into its prefix and identifier, then reconsititute those
    // as the canonical nested-name-specifier. This is required to canonicalize
    // a dependent nested-name-specifier involving typedefs of dependent-name
    // types, e.g.,
    //   typedef typename T::type T1;
    //   typedef typename T1::type T2;
    if (const auto *DNT = T->getAs<DependentNameType>())
      return NestedNameSpecifier::Create(*this, DNT->getQualifier(),
                           const_cast<IdentifierInfo *>(DNT->getIdentifier()));

    // Otherwise, just canonicalize the type, and force it to be a TypeSpec.
    // FIXME: Why are TypeSpec and TypeSpecWithTemplate distinct in the
    // first place?
    return NestedNameSpecifier::Create(*this, nullptr, false,
                                       const_cast<Type *>(T.getTypePtr()));
  }

  case NestedNameSpecifier::Global:
  case NestedNameSpecifier::Super:
    // The global specifier and __super specifer are canonical and unique.
    return NNS;
  }

  llvm_unreachable("Invalid NestedNameSpecifier::Kind!");
}

const ArrayType *ASTContext::getAsArrayType(QualType T) const {
  // Handle the non-qualified case efficiently.
  if (!T.hasLocalQualifiers()) {
    // Handle the common positive case fast.
    if (const auto *AT = dyn_cast<ArrayType>(T))
      return AT;
  }

  // Handle the common negative case fast.
  if (!isa<ArrayType>(T.getCanonicalType()))
    return nullptr;

  // Apply any qualifiers from the array type to the element type.  This
  // implements C99 6.7.3p8: "If the specification of an array type includes
  // any type qualifiers, the element type is so qualified, not the array type."

  // If we get here, we either have type qualifiers on the type, or we have
  // sugar such as a typedef in the way.  If we have type qualifiers on the type
  // we must propagate them down into the element type.

  SplitQualType split = T.getSplitDesugaredType();
  Qualifiers qs = split.Quals;

  // If we have a simple case, just return now.
  const auto *ATy = dyn_cast<ArrayType>(split.Ty);
  if (!ATy || qs.empty())
    return ATy;

  // Otherwise, we have an array and we have qualifiers on it.  Push the
  // qualifiers into the array element type and return a new array type.
  QualType NewEltTy = getQualifiedType(ATy->getElementType(), qs);

  if (const auto *CAT = dyn_cast<ConstantArrayType>(ATy))
    return cast<ArrayType>(getConstantArrayType(NewEltTy, CAT->getSize(),
                                                CAT->getSizeModifier(),
                                           CAT->getIndexTypeCVRQualifiers()));
  if (const auto *IAT = dyn_cast<IncompleteArrayType>(ATy))
    return cast<ArrayType>(getIncompleteArrayType(NewEltTy,
                                                  IAT->getSizeModifier(),
                                           IAT->getIndexTypeCVRQualifiers()));

  if (const auto *DSAT = dyn_cast<DependentSizedArrayType>(ATy))
    return cast<ArrayType>(
                     getDependentSizedArrayType(NewEltTy,
                                                DSAT->getSizeExpr(),
                                                DSAT->getSizeModifier(),
                                              DSAT->getIndexTypeCVRQualifiers(),
                                                DSAT->getBracketsRange()));

  const auto *VAT = cast<VariableArrayType>(ATy);
  return cast<ArrayType>(getVariableArrayType(NewEltTy,
                                              VAT->getSizeExpr(),
                                              VAT->getSizeModifier(),
                                              VAT->getIndexTypeCVRQualifiers(),
                                              VAT->getBracketsRange()));
}

QualType ASTContext::getAdjustedParameterType(QualType T) const {
  if (T->isArrayType() || T->isFunctionType())
    return getDecayedType(T);
  return T;
}

QualType ASTContext::getSignatureParameterType(QualType T) const {
  T = getVariableArrayDecayedType(T);
  T = getAdjustedParameterType(T);
  return T.getUnqualifiedType();
}

QualType ASTContext::getExceptionObjectType(QualType T) const {
  // C++ [except.throw]p3:
  //   A throw-expression initializes a temporary object, called the exception
  //   object, the type of which is determined by removing any top-level
  //   cv-qualifiers from the static type of the operand of throw and adjusting
  //   the type from "array of T" or "function returning T" to "pointer to T"
  //   or "pointer to function returning T", [...]
  T = getVariableArrayDecayedType(T);
  if (T->isArrayType() || T->isFunctionType())
    T = getDecayedType(T);
  return T.getUnqualifiedType();
}

/// getArrayDecayedType - Return the properly qualified result of decaying the
/// specified array type to a pointer.  This operation is non-trivial when
/// handling typedefs etc.  The canonical type of "T" must be an array type,
/// this returns a pointer to a properly qualified element of the array.
///
/// See C99 6.7.5.3p7 and C99 6.3.2.1p3.
QualType ASTContext::getArrayDecayedType(QualType Ty) const {
  // Get the element type with 'getAsArrayType' so that we don't lose any
  // typedefs in the element type of the array.  This also handles propagation
  // of type qualifiers from the array type into the element type if present
  // (C99 6.7.3p8).
  const ArrayType *PrettyArrayType = getAsArrayType(Ty);
  assert(PrettyArrayType && "Not an array type!");

  QualType PtrTy = getPointerType(PrettyArrayType->getElementType());

  // int x[restrict 4] ->  int *restrict
  QualType Result = getQualifiedType(PtrTy,
                                     PrettyArrayType->getIndexTypeQualifiers());

  // int x[_Nullable] -> int * _Nullable
  if (auto Nullability = Ty->getNullability(*this)) {
    Result = const_cast<ASTContext *>(this)->getAttributedType(
        AttributedType::getNullabilityAttrKind(*Nullability), Result, Result);
  }
  return Result;
}

QualType ASTContext::getBaseElementType(const ArrayType *array) const {
  return getBaseElementType(array->getElementType());
}

QualType ASTContext::getBaseElementType(QualType type) const {
  Qualifiers qs;
  while (true) {
    SplitQualType split = type.getSplitDesugaredType();
    const ArrayType *array = split.Ty->getAsArrayTypeUnsafe();
    if (!array) break;

    type = array->getElementType();
    qs.addConsistentQualifiers(split.Quals);
  }

  return getQualifiedType(type, qs);
}

/// getConstantArrayElementCount - Returns number of constant array elements.
uint64_t
ASTContext::getConstantArrayElementCount(const ConstantArrayType *CA)  const {
  uint64_t ElementCount = 1;
  do {
    ElementCount *= CA->getSize().getZExtValue();
    CA = dyn_cast_or_null<ConstantArrayType>(
      CA->getElementType()->getAsArrayTypeUnsafe());
  } while (CA);
  return ElementCount;
}

/// getFloatingRank - Return a relative rank for floating point types.
/// This routine will assert if passed a built-in type that isn't a float.
static FloatingRank getFloatingRank(QualType T) {
  if (const auto *CT = T->getAs<ComplexType>())
    return getFloatingRank(CT->getElementType());

  assert(T->getAs<BuiltinType>() && "getFloatingRank(): not a floating type");
  switch (T->getAs<BuiltinType>()->getKind()) {
  default: llvm_unreachable("getFloatingRank(): not a floating type");
  case BuiltinType::Float16:    return Float16Rank;
  case BuiltinType::Half:       return HalfRank;
  case BuiltinType::Float:      return FloatRank;
  case BuiltinType::Double:     return DoubleRank;
  case BuiltinType::LongDouble: return LongDoubleRank;
  case BuiltinType::Float128:   return Float128Rank;
  }
}

/// getFloatingTypeOfSizeWithinDomain - Returns a real floating
/// point or a complex type (based on typeDomain/typeSize).
/// 'typeDomain' is a real floating point or complex type.
/// 'typeSize' is a real floating point or complex type.
QualType ASTContext::getFloatingTypeOfSizeWithinDomain(QualType Size,
                                                       QualType Domain) const {
  FloatingRank EltRank = getFloatingRank(Size);
  if (Domain->isComplexType()) {
    switch (EltRank) {
    case Float16Rank:
    case HalfRank: llvm_unreachable("Complex half is not supported");
    case FloatRank:      return FloatComplexTy;
    case DoubleRank:     return DoubleComplexTy;
    case LongDoubleRank: return LongDoubleComplexTy;
    case Float128Rank:   return Float128ComplexTy;
    }
  }

  assert(Domain->isRealFloatingType() && "Unknown domain!");
  switch (EltRank) {
  case Float16Rank:    return HalfTy;
  case HalfRank:       return HalfTy;
  case FloatRank:      return FloatTy;
  case DoubleRank:     return DoubleTy;
  case LongDoubleRank: return LongDoubleTy;
  case Float128Rank:   return Float128Ty;
  }
  llvm_unreachable("getFloatingRank(): illegal value for rank");
}

/// getFloatingTypeOrder - Compare the rank of the two specified floating
/// point types, ignoring the domain of the type (i.e. 'double' ==
/// '_Complex double').  If LHS > RHS, return 1.  If LHS == RHS, return 0. If
/// LHS < RHS, return -1.
int ASTContext::getFloatingTypeOrder(QualType LHS, QualType RHS) const {
  FloatingRank LHSR = getFloatingRank(LHS);
  FloatingRank RHSR = getFloatingRank(RHS);

  if (LHSR == RHSR)
    return 0;
  if (LHSR > RHSR)
    return 1;
  return -1;
}

/// getIntegerRank - Return an integer conversion rank (C99 6.3.1.1p1). This
/// routine will assert if passed a built-in type that isn't an integer or enum,
/// or if it is not canonicalized.
unsigned ASTContext::getIntegerRank(const Type *T) const {
  assert(T->isCanonicalUnqualified() && "T should be canonicalized");

  switch (cast<BuiltinType>(T)->getKind()) {
  default: llvm_unreachable("getIntegerRank(): not a built-in integer");
  case BuiltinType::Bool:
    return 1 + (getIntWidth(BoolTy) << 3);
  case BuiltinType::Char_S:
  case BuiltinType::Char_U:
  case BuiltinType::SChar:
  case BuiltinType::UChar:
    return 2 + (getIntWidth(CharTy) << 3);
  case BuiltinType::Short:
  case BuiltinType::UShort:
    return 3 + (getIntWidth(ShortTy) << 3);
  case BuiltinType::Int:
  case BuiltinType::UInt:
    return 4 + (getIntWidth(IntTy) << 3);
  case BuiltinType::Long:
  case BuiltinType::ULong:
    return 5 + (getIntWidth(LongTy) << 3);
  case BuiltinType::LongLong:
  case BuiltinType::ULongLong:
    return 6 + (getIntWidth(LongLongTy) << 3);
  case BuiltinType::Int128:
  case BuiltinType::UInt128:
    return 7 + (getIntWidth(Int128Ty) << 3);
  }
}

/// Whether this is a promotable bitfield reference according
/// to C99 6.3.1.1p2, bullet 2 (and GCC extensions).
///
/// \returns the type this bit-field will promote to, or NULL if no
/// promotion occurs.
QualType ASTContext::isPromotableBitField(Expr *E) const {
  if (E->isTypeDependent() || E->isValueDependent())
    return {};

  // C++ [conv.prom]p5:
  //    If the bit-field has an enumerated type, it is treated as any other
  //    value of that type for promotion purposes.
  if (getLangOpts().CPlusPlus && E->getType()->isEnumeralType())
    return {};

  // FIXME: We should not do this unless E->refersToBitField() is true. This
  // matters in C where getSourceBitField() will find bit-fields for various
  // cases where the source expression is not a bit-field designator.

  FieldDecl *Field = E->getSourceBitField(); // FIXME: conditional bit-fields?
  if (!Field)
    return {};

  QualType FT = Field->getType();

  uint64_t BitWidth = Field->getBitWidthValue(*this);
  uint64_t IntSize = getTypeSize(IntTy);
  // C++ [conv.prom]p5:
  //   A prvalue for an integral bit-field can be converted to a prvalue of type
  //   int if int can represent all the values of the bit-field; otherwise, it
  //   can be converted to unsigned int if unsigned int can represent all the
  //   values of the bit-field. If the bit-field is larger yet, no integral
  //   promotion applies to it.
  // C11 6.3.1.1/2:
  //   [For a bit-field of type _Bool, int, signed int, or unsigned int:]
  //   If an int can represent all values of the original type (as restricted by
  //   the width, for a bit-field), the value is converted to an int; otherwise,
  //   it is converted to an unsigned int.
  //
  // FIXME: C does not permit promotion of a 'long : 3' bitfield to int.
  //        We perform that promotion here to match GCC and C++.
  // FIXME: C does not permit promotion of an enum bit-field whose rank is
  //        greater than that of 'int'. We perform that promotion to match GCC.
  if (BitWidth < IntSize)
    return IntTy;

  if (BitWidth == IntSize)
    return FT->isSignedIntegerType() ? IntTy : UnsignedIntTy;

  // Bit-fields wider than int are not subject to promotions, and therefore act
  // like the base type. GCC has some weird bugs in this area that we
  // deliberately do not follow (GCC follows a pre-standard resolution to
  // C's DR315 which treats bit-width as being part of the type, and this leaks
  // into their semantics in some cases).
  return {};
}

/// getPromotedIntegerType - Returns the type that Promotable will
/// promote to: C99 6.3.1.1p2, assuming that Promotable is a promotable
/// integer type.
QualType ASTContext::getPromotedIntegerType(QualType Promotable) const {
  assert(!Promotable.isNull());
  assert(Promotable->isPromotableIntegerType());
  if (const auto *ET = Promotable->getAs<EnumType>())
    return ET->getDecl()->getPromotionType();

  if (const auto *BT = Promotable->getAs<BuiltinType>()) {
    // C++ [conv.prom]: A prvalue of type char16_t, char32_t, or wchar_t
    // (3.9.1) can be converted to a prvalue of the first of the following
    // types that can represent all the values of its underlying type:
    // int, unsigned int, long int, unsigned long int, long long int, or
    // unsigned long long int [...]
    // FIXME: Is there some better way to compute this?
    if (BT->getKind() == BuiltinType::WChar_S ||
        BT->getKind() == BuiltinType::WChar_U ||
        BT->getKind() == BuiltinType::Char8 ||
        BT->getKind() == BuiltinType::Char16 ||
        BT->getKind() == BuiltinType::Char32) {
      bool FromIsSigned = BT->getKind() == BuiltinType::WChar_S;
      uint64_t FromSize = getTypeSize(BT);
      QualType PromoteTypes[] = { IntTy, UnsignedIntTy, LongTy, UnsignedLongTy,
                                  LongLongTy, UnsignedLongLongTy };
      for (size_t Idx = 0; Idx < llvm::array_lengthof(PromoteTypes); ++Idx) {
        uint64_t ToSize = getTypeSize(PromoteTypes[Idx]);
        if (FromSize < ToSize ||
            (FromSize == ToSize &&
             FromIsSigned == PromoteTypes[Idx]->isSignedIntegerType()))
          return PromoteTypes[Idx];
      }
      llvm_unreachable("char type should fit into long long");
    }
  }

  // At this point, we should have a signed or unsigned integer type.
  if (Promotable->isSignedIntegerType())
    return IntTy;
  uint64_t PromotableSize = getIntWidth(Promotable);
  uint64_t IntSize = getIntWidth(IntTy);
  assert(Promotable->isUnsignedIntegerType() && PromotableSize <= IntSize);
  return (PromotableSize != IntSize) ? IntTy : UnsignedIntTy;
}

/// Recurses in pointer/array types until it finds an objc retainable
/// type and returns its ownership.
Qualifiers::ObjCLifetime ASTContext::getInnerObjCOwnership(QualType T) const {
  while (!T.isNull()) {
    if (T.getObjCLifetime() != Qualifiers::OCL_None)
      return T.getObjCLifetime();
    if (T->isArrayType())
      T = getBaseElementType(T);
    else if (const auto *PT = T->getAs<PointerType>())
      T = PT->getPointeeType();
    else if (const auto *RT = T->getAs<ReferenceType>())
      T = RT->getPointeeType();
    else
      break;
  }

  return Qualifiers::OCL_None;
}

static const Type *getIntegerTypeForEnum(const EnumType *ET) {
  // Incomplete enum types are not treated as integer types.
  // FIXME: In C++, enum types are never integer types.
  if (ET->getDecl()->isComplete() && !ET->getDecl()->isScoped())
    return ET->getDecl()->getIntegerType().getTypePtr();
  return nullptr;
}

/// getIntegerTypeOrder - Returns the highest ranked integer type:
/// C99 6.3.1.8p1.  If LHS > RHS, return 1.  If LHS == RHS, return 0. If
/// LHS < RHS, return -1.
int ASTContext::getIntegerTypeOrder(QualType LHS, QualType RHS) const {
  const Type *LHSC = getCanonicalType(LHS).getTypePtr();
  const Type *RHSC = getCanonicalType(RHS).getTypePtr();

  // Unwrap enums to their underlying type.
  if (const auto *ET = dyn_cast<EnumType>(LHSC))
    LHSC = getIntegerTypeForEnum(ET);
  if (const auto *ET = dyn_cast<EnumType>(RHSC))
    RHSC = getIntegerTypeForEnum(ET);

  if (LHSC == RHSC) return 0;

  bool LHSUnsigned = LHSC->isUnsignedIntegerType();
  bool RHSUnsigned = RHSC->isUnsignedIntegerType();

  unsigned LHSRank = getIntegerRank(LHSC);
  unsigned RHSRank = getIntegerRank(RHSC);

  if (LHSUnsigned == RHSUnsigned) {  // Both signed or both unsigned.
    if (LHSRank == RHSRank) return 0;
    return LHSRank > RHSRank ? 1 : -1;
  }

  // Otherwise, the LHS is signed and the RHS is unsigned or visa versa.
  if (LHSUnsigned) {
    // If the unsigned [LHS] type is larger, return it.
    if (LHSRank >= RHSRank)
      return 1;

    // If the signed type can represent all values of the unsigned type, it
    // wins.  Because we are dealing with 2's complement and types that are
    // powers of two larger than each other, this is always safe.
    return -1;
  }

  // If the unsigned [RHS] type is larger, return it.
  if (RHSRank >= LHSRank)
    return -1;

  // If the signed type can represent all values of the unsigned type, it
  // wins.  Because we are dealing with 2's complement and types that are
  // powers of two larger than each other, this is always safe.
  return 1;
}

TypedefDecl *ASTContext::getCFConstantStringDecl() const {
  if (!CFConstantStringTypeDecl) {
    assert(!CFConstantStringTagDecl &&
           "tag and typedef should be initialized together");
    CFConstantStringTagDecl = buildImplicitRecord("__NSConstantString_tag");
    CFConstantStringTagDecl->startDefinition();

    QualType FieldTypes[4];
    const char *FieldNames[4];

    // const int *isa;
    FieldTypes[0] = getPointerType(IntTy.withConst());
    FieldNames[0] = "isa";
    // int flags;
    FieldTypes[1] = IntTy;
    FieldNames[1] = "flags";
    // const char *str;
    FieldTypes[2] = getPointerType(CharTy.withConst());
    FieldNames[2] = "str";
    // long length;
    FieldTypes[3] = LongTy;
    FieldNames[3] = "length";

    // Create fields
    for (unsigned i = 0; i < 4; ++i) {
      FieldDecl *Field = FieldDecl::Create(*this, CFConstantStringTagDecl,
                                           SourceLocation(),
                                           SourceLocation(),
                                           &Idents.get(FieldNames[i]),
                                           FieldTypes[i], /*TInfo=*/nullptr,
                                           /*BitWidth=*/nullptr,
                                           /*Mutable=*/false,
                                           ICIS_NoInit);
      Field->setAccess(AS_public);
      CFConstantStringTagDecl->addDecl(Field);
    }

    CFConstantStringTagDecl->completeDefinition();
    // This type is designed to be compatible with NSConstantString, but cannot
    // use the same name, since NSConstantString is an interface.
    auto tagType = getTagDeclType(CFConstantStringTagDecl);
    CFConstantStringTypeDecl =
        buildImplicitTypedef(tagType, "__NSConstantString");
  }

  return CFConstantStringTypeDecl;
}

RecordDecl *ASTContext::getCFConstantStringTagDecl() const {
  if (!CFConstantStringTagDecl)
    getCFConstantStringDecl(); // Build the tag and the typedef.
  return CFConstantStringTagDecl;
}

// getCFConstantStringType - Return the type used for constant CFStrings.
QualType ASTContext::getCFConstantStringType() const {
  return getTypedefType(getCFConstantStringDecl());
}

QualType ASTContext::getObjCSuperType() const {
  if (ObjCSuperType.isNull()) {
    RecordDecl *ObjCSuperTypeDecl = buildImplicitRecord("objc_super");
    TUDecl->addDecl(ObjCSuperTypeDecl);
    ObjCSuperType = getTagDeclType(ObjCSuperTypeDecl);
  }
  return ObjCSuperType;
}

void ASTContext::setCFConstantStringType(QualType T) {
  const auto *TD = T->getAs<TypedefType>();
  assert(TD && "Invalid CFConstantStringType");
  CFConstantStringTypeDecl = cast<TypedefDecl>(TD->getDecl());
  const auto *TagType =
      CFConstantStringTypeDecl->getUnderlyingType()->getAs<RecordType>();
  assert(TagType && "Invalid CFConstantStringType");
  CFConstantStringTagDecl = TagType->getDecl();
}

QualType ASTContext::getBlockDescriptorType() const {
  if (BlockDescriptorType)
    return getTagDeclType(BlockDescriptorType);

  RecordDecl *RD;
  // FIXME: Needs the FlagAppleBlock bit.
  RD = buildImplicitRecord("__block_descriptor");
  RD->startDefinition();

  QualType FieldTypes[] = {
    UnsignedLongTy,
    UnsignedLongTy,
  };

  static const char *const FieldNames[] = {
    "reserved",
    "Size"
  };

  for (size_t i = 0; i < 2; ++i) {
    FieldDecl *Field = FieldDecl::Create(
        *this, RD, SourceLocation(), SourceLocation(),
        &Idents.get(FieldNames[i]), FieldTypes[i], /*TInfo=*/nullptr,
        /*BitWidth=*/nullptr, /*Mutable=*/false, ICIS_NoInit);
    Field->setAccess(AS_public);
    RD->addDecl(Field);
  }

  RD->completeDefinition();

  BlockDescriptorType = RD;

  return getTagDeclType(BlockDescriptorType);
}

QualType ASTContext::getBlockDescriptorExtendedType() const {
  if (BlockDescriptorExtendedType)
    return getTagDeclType(BlockDescriptorExtendedType);

  RecordDecl *RD;
  // FIXME: Needs the FlagAppleBlock bit.
  RD = buildImplicitRecord("__block_descriptor_withcopydispose");
  RD->startDefinition();

  QualType FieldTypes[] = {
    UnsignedLongTy,
    UnsignedLongTy,
    getPointerType(VoidPtrTy),
    getPointerType(VoidPtrTy)
  };

  static const char *const FieldNames[] = {
    "reserved",
    "Size",
    "CopyFuncPtr",
    "DestroyFuncPtr"
  };

  for (size_t i = 0; i < 4; ++i) {
    FieldDecl *Field = FieldDecl::Create(
        *this, RD, SourceLocation(), SourceLocation(),
        &Idents.get(FieldNames[i]), FieldTypes[i], /*TInfo=*/nullptr,
        /*BitWidth=*/nullptr,
        /*Mutable=*/false, ICIS_NoInit);
    Field->setAccess(AS_public);
    RD->addDecl(Field);
  }

  RD->completeDefinition();

  BlockDescriptorExtendedType = RD;
  return getTagDeclType(BlockDescriptorExtendedType);
}

TargetInfo::OpenCLTypeKind ASTContext::getOpenCLTypeKind(const Type *T) const {
  const auto *BT = dyn_cast<BuiltinType>(T);

  if (!BT) {
    if (isa<PipeType>(T))
      return TargetInfo::OCLTK_Pipe;

    return TargetInfo::OCLTK_Default;
  }

  switch (BT->getKind()) {
#define IMAGE_TYPE(ImgType, Id, SingletonId, Access, Suffix)                   \
  case BuiltinType::Id:                                                        \
    return TargetInfo::OCLTK_Image;
#include "clang/Basic/OpenCLImageTypes.def"

  case BuiltinType::OCLClkEvent:
    return TargetInfo::OCLTK_ClkEvent;

  case BuiltinType::OCLEvent:
    return TargetInfo::OCLTK_Event;

  case BuiltinType::OCLQueue:
    return TargetInfo::OCLTK_Queue;

  case BuiltinType::OCLReserveID:
    return TargetInfo::OCLTK_ReserveID;

  case BuiltinType::OCLSampler:
    return TargetInfo::OCLTK_Sampler;

  default:
    return TargetInfo::OCLTK_Default;
  }
}

LangAS ASTContext::getOpenCLTypeAddrSpace(const Type *T) const {
  return Target->getOpenCLTypeAddrSpace(getOpenCLTypeKind(T));
}

/// BlockRequiresCopying - Returns true if byref variable "D" of type "Ty"
/// requires copy/dispose. Note that this must match the logic
/// in buildByrefHelpers.
bool ASTContext::BlockRequiresCopying(QualType Ty,
                                      const VarDecl *D) {
  if (const CXXRecordDecl *record = Ty->getAsCXXRecordDecl()) {
    const Expr *copyExpr = getBlockVarCopyInits(D);
    if (!copyExpr && record->hasTrivialDestructor()) return false;

    return true;
  }

  // The block needs copy/destroy helpers if Ty is non-trivial to destructively
  // move or destroy.
  if (Ty.isNonTrivialToPrimitiveDestructiveMove() || Ty.isDestructedType())
    return true;

  if (!Ty->isObjCRetainableType()) return false;

  Qualifiers qs = Ty.getQualifiers();

  // If we have lifetime, that dominates.
  if (Qualifiers::ObjCLifetime lifetime = qs.getObjCLifetime()) {
    switch (lifetime) {
      case Qualifiers::OCL_None: llvm_unreachable("impossible");

      // These are just bits as far as the runtime is concerned.
      case Qualifiers::OCL_ExplicitNone:
      case Qualifiers::OCL_Autoreleasing:
        return false;

      // These cases should have been taken care of when checking the type's
      // non-triviality.
      case Qualifiers::OCL_Weak:
      case Qualifiers::OCL_Strong:
        llvm_unreachable("impossible");
    }
    llvm_unreachable("fell out of lifetime switch!");
  }
  return (Ty->isBlockPointerType() || isObjCNSObjectType(Ty) ||
          Ty->isObjCObjectPointerType());
}

bool ASTContext::getByrefLifetime(QualType Ty,
                              Qualifiers::ObjCLifetime &LifeTime,
                              bool &HasByrefExtendedLayout) const {
  if (!getLangOpts().ObjC1 ||
      getLangOpts().getGC() != LangOptions::NonGC)
    return false;

  HasByrefExtendedLayout = false;
  if (Ty->isRecordType()) {
    HasByrefExtendedLayout = true;
    LifeTime = Qualifiers::OCL_None;
  } else if ((LifeTime = Ty.getObjCLifetime())) {
    // Honor the ARC qualifiers.
  } else if (Ty->isObjCObjectPointerType() || Ty->isBlockPointerType()) {
    // The MRR rule.
    LifeTime = Qualifiers::OCL_ExplicitNone;
  } else {
    LifeTime = Qualifiers::OCL_None;
  }
  return true;
}

TypedefDecl *ASTContext::getObjCInstanceTypeDecl() {
  if (!ObjCInstanceTypeDecl)
    ObjCInstanceTypeDecl =
        buildImplicitTypedef(getObjCIdType(), "instancetype");
  return ObjCInstanceTypeDecl;
}

// This returns true if a type has been typedefed to BOOL:
// typedef <type> BOOL;
static bool isTypeTypedefedAsBOOL(QualType T) {
  if (const auto *TT = dyn_cast<TypedefType>(T))
    if (IdentifierInfo *II = TT->getDecl()->getIdentifier())
      return II->isStr("BOOL");

  return false;
}

/// getObjCEncodingTypeSize returns size of type for objective-c encoding
/// purpose.
CharUnits ASTContext::getObjCEncodingTypeSize(QualType type) const {
  if (!type->isIncompleteArrayType() && type->isIncompleteType())
    return CharUnits::Zero();

  CharUnits sz = getTypeSizeInChars(type);

  // Make all integer and enum types at least as large as an int
  if (sz.isPositive() && type->isIntegralOrEnumerationType())
    sz = std::max(sz, getTypeSizeInChars(IntTy));
  // Treat arrays as pointers, since that's how they're passed in.
  else if (type->isArrayType())
    sz = getTypeSizeInChars(VoidPtrTy);
  return sz;
}

bool ASTContext::isMSStaticDataMemberInlineDefinition(const VarDecl *VD) const {
  return getTargetInfo().getCXXABI().isMicrosoft() &&
         VD->isStaticDataMember() &&
         VD->getType()->isIntegralOrEnumerationType() &&
         !VD->getFirstDecl()->isOutOfLine() && VD->getFirstDecl()->hasInit();
}

ASTContext::InlineVariableDefinitionKind
ASTContext::getInlineVariableDefinitionKind(const VarDecl *VD) const {
  if (!VD->isInline())
    return InlineVariableDefinitionKind::None;

  // In almost all cases, it's a weak definition.
  auto *First = VD->getFirstDecl();
  if (First->isInlineSpecified() || !First->isStaticDataMember())
    return InlineVariableDefinitionKind::Weak;

  // If there's a file-context declaration in this translation unit, it's a
  // non-discardable definition.
  for (auto *D : VD->redecls())
    if (D->getLexicalDeclContext()->isFileContext() &&
        !D->isInlineSpecified() && (D->isConstexpr() || First->isConstexpr()))
      return InlineVariableDefinitionKind::Strong;

  // If we've not seen one yet, we don't know.
  return InlineVariableDefinitionKind::WeakUnknown;
}

static std::string charUnitsToString(const CharUnits &CU) {
  return llvm::itostr(CU.getQuantity());
}

/// getObjCEncodingForBlock - Return the encoded type for this block
/// declaration.
std::string ASTContext::getObjCEncodingForBlock(const BlockExpr *Expr) const {
  std::string S;

  const BlockDecl *Decl = Expr->getBlockDecl();
  QualType BlockTy =
      Expr->getType()->getAs<BlockPointerType>()->getPointeeType();
  // Encode result type.
  if (getLangOpts().EncodeExtendedBlockSig)
    getObjCEncodingForMethodParameter(
        Decl::OBJC_TQ_None, BlockTy->getAs<FunctionType>()->getReturnType(), S,
        true /*Extended*/);
  else
    getObjCEncodingForType(BlockTy->getAs<FunctionType>()->getReturnType(), S);
  // Compute size of all parameters.
  // Start with computing size of a pointer in number of bytes.
  // FIXME: There might(should) be a better way of doing this computation!
  CharUnits PtrSize = getTypeSizeInChars(VoidPtrTy);
  CharUnits ParmOffset = PtrSize;
  for (auto PI : Decl->parameters()) {
    QualType PType = PI->getType();
    CharUnits sz = getObjCEncodingTypeSize(PType);
    if (sz.isZero())
      continue;
    assert(sz.isPositive() && "BlockExpr - Incomplete param type");
    ParmOffset += sz;
  }
  // Size of the argument frame
  S += charUnitsToString(ParmOffset);
  // Block pointer and offset.
  S += "@?0";

  // Argument types.
  ParmOffset = PtrSize;
  for (auto PVDecl : Decl->parameters()) {
    QualType PType = PVDecl->getOriginalType();
    if (const auto *AT =
            dyn_cast<ArrayType>(PType->getCanonicalTypeInternal())) {
      // Use array's original type only if it has known number of
      // elements.
      if (!isa<ConstantArrayType>(AT))
        PType = PVDecl->getType();
    } else if (PType->isFunctionType())
      PType = PVDecl->getType();
    if (getLangOpts().EncodeExtendedBlockSig)
      getObjCEncodingForMethodParameter(Decl::OBJC_TQ_None, PType,
                                      S, true /*Extended*/);
    else
      getObjCEncodingForType(PType, S);
    S += charUnitsToString(ParmOffset);
    ParmOffset += getObjCEncodingTypeSize(PType);
  }

  return S;
}

std::string
ASTContext::getObjCEncodingForFunctionDecl(const FunctionDecl *Decl) const {
  std::string S;
  // Encode result type.
  getObjCEncodingForType(Decl->getReturnType(), S);
  CharUnits ParmOffset;
  // Compute size of all parameters.
  for (auto PI : Decl->parameters()) {
    QualType PType = PI->getType();
    CharUnits sz = getObjCEncodingTypeSize(PType);
    if (sz.isZero())
      continue;

    assert(sz.isPositive() &&
           "getObjCEncodingForFunctionDecl - Incomplete param type");
    ParmOffset += sz;
  }
  S += charUnitsToString(ParmOffset);
  ParmOffset = CharUnits::Zero();

  // Argument types.
  for (auto PVDecl : Decl->parameters()) {
    QualType PType = PVDecl->getOriginalType();
    if (const auto *AT =
            dyn_cast<ArrayType>(PType->getCanonicalTypeInternal())) {
      // Use array's original type only if it has known number of
      // elements.
      if (!isa<ConstantArrayType>(AT))
        PType = PVDecl->getType();
    } else if (PType->isFunctionType())
      PType = PVDecl->getType();
    getObjCEncodingForType(PType, S);
    S += charUnitsToString(ParmOffset);
    ParmOffset += getObjCEncodingTypeSize(PType);
  }

  return S;
}

/// getObjCEncodingForMethodParameter - Return the encoded type for a single
/// method parameter or return type. If Extended, include class names and
/// block object types.
void ASTContext::getObjCEncodingForMethodParameter(Decl::ObjCDeclQualifier QT,
                                                   QualType T, std::string& S,
                                                   bool Extended) const {
  // Encode type qualifer, 'in', 'inout', etc. for the parameter.
  getObjCEncodingForTypeQualifier(QT, S);
  // Encode parameter type.
  getObjCEncodingForTypeImpl(T, S, true, true, nullptr,
                             true     /*OutermostType*/,
                             false    /*EncodingProperty*/,
                             false    /*StructField*/,
                             Extended /*EncodeBlockParameters*/,
                             Extended /*EncodeClassNames*/);
}

/// getObjCEncodingForMethodDecl - Return the encoded type for this method
/// declaration.
std::string ASTContext::getObjCEncodingForMethodDecl(const ObjCMethodDecl *Decl,
                                                     bool Extended) const {
  // FIXME: This is not very efficient.
  // Encode return type.
  std::string S;
  getObjCEncodingForMethodParameter(Decl->getObjCDeclQualifier(),
                                    Decl->getReturnType(), S, Extended);
  // Compute size of all parameters.
  // Start with computing size of a pointer in number of bytes.
  // FIXME: There might(should) be a better way of doing this computation!
  CharUnits PtrSize = getTypeSizeInChars(VoidPtrTy);
  // The first two arguments (self and _cmd) are pointers; account for
  // their size.
  CharUnits ParmOffset = 2 * PtrSize;
  for (ObjCMethodDecl::param_const_iterator PI = Decl->param_begin(),
       E = Decl->sel_param_end(); PI != E; ++PI) {
    QualType PType = (*PI)->getType();
    CharUnits sz = getObjCEncodingTypeSize(PType);
    if (sz.isZero())
      continue;

    assert(sz.isPositive() &&
           "getObjCEncodingForMethodDecl - Incomplete param type");
    ParmOffset += sz;
  }
  S += charUnitsToString(ParmOffset);
  S += "@0:";
  S += charUnitsToString(PtrSize);

  // Argument types.
  ParmOffset = 2 * PtrSize;
  for (ObjCMethodDecl::param_const_iterator PI = Decl->param_begin(),
       E = Decl->sel_param_end(); PI != E; ++PI) {
    const ParmVarDecl *PVDecl = *PI;
    QualType PType = PVDecl->getOriginalType();
    if (const auto *AT =
            dyn_cast<ArrayType>(PType->getCanonicalTypeInternal())) {
      // Use array's original type only if it has known number of
      // elements.
      if (!isa<ConstantArrayType>(AT))
        PType = PVDecl->getType();
    } else if (PType->isFunctionType())
      PType = PVDecl->getType();
    getObjCEncodingForMethodParameter(PVDecl->getObjCDeclQualifier(),
                                      PType, S, Extended);
    S += charUnitsToString(ParmOffset);
    ParmOffset += getObjCEncodingTypeSize(PType);
  }

  return S;
}

ObjCPropertyImplDecl *
ASTContext::getObjCPropertyImplDeclForPropertyDecl(
                                      const ObjCPropertyDecl *PD,
                                      const Decl *Container) const {
  if (!Container)
    return nullptr;
  if (const auto *CID = dyn_cast<ObjCCategoryImplDecl>(Container)) {
    for (auto *PID : CID->property_impls())
      if (PID->getPropertyDecl() == PD)
        return PID;
  } else {
    const auto *OID = cast<ObjCImplementationDecl>(Container);
    for (auto *PID : OID->property_impls())
      if (PID->getPropertyDecl() == PD)
        return PID;
  }
  return nullptr;
}

/// getObjCEncodingForPropertyDecl - Return the encoded type for this
/// property declaration. If non-NULL, Container must be either an
/// ObjCCategoryImplDecl or ObjCImplementationDecl; it should only be
/// NULL when getting encodings for protocol properties.
/// Property attributes are stored as a comma-delimited C string. The simple
/// attributes readonly and bycopy are encoded as single characters. The
/// parametrized attributes, getter=name, setter=name, and ivar=name, are
/// encoded as single characters, followed by an identifier. Property types
/// are also encoded as a parametrized attribute. The characters used to encode
/// these attributes are defined by the following enumeration:
/// @code
/// enum PropertyAttributes {
/// kPropertyReadOnly = 'R',   // property is read-only.
/// kPropertyBycopy = 'C',     // property is a copy of the value last assigned
/// kPropertyByref = '&',  // property is a reference to the value last assigned
/// kPropertyDynamic = 'D',    // property is dynamic
/// kPropertyGetter = 'G',     // followed by getter selector name
/// kPropertySetter = 'S',     // followed by setter selector name
/// kPropertyInstanceVariable = 'V'  // followed by instance variable  name
/// kPropertyType = 'T'              // followed by old-style type encoding.
/// kPropertyWeak = 'W'              // 'weak' property
/// kPropertyStrong = 'P'            // property GC'able
/// kPropertyNonAtomic = 'N'         // property non-atomic
/// };
/// @endcode
std::string
ASTContext::getObjCEncodingForPropertyDecl(const ObjCPropertyDecl *PD,
                                           const Decl *Container) const {
  // Collect information from the property implementation decl(s).
  bool Dynamic = false;
  ObjCPropertyImplDecl *SynthesizePID = nullptr;

  if (ObjCPropertyImplDecl *PropertyImpDecl =
      getObjCPropertyImplDeclForPropertyDecl(PD, Container)) {
    if (PropertyImpDecl->getPropertyImplementation() == ObjCPropertyImplDecl::Dynamic)
      Dynamic = true;
    else
      SynthesizePID = PropertyImpDecl;
  }

  // FIXME: This is not very efficient.
  std::string S = "T";

  // Encode result type.
  // GCC has some special rules regarding encoding of properties which
  // closely resembles encoding of ivars.
  getObjCEncodingForPropertyType(PD->getType(), S);

  if (PD->isReadOnly()) {
    S += ",R";
    if (PD->getPropertyAttributes() & ObjCPropertyDecl::OBJC_PR_copy)
      S += ",C";
    if (PD->getPropertyAttributes() & ObjCPropertyDecl::OBJC_PR_retain)
      S += ",&";
    if (PD->getPropertyAttributes() & ObjCPropertyDecl::OBJC_PR_weak)
      S += ",W";
  } else {
    switch (PD->getSetterKind()) {
    case ObjCPropertyDecl::Assign: break;
    case ObjCPropertyDecl::Copy:   S += ",C"; break;
    case ObjCPropertyDecl::Retain: S += ",&"; break;
    case ObjCPropertyDecl::Weak:   S += ",W"; break;
    }
  }

  // It really isn't clear at all what this means, since properties
  // are "dynamic by default".
  if (Dynamic)
    S += ",D";

  if (PD->getPropertyAttributes() & ObjCPropertyDecl::OBJC_PR_nonatomic)
    S += ",N";

  if (PD->getPropertyAttributes() & ObjCPropertyDecl::OBJC_PR_getter) {
    S += ",G";
    S += PD->getGetterName().getAsString();
  }

  if (PD->getPropertyAttributes() & ObjCPropertyDecl::OBJC_PR_setter) {
    S += ",S";
    S += PD->getSetterName().getAsString();
  }

  if (SynthesizePID) {
    const ObjCIvarDecl *OID = SynthesizePID->getPropertyIvarDecl();
    S += ",V";
    S += OID->getNameAsString();
  }

  // FIXME: OBJCGC: weak & strong
  return S;
}

/// getLegacyIntegralTypeEncoding -
/// Another legacy compatibility encoding: 32-bit longs are encoded as
/// 'l' or 'L' , but not always.  For typedefs, we need to use
/// 'i' or 'I' instead if encoding a struct field, or a pointer!
void ASTContext::getLegacyIntegralTypeEncoding (QualType &PointeeTy) const {
  if (isa<TypedefType>(PointeeTy.getTypePtr())) {
    if (const auto *BT = PointeeTy->getAs<BuiltinType>()) {
      if (BT->getKind() == BuiltinType::ULong && getIntWidth(PointeeTy) == 32)
        PointeeTy = UnsignedIntTy;
      else
        if (BT->getKind() == BuiltinType::Long && getIntWidth(PointeeTy) == 32)
          PointeeTy = IntTy;
    }
  }
}

void ASTContext::getObjCEncodingForType(QualType T, std::string& S,
                                        const FieldDecl *Field,
                                        QualType *NotEncodedT) const {
  // We follow the behavior of gcc, expanding structures which are
  // directly pointed to, and expanding embedded structures. Note that
  // these rules are sufficient to prevent recursive encoding of the
  // same type.
  getObjCEncodingForTypeImpl(T, S, true, true, Field,
                             true /* outermost type */, false, false,
                             false, false, false, NotEncodedT);
}

void ASTContext::getObjCEncodingForPropertyType(QualType T,
                                                std::string& S) const {
  // Encode result type.
  // GCC has some special rules regarding encoding of properties which
  // closely resembles encoding of ivars.
  getObjCEncodingForTypeImpl(T, S, true, true, nullptr,
                             true /* outermost type */,
                             true /* encoding property */);
}

static char getObjCEncodingForPrimitiveKind(const ASTContext *C,
                                            BuiltinType::Kind kind) {
    switch (kind) {
    case BuiltinType::Void:       return 'v';
    case BuiltinType::Bool:       return 'B';
    case BuiltinType::Char8:
    case BuiltinType::Char_U:
    case BuiltinType::UChar:      return 'C';
    case BuiltinType::Char16:
    case BuiltinType::UShort:     return 'S';
    case BuiltinType::Char32:
    case BuiltinType::UInt:       return 'I';
    case BuiltinType::ULong:
        return C->getTargetInfo().getLongWidth() == 32 ? 'L' : 'Q';
    case BuiltinType::UInt128:    return 'T';
    case BuiltinType::ULongLong:  return 'Q';
    case BuiltinType::Char_S:
    case BuiltinType::SChar:      return 'c';
    case BuiltinType::Short:      return 's';
    case BuiltinType::WChar_S:
    case BuiltinType::WChar_U:
    case BuiltinType::Int:        return 'i';
    case BuiltinType::Long:
      return C->getTargetInfo().getLongWidth() == 32 ? 'l' : 'q';
    case BuiltinType::LongLong:   return 'q';
    case BuiltinType::Int128:     return 't';
    case BuiltinType::Float:      return 'f';
    case BuiltinType::Double:     return 'd';
    case BuiltinType::LongDouble: return 'D';
    case BuiltinType::NullPtr:    return '*'; // like char*

    case BuiltinType::Float16:
    case BuiltinType::Float128:
    case BuiltinType::Half:
    case BuiltinType::ShortAccum:
    case BuiltinType::Accum:
    case BuiltinType::LongAccum:
    case BuiltinType::UShortAccum:
    case BuiltinType::UAccum:
    case BuiltinType::ULongAccum:
    case BuiltinType::ShortFract:
    case BuiltinType::Fract:
    case BuiltinType::LongFract:
    case BuiltinType::UShortFract:
    case BuiltinType::UFract:
    case BuiltinType::ULongFract:
    case BuiltinType::SatShortAccum:
    case BuiltinType::SatAccum:
    case BuiltinType::SatLongAccum:
    case BuiltinType::SatUShortAccum:
    case BuiltinType::SatUAccum:
    case BuiltinType::SatULongAccum:
    case BuiltinType::SatShortFract:
    case BuiltinType::SatFract:
    case BuiltinType::SatLongFract:
    case BuiltinType::SatUShortFract:
    case BuiltinType::SatUFract:
    case BuiltinType::SatULongFract:
      // FIXME: potentially need @encodes for these!
      return ' ';

    case BuiltinType::ObjCId:
    case BuiltinType::ObjCClass:
    case BuiltinType::ObjCSel:
      llvm_unreachable("@encoding ObjC primitive type");

    // OpenCL and placeholder types don't need @encodings.
#define IMAGE_TYPE(ImgType, Id, SingletonId, Access, Suffix) \
    case BuiltinType::Id:
#include "clang/Basic/OpenCLImageTypes.def"
    case BuiltinType::OCLEvent:
    case BuiltinType::OCLClkEvent:
    case BuiltinType::OCLQueue:
    case BuiltinType::OCLReserveID:
    case BuiltinType::OCLSampler:
    case BuiltinType::Dependent:
#define BUILTIN_TYPE(KIND, ID)
#define PLACEHOLDER_TYPE(KIND, ID) \
    case BuiltinType::KIND:
#include "clang/AST/BuiltinTypes.def"
      llvm_unreachable("invalid builtin type for @encode");
    }
    llvm_unreachable("invalid BuiltinType::Kind value");
}

static char ObjCEncodingForEnumType(const ASTContext *C, const EnumType *ET) {
  EnumDecl *Enum = ET->getDecl();

  // The encoding of an non-fixed enum type is always 'i', regardless of size.
  if (!Enum->isFixed())
    return 'i';

  // The encoding of a fixed enum type matches its fixed underlying type.
  const auto *BT = Enum->getIntegerType()->castAs<BuiltinType>();
  return getObjCEncodingForPrimitiveKind(C, BT->getKind());
}

static void EncodeBitField(const ASTContext *Ctx, std::string& S,
                           QualType T, const FieldDecl *FD) {
  assert(FD->isBitField() && "not a bitfield - getObjCEncodingForTypeImpl");
  S += 'b';
  // The NeXT runtime encodes bit fields as b followed by the number of bits.
  // The GNU runtime requires more information; bitfields are encoded as b,
  // then the offset (in bits) of the first element, then the type of the
  // bitfield, then the size in bits.  For example, in this structure:
  //
  // struct
  // {
  //    int integer;
  //    int flags:2;
  // };
  // On a 32-bit system, the encoding for flags would be b2 for the NeXT
  // runtime, but b32i2 for the GNU runtime.  The reason for this extra
  // information is not especially sensible, but we're stuck with it for
  // compatibility with GCC, although providing it breaks anything that
  // actually uses runtime introspection and wants to work on both runtimes...
  if (Ctx->getLangOpts().ObjCRuntime.isGNUFamily()) {
    uint64_t Offset;

    if (const auto *IVD = dyn_cast<ObjCIvarDecl>(FD)) {
      Offset = Ctx->lookupFieldBitOffset(IVD->getContainingInterface(), nullptr,
                                         IVD);
    } else {
      const RecordDecl *RD = FD->getParent();
      const ASTRecordLayout &RL = Ctx->getASTRecordLayout(RD);
      Offset = RL.getFieldOffset(FD->getFieldIndex());
    }

    S += llvm::utostr(Offset);

    if (const auto *ET = T->getAs<EnumType>())
      S += ObjCEncodingForEnumType(Ctx, ET);
    else {
      const auto *BT = T->castAs<BuiltinType>();
      S += getObjCEncodingForPrimitiveKind(Ctx, BT->getKind());
    }
  }
  S += llvm::utostr(FD->getBitWidthValue(*Ctx));
}

// FIXME: Use SmallString for accumulating string.
void ASTContext::getObjCEncodingForTypeImpl(QualType T, std::string& S,
                                            bool ExpandPointedToStructures,
                                            bool ExpandStructures,
                                            const FieldDecl *FD,
                                            bool OutermostType,
                                            bool EncodingProperty,
                                            bool StructField,
                                            bool EncodeBlockParameters,
                                            bool EncodeClassNames,
                                            bool EncodePointerToObjCTypedef,
                                            QualType *NotEncodedT) const {
  CanQualType CT = getCanonicalType(T);
  switch (CT->getTypeClass()) {
  case Type::Builtin:
  case Type::Enum:
    if (FD && FD->isBitField())
      return EncodeBitField(this, S, T, FD);
    if (const auto *BT = dyn_cast<BuiltinType>(CT))
      S += getObjCEncodingForPrimitiveKind(this, BT->getKind());
    else
      S += ObjCEncodingForEnumType(this, cast<EnumType>(CT));
    return;

  case Type::Complex: {
    const auto *CT = T->castAs<ComplexType>();
    S += 'j';
    getObjCEncodingForTypeImpl(CT->getElementType(), S, false, false, nullptr);
    return;
  }

  case Type::Atomic: {
    const auto *AT = T->castAs<AtomicType>();
    S += 'A';
    getObjCEncodingForTypeImpl(AT->getValueType(), S, false, false, nullptr);
    return;
  }

  // encoding for pointer or reference types.
  case Type::Pointer:
  case Type::LValueReference:
  case Type::RValueReference: {
    QualType PointeeTy;
    if (isa<PointerType>(CT)) {
      const auto *PT = T->castAs<PointerType>();
      if (PT->isObjCSelType()) {
        S += ':';
        return;
      }
      PointeeTy = PT->getPointeeType();
    } else {
      PointeeTy = T->castAs<ReferenceType>()->getPointeeType();
    }

    bool isReadOnly = false;
    // For historical/compatibility reasons, the read-only qualifier of the
    // pointee gets emitted _before_ the '^'.  The read-only qualifier of
    // the pointer itself gets ignored, _unless_ we are looking at a typedef!
    // Also, do not emit the 'r' for anything but the outermost type!
    if (isa<TypedefType>(T.getTypePtr())) {
      if (OutermostType && T.isConstQualified()) {
        isReadOnly = true;
        S += 'r';
      }
    } else if (OutermostType) {
      QualType P = PointeeTy;
      while (P->getAs<PointerType>())
        P = P->getAs<PointerType>()->getPointeeType();
      if (P.isConstQualified()) {
        isReadOnly = true;
        S += 'r';
      }
    }
    if (isReadOnly) {
      // Another legacy compatibility encoding. Some ObjC qualifier and type
      // combinations need to be rearranged.
      // Rewrite "in const" from "nr" to "rn"
      if (StringRef(S).endswith("nr"))
        S.replace(S.end()-2, S.end(), "rn");
    }

    if (PointeeTy->isCharType()) {
      // char pointer types should be encoded as '*' unless it is a
      // type that has been typedef'd to 'BOOL'.
      if (!isTypeTypedefedAsBOOL(PointeeTy)) {
        S += '*';
        return;
      }
    } else if (const auto *RTy = PointeeTy->getAs<RecordType>()) {
      // GCC binary compat: Need to convert "struct objc_class *" to "#".
      if (RTy->getDecl()->getIdentifier() == &Idents.get("objc_class")) {
        S += '#';
        return;
      }
      // GCC binary compat: Need to convert "struct objc_object *" to "@".
      if (RTy->getDecl()->getIdentifier() == &Idents.get("objc_object")) {
        S += '@';
        return;
      }
      // fall through...
    }
    S += '^';
    getLegacyIntegralTypeEncoding(PointeeTy);

    getObjCEncodingForTypeImpl(PointeeTy, S, false, ExpandPointedToStructures,
                               nullptr, false, false, false, false, false, false,
                               NotEncodedT);
    return;
  }

  case Type::ConstantArray:
  case Type::IncompleteArray:
  case Type::VariableArray: {
    const auto *AT = cast<ArrayType>(CT);

    if (isa<IncompleteArrayType>(AT) && !StructField) {
      // Incomplete arrays are encoded as a pointer to the array element.
      S += '^';

      getObjCEncodingForTypeImpl(AT->getElementType(), S,
                                 false, ExpandStructures, FD);
    } else {
      S += '[';

      if (const auto *CAT = dyn_cast<ConstantArrayType>(AT))
        S += llvm::utostr(CAT->getSize().getZExtValue());
      else {
        //Variable length arrays are encoded as a regular array with 0 elements.
        assert((isa<VariableArrayType>(AT) || isa<IncompleteArrayType>(AT)) &&
               "Unknown array type!");
        S += '0';
      }

      getObjCEncodingForTypeImpl(AT->getElementType(), S,
                                 false, ExpandStructures, FD,
                                 false, false, false, false, false, false,
                                 NotEncodedT);
      S += ']';
    }
    return;
  }

  case Type::FunctionNoProto:
  case Type::FunctionProto:
    S += '?';
    return;

  case Type::Record: {
    RecordDecl *RDecl = cast<RecordType>(CT)->getDecl();
    S += RDecl->isUnion() ? '(' : '{';
    // Anonymous structures print as '?'
    if (const IdentifierInfo *II = RDecl->getIdentifier()) {
      S += II->getName();
      if (const auto *Spec = dyn_cast<ClassTemplateSpecializationDecl>(RDecl)) {
        const TemplateArgumentList &TemplateArgs = Spec->getTemplateArgs();
        llvm::raw_string_ostream OS(S);
        printTemplateArgumentList(OS, TemplateArgs.asArray(),
                                  getPrintingPolicy());
      }
    } else {
      S += '?';
    }
    if (ExpandStructures) {
      S += '=';
      if (!RDecl->isUnion()) {
        getObjCEncodingForStructureImpl(RDecl, S, FD, true, NotEncodedT);
      } else {
        for (const auto *Field : RDecl->fields()) {
          if (FD) {
            S += '"';
            S += Field->getNameAsString();
            S += '"';
          }

          // Special case bit-fields.
          if (Field->isBitField()) {
            getObjCEncodingForTypeImpl(Field->getType(), S, false, true,
                                       Field);
          } else {
            QualType qt = Field->getType();
            getLegacyIntegralTypeEncoding(qt);
            getObjCEncodingForTypeImpl(qt, S, false, true,
                                       FD, /*OutermostType*/false,
                                       /*EncodingProperty*/false,
                                       /*StructField*/true,
                                       false, false, false, NotEncodedT);
          }
        }
      }
    }
    S += RDecl->isUnion() ? ')' : '}';
    return;
  }

  case Type::BlockPointer: {
    const auto *BT = T->castAs<BlockPointerType>();
    S += "@?"; // Unlike a pointer-to-function, which is "^?".
    if (EncodeBlockParameters) {
      const auto *FT = BT->getPointeeType()->castAs<FunctionType>();

      S += '<';
      // Block return type
      getObjCEncodingForTypeImpl(
          FT->getReturnType(), S, ExpandPointedToStructures, ExpandStructures,
          FD, false /* OutermostType */, EncodingProperty,
          false /* StructField */, EncodeBlockParameters, EncodeClassNames, false,
                                 NotEncodedT);
      // Block self
      S += "@?";
      // Block parameters
      if (const auto *FPT = dyn_cast<FunctionProtoType>(FT)) {
        for (const auto &I : FPT->param_types())
          getObjCEncodingForTypeImpl(
              I, S, ExpandPointedToStructures, ExpandStructures, FD,
              false /* OutermostType */, EncodingProperty,
              false /* StructField */, EncodeBlockParameters, EncodeClassNames,
                                     false, NotEncodedT);
      }
      S += '>';
    }
    return;
  }

  case Type::ObjCObject: {
    // hack to match legacy encoding of *id and *Class
    QualType Ty = getObjCObjectPointerType(CT);
    if (Ty->isObjCIdType()) {
      S += "{objc_object=}";
      return;
    }
    else if (Ty->isObjCClassType()) {
      S += "{objc_class=}";
      return;
    }
    // TODO: Double check to make sure this intentionally falls through.
    LLVM_FALLTHROUGH;
  }

  case Type::ObjCInterface: {
    // Ignore protocol qualifiers when mangling at this level.
    // @encode(class_name)
    ObjCInterfaceDecl *OI = T->castAs<ObjCObjectType>()->getInterface();
    S += '{';
    S += OI->getObjCRuntimeNameAsString();
    if (ExpandStructures) {
      S += '=';
      SmallVector<const ObjCIvarDecl*, 32> Ivars;
      DeepCollectObjCIvars(OI, true, Ivars);
      for (unsigned i = 0, e = Ivars.size(); i != e; ++i) {
        const FieldDecl *Field = Ivars[i];
        if (Field->isBitField())
          getObjCEncodingForTypeImpl(Field->getType(), S, false, true, Field);
        else
          getObjCEncodingForTypeImpl(Field->getType(), S, false, true, FD,
                                     false, false, false, false, false,
                                     EncodePointerToObjCTypedef,
                                     NotEncodedT);
      }
    }
    S += '}';
    return;
  }

  case Type::ObjCObjectPointer: {
    const auto *OPT = T->castAs<ObjCObjectPointerType>();
    if (OPT->isObjCIdType()) {
      S += '@';
      return;
    }

    if (OPT->isObjCClassType() || OPT->isObjCQualifiedClassType()) {
      // FIXME: Consider if we need to output qualifiers for 'Class<p>'.
      // Since this is a binary compatibility issue, need to consult with runtime
      // folks. Fortunately, this is a *very* obscure construct.
      S += '#';
      return;
    }

    if (OPT->isObjCQualifiedIdType()) {
      getObjCEncodingForTypeImpl(getObjCIdType(), S,
                                 ExpandPointedToStructures,
                                 ExpandStructures, FD);
      if (FD || EncodingProperty || EncodeClassNames) {
        // Note that we do extended encoding of protocol qualifer list
        // Only when doing ivar or property encoding.
        S += '"';
        for (const auto *I : OPT->quals()) {
          S += '<';
          S += I->getObjCRuntimeNameAsString();
          S += '>';
        }
        S += '"';
      }
      return;
    }

    QualType PointeeTy = OPT->getPointeeType();
    if (!EncodingProperty &&
        isa<TypedefType>(PointeeTy.getTypePtr()) &&
        !EncodePointerToObjCTypedef) {
      // Another historical/compatibility reason.
      // We encode the underlying type which comes out as
      // {...};
      S += '^';
      if (FD && OPT->getInterfaceDecl()) {
        // Prevent recursive encoding of fields in some rare cases.
        ObjCInterfaceDecl *OI = OPT->getInterfaceDecl();
        SmallVector<const ObjCIvarDecl*, 32> Ivars;
        DeepCollectObjCIvars(OI, true, Ivars);
        for (unsigned i = 0, e = Ivars.size(); i != e; ++i) {
          if (Ivars[i] == FD) {
            S += '{';
            S += OI->getObjCRuntimeNameAsString();
            S += '}';
            return;
          }
        }
      }
      getObjCEncodingForTypeImpl(PointeeTy, S,
                                 false, ExpandPointedToStructures,
                                 nullptr,
                                 false, false, false, false, false,
                                 /*EncodePointerToObjCTypedef*/true);
      return;
    }

    S += '@';
    if (OPT->getInterfaceDecl() &&
        (FD || EncodingProperty || EncodeClassNames)) {
      S += '"';
      S += OPT->getInterfaceDecl()->getObjCRuntimeNameAsString();
      for (const auto *I : OPT->quals()) {
        S += '<';
        S += I->getObjCRuntimeNameAsString();
        S += '>';
      }
      S += '"';
    }
    return;
  }

  // gcc just blithely ignores member pointers.
  // FIXME: we shoul do better than that.  'M' is available.
  case Type::MemberPointer:
  // This matches gcc's encoding, even though technically it is insufficient.
  //FIXME. We should do a better job than gcc.
  case Type::Vector:
  case Type::ExtVector:
  // Until we have a coherent encoding of these three types, issue warning.
    if (NotEncodedT)
      *NotEncodedT = T;
    return;

  // We could see an undeduced auto type here during error recovery.
  // Just ignore it.
  case Type::Auto:
  case Type::DeducedTemplateSpecialization:
    return;

  case Type::Pipe:
#define ABSTRACT_TYPE(KIND, BASE)
#define TYPE(KIND, BASE)
#define DEPENDENT_TYPE(KIND, BASE) \
  case Type::KIND:
#define NON_CANONICAL_TYPE(KIND, BASE) \
  case Type::KIND:
#define NON_CANONICAL_UNLESS_DEPENDENT_TYPE(KIND, BASE) \
  case Type::KIND:
#include "clang/AST/TypeNodes.def"
    llvm_unreachable("@encode for dependent type!");
  }
  llvm_unreachable("bad type kind!");
}

void ASTContext::getObjCEncodingForStructureImpl(RecordDecl *RDecl,
                                                 std::string &S,
                                                 const FieldDecl *FD,
                                                 bool includeVBases,
                                                 QualType *NotEncodedT) const {
  assert(RDecl && "Expected non-null RecordDecl");
  assert(!RDecl->isUnion() && "Should not be called for unions");
  if (!RDecl->getDefinition() || RDecl->getDefinition()->isInvalidDecl())
    return;

  const auto *CXXRec = dyn_cast<CXXRecordDecl>(RDecl);
  std::multimap<uint64_t, NamedDecl *> FieldOrBaseOffsets;
  const ASTRecordLayout &layout = getASTRecordLayout(RDecl);

  if (CXXRec) {
    for (const auto &BI : CXXRec->bases()) {
      if (!BI.isVirtual()) {
        CXXRecordDecl *base = BI.getType()->getAsCXXRecordDecl();
        if (base->isEmpty())
          continue;
        uint64_t offs = toBits(layout.getBaseClassOffset(base));
        FieldOrBaseOffsets.insert(FieldOrBaseOffsets.upper_bound(offs),
                                  std::make_pair(offs, base));
      }
    }
  }

  unsigned i = 0;
  for (auto *Field : RDecl->fields()) {
    uint64_t offs = layout.getFieldOffset(i);
    FieldOrBaseOffsets.insert(FieldOrBaseOffsets.upper_bound(offs),
                              std::make_pair(offs, Field));
    ++i;
  }

  if (CXXRec && includeVBases) {
    for (const auto &BI : CXXRec->vbases()) {
      CXXRecordDecl *base = BI.getType()->getAsCXXRecordDecl();
      if (base->isEmpty())
        continue;
      uint64_t offs = toBits(layout.getVBaseClassOffset(base));
      if (offs >= uint64_t(toBits(layout.getNonVirtualSize())) &&
          FieldOrBaseOffsets.find(offs) == FieldOrBaseOffsets.end())
        FieldOrBaseOffsets.insert(FieldOrBaseOffsets.end(),
                                  std::make_pair(offs, base));
    }
  }

  CharUnits size;
  if (CXXRec) {
    size = includeVBases ? layout.getSize() : layout.getNonVirtualSize();
  } else {
    size = layout.getSize();
  }

#ifndef NDEBUG
  uint64_t CurOffs = 0;
#endif
  std::multimap<uint64_t, NamedDecl *>::iterator
    CurLayObj = FieldOrBaseOffsets.begin();

  if (CXXRec && CXXRec->isDynamicClass() &&
      (CurLayObj == FieldOrBaseOffsets.end() || CurLayObj->first != 0)) {
    if (FD) {
      S += "\"_vptr$";
      std::string recname = CXXRec->getNameAsString();
      if (recname.empty()) recname = "?";
      S += recname;
      S += '"';
    }
    S += "^^?";
#ifndef NDEBUG
    CurOffs += getTypeSize(VoidPtrTy);
#endif
  }

  if (!RDecl->hasFlexibleArrayMember()) {
    // Mark the end of the structure.
    uint64_t offs = toBits(size);
    FieldOrBaseOffsets.insert(FieldOrBaseOffsets.upper_bound(offs),
                              std::make_pair(offs, nullptr));
  }

  for (; CurLayObj != FieldOrBaseOffsets.end(); ++CurLayObj) {
#ifndef NDEBUG
    assert(CurOffs <= CurLayObj->first);
    if (CurOffs < CurLayObj->first) {
      uint64_t padding = CurLayObj->first - CurOffs;
      // FIXME: There doesn't seem to be a way to indicate in the encoding that
      // packing/alignment of members is different that normal, in which case
      // the encoding will be out-of-sync with the real layout.
      // If the runtime switches to just consider the size of types without
      // taking into account alignment, we could make padding explicit in the
      // encoding (e.g. using arrays of chars). The encoding strings would be
      // longer then though.
      CurOffs += padding;
    }
#endif

    NamedDecl *dcl = CurLayObj->second;
    if (!dcl)
      break; // reached end of structure.

    if (auto *base = dyn_cast<CXXRecordDecl>(dcl)) {
      // We expand the bases without their virtual bases since those are going
      // in the initial structure. Note that this differs from gcc which
      // expands virtual bases each time one is encountered in the hierarchy,
      // making the encoding type bigger than it really is.
      getObjCEncodingForStructureImpl(base, S, FD, /*includeVBases*/false,
                                      NotEncodedT);
      assert(!base->isEmpty());
#ifndef NDEBUG
      CurOffs += toBits(getASTRecordLayout(base).getNonVirtualSize());
#endif
    } else {
      const auto *field = cast<FieldDecl>(dcl);
      if (FD) {
        S += '"';
        S += field->getNameAsString();
        S += '"';
      }

      if (field->isBitField()) {
        EncodeBitField(this, S, field->getType(), field);
#ifndef NDEBUG
        CurOffs += field->getBitWidthValue(*this);
#endif
      } else {
        QualType qt = field->getType();
        getLegacyIntegralTypeEncoding(qt);
        getObjCEncodingForTypeImpl(qt, S, false, true, FD,
                                   /*OutermostType*/false,
                                   /*EncodingProperty*/false,
                                   /*StructField*/true,
                                   false, false, false, NotEncodedT);
#ifndef NDEBUG
        CurOffs += getTypeSize(field->getType());
#endif
      }
    }
  }
}

void ASTContext::getObjCEncodingForTypeQualifier(Decl::ObjCDeclQualifier QT,
                                                 std::string& S) const {
  if (QT & Decl::OBJC_TQ_In)
    S += 'n';
  if (QT & Decl::OBJC_TQ_Inout)
    S += 'N';
  if (QT & Decl::OBJC_TQ_Out)
    S += 'o';
  if (QT & Decl::OBJC_TQ_Bycopy)
    S += 'O';
  if (QT & Decl::OBJC_TQ_Byref)
    S += 'R';
  if (QT & Decl::OBJC_TQ_Oneway)
    S += 'V';
}

TypedefDecl *ASTContext::getObjCIdDecl() const {
  if (!ObjCIdDecl) {
    QualType T = getObjCObjectType(ObjCBuiltinIdTy, {}, {});
    T = getObjCObjectPointerType(T);
    ObjCIdDecl = buildImplicitTypedef(T, "id");
  }
  return ObjCIdDecl;
}

TypedefDecl *ASTContext::getObjCSelDecl() const {
  if (!ObjCSelDecl) {
    QualType T = getPointerType(ObjCBuiltinSelTy);
    ObjCSelDecl = buildImplicitTypedef(T, "SEL");
  }
  return ObjCSelDecl;
}

TypedefDecl *ASTContext::getObjCClassDecl() const {
  if (!ObjCClassDecl) {
    QualType T = getObjCObjectType(ObjCBuiltinClassTy, {}, {});
    T = getObjCObjectPointerType(T);
    ObjCClassDecl = buildImplicitTypedef(T, "Class");
  }
  return ObjCClassDecl;
}

ObjCInterfaceDecl *ASTContext::getObjCProtocolDecl() const {
  if (!ObjCProtocolClassDecl) {
    ObjCProtocolClassDecl
      = ObjCInterfaceDecl::Create(*this, getTranslationUnitDecl(),
                                  SourceLocation(),
                                  &Idents.get("Protocol"),
                                  /*typeParamList=*/nullptr,
                                  /*PrevDecl=*/nullptr,
                                  SourceLocation(), true);
  }

  return ObjCProtocolClassDecl;
}

//===----------------------------------------------------------------------===//
// __builtin_va_list Construction Functions
//===----------------------------------------------------------------------===//

static TypedefDecl *CreateCharPtrNamedVaListDecl(const ASTContext *Context,
                                                 StringRef Name) {
  // typedef char* __builtin[_ms]_va_list;
  QualType T = Context->getPointerType(Context->CharTy);
  return Context->buildImplicitTypedef(T, Name);
}

static TypedefDecl *CreateMSVaListDecl(const ASTContext *Context) {
  return CreateCharPtrNamedVaListDecl(Context, "__builtin_ms_va_list");
}

static TypedefDecl *CreateCharPtrBuiltinVaListDecl(const ASTContext *Context) {
  return CreateCharPtrNamedVaListDecl(Context, "__builtin_va_list");
}

static TypedefDecl *CreateVoidPtrBuiltinVaListDecl(const ASTContext *Context) {
  // typedef void* __builtin_va_list;
  QualType T = Context->getPointerType(Context->VoidTy);
  return Context->buildImplicitTypedef(T, "__builtin_va_list");
}

static TypedefDecl *
CreateAArch64ABIBuiltinVaListDecl(const ASTContext *Context) {
  // struct __va_list
  RecordDecl *VaListTagDecl = Context->buildImplicitRecord("__va_list");
  if (Context->getLangOpts().CPlusPlus) {
    // namespace std { struct __va_list {
    NamespaceDecl *NS;
    NS = NamespaceDecl::Create(const_cast<ASTContext &>(*Context),
                               Context->getTranslationUnitDecl(),
                               /*Inline*/ false, SourceLocation(),
                               SourceLocation(), &Context->Idents.get("std"),
                               /*PrevDecl*/ nullptr);
    NS->setImplicit();
    VaListTagDecl->setDeclContext(NS);
  }

  VaListTagDecl->startDefinition();

  const size_t NumFields = 5;
  QualType FieldTypes[NumFields];
  const char *FieldNames[NumFields];

  // void *__stack;
  FieldTypes[0] = Context->getPointerType(Context->VoidTy);
  FieldNames[0] = "__stack";

  // void *__gr_top;
  FieldTypes[1] = Context->getPointerType(Context->VoidTy);
  FieldNames[1] = "__gr_top";

  // void *__vr_top;
  FieldTypes[2] = Context->getPointerType(Context->VoidTy);
  FieldNames[2] = "__vr_top";

  // int __gr_offs;
  FieldTypes[3] = Context->IntTy;
  FieldNames[3] = "__gr_offs";

  // int __vr_offs;
  FieldTypes[4] = Context->IntTy;
  FieldNames[4] = "__vr_offs";

  // Create fields
  for (unsigned i = 0; i < NumFields; ++i) {
    FieldDecl *Field = FieldDecl::Create(const_cast<ASTContext &>(*Context),
                                         VaListTagDecl,
                                         SourceLocation(),
                                         SourceLocation(),
                                         &Context->Idents.get(FieldNames[i]),
                                         FieldTypes[i], /*TInfo=*/nullptr,
                                         /*BitWidth=*/nullptr,
                                         /*Mutable=*/false,
                                         ICIS_NoInit);
    Field->setAccess(AS_public);
    VaListTagDecl->addDecl(Field);
  }
  VaListTagDecl->completeDefinition();
  Context->VaListTagDecl = VaListTagDecl;
  QualType VaListTagType = Context->getRecordType(VaListTagDecl);

  // } __builtin_va_list;
  return Context->buildImplicitTypedef(VaListTagType, "__builtin_va_list");
}

static TypedefDecl *CreatePowerABIBuiltinVaListDecl(const ASTContext *Context) {
  // typedef struct __va_list_tag {
  RecordDecl *VaListTagDecl;

  VaListTagDecl = Context->buildImplicitRecord("__va_list_tag");
  VaListTagDecl->startDefinition();

  const size_t NumFields = 5;
  QualType FieldTypes[NumFields];
  const char *FieldNames[NumFields];

  //   unsigned char gpr;
  FieldTypes[0] = Context->UnsignedCharTy;
  FieldNames[0] = "gpr";

  //   unsigned char fpr;
  FieldTypes[1] = Context->UnsignedCharTy;
  FieldNames[1] = "fpr";

  //   unsigned short reserved;
  FieldTypes[2] = Context->UnsignedShortTy;
  FieldNames[2] = "reserved";

  //   void* overflow_arg_area;
  FieldTypes[3] = Context->getPointerType(Context->VoidTy);
  FieldNames[3] = "overflow_arg_area";

  //   void* reg_save_area;
  FieldTypes[4] = Context->getPointerType(Context->VoidTy);
  FieldNames[4] = "reg_save_area";

  // Create fields
  for (unsigned i = 0; i < NumFields; ++i) {
    FieldDecl *Field = FieldDecl::Create(*Context, VaListTagDecl,
                                         SourceLocation(),
                                         SourceLocation(),
                                         &Context->Idents.get(FieldNames[i]),
                                         FieldTypes[i], /*TInfo=*/nullptr,
                                         /*BitWidth=*/nullptr,
                                         /*Mutable=*/false,
                                         ICIS_NoInit);
    Field->setAccess(AS_public);
    VaListTagDecl->addDecl(Field);
  }
  VaListTagDecl->completeDefinition();
  Context->VaListTagDecl = VaListTagDecl;
  QualType VaListTagType = Context->getRecordType(VaListTagDecl);

  // } __va_list_tag;
  TypedefDecl *VaListTagTypedefDecl =
      Context->buildImplicitTypedef(VaListTagType, "__va_list_tag");

  QualType VaListTagTypedefType =
    Context->getTypedefType(VaListTagTypedefDecl);

  // typedef __va_list_tag __builtin_va_list[1];
  llvm::APInt Size(Context->getTypeSize(Context->getSizeType()), 1);
  QualType VaListTagArrayType
    = Context->getConstantArrayType(VaListTagTypedefType,
                                    Size, ArrayType::Normal, 0);
  return Context->buildImplicitTypedef(VaListTagArrayType, "__builtin_va_list");
}

static TypedefDecl *
CreateX86_64ABIBuiltinVaListDecl(const ASTContext *Context) {
  // struct __va_list_tag {
  RecordDecl *VaListTagDecl;
  VaListTagDecl = Context->buildImplicitRecord("__va_list_tag");
  VaListTagDecl->startDefinition();

  const size_t NumFields = 4;
  QualType FieldTypes[NumFields];
  const char *FieldNames[NumFields];

  //   unsigned gp_offset;
  FieldTypes[0] = Context->UnsignedIntTy;
  FieldNames[0] = "gp_offset";

  //   unsigned fp_offset;
  FieldTypes[1] = Context->UnsignedIntTy;
  FieldNames[1] = "fp_offset";

  //   void* overflow_arg_area;
  FieldTypes[2] = Context->getPointerType(Context->VoidTy);
  FieldNames[2] = "overflow_arg_area";

  //   void* reg_save_area;
  FieldTypes[3] = Context->getPointerType(Context->VoidTy);
  FieldNames[3] = "reg_save_area";

  // Create fields
  for (unsigned i = 0; i < NumFields; ++i) {
    FieldDecl *Field = FieldDecl::Create(const_cast<ASTContext &>(*Context),
                                         VaListTagDecl,
                                         SourceLocation(),
                                         SourceLocation(),
                                         &Context->Idents.get(FieldNames[i]),
                                         FieldTypes[i], /*TInfo=*/nullptr,
                                         /*BitWidth=*/nullptr,
                                         /*Mutable=*/false,
                                         ICIS_NoInit);
    Field->setAccess(AS_public);
    VaListTagDecl->addDecl(Field);
  }
  VaListTagDecl->completeDefinition();
  Context->VaListTagDecl = VaListTagDecl;
  QualType VaListTagType = Context->getRecordType(VaListTagDecl);

  // };

  // typedef struct __va_list_tag __builtin_va_list[1];
  llvm::APInt Size(Context->getTypeSize(Context->getSizeType()), 1);
  QualType VaListTagArrayType =
      Context->getConstantArrayType(VaListTagType, Size, ArrayType::Normal, 0);
  return Context->buildImplicitTypedef(VaListTagArrayType, "__builtin_va_list");
}

static TypedefDecl *CreatePNaClABIBuiltinVaListDecl(const ASTContext *Context) {
  // typedef int __builtin_va_list[4];
  llvm::APInt Size(Context->getTypeSize(Context->getSizeType()), 4);
  QualType IntArrayType =
      Context->getConstantArrayType(Context->IntTy, Size, ArrayType::Normal, 0);
  return Context->buildImplicitTypedef(IntArrayType, "__builtin_va_list");
}

static TypedefDecl *
CreateAAPCSABIBuiltinVaListDecl(const ASTContext *Context) {
  // struct __va_list
  RecordDecl *VaListDecl = Context->buildImplicitRecord("__va_list");
  if (Context->getLangOpts().CPlusPlus) {
    // namespace std { struct __va_list {
    NamespaceDecl *NS;
    NS = NamespaceDecl::Create(const_cast<ASTContext &>(*Context),
                               Context->getTranslationUnitDecl(),
                               /*Inline*/false, SourceLocation(),
                               SourceLocation(), &Context->Idents.get("std"),
                               /*PrevDecl*/ nullptr);
    NS->setImplicit();
    VaListDecl->setDeclContext(NS);
  }

  VaListDecl->startDefinition();

  // void * __ap;
  FieldDecl *Field = FieldDecl::Create(const_cast<ASTContext &>(*Context),
                                       VaListDecl,
                                       SourceLocation(),
                                       SourceLocation(),
                                       &Context->Idents.get("__ap"),
                                       Context->getPointerType(Context->VoidTy),
                                       /*TInfo=*/nullptr,
                                       /*BitWidth=*/nullptr,
                                       /*Mutable=*/false,
                                       ICIS_NoInit);
  Field->setAccess(AS_public);
  VaListDecl->addDecl(Field);

  // };
  VaListDecl->completeDefinition();
  Context->VaListTagDecl = VaListDecl;

  // typedef struct __va_list __builtin_va_list;
  QualType T = Context->getRecordType(VaListDecl);
  return Context->buildImplicitTypedef(T, "__builtin_va_list");
}

static TypedefDecl *
CreateSystemZBuiltinVaListDecl(const ASTContext *Context) {
  // struct __va_list_tag {
  RecordDecl *VaListTagDecl;
  VaListTagDecl = Context->buildImplicitRecord("__va_list_tag");
  VaListTagDecl->startDefinition();

  const size_t NumFields = 4;
  QualType FieldTypes[NumFields];
  const char *FieldNames[NumFields];

  //   long __gpr;
  FieldTypes[0] = Context->LongTy;
  FieldNames[0] = "__gpr";

  //   long __fpr;
  FieldTypes[1] = Context->LongTy;
  FieldNames[1] = "__fpr";

  //   void *__overflow_arg_area;
  FieldTypes[2] = Context->getPointerType(Context->VoidTy);
  FieldNames[2] = "__overflow_arg_area";

  //   void *__reg_save_area;
  FieldTypes[3] = Context->getPointerType(Context->VoidTy);
  FieldNames[3] = "__reg_save_area";

  // Create fields
  for (unsigned i = 0; i < NumFields; ++i) {
    FieldDecl *Field = FieldDecl::Create(const_cast<ASTContext &>(*Context),
                                         VaListTagDecl,
                                         SourceLocation(),
                                         SourceLocation(),
                                         &Context->Idents.get(FieldNames[i]),
                                         FieldTypes[i], /*TInfo=*/nullptr,
                                         /*BitWidth=*/nullptr,
                                         /*Mutable=*/false,
                                         ICIS_NoInit);
    Field->setAccess(AS_public);
    VaListTagDecl->addDecl(Field);
  }
  VaListTagDecl->completeDefinition();
  Context->VaListTagDecl = VaListTagDecl;
  QualType VaListTagType = Context->getRecordType(VaListTagDecl);

  // };

  // typedef __va_list_tag __builtin_va_list[1];
  llvm::APInt Size(Context->getTypeSize(Context->getSizeType()), 1);
  QualType VaListTagArrayType =
      Context->getConstantArrayType(VaListTagType, Size, ArrayType::Normal, 0);

  return Context->buildImplicitTypedef(VaListTagArrayType, "__builtin_va_list");
}

static TypedefDecl *CreateVaListDecl(const ASTContext *Context,
                                     TargetInfo::BuiltinVaListKind Kind) {
  switch (Kind) {
  case TargetInfo::CharPtrBuiltinVaList:
    return CreateCharPtrBuiltinVaListDecl(Context);
  case TargetInfo::VoidPtrBuiltinVaList:
    return CreateVoidPtrBuiltinVaListDecl(Context);
  case TargetInfo::AArch64ABIBuiltinVaList:
    return CreateAArch64ABIBuiltinVaListDecl(Context);
  case TargetInfo::PowerABIBuiltinVaList:
    return CreatePowerABIBuiltinVaListDecl(Context);
  case TargetInfo::X86_64ABIBuiltinVaList:
    return CreateX86_64ABIBuiltinVaListDecl(Context);
  case TargetInfo::PNaClABIBuiltinVaList:
    return CreatePNaClABIBuiltinVaListDecl(Context);
  case TargetInfo::AAPCSABIBuiltinVaList:
    return CreateAAPCSABIBuiltinVaListDecl(Context);
  case TargetInfo::SystemZBuiltinVaList:
    return CreateSystemZBuiltinVaListDecl(Context);
  }

  llvm_unreachable("Unhandled __builtin_va_list type kind");
}

TypedefDecl *ASTContext::getBuiltinVaListDecl() const {
  if (!BuiltinVaListDecl) {
    BuiltinVaListDecl = CreateVaListDecl(this, Target->getBuiltinVaListKind());
    assert(BuiltinVaListDecl->isImplicit());
  }

  return BuiltinVaListDecl;
}

Decl *ASTContext::getVaListTagDecl() const {
  // Force the creation of VaListTagDecl by building the __builtin_va_list
  // declaration.
  if (!VaListTagDecl)
    (void)getBuiltinVaListDecl();

  return VaListTagDecl;
}

TypedefDecl *ASTContext::getBuiltinMSVaListDecl() const {
  if (!BuiltinMSVaListDecl)
    BuiltinMSVaListDecl = CreateMSVaListDecl(this);

  return BuiltinMSVaListDecl;
}

bool ASTContext::canBuiltinBeRedeclared(const FunctionDecl *FD) const {
  return BuiltinInfo.canBeRedeclared(FD->getBuiltinID());
}

void ASTContext::setObjCConstantStringInterface(ObjCInterfaceDecl *Decl) {
  assert(ObjCConstantStringType.isNull() &&
         "'NSConstantString' type already set!");

  ObjCConstantStringType = getObjCInterfaceType(Decl);
}

/// Retrieve the template name that corresponds to a non-empty
/// lookup.
TemplateName
ASTContext::getOverloadedTemplateName(UnresolvedSetIterator Begin,
                                      UnresolvedSetIterator End) const {
  unsigned size = End - Begin;
  assert(size > 1 && "set is not overloaded!");

  void *memory = Allocate(sizeof(OverloadedTemplateStorage) +
                          size * sizeof(FunctionTemplateDecl*));
  auto *OT = new (memory) OverloadedTemplateStorage(size);

  NamedDecl **Storage = OT->getStorage();
  for (UnresolvedSetIterator I = Begin; I != End; ++I) {
    NamedDecl *D = *I;
    assert(isa<FunctionTemplateDecl>(D) ||
           isa<UnresolvedUsingValueDecl>(D) ||
           (isa<UsingShadowDecl>(D) &&
            isa<FunctionTemplateDecl>(D->getUnderlyingDecl())));
    *Storage++ = D;
  }

  return TemplateName(OT);
}

/// Retrieve the template name that represents a qualified
/// template name such as \c std::vector.
TemplateName
ASTContext::getQualifiedTemplateName(NestedNameSpecifier *NNS,
                                     bool TemplateKeyword,
                                     TemplateDecl *Template) const {
  assert(NNS && "Missing nested-name-specifier in qualified template name");

  // FIXME: Canonicalization?
  llvm::FoldingSetNodeID ID;
  QualifiedTemplateName::Profile(ID, NNS, TemplateKeyword, Template);

  void *InsertPos = nullptr;
  QualifiedTemplateName *QTN =
    QualifiedTemplateNames.FindNodeOrInsertPos(ID, InsertPos);
  if (!QTN) {
    QTN = new (*this, alignof(QualifiedTemplateName))
        QualifiedTemplateName(NNS, TemplateKeyword, Template);
    QualifiedTemplateNames.InsertNode(QTN, InsertPos);
  }

  return TemplateName(QTN);
}

/// Retrieve the template name that represents a dependent
/// template name such as \c MetaFun::template apply.
TemplateName
ASTContext::getDependentTemplateName(NestedNameSpecifier *NNS,
                                     const IdentifierInfo *Name) const {
  assert((!NNS || NNS->isDependent()) &&
         "Nested name specifier must be dependent");

  llvm::FoldingSetNodeID ID;
  DependentTemplateName::Profile(ID, NNS, Name);

  void *InsertPos = nullptr;
  DependentTemplateName *QTN =
    DependentTemplateNames.FindNodeOrInsertPos(ID, InsertPos);

  if (QTN)
    return TemplateName(QTN);

  NestedNameSpecifier *CanonNNS = getCanonicalNestedNameSpecifier(NNS);
  if (CanonNNS == NNS) {
    QTN = new (*this, alignof(DependentTemplateName))
        DependentTemplateName(NNS, Name);
  } else {
    TemplateName Canon = getDependentTemplateName(CanonNNS, Name);
    QTN = new (*this, alignof(DependentTemplateName))
        DependentTemplateName(NNS, Name, Canon);
    DependentTemplateName *CheckQTN =
      DependentTemplateNames.FindNodeOrInsertPos(ID, InsertPos);
    assert(!CheckQTN && "Dependent type name canonicalization broken");
    (void)CheckQTN;
  }

  DependentTemplateNames.InsertNode(QTN, InsertPos);
  return TemplateName(QTN);
}

/// Retrieve the template name that represents a dependent
/// template name such as \c MetaFun::template operator+.
TemplateName
ASTContext::getDependentTemplateName(NestedNameSpecifier *NNS,
                                     OverloadedOperatorKind Operator) const {
  assert((!NNS || NNS->isDependent()) &&
         "Nested name specifier must be dependent");

  llvm::FoldingSetNodeID ID;
  DependentTemplateName::Profile(ID, NNS, Operator);

  void *InsertPos = nullptr;
  DependentTemplateName *QTN
    = DependentTemplateNames.FindNodeOrInsertPos(ID, InsertPos);

  if (QTN)
    return TemplateName(QTN);

  NestedNameSpecifier *CanonNNS = getCanonicalNestedNameSpecifier(NNS);
  if (CanonNNS == NNS) {
    QTN = new (*this, alignof(DependentTemplateName))
        DependentTemplateName(NNS, Operator);
  } else {
    TemplateName Canon = getDependentTemplateName(CanonNNS, Operator);
    QTN = new (*this, alignof(DependentTemplateName))
        DependentTemplateName(NNS, Operator, Canon);

    DependentTemplateName *CheckQTN
      = DependentTemplateNames.FindNodeOrInsertPos(ID, InsertPos);
    assert(!CheckQTN && "Dependent template name canonicalization broken");
    (void)CheckQTN;
  }

  DependentTemplateNames.InsertNode(QTN, InsertPos);
  return TemplateName(QTN);
}

TemplateName
ASTContext::getSubstTemplateTemplateParm(TemplateTemplateParmDecl *param,
                                         TemplateName replacement) const {
  llvm::FoldingSetNodeID ID;
  SubstTemplateTemplateParmStorage::Profile(ID, param, replacement);

  void *insertPos = nullptr;
  SubstTemplateTemplateParmStorage *subst
    = SubstTemplateTemplateParms.FindNodeOrInsertPos(ID, insertPos);

  if (!subst) {
    subst = new (*this) SubstTemplateTemplateParmStorage(param, replacement);
    SubstTemplateTemplateParms.InsertNode(subst, insertPos);
  }

  return TemplateName(subst);
}

TemplateName
ASTContext::getSubstTemplateTemplateParmPack(TemplateTemplateParmDecl *Param,
                                       const TemplateArgument &ArgPack) const {
  auto &Self = const_cast<ASTContext &>(*this);
  llvm::FoldingSetNodeID ID;
  SubstTemplateTemplateParmPackStorage::Profile(ID, Self, Param, ArgPack);

  void *InsertPos = nullptr;
  SubstTemplateTemplateParmPackStorage *Subst
    = SubstTemplateTemplateParmPacks.FindNodeOrInsertPos(ID, InsertPos);

  if (!Subst) {
    Subst = new (*this) SubstTemplateTemplateParmPackStorage(Param,
                                                           ArgPack.pack_size(),
                                                         ArgPack.pack_begin());
    SubstTemplateTemplateParmPacks.InsertNode(Subst, InsertPos);
  }

  return TemplateName(Subst);
}

/// getFromTargetType - Given one of the integer types provided by
/// TargetInfo, produce the corresponding type. The unsigned @p Type
/// is actually a value of type @c TargetInfo::IntType.
CanQualType ASTContext::getFromTargetType(unsigned Type) const {
  switch (Type) {
  case TargetInfo::NoInt: return {};
  case TargetInfo::SignedChar: return SignedCharTy;
  case TargetInfo::UnsignedChar: return UnsignedCharTy;
  case TargetInfo::SignedShort: return ShortTy;
  case TargetInfo::UnsignedShort: return UnsignedShortTy;
  case TargetInfo::SignedInt: return IntTy;
  case TargetInfo::UnsignedInt: return UnsignedIntTy;
  case TargetInfo::SignedLong: return LongTy;
  case TargetInfo::UnsignedLong: return UnsignedLongTy;
  case TargetInfo::SignedLongLong: return LongLongTy;
  case TargetInfo::UnsignedLongLong: return UnsignedLongLongTy;
  }

  llvm_unreachable("Unhandled TargetInfo::IntType value");
}

//===----------------------------------------------------------------------===//
//                        Type Predicates.
//===----------------------------------------------------------------------===//

/// getObjCGCAttr - Returns one of GCNone, Weak or Strong objc's
/// garbage collection attribute.
///
Qualifiers::GC ASTContext::getObjCGCAttrKind(QualType Ty) const {
  if (getLangOpts().getGC() == LangOptions::NonGC)
    return Qualifiers::GCNone;

  assert(getLangOpts().ObjC1);
  Qualifiers::GC GCAttrs = Ty.getObjCGCAttr();

  // Default behaviour under objective-C's gc is for ObjC pointers
  // (or pointers to them) be treated as though they were declared
  // as __strong.
  if (GCAttrs == Qualifiers::GCNone) {
    if (Ty->isObjCObjectPointerType() || Ty->isBlockPointerType())
      return Qualifiers::Strong;
    else if (Ty->isPointerType())
      return getObjCGCAttrKind(Ty->getAs<PointerType>()->getPointeeType());
  } else {
    // It's not valid to set GC attributes on anything that isn't a
    // pointer.
#ifndef NDEBUG
    QualType CT = Ty->getCanonicalTypeInternal();
    while (const auto *AT = dyn_cast<ArrayType>(CT))
      CT = AT->getElementType();
    assert(CT->isAnyPointerType() || CT->isBlockPointerType());
#endif
  }
  return GCAttrs;
}

//===----------------------------------------------------------------------===//
//                        Type Compatibility Testing
//===----------------------------------------------------------------------===//

/// areCompatVectorTypes - Return true if the two specified vector types are
/// compatible.
static bool areCompatVectorTypes(const VectorType *LHS,
                                 const VectorType *RHS) {
  assert(LHS->isCanonicalUnqualified() && RHS->isCanonicalUnqualified());
  return LHS->getElementType() == RHS->getElementType() &&
         LHS->getNumElements() == RHS->getNumElements();
}

bool ASTContext::areCompatibleVectorTypes(QualType FirstVec,
                                          QualType SecondVec) {
  assert(FirstVec->isVectorType() && "FirstVec should be a vector type");
  assert(SecondVec->isVectorType() && "SecondVec should be a vector type");

  if (hasSameUnqualifiedType(FirstVec, SecondVec))
    return true;

  // Treat Neon vector types and most AltiVec vector types as if they are the
  // equivalent GCC vector types.
  const auto *First = FirstVec->getAs<VectorType>();
  const auto *Second = SecondVec->getAs<VectorType>();
  if (First->getNumElements() == Second->getNumElements() &&
      hasSameType(First->getElementType(), Second->getElementType()) &&
      First->getVectorKind() != VectorType::AltiVecPixel &&
      First->getVectorKind() != VectorType::AltiVecBool &&
      Second->getVectorKind() != VectorType::AltiVecPixel &&
      Second->getVectorKind() != VectorType::AltiVecBool)
    return true;

  return false;
}

//===----------------------------------------------------------------------===//
// ObjCQualifiedIdTypesAreCompatible - Compatibility testing for qualified id's.
//===----------------------------------------------------------------------===//

/// ProtocolCompatibleWithProtocol - return 'true' if 'lProto' is in the
/// inheritance hierarchy of 'rProto'.
bool
ASTContext::ProtocolCompatibleWithProtocol(ObjCProtocolDecl *lProto,
                                           ObjCProtocolDecl *rProto) const {
  if (declaresSameEntity(lProto, rProto))
    return true;
  for (auto *PI : rProto->protocols())
    if (ProtocolCompatibleWithProtocol(lProto, PI))
      return true;
  return false;
}

/// ObjCQualifiedClassTypesAreCompatible - compare  Class<pr,...> and
/// Class<pr1, ...>.
bool ASTContext::ObjCQualifiedClassTypesAreCompatible(QualType lhs,
                                                      QualType rhs) {
  const auto *lhsQID = lhs->getAs<ObjCObjectPointerType>();
  const auto *rhsOPT = rhs->getAs<ObjCObjectPointerType>();
  assert((lhsQID && rhsOPT) && "ObjCQualifiedClassTypesAreCompatible");

  for (auto *lhsProto : lhsQID->quals()) {
    bool match = false;
    for (auto *rhsProto : rhsOPT->quals()) {
      if (ProtocolCompatibleWithProtocol(lhsProto, rhsProto)) {
        match = true;
        break;
      }
    }
    if (!match)
      return false;
  }
  return true;
}

/// ObjCQualifiedIdTypesAreCompatible - We know that one of lhs/rhs is an
/// ObjCQualifiedIDType.
bool ASTContext::ObjCQualifiedIdTypesAreCompatible(QualType lhs, QualType rhs,
                                                   bool compare) {
  // Allow id<P..> and an 'id' or void* type in all cases.
  if (lhs->isVoidPointerType() ||
      lhs->isObjCIdType() || lhs->isObjCClassType())
    return true;
  else if (rhs->isVoidPointerType() ||
           rhs->isObjCIdType() || rhs->isObjCClassType())
    return true;

  if (const ObjCObjectPointerType *lhsQID = lhs->getAsObjCQualifiedIdType()) {
    const auto *rhsOPT = rhs->getAs<ObjCObjectPointerType>();

    if (!rhsOPT) return false;

    if (rhsOPT->qual_empty()) {
      // If the RHS is a unqualified interface pointer "NSString*",
      // make sure we check the class hierarchy.
      if (ObjCInterfaceDecl *rhsID = rhsOPT->getInterfaceDecl()) {
        for (auto *I : lhsQID->quals()) {
          // when comparing an id<P> on lhs with a static type on rhs,
          // see if static class implements all of id's protocols, directly or
          // through its super class and categories.
          if (!rhsID->ClassImplementsProtocol(I, true))
            return false;
        }
      }
      // If there are no qualifiers and no interface, we have an 'id'.
      return true;
    }
    // Both the right and left sides have qualifiers.
    for (auto *lhsProto : lhsQID->quals()) {
      bool match = false;

      // when comparing an id<P> on lhs with a static type on rhs,
      // see if static class implements all of id's protocols, directly or
      // through its super class and categories.
      for (auto *rhsProto : rhsOPT->quals()) {
        if (ProtocolCompatibleWithProtocol(lhsProto, rhsProto) ||
            (compare && ProtocolCompatibleWithProtocol(rhsProto, lhsProto))) {
          match = true;
          break;
        }
      }
      // If the RHS is a qualified interface pointer "NSString<P>*",
      // make sure we check the class hierarchy.
      if (ObjCInterfaceDecl *rhsID = rhsOPT->getInterfaceDecl()) {
        for (auto *I : lhsQID->quals()) {
          // when comparing an id<P> on lhs with a static type on rhs,
          // see if static class implements all of id's protocols, directly or
          // through its super class and categories.
          if (rhsID->ClassImplementsProtocol(I, true)) {
            match = true;
            break;
          }
        }
      }
      if (!match)
        return false;
    }

    return true;
  }

  const ObjCObjectPointerType *rhsQID = rhs->getAsObjCQualifiedIdType();
  assert(rhsQID && "One of the LHS/RHS should be id<x>");

  if (const ObjCObjectPointerType *lhsOPT =
        lhs->getAsObjCInterfacePointerType()) {
    // If both the right and left sides have qualifiers.
    for (auto *lhsProto : lhsOPT->quals()) {
      bool match = false;

      // when comparing an id<P> on rhs with a static type on lhs,
      // see if static class implements all of id's protocols, directly or
      // through its super class and categories.
      // First, lhs protocols in the qualifier list must be found, direct
      // or indirect in rhs's qualifier list or it is a mismatch.
      for (auto *rhsProto : rhsQID->quals()) {
        if (ProtocolCompatibleWithProtocol(lhsProto, rhsProto) ||
            (compare && ProtocolCompatibleWithProtocol(rhsProto, lhsProto))) {
          match = true;
          break;
        }
      }
      if (!match)
        return false;
    }

    // Static class's protocols, or its super class or category protocols
    // must be found, direct or indirect in rhs's qualifier list or it is a mismatch.
    if (ObjCInterfaceDecl *lhsID = lhsOPT->getInterfaceDecl()) {
      llvm::SmallPtrSet<ObjCProtocolDecl *, 8> LHSInheritedProtocols;
      CollectInheritedProtocols(lhsID, LHSInheritedProtocols);
      // This is rather dubious but matches gcc's behavior. If lhs has
      // no type qualifier and its class has no static protocol(s)
      // assume that it is mismatch.
      if (LHSInheritedProtocols.empty() && lhsOPT->qual_empty())
        return false;
      for (auto *lhsProto : LHSInheritedProtocols) {
        bool match = false;
        for (auto *rhsProto : rhsQID->quals()) {
          if (ProtocolCompatibleWithProtocol(lhsProto, rhsProto) ||
              (compare && ProtocolCompatibleWithProtocol(rhsProto, lhsProto))) {
            match = true;
            break;
          }
        }
        if (!match)
          return false;
      }
    }
    return true;
  }
  return false;
}

/// canAssignObjCInterfaces - Return true if the two interface types are
/// compatible for assignment from RHS to LHS.  This handles validation of any
/// protocol qualifiers on the LHS or RHS.
bool ASTContext::canAssignObjCInterfaces(const ObjCObjectPointerType *LHSOPT,
                                         const ObjCObjectPointerType *RHSOPT) {
  const ObjCObjectType* LHS = LHSOPT->getObjectType();
  const ObjCObjectType* RHS = RHSOPT->getObjectType();

  // If either type represents the built-in 'id' or 'Class' types, return true.
  if (LHS->isObjCUnqualifiedIdOrClass() ||
      RHS->isObjCUnqualifiedIdOrClass())
    return true;

  // Function object that propagates a successful result or handles
  // __kindof types.
  auto finish = [&](bool succeeded) -> bool {
    if (succeeded)
      return true;

    if (!RHS->isKindOfType())
      return false;

    // Strip off __kindof and protocol qualifiers, then check whether
    // we can assign the other way.
    return canAssignObjCInterfaces(RHSOPT->stripObjCKindOfTypeAndQuals(*this),
                                   LHSOPT->stripObjCKindOfTypeAndQuals(*this));
  };

  if (LHS->isObjCQualifiedId() || RHS->isObjCQualifiedId()) {
    return finish(ObjCQualifiedIdTypesAreCompatible(QualType(LHSOPT,0),
                                                    QualType(RHSOPT,0),
                                                    false));
  }

  if (LHS->isObjCQualifiedClass() && RHS->isObjCQualifiedClass()) {
    return finish(ObjCQualifiedClassTypesAreCompatible(QualType(LHSOPT,0),
                                                       QualType(RHSOPT,0)));
  }

  // If we have 2 user-defined types, fall into that path.
  if (LHS->getInterface() && RHS->getInterface()) {
    return finish(canAssignObjCInterfaces(LHS, RHS));
  }

  return false;
}

/// canAssignObjCInterfacesInBlockPointer - This routine is specifically written
/// for providing type-safety for objective-c pointers used to pass/return
/// arguments in block literals. When passed as arguments, passing 'A*' where
/// 'id' is expected is not OK. Passing 'Sub *" where 'Super *" is expected is
/// not OK. For the return type, the opposite is not OK.
bool ASTContext::canAssignObjCInterfacesInBlockPointer(
                                         const ObjCObjectPointerType *LHSOPT,
                                         const ObjCObjectPointerType *RHSOPT,
                                         bool BlockReturnType) {

  // Function object that propagates a successful result or handles
  // __kindof types.
  auto finish = [&](bool succeeded) -> bool {
    if (succeeded)
      return true;

    const ObjCObjectPointerType *Expected = BlockReturnType ? RHSOPT : LHSOPT;
    if (!Expected->isKindOfType())
      return false;

    // Strip off __kindof and protocol qualifiers, then check whether
    // we can assign the other way.
    return canAssignObjCInterfacesInBlockPointer(
             RHSOPT->stripObjCKindOfTypeAndQuals(*this),
             LHSOPT->stripObjCKindOfTypeAndQuals(*this),
             BlockReturnType);
  };

  if (RHSOPT->isObjCBuiltinType() || LHSOPT->isObjCIdType())
    return true;

  if (LHSOPT->isObjCBuiltinType()) {
    return finish(RHSOPT->isObjCBuiltinType() ||
                  RHSOPT->isObjCQualifiedIdType());
  }

  if (LHSOPT->isObjCQualifiedIdType() || RHSOPT->isObjCQualifiedIdType())
    return finish(ObjCQualifiedIdTypesAreCompatible(QualType(LHSOPT,0),
                                                    QualType(RHSOPT,0),
                                                    false));

  const ObjCInterfaceType* LHS = LHSOPT->getInterfaceType();
  const ObjCInterfaceType* RHS = RHSOPT->getInterfaceType();
  if (LHS && RHS)  { // We have 2 user-defined types.
    if (LHS != RHS) {
      if (LHS->getDecl()->isSuperClassOf(RHS->getDecl()))
        return finish(BlockReturnType);
      if (RHS->getDecl()->isSuperClassOf(LHS->getDecl()))
        return finish(!BlockReturnType);
    }
    else
      return true;
  }
  return false;
}

/// Comparison routine for Objective-C protocols to be used with
/// llvm::array_pod_sort.
static int compareObjCProtocolsByName(ObjCProtocolDecl * const *lhs,
                                      ObjCProtocolDecl * const *rhs) {
  return (*lhs)->getName().compare((*rhs)->getName());
}

/// getIntersectionOfProtocols - This routine finds the intersection of set
/// of protocols inherited from two distinct objective-c pointer objects with
/// the given common base.
/// It is used to build composite qualifier list of the composite type of
/// the conditional expression involving two objective-c pointer objects.
static
void getIntersectionOfProtocols(ASTContext &Context,
                                const ObjCInterfaceDecl *CommonBase,
                                const ObjCObjectPointerType *LHSOPT,
                                const ObjCObjectPointerType *RHSOPT,
      SmallVectorImpl<ObjCProtocolDecl *> &IntersectionSet) {

  const ObjCObjectType* LHS = LHSOPT->getObjectType();
  const ObjCObjectType* RHS = RHSOPT->getObjectType();
  assert(LHS->getInterface() && "LHS must have an interface base");
  assert(RHS->getInterface() && "RHS must have an interface base");

  // Add all of the protocols for the LHS.
  llvm::SmallPtrSet<ObjCProtocolDecl *, 8> LHSProtocolSet;

  // Start with the protocol qualifiers.
  for (auto proto : LHS->quals()) {
    Context.CollectInheritedProtocols(proto, LHSProtocolSet);
  }

  // Also add the protocols associated with the LHS interface.
  Context.CollectInheritedProtocols(LHS->getInterface(), LHSProtocolSet);

  // Add all of the protocls for the RHS.
  llvm::SmallPtrSet<ObjCProtocolDecl *, 8> RHSProtocolSet;

  // Start with the protocol qualifiers.
  for (auto proto : RHS->quals()) {
    Context.CollectInheritedProtocols(proto, RHSProtocolSet);
  }

  // Also add the protocols associated with the RHS interface.
  Context.CollectInheritedProtocols(RHS->getInterface(), RHSProtocolSet);

  // Compute the intersection of the collected protocol sets.
  for (auto proto : LHSProtocolSet) {
    if (RHSProtocolSet.count(proto))
      IntersectionSet.push_back(proto);
  }

  // Compute the set of protocols that is implied by either the common type or
  // the protocols within the intersection.
  llvm::SmallPtrSet<ObjCProtocolDecl *, 8> ImpliedProtocols;
  Context.CollectInheritedProtocols(CommonBase, ImpliedProtocols);

  // Remove any implied protocols from the list of inherited protocols.
  if (!ImpliedProtocols.empty()) {
    IntersectionSet.erase(
      std::remove_if(IntersectionSet.begin(),
                     IntersectionSet.end(),
                     [&](ObjCProtocolDecl *proto) -> bool {
                       return ImpliedProtocols.count(proto) > 0;
                     }),
      IntersectionSet.end());
  }

  // Sort the remaining protocols by name.
  llvm::array_pod_sort(IntersectionSet.begin(), IntersectionSet.end(),
                       compareObjCProtocolsByName);
}

/// Determine whether the first type is a subtype of the second.
static bool canAssignObjCObjectTypes(ASTContext &ctx, QualType lhs,
                                     QualType rhs) {
  // Common case: two object pointers.
  const auto *lhsOPT = lhs->getAs<ObjCObjectPointerType>();
  const auto *rhsOPT = rhs->getAs<ObjCObjectPointerType>();
  if (lhsOPT && rhsOPT)
    return ctx.canAssignObjCInterfaces(lhsOPT, rhsOPT);

  // Two block pointers.
  const auto *lhsBlock = lhs->getAs<BlockPointerType>();
  const auto *rhsBlock = rhs->getAs<BlockPointerType>();
  if (lhsBlock && rhsBlock)
    return ctx.typesAreBlockPointerCompatible(lhs, rhs);

  // If either is an unqualified 'id' and the other is a block, it's
  // acceptable.
  if ((lhsOPT && lhsOPT->isObjCIdType() && rhsBlock) ||
      (rhsOPT && rhsOPT->isObjCIdType() && lhsBlock))
    return true;

  return false;
}

// Check that the given Objective-C type argument lists are equivalent.
static bool sameObjCTypeArgs(ASTContext &ctx,
                             const ObjCInterfaceDecl *iface,
                             ArrayRef<QualType> lhsArgs,
                             ArrayRef<QualType> rhsArgs,
                             bool stripKindOf) {
  if (lhsArgs.size() != rhsArgs.size())
    return false;

  ObjCTypeParamList *typeParams = iface->getTypeParamList();
  for (unsigned i = 0, n = lhsArgs.size(); i != n; ++i) {
    if (ctx.hasSameType(lhsArgs[i], rhsArgs[i]))
      continue;

    switch (typeParams->begin()[i]->getVariance()) {
    case ObjCTypeParamVariance::Invariant:
      if (!stripKindOf ||
          !ctx.hasSameType(lhsArgs[i].stripObjCKindOfType(ctx),
                           rhsArgs[i].stripObjCKindOfType(ctx))) {
        return false;
      }
      break;

    case ObjCTypeParamVariance::Covariant:
      if (!canAssignObjCObjectTypes(ctx, lhsArgs[i], rhsArgs[i]))
        return false;
      break;

    case ObjCTypeParamVariance::Contravariant:
      if (!canAssignObjCObjectTypes(ctx, rhsArgs[i], lhsArgs[i]))
        return false;
      break;
    }
  }

  return true;
}

QualType ASTContext::areCommonBaseCompatible(
           const ObjCObjectPointerType *Lptr,
           const ObjCObjectPointerType *Rptr) {
  const ObjCObjectType *LHS = Lptr->getObjectType();
  const ObjCObjectType *RHS = Rptr->getObjectType();
  const ObjCInterfaceDecl* LDecl = LHS->getInterface();
  const ObjCInterfaceDecl* RDecl = RHS->getInterface();

  if (!LDecl || !RDecl)
    return {};

  // When either LHS or RHS is a kindof type, we should return a kindof type.
  // For example, for common base of kindof(ASub1) and kindof(ASub2), we return
  // kindof(A).
  bool anyKindOf = LHS->isKindOfType() || RHS->isKindOfType();

  // Follow the left-hand side up the class hierarchy until we either hit a
  // root or find the RHS. Record the ancestors in case we don't find it.
  llvm::SmallDenseMap<const ObjCInterfaceDecl *, const ObjCObjectType *, 4>
    LHSAncestors;
  while (true) {
    // Record this ancestor. We'll need this if the common type isn't in the
    // path from the LHS to the root.
    LHSAncestors[LHS->getInterface()->getCanonicalDecl()] = LHS;

    if (declaresSameEntity(LHS->getInterface(), RDecl)) {
      // Get the type arguments.
      ArrayRef<QualType> LHSTypeArgs = LHS->getTypeArgsAsWritten();
      bool anyChanges = false;
      if (LHS->isSpecialized() && RHS->isSpecialized()) {
        // Both have type arguments, compare them.
        if (!sameObjCTypeArgs(*this, LHS->getInterface(),
                              LHS->getTypeArgs(), RHS->getTypeArgs(),
                              /*stripKindOf=*/true))
          return {};
      } else if (LHS->isSpecialized() != RHS->isSpecialized()) {
        // If only one has type arguments, the result will not have type
        // arguments.
        LHSTypeArgs = {};
        anyChanges = true;
      }

      // Compute the intersection of protocols.
      SmallVector<ObjCProtocolDecl *, 8> Protocols;
      getIntersectionOfProtocols(*this, LHS->getInterface(), Lptr, Rptr,
                                 Protocols);
      if (!Protocols.empty())
        anyChanges = true;

      // If anything in the LHS will have changed, build a new result type.
      // If we need to return a kindof type but LHS is not a kindof type, we
      // build a new result type.
      if (anyChanges || LHS->isKindOfType() != anyKindOf) {
        QualType Result = getObjCInterfaceType(LHS->getInterface());
        Result = getObjCObjectType(Result, LHSTypeArgs, Protocols,
                                   anyKindOf || LHS->isKindOfType());
        return getObjCObjectPointerType(Result);
      }

      return getObjCObjectPointerType(QualType(LHS, 0));
    }

    // Find the superclass.
    QualType LHSSuperType = LHS->getSuperClassType();
    if (LHSSuperType.isNull())
      break;

    LHS = LHSSuperType->castAs<ObjCObjectType>();
  }

  // We didn't find anything by following the LHS to its root; now check
  // the RHS against the cached set of ancestors.
  while (true) {
    auto KnownLHS = LHSAncestors.find(RHS->getInterface()->getCanonicalDecl());
    if (KnownLHS != LHSAncestors.end()) {
      LHS = KnownLHS->second;

      // Get the type arguments.
      ArrayRef<QualType> RHSTypeArgs = RHS->getTypeArgsAsWritten();
      bool anyChanges = false;
      if (LHS->isSpecialized() && RHS->isSpecialized()) {
        // Both have type arguments, compare them.
        if (!sameObjCTypeArgs(*this, LHS->getInterface(),
                              LHS->getTypeArgs(), RHS->getTypeArgs(),
                              /*stripKindOf=*/true))
          return {};
      } else if (LHS->isSpecialized() != RHS->isSpecialized()) {
        // If only one has type arguments, the result will not have type
        // arguments.
        RHSTypeArgs = {};
        anyChanges = true;
      }

      // Compute the intersection of protocols.
      SmallVector<ObjCProtocolDecl *, 8> Protocols;
      getIntersectionOfProtocols(*this, RHS->getInterface(), Lptr, Rptr,
                                 Protocols);
      if (!Protocols.empty())
        anyChanges = true;

      // If we need to return a kindof type but RHS is not a kindof type, we
      // build a new result type.
      if (anyChanges || RHS->isKindOfType() != anyKindOf) {
        QualType Result = getObjCInterfaceType(RHS->getInterface());
        Result = getObjCObjectType(Result, RHSTypeArgs, Protocols,
                                   anyKindOf || RHS->isKindOfType());
        return getObjCObjectPointerType(Result);
      }

      return getObjCObjectPointerType(QualType(RHS, 0));
    }

    // Find the superclass of the RHS.
    QualType RHSSuperType = RHS->getSuperClassType();
    if (RHSSuperType.isNull())
      break;

    RHS = RHSSuperType->castAs<ObjCObjectType>();
  }

  return {};
}

bool ASTContext::canAssignObjCInterfaces(const ObjCObjectType *LHS,
                                         const ObjCObjectType *RHS) {
  assert(LHS->getInterface() && "LHS is not an interface type");
  assert(RHS->getInterface() && "RHS is not an interface type");

  // Verify that the base decls are compatible: the RHS must be a subclass of
  // the LHS.
  ObjCInterfaceDecl *LHSInterface = LHS->getInterface();
  bool IsSuperClass = LHSInterface->isSuperClassOf(RHS->getInterface());
  if (!IsSuperClass)
    return false;

  // If the LHS has protocol qualifiers, determine whether all of them are
  // satisfied by the RHS (i.e., the RHS has a superset of the protocols in the
  // LHS).
  if (LHS->getNumProtocols() > 0) {
    // OK if conversion of LHS to SuperClass results in narrowing of types
    // ; i.e., SuperClass may implement at least one of the protocols
    // in LHS's protocol list. Example, SuperObj<P1> = lhs<P1,P2> is ok.
    // But not SuperObj<P1,P2,P3> = lhs<P1,P2>.
    llvm::SmallPtrSet<ObjCProtocolDecl *, 8> SuperClassInheritedProtocols;
    CollectInheritedProtocols(RHS->getInterface(), SuperClassInheritedProtocols);
    // Also, if RHS has explicit quelifiers, include them for comparing with LHS's
    // qualifiers.
    for (auto *RHSPI : RHS->quals())
      CollectInheritedProtocols(RHSPI, SuperClassInheritedProtocols);
    // If there is no protocols associated with RHS, it is not a match.
    if (SuperClassInheritedProtocols.empty())
      return false;

    for (const auto *LHSProto : LHS->quals()) {
      bool SuperImplementsProtocol = false;
      for (auto *SuperClassProto : SuperClassInheritedProtocols)
        if (SuperClassProto->lookupProtocolNamed(LHSProto->getIdentifier())) {
          SuperImplementsProtocol = true;
          break;
        }
      if (!SuperImplementsProtocol)
        return false;
    }
  }

  // If the LHS is specialized, we may need to check type arguments.
  if (LHS->isSpecialized()) {
    // Follow the superclass chain until we've matched the LHS class in the
    // hierarchy. This substitutes type arguments through.
    const ObjCObjectType *RHSSuper = RHS;
    while (!declaresSameEntity(RHSSuper->getInterface(), LHSInterface))
      RHSSuper = RHSSuper->getSuperClassType()->castAs<ObjCObjectType>();

    // If the RHS is specializd, compare type arguments.
    if (RHSSuper->isSpecialized() &&
        !sameObjCTypeArgs(*this, LHS->getInterface(),
                          LHS->getTypeArgs(), RHSSuper->getTypeArgs(),
                          /*stripKindOf=*/true)) {
      return false;
    }
  }

  return true;
}

bool ASTContext::areComparableObjCPointerTypes(QualType LHS, QualType RHS) {
  // get the "pointed to" types
  const auto *LHSOPT = LHS->getAs<ObjCObjectPointerType>();
  const auto *RHSOPT = RHS->getAs<ObjCObjectPointerType>();

  if (!LHSOPT || !RHSOPT)
    return false;

  return canAssignObjCInterfaces(LHSOPT, RHSOPT) ||
         canAssignObjCInterfaces(RHSOPT, LHSOPT);
}

bool ASTContext::canBindObjCObjectType(QualType To, QualType From) {
  return canAssignObjCInterfaces(
                getObjCObjectPointerType(To)->getAs<ObjCObjectPointerType>(),
                getObjCObjectPointerType(From)->getAs<ObjCObjectPointerType>());
}

/// typesAreCompatible - C99 6.7.3p9: For two qualified types to be compatible,
/// both shall have the identically qualified version of a compatible type.
/// C99 6.2.7p1: Two types have compatible types if their types are the
/// same. See 6.7.[2,3,5] for additional rules.
bool ASTContext::typesAreCompatible(QualType LHS, QualType RHS,
                                    bool CompareUnqualified) {
  if (getLangOpts().CPlusPlus)
    return hasSameType(LHS, RHS);

  return !mergeTypes(LHS, RHS, false, CompareUnqualified).isNull();
}

bool ASTContext::propertyTypesAreCompatible(QualType LHS, QualType RHS) {
  return typesAreCompatible(LHS, RHS);
}

bool ASTContext::typesAreBlockPointerCompatible(QualType LHS, QualType RHS) {
  return !mergeTypes(LHS, RHS, true).isNull();
}

/// mergeTransparentUnionType - if T is a transparent union type and a member
/// of T is compatible with SubType, return the merged type, else return
/// QualType()
QualType ASTContext::mergeTransparentUnionType(QualType T, QualType SubType,
                                               bool OfBlockPointer,
                                               bool Unqualified) {
  if (const RecordType *UT = T->getAsUnionType()) {
    RecordDecl *UD = UT->getDecl();
    if (UD->hasAttr<TransparentUnionAttr>()) {
      for (const auto *I : UD->fields()) {
        QualType ET = I->getType().getUnqualifiedType();
        QualType MT = mergeTypes(ET, SubType, OfBlockPointer, Unqualified);
        if (!MT.isNull())
          return MT;
      }
    }
  }

  return {};
}

/// mergeFunctionParameterTypes - merge two types which appear as function
/// parameter types
QualType ASTContext::mergeFunctionParameterTypes(QualType lhs, QualType rhs,
                                                 bool OfBlockPointer,
                                                 bool Unqualified) {
  // GNU extension: two types are compatible if they appear as a function
  // argument, one of the types is a transparent union type and the other
  // type is compatible with a union member
  QualType lmerge = mergeTransparentUnionType(lhs, rhs, OfBlockPointer,
                                              Unqualified);
  if (!lmerge.isNull())
    return lmerge;

  QualType rmerge = mergeTransparentUnionType(rhs, lhs, OfBlockPointer,
                                              Unqualified);
  if (!rmerge.isNull())
    return rmerge;

  return mergeTypes(lhs, rhs, OfBlockPointer, Unqualified);
}

QualType ASTContext::mergeFunctionTypes(QualType lhs, QualType rhs,
                                        bool OfBlockPointer,
                                        bool Unqualified) {
  const auto *lbase = lhs->getAs<FunctionType>();
  const auto *rbase = rhs->getAs<FunctionType>();
  const auto *lproto = dyn_cast<FunctionProtoType>(lbase);
  const auto *rproto = dyn_cast<FunctionProtoType>(rbase);
  bool allLTypes = true;
  bool allRTypes = true;

  // Check return type
  QualType retType;
  if (OfBlockPointer) {
    QualType RHS = rbase->getReturnType();
    QualType LHS = lbase->getReturnType();
    bool UnqualifiedResult = Unqualified;
    if (!UnqualifiedResult)
      UnqualifiedResult = (!RHS.hasQualifiers() && LHS.hasQualifiers());
    retType = mergeTypes(LHS, RHS, true, UnqualifiedResult, true);
  }
  else
    retType = mergeTypes(lbase->getReturnType(), rbase->getReturnType(), false,
                         Unqualified);
  if (retType.isNull())
    return {};

  if (Unqualified)
    retType = retType.getUnqualifiedType();

  CanQualType LRetType = getCanonicalType(lbase->getReturnType());
  CanQualType RRetType = getCanonicalType(rbase->getReturnType());
  if (Unqualified) {
    LRetType = LRetType.getUnqualifiedType();
    RRetType = RRetType.getUnqualifiedType();
  }

  if (getCanonicalType(retType) != LRetType)
    allLTypes = false;
  if (getCanonicalType(retType) != RRetType)
    allRTypes = false;

  // FIXME: double check this
  // FIXME: should we error if lbase->getRegParmAttr() != 0 &&
  //                           rbase->getRegParmAttr() != 0 &&
  //                           lbase->getRegParmAttr() != rbase->getRegParmAttr()?
  FunctionType::ExtInfo lbaseInfo = lbase->getExtInfo();
  FunctionType::ExtInfo rbaseInfo = rbase->getExtInfo();

  // Compatible functions must have compatible calling conventions
  if (lbaseInfo.getCC() != rbaseInfo.getCC())
    return {};

  // Regparm is part of the calling convention.
  if (lbaseInfo.getHasRegParm() != rbaseInfo.getHasRegParm())
    return {};
  if (lbaseInfo.getRegParm() != rbaseInfo.getRegParm())
    return {};

  if (lbaseInfo.getProducesResult() != rbaseInfo.getProducesResult())
    return {};
  if (lbaseInfo.getNoCallerSavedRegs() != rbaseInfo.getNoCallerSavedRegs())
    return {};
  if (lbaseInfo.getNoCfCheck() != rbaseInfo.getNoCfCheck())
    return {};

  // FIXME: some uses, e.g. conditional exprs, really want this to be 'both'.
  bool NoReturn = lbaseInfo.getNoReturn() || rbaseInfo.getNoReturn();

  if (lbaseInfo.getNoReturn() != NoReturn)
    allLTypes = false;
  if (rbaseInfo.getNoReturn() != NoReturn)
    allRTypes = false;

  FunctionType::ExtInfo einfo = lbaseInfo.withNoReturn(NoReturn);

  if (lproto && rproto) { // two C99 style function prototypes
    assert(!lproto->hasExceptionSpec() && !rproto->hasExceptionSpec() &&
           "C++ shouldn't be here");
    // Compatible functions must have the same number of parameters
    if (lproto->getNumParams() != rproto->getNumParams())
      return {};

    // Variadic and non-variadic functions aren't compatible
    if (lproto->isVariadic() != rproto->isVariadic())
      return {};

    if (lproto->getTypeQuals() != rproto->getTypeQuals())
      return {};

    SmallVector<FunctionProtoType::ExtParameterInfo, 4> newParamInfos;
    bool canUseLeft, canUseRight;
    if (!mergeExtParameterInfo(lproto, rproto, canUseLeft, canUseRight,
                               newParamInfos))
      return {};

    if (!canUseLeft)
      allLTypes = false;
    if (!canUseRight)
      allRTypes = false;

    // Check parameter type compatibility
    SmallVector<QualType, 10> types;
    for (unsigned i = 0, n = lproto->getNumParams(); i < n; i++) {
      QualType lParamType = lproto->getParamType(i).getUnqualifiedType();
      QualType rParamType = rproto->getParamType(i).getUnqualifiedType();
      QualType paramType = mergeFunctionParameterTypes(
          lParamType, rParamType, OfBlockPointer, Unqualified);
      if (paramType.isNull())
        return {};

      if (Unqualified)
        paramType = paramType.getUnqualifiedType();

      types.push_back(paramType);
      if (Unqualified) {
        lParamType = lParamType.getUnqualifiedType();
        rParamType = rParamType.getUnqualifiedType();
      }

      if (getCanonicalType(paramType) != getCanonicalType(lParamType))
        allLTypes = false;
      if (getCanonicalType(paramType) != getCanonicalType(rParamType))
        allRTypes = false;
    }

    if (allLTypes) return lhs;
    if (allRTypes) return rhs;

    FunctionProtoType::ExtProtoInfo EPI = lproto->getExtProtoInfo();
    EPI.ExtInfo = einfo;
    EPI.ExtParameterInfos =
        newParamInfos.empty() ? nullptr : newParamInfos.data();
    return getFunctionType(retType, types, EPI);
  }

  if (lproto) allRTypes = false;
  if (rproto) allLTypes = false;

  const FunctionProtoType *proto = lproto ? lproto : rproto;
  if (proto) {
    assert(!proto->hasExceptionSpec() && "C++ shouldn't be here");
    if (proto->isVariadic())
      return {};
    // Check that the types are compatible with the types that
    // would result from default argument promotions (C99 6.7.5.3p15).
    // The only types actually affected are promotable integer
    // types and floats, which would be passed as a different
    // type depending on whether the prototype is visible.
    for (unsigned i = 0, n = proto->getNumParams(); i < n; ++i) {
      QualType paramTy = proto->getParamType(i);

      // Look at the converted type of enum types, since that is the type used
      // to pass enum values.
      if (const auto *Enum = paramTy->getAs<EnumType>()) {
        paramTy = Enum->getDecl()->getIntegerType();
        if (paramTy.isNull())
          return {};
      }

      if (paramTy->isPromotableIntegerType() ||
          getCanonicalType(paramTy).getUnqualifiedType() == FloatTy)
        return {};
    }

    if (allLTypes) return lhs;
    if (allRTypes) return rhs;

    FunctionProtoType::ExtProtoInfo EPI = proto->getExtProtoInfo();
    EPI.ExtInfo = einfo;
    return getFunctionType(retType, proto->getParamTypes(), EPI);
  }

  if (allLTypes) return lhs;
  if (allRTypes) return rhs;
  return getFunctionNoProtoType(retType, einfo);
}

/// Given that we have an enum type and a non-enum type, try to merge them.
static QualType mergeEnumWithInteger(ASTContext &Context, const EnumType *ET,
                                     QualType other, bool isBlockReturnType) {
  // C99 6.7.2.2p4: Each enumerated type shall be compatible with char,
  // a signed integer type, or an unsigned integer type.
  // Compatibility is based on the underlying type, not the promotion
  // type.
  QualType underlyingType = ET->getDecl()->getIntegerType();
  if (underlyingType.isNull())
    return {};
  if (Context.hasSameType(underlyingType, other))
    return other;

  // In block return types, we're more permissive and accept any
  // integral type of the same size.
  if (isBlockReturnType && other->isIntegerType() &&
      Context.getTypeSize(underlyingType) == Context.getTypeSize(other))
    return other;

  return {};
}

QualType ASTContext::mergeTypes(QualType LHS, QualType RHS,
                                bool OfBlockPointer,
                                bool Unqualified, bool BlockReturnType) {
  // C++ [expr]: If an expression initially has the type "reference to T", the
  // type is adjusted to "T" prior to any further analysis, the expression
  // designates the object or function denoted by the reference, and the
  // expression is an lvalue unless the reference is an rvalue reference and
  // the expression is a function call (possibly inside parentheses).
  assert(!LHS->getAs<ReferenceType>() && "LHS is a reference type?");
  assert(!RHS->getAs<ReferenceType>() && "RHS is a reference type?");

  if (Unqualified) {
    LHS = LHS.getUnqualifiedType();
    RHS = RHS.getUnqualifiedType();
  }

  QualType LHSCan = getCanonicalType(LHS),
           RHSCan = getCanonicalType(RHS);

  // If two types are identical, they are compatible.
  if (LHSCan == RHSCan)
    return LHS;

  // If the qualifiers are different, the types aren't compatible... mostly.
  Qualifiers LQuals = LHSCan.getLocalQualifiers();
  Qualifiers RQuals = RHSCan.getLocalQualifiers();
  if (LQuals != RQuals) {
    // If any of these qualifiers are different, we have a type
    // mismatch.
    if (LQuals.getCVRQualifiers() != RQuals.getCVRQualifiers() ||
        LQuals.getAddressSpace() != RQuals.getAddressSpace() ||
        LQuals.getObjCLifetime() != RQuals.getObjCLifetime() ||
        LQuals.hasUnaligned() != RQuals.hasUnaligned())
      return {};

    // Exactly one GC qualifier difference is allowed: __strong is
    // okay if the other type has no GC qualifier but is an Objective
    // C object pointer (i.e. implicitly strong by default).  We fix
    // this by pretending that the unqualified type was actually
    // qualified __strong.
    Qualifiers::GC GC_L = LQuals.getObjCGCAttr();
    Qualifiers::GC GC_R = RQuals.getObjCGCAttr();
    assert((GC_L != GC_R) && "unequal qualifier sets had only equal elements");

    if (GC_L == Qualifiers::Weak || GC_R == Qualifiers::Weak)
      return {};

    if (GC_L == Qualifiers::Strong && RHSCan->isObjCObjectPointerType()) {
      return mergeTypes(LHS, getObjCGCQualType(RHS, Qualifiers::Strong));
    }
    if (GC_R == Qualifiers::Strong && LHSCan->isObjCObjectPointerType()) {
      return mergeTypes(getObjCGCQualType(LHS, Qualifiers::Strong), RHS);
    }
    return {};
  }

  // Okay, qualifiers are equal.

  Type::TypeClass LHSClass = LHSCan->getTypeClass();
  Type::TypeClass RHSClass = RHSCan->getTypeClass();

  // We want to consider the two function types to be the same for these
  // comparisons, just force one to the other.
  if (LHSClass == Type::FunctionProto) LHSClass = Type::FunctionNoProto;
  if (RHSClass == Type::FunctionProto) RHSClass = Type::FunctionNoProto;

  // Same as above for arrays
  if (LHSClass == Type::VariableArray || LHSClass == Type::IncompleteArray)
    LHSClass = Type::ConstantArray;
  if (RHSClass == Type::VariableArray || RHSClass == Type::IncompleteArray)
    RHSClass = Type::ConstantArray;

  // ObjCInterfaces are just specialized ObjCObjects.
  if (LHSClass == Type::ObjCInterface) LHSClass = Type::ObjCObject;
  if (RHSClass == Type::ObjCInterface) RHSClass = Type::ObjCObject;

  // Canonicalize ExtVector -> Vector.
  if (LHSClass == Type::ExtVector) LHSClass = Type::Vector;
  if (RHSClass == Type::ExtVector) RHSClass = Type::Vector;

  // If the canonical type classes don't match.
  if (LHSClass != RHSClass) {
    // Note that we only have special rules for turning block enum
    // returns into block int returns, not vice-versa.
    if (const auto *ETy = LHS->getAs<EnumType>()) {
      return mergeEnumWithInteger(*this, ETy, RHS, false);
    }
    if (const EnumType* ETy = RHS->getAs<EnumType>()) {
      return mergeEnumWithInteger(*this, ETy, LHS, BlockReturnType);
    }
    // allow block pointer type to match an 'id' type.
    if (OfBlockPointer && !BlockReturnType) {
       if (LHS->isObjCIdType() && RHS->isBlockPointerType())
         return LHS;
      if (RHS->isObjCIdType() && LHS->isBlockPointerType())
        return RHS;
    }

    return {};
  }

  // The canonical type classes match.
  switch (LHSClass) {
#define TYPE(Class, Base)
#define ABSTRACT_TYPE(Class, Base)
#define NON_CANONICAL_UNLESS_DEPENDENT_TYPE(Class, Base) case Type::Class:
#define NON_CANONICAL_TYPE(Class, Base) case Type::Class:
#define DEPENDENT_TYPE(Class, Base) case Type::Class:
#include "clang/AST/TypeNodes.def"
    llvm_unreachable("Non-canonical and dependent types shouldn't get here");

  case Type::Auto:
  case Type::DeducedTemplateSpecialization:
  case Type::LValueReference:
  case Type::RValueReference:
  case Type::MemberPointer:
    llvm_unreachable("C++ should never be in mergeTypes");

  case Type::ObjCInterface:
  case Type::IncompleteArray:
  case Type::VariableArray:
  case Type::FunctionProto:
  case Type::ExtVector:
    llvm_unreachable("Types are eliminated above");

  case Type::Pointer:
  {
    // Merge two pointer types, while trying to preserve typedef info
    QualType LHSPointee = LHS->getAs<PointerType>()->getPointeeType();
    QualType RHSPointee = RHS->getAs<PointerType>()->getPointeeType();
    if (Unqualified) {
      LHSPointee = LHSPointee.getUnqualifiedType();
      RHSPointee = RHSPointee.getUnqualifiedType();
    }
    QualType ResultType = mergeTypes(LHSPointee, RHSPointee, false,
                                     Unqualified);
    if (ResultType.isNull())
      return {};
    if (getCanonicalType(LHSPointee) == getCanonicalType(ResultType))
      return LHS;
    if (getCanonicalType(RHSPointee) == getCanonicalType(ResultType))
      return RHS;
    return getPointerType(ResultType);
  }
  case Type::BlockPointer:
  {
    // Merge two block pointer types, while trying to preserve typedef info
    QualType LHSPointee = LHS->getAs<BlockPointerType>()->getPointeeType();
    QualType RHSPointee = RHS->getAs<BlockPointerType>()->getPointeeType();
    if (Unqualified) {
      LHSPointee = LHSPointee.getUnqualifiedType();
      RHSPointee = RHSPointee.getUnqualifiedType();
    }
    if (getLangOpts().OpenCL) {
      Qualifiers LHSPteeQual = LHSPointee.getQualifiers();
      Qualifiers RHSPteeQual = RHSPointee.getQualifiers();
      // Blocks can't be an expression in a ternary operator (OpenCL v2.0
      // 6.12.5) thus the following check is asymmetric.
      if (!LHSPteeQual.isAddressSpaceSupersetOf(RHSPteeQual))
        return {};
      LHSPteeQual.removeAddressSpace();
      RHSPteeQual.removeAddressSpace();
      LHSPointee =
          QualType(LHSPointee.getTypePtr(), LHSPteeQual.getAsOpaqueValue());
      RHSPointee =
          QualType(RHSPointee.getTypePtr(), RHSPteeQual.getAsOpaqueValue());
    }
    QualType ResultType = mergeTypes(LHSPointee, RHSPointee, OfBlockPointer,
                                     Unqualified);
    if (ResultType.isNull())
      return {};
    if (getCanonicalType(LHSPointee) == getCanonicalType(ResultType))
      return LHS;
    if (getCanonicalType(RHSPointee) == getCanonicalType(ResultType))
      return RHS;
    return getBlockPointerType(ResultType);
  }
  case Type::Atomic:
  {
    // Merge two pointer types, while trying to preserve typedef info
    QualType LHSValue = LHS->getAs<AtomicType>()->getValueType();
    QualType RHSValue = RHS->getAs<AtomicType>()->getValueType();
    if (Unqualified) {
      LHSValue = LHSValue.getUnqualifiedType();
      RHSValue = RHSValue.getUnqualifiedType();
    }
    QualType ResultType = mergeTypes(LHSValue, RHSValue, false,
                                     Unqualified);
    if (ResultType.isNull())
      return {};
    if (getCanonicalType(LHSValue) == getCanonicalType(ResultType))
      return LHS;
    if (getCanonicalType(RHSValue) == getCanonicalType(ResultType))
      return RHS;
    return getAtomicType(ResultType);
  }
  case Type::ConstantArray:
  {
    const ConstantArrayType* LCAT = getAsConstantArrayType(LHS);
    const ConstantArrayType* RCAT = getAsConstantArrayType(RHS);
    if (LCAT && RCAT && RCAT->getSize() != LCAT->getSize())
      return {};

    QualType LHSElem = getAsArrayType(LHS)->getElementType();
    QualType RHSElem = getAsArrayType(RHS)->getElementType();
    if (Unqualified) {
      LHSElem = LHSElem.getUnqualifiedType();
      RHSElem = RHSElem.getUnqualifiedType();
    }

    QualType ResultType = mergeTypes(LHSElem, RHSElem, false, Unqualified);
    if (ResultType.isNull())
      return {};

    const VariableArrayType* LVAT = getAsVariableArrayType(LHS);
    const VariableArrayType* RVAT = getAsVariableArrayType(RHS);

    // If either side is a variable array, and both are complete, check whether
    // the current dimension is definite.
    if (LVAT || RVAT) {
      auto SizeFetch = [this](const VariableArrayType* VAT,
          const ConstantArrayType* CAT)
          -> std::pair<bool,llvm::APInt> {
        if (VAT) {
          llvm::APSInt TheInt;
          Expr *E = VAT->getSizeExpr();
          if (E && E->isIntegerConstantExpr(TheInt, *this))
            return std::make_pair(true, TheInt);
          else
            return std::make_pair(false, TheInt);
        } else if (CAT) {
            return std::make_pair(true, CAT->getSize());
        } else {
            return std::make_pair(false, llvm::APInt());
        }
      };

      bool HaveLSize, HaveRSize;
      llvm::APInt LSize, RSize;
      std::tie(HaveLSize, LSize) = SizeFetch(LVAT, LCAT);
      std::tie(HaveRSize, RSize) = SizeFetch(RVAT, RCAT);
      if (HaveLSize && HaveRSize && !llvm::APInt::isSameValue(LSize, RSize))
        return {}; // Definite, but unequal, array dimension
    }

    if (LCAT && getCanonicalType(LHSElem) == getCanonicalType(ResultType))
      return LHS;
    if (RCAT && getCanonicalType(RHSElem) == getCanonicalType(ResultType))
      return RHS;
    if (LCAT) return getConstantArrayType(ResultType, LCAT->getSize(),
                                          ArrayType::ArraySizeModifier(), 0);
    if (RCAT) return getConstantArrayType(ResultType, RCAT->getSize(),
                                          ArrayType::ArraySizeModifier(), 0);
    if (LVAT && getCanonicalType(LHSElem) == getCanonicalType(ResultType))
      return LHS;
    if (RVAT && getCanonicalType(RHSElem) == getCanonicalType(ResultType))
      return RHS;
    if (LVAT) {
      // FIXME: This isn't correct! But tricky to implement because
      // the array's size has to be the size of LHS, but the type
      // has to be different.
      return LHS;
    }
    if (RVAT) {
      // FIXME: This isn't correct! But tricky to implement because
      // the array's size has to be the size of RHS, but the type
      // has to be different.
      return RHS;
    }
    if (getCanonicalType(LHSElem) == getCanonicalType(ResultType)) return LHS;
    if (getCanonicalType(RHSElem) == getCanonicalType(ResultType)) return RHS;
    return getIncompleteArrayType(ResultType,
                                  ArrayType::ArraySizeModifier(), 0);
  }
  case Type::FunctionNoProto:
    return mergeFunctionTypes(LHS, RHS, OfBlockPointer, Unqualified);
  case Type::Record:
  case Type::Enum:
    return {};
  case Type::Builtin:
    // Only exactly equal builtin types are compatible, which is tested above.
    return {};
  case Type::Complex:
    // Distinct complex types are incompatible.
    return {};
  case Type::Vector:
    // FIXME: The merged type should be an ExtVector!
    if (areCompatVectorTypes(LHSCan->getAs<VectorType>(),
                             RHSCan->getAs<VectorType>()))
      return LHS;
    return {};
  case Type::ObjCObject: {
    // Check if the types are assignment compatible.
    // FIXME: This should be type compatibility, e.g. whether
    // "LHS x; RHS x;" at global scope is legal.
    const auto *LHSIface = LHS->getAs<ObjCObjectType>();
    const auto *RHSIface = RHS->getAs<ObjCObjectType>();
    if (canAssignObjCInterfaces(LHSIface, RHSIface))
      return LHS;

    return {};
  }
  case Type::ObjCObjectPointer:
    if (OfBlockPointer) {
      if (canAssignObjCInterfacesInBlockPointer(
                                          LHS->getAs<ObjCObjectPointerType>(),
                                          RHS->getAs<ObjCObjectPointerType>(),
                                          BlockReturnType))
        return LHS;
      return {};
    }
    if (canAssignObjCInterfaces(LHS->getAs<ObjCObjectPointerType>(),
                                RHS->getAs<ObjCObjectPointerType>()))
      return LHS;

    return {};
  case Type::Pipe:
    assert(LHS != RHS &&
           "Equivalent pipe types should have already been handled!");
    return {};
  }

  llvm_unreachable("Invalid Type::Class!");
}

bool ASTContext::mergeExtParameterInfo(
    const FunctionProtoType *FirstFnType, const FunctionProtoType *SecondFnType,
    bool &CanUseFirst, bool &CanUseSecond,
    SmallVectorImpl<FunctionProtoType::ExtParameterInfo> &NewParamInfos) {
  assert(NewParamInfos.empty() && "param info list not empty");
  CanUseFirst = CanUseSecond = true;
  bool FirstHasInfo = FirstFnType->hasExtParameterInfos();
  bool SecondHasInfo = SecondFnType->hasExtParameterInfos();

  // Fast path: if the first type doesn't have ext parameter infos,
  // we match if and only if the second type also doesn't have them.
  if (!FirstHasInfo && !SecondHasInfo)
    return true;

  bool NeedParamInfo = false;
  size_t E = FirstHasInfo ? FirstFnType->getExtParameterInfos().size()
                          : SecondFnType->getExtParameterInfos().size();

  for (size_t I = 0; I < E; ++I) {
    FunctionProtoType::ExtParameterInfo FirstParam, SecondParam;
    if (FirstHasInfo)
      FirstParam = FirstFnType->getExtParameterInfo(I);
    if (SecondHasInfo)
      SecondParam = SecondFnType->getExtParameterInfo(I);

    // Cannot merge unless everything except the noescape flag matches.
    if (FirstParam.withIsNoEscape(false) != SecondParam.withIsNoEscape(false))
      return false;

    bool FirstNoEscape = FirstParam.isNoEscape();
    bool SecondNoEscape = SecondParam.isNoEscape();
    bool IsNoEscape = FirstNoEscape && SecondNoEscape;
    NewParamInfos.push_back(FirstParam.withIsNoEscape(IsNoEscape));
    if (NewParamInfos.back().getOpaqueValue())
      NeedParamInfo = true;
    if (FirstNoEscape != IsNoEscape)
      CanUseFirst = false;
    if (SecondNoEscape != IsNoEscape)
      CanUseSecond = false;
  }

  if (!NeedParamInfo)
    NewParamInfos.clear();

  return true;
}

void ASTContext::ResetObjCLayout(const ObjCContainerDecl *CD) {
  ObjCLayouts[CD] = nullptr;
}

/// mergeObjCGCQualifiers - This routine merges ObjC's GC attribute of 'LHS' and
/// 'RHS' attributes and returns the merged version; including for function
/// return types.
QualType ASTContext::mergeObjCGCQualifiers(QualType LHS, QualType RHS) {
  QualType LHSCan = getCanonicalType(LHS),
  RHSCan = getCanonicalType(RHS);
  // If two types are identical, they are compatible.
  if (LHSCan == RHSCan)
    return LHS;
  if (RHSCan->isFunctionType()) {
    if (!LHSCan->isFunctionType())
      return {};
    QualType OldReturnType =
        cast<FunctionType>(RHSCan.getTypePtr())->getReturnType();
    QualType NewReturnType =
        cast<FunctionType>(LHSCan.getTypePtr())->getReturnType();
    QualType ResReturnType =
      mergeObjCGCQualifiers(NewReturnType, OldReturnType);
    if (ResReturnType.isNull())
      return {};
    if (ResReturnType == NewReturnType || ResReturnType == OldReturnType) {
      // id foo(); ... __strong id foo(); or: __strong id foo(); ... id foo();
      // In either case, use OldReturnType to build the new function type.
      const auto *F = LHS->getAs<FunctionType>();
      if (const auto *FPT = cast<FunctionProtoType>(F)) {
        FunctionProtoType::ExtProtoInfo EPI = FPT->getExtProtoInfo();
        EPI.ExtInfo = getFunctionExtInfo(LHS);
        QualType ResultType =
            getFunctionType(OldReturnType, FPT->getParamTypes(), EPI);
        return ResultType;
      }
    }
    return {};
  }

  // If the qualifiers are different, the types can still be merged.
  Qualifiers LQuals = LHSCan.getLocalQualifiers();
  Qualifiers RQuals = RHSCan.getLocalQualifiers();
  if (LQuals != RQuals) {
    // If any of these qualifiers are different, we have a type mismatch.
    if (LQuals.getCVRQualifiers() != RQuals.getCVRQualifiers() ||
        LQuals.getAddressSpace() != RQuals.getAddressSpace())
      return {};

    // Exactly one GC qualifier difference is allowed: __strong is
    // okay if the other type has no GC qualifier but is an Objective
    // C object pointer (i.e. implicitly strong by default).  We fix
    // this by pretending that the unqualified type was actually
    // qualified __strong.
    Qualifiers::GC GC_L = LQuals.getObjCGCAttr();
    Qualifiers::GC GC_R = RQuals.getObjCGCAttr();
    assert((GC_L != GC_R) && "unequal qualifier sets had only equal elements");

    if (GC_L == Qualifiers::Weak || GC_R == Qualifiers::Weak)
      return {};

    if (GC_L == Qualifiers::Strong)
      return LHS;
    if (GC_R == Qualifiers::Strong)
      return RHS;
    return {};
  }

  if (LHSCan->isObjCObjectPointerType() && RHSCan->isObjCObjectPointerType()) {
    QualType LHSBaseQT = LHS->getAs<ObjCObjectPointerType>()->getPointeeType();
    QualType RHSBaseQT = RHS->getAs<ObjCObjectPointerType>()->getPointeeType();
    QualType ResQT = mergeObjCGCQualifiers(LHSBaseQT, RHSBaseQT);
    if (ResQT == LHSBaseQT)
      return LHS;
    if (ResQT == RHSBaseQT)
      return RHS;
  }
  return {};
}

//===----------------------------------------------------------------------===//
//                         Integer Predicates
//===----------------------------------------------------------------------===//

unsigned ASTContext::getIntWidth(QualType T) const {
  if (const auto *ET = T->getAs<EnumType>())
    T = ET->getDecl()->getIntegerType();
  if (T->isBooleanType())
    return 1;
  // For builtin types, just use the standard type sizing method
  return (unsigned)getTypeSize(T);
}

QualType ASTContext::getCorrespondingUnsignedType(QualType T) const {
  assert((T->hasSignedIntegerRepresentation() || T->isSignedFixedPointType()) &&
         "Unexpected type");

  // Turn <4 x signed int> -> <4 x unsigned int>
  if (const auto *VTy = T->getAs<VectorType>())
    return getVectorType(getCorrespondingUnsignedType(VTy->getElementType()),
                         VTy->getNumElements(), VTy->getVectorKind());

  // For enums, we return the unsigned version of the base type.
  if (const auto *ETy = T->getAs<EnumType>())
    T = ETy->getDecl()->getIntegerType();

  const auto *BTy = T->getAs<BuiltinType>();
  assert(BTy && "Unexpected signed integer or fixed point type");
  switch (BTy->getKind()) {
  case BuiltinType::Char_S:
  case BuiltinType::SChar:
    return UnsignedCharTy;
  case BuiltinType::Short:
    return UnsignedShortTy;
  case BuiltinType::Int:
    return UnsignedIntTy;
  case BuiltinType::Long:
    return UnsignedLongTy;
  case BuiltinType::LongLong:
    return UnsignedLongLongTy;
  case BuiltinType::Int128:
    return UnsignedInt128Ty;

  case BuiltinType::ShortAccum:
    return UnsignedShortAccumTy;
  case BuiltinType::Accum:
    return UnsignedAccumTy;
  case BuiltinType::LongAccum:
    return UnsignedLongAccumTy;
  case BuiltinType::SatShortAccum:
    return SatUnsignedShortAccumTy;
  case BuiltinType::SatAccum:
    return SatUnsignedAccumTy;
  case BuiltinType::SatLongAccum:
    return SatUnsignedLongAccumTy;
  case BuiltinType::ShortFract:
    return UnsignedShortFractTy;
  case BuiltinType::Fract:
    return UnsignedFractTy;
  case BuiltinType::LongFract:
    return UnsignedLongFractTy;
  case BuiltinType::SatShortFract:
    return SatUnsignedShortFractTy;
  case BuiltinType::SatFract:
    return SatUnsignedFractTy;
  case BuiltinType::SatLongFract:
    return SatUnsignedLongFractTy;
  default:
    llvm_unreachable("Unexpected signed integer or fixed point type");
  }
}

ASTMutationListener::~ASTMutationListener() = default;

void ASTMutationListener::DeducedReturnType(const FunctionDecl *FD,
                                            QualType ReturnType) {}

//===----------------------------------------------------------------------===//
//                          Builtin Type Computation
//===----------------------------------------------------------------------===//

/// DecodeTypeFromStr - This decodes one type descriptor from Str, advancing the
/// pointer over the consumed characters.  This returns the resultant type.  If
/// AllowTypeModifiers is false then modifier like * are not parsed, just basic
/// types.  This allows "v2i*" to be parsed as a pointer to a v2i instead of
/// a vector of "i*".
///
/// RequiresICE is filled in on return to indicate whether the value is required
/// to be an Integer Constant Expression.
static QualType DecodeTypeFromStr(const char *&Str, const ASTContext &Context,
                                  ASTContext::GetBuiltinTypeError &Error,
                                  bool &RequiresICE,
                                  bool AllowTypeModifiers) {
  // Modifiers.
  int HowLong = 0;
  bool Signed = false, Unsigned = false;
  RequiresICE = false;

  // Read the prefixed modifiers first.
  bool Done = false;
  #ifndef NDEBUG
  bool IsSpecialLong = false;
  #endif
  while (!Done) {
    switch (*Str++) {
    default: Done = true; --Str; break;
    case 'I':
      RequiresICE = true;
      break;
    case 'S':
      assert(!Unsigned && "Can't use both 'S' and 'U' modifiers!");
      assert(!Signed && "Can't use 'S' modifier multiple times!");
      Signed = true;
      break;
    case 'U':
      assert(!Signed && "Can't use both 'S' and 'U' modifiers!");
      assert(!Unsigned && "Can't use 'U' modifier multiple times!");
      Unsigned = true;
      break;
    case 'L':
      assert(!IsSpecialLong && "Can't use 'L' with 'W' or 'N' modifiers");
      assert(HowLong <= 2 && "Can't have LLLL modifier");
      ++HowLong;
      break;
    case 'N':
      // 'N' behaves like 'L' for all non LP64 targets and 'int' otherwise.
      assert(!IsSpecialLong && "Can't use two 'N' or 'W' modifiers!");
      assert(HowLong == 0 && "Can't use both 'L' and 'N' modifiers!");
      #ifndef NDEBUG
      IsSpecialLong = true;
      #endif
      if (Context.getTargetInfo().getLongWidth() == 32)
        ++HowLong;
      break;
    case 'W':
      // This modifier represents int64 type.
      assert(!IsSpecialLong && "Can't use two 'N' or 'W' modifiers!");
      assert(HowLong == 0 && "Can't use both 'L' and 'W' modifiers!");
      #ifndef NDEBUG
      IsSpecialLong = true;
      #endif
      switch (Context.getTargetInfo().getInt64Type()) {
      default:
        llvm_unreachable("Unexpected integer type");
      case TargetInfo::SignedLong:
        HowLong = 1;
        break;
      case TargetInfo::SignedLongLong:
        HowLong = 2;
        break;
      }
      break;
    }
  }

  QualType Type;

  // Read the base type.
  switch (*Str++) {
  default: llvm_unreachable("Unknown builtin type letter!");
  case 'v':
    assert(HowLong == 0 && !Signed && !Unsigned &&
           "Bad modifiers used with 'v'!");
    Type = Context.VoidTy;
    break;
  case 'h':
    assert(HowLong == 0 && !Signed && !Unsigned &&
           "Bad modifiers used with 'h'!");
    Type = Context.HalfTy;
    break;
  case 'f':
    assert(HowLong == 0 && !Signed && !Unsigned &&
           "Bad modifiers used with 'f'!");
    Type = Context.FloatTy;
    break;
  case 'd':
    assert(HowLong < 3 && !Signed && !Unsigned &&
           "Bad modifiers used with 'd'!");
    if (HowLong == 1)
      Type = Context.LongDoubleTy;
    else if (HowLong == 2)
      Type = Context.Float128Ty;
    else
      Type = Context.DoubleTy;
    break;
  case 's':
    assert(HowLong == 0 && "Bad modifiers used with 's'!");
    if (Unsigned)
      Type = Context.UnsignedShortTy;
    else
      Type = Context.ShortTy;
    break;
  case 'i':
    if (HowLong == 3)
      Type = Unsigned ? Context.UnsignedInt128Ty : Context.Int128Ty;
    else if (HowLong == 2)
      Type = Unsigned ? Context.UnsignedLongLongTy : Context.LongLongTy;
    else if (HowLong == 1)
      Type = Unsigned ? Context.UnsignedLongTy : Context.LongTy;
    else
      Type = Unsigned ? Context.UnsignedIntTy : Context.IntTy;
    break;
  case 'c':
    assert(HowLong == 0 && "Bad modifiers used with 'c'!");
    if (Signed)
      Type = Context.SignedCharTy;
    else if (Unsigned)
      Type = Context.UnsignedCharTy;
    else
      Type = Context.CharTy;
    break;
  case 'b': // boolean
    assert(HowLong == 0 && !Signed && !Unsigned && "Bad modifiers for 'b'!");
    Type = Context.BoolTy;
    break;
  case 'z':  // size_t.
    assert(HowLong == 0 && !Signed && !Unsigned && "Bad modifiers for 'z'!");
    Type = Context.getSizeType();
    break;
  case 'w':  // wchar_t.
    assert(HowLong == 0 && !Signed && !Unsigned && "Bad modifiers for 'w'!");
    Type = Context.getWideCharType();
    break;
  case 'F':
    Type = Context.getCFConstantStringType();
    break;
  case 'G':
    Type = Context.getObjCIdType();
    break;
  case 'H':
    Type = Context.getObjCSelType();
    break;
  case 'M':
    Type = Context.getObjCSuperType();
    break;
  case 'a':
    Type = Context.getBuiltinVaListType();
    assert(!Type.isNull() && "builtin va list type not initialized!");
    break;
  case 'A':
    // This is a "reference" to a va_list; however, what exactly
    // this means depends on how va_list is defined. There are two
    // different kinds of va_list: ones passed by value, and ones
    // passed by reference.  An example of a by-value va_list is
    // x86, where va_list is a char*. An example of by-ref va_list
    // is x86-64, where va_list is a __va_list_tag[1]. For x86,
    // we want this argument to be a char*&; for x86-64, we want
    // it to be a __va_list_tag*.
    Type = Context.getBuiltinVaListType();
    assert(!Type.isNull() && "builtin va list type not initialized!");
    if (Type->isArrayType())
      Type = Context.getArrayDecayedType(Type);
    else
      Type = Context.getLValueReferenceType(Type);
    break;
  case 'V': {
    char *End;
    unsigned NumElements = strtoul(Str, &End, 10);
    assert(End != Str && "Missing vector size");
    Str = End;

    QualType ElementType = DecodeTypeFromStr(Str, Context, Error,
                                             RequiresICE, false);
    assert(!RequiresICE && "Can't require vector ICE");

    // TODO: No way to make AltiVec vectors in builtins yet.
    Type = Context.getVectorType(ElementType, NumElements,
                                 VectorType::GenericVector);
    break;
  }
  case 'E': {
    char *End;

    unsigned NumElements = strtoul(Str, &End, 10);
    assert(End != Str && "Missing vector size");

    Str = End;

    QualType ElementType = DecodeTypeFromStr(Str, Context, Error, RequiresICE,
                                             false);
    Type = Context.getExtVectorType(ElementType, NumElements);
    break;
  }
  case 'X': {
    QualType ElementType = DecodeTypeFromStr(Str, Context, Error, RequiresICE,
                                             false);
    assert(!RequiresICE && "Can't require complex ICE");
    Type = Context.getComplexType(ElementType);
    break;
  }
  case 'Y':
    Type = Context.getPointerDiffType();
    break;
  case 'P':
    Type = Context.getFILEType();
    if (Type.isNull()) {
      Error = ASTContext::GE_Missing_stdio;
      return {};
    }
    break;
  case 'J':
    if (Signed)
      Type = Context.getsigjmp_bufType();
    else
      Type = Context.getjmp_bufType();

    if (Type.isNull()) {
      Error = ASTContext::GE_Missing_setjmp;
      return {};
    }
    break;
  case 'K':
    assert(HowLong == 0 && !Signed && !Unsigned && "Bad modifiers for 'K'!");
    Type = Context.getucontext_tType();

    if (Type.isNull()) {
      Error = ASTContext::GE_Missing_ucontext;
      return {};
    }
    break;
  case 'p':
    Type = Context.getProcessIDType();
    break;
  }

  // If there are modifiers and if we're allowed to parse them, go for it.
  Done = !AllowTypeModifiers;
  while (!Done) {
    switch (char c = *Str++) {
    default: Done = true; --Str; break;
    case '*':
    case '&': {
      // Both pointers and references can have their pointee types
      // qualified with an address space.
      char *End;
      unsigned AddrSpace = strtoul(Str, &End, 10);
      if (End != Str && AddrSpace != 0) {
        Type = Context.getAddrSpaceQualType(Type,
                                            getLangASFromTargetAS(AddrSpace));
        Str = End;
      }
      if (c == '*')
        Type = Context.getPointerType(Type);
      else
        Type = Context.getLValueReferenceType(Type);
      break;
    }
    // FIXME: There's no way to have a built-in with an rvalue ref arg.
    case 'C':
      Type = Type.withConst();
      break;
    case 'D':
      Type = Context.getVolatileType(Type);
      break;
    case 'R':
      Type = Type.withRestrict();
      break;
    }
  }

  assert((!RequiresICE || Type->isIntegralOrEnumerationType()) &&
         "Integer constant 'I' type must be an integer");

  return Type;
}

/// GetBuiltinType - Return the type for the specified builtin.
QualType ASTContext::GetBuiltinType(unsigned Id,
                                    GetBuiltinTypeError &Error,
                                    unsigned *IntegerConstantArgs) const {
  const char *TypeStr = BuiltinInfo.getTypeString(Id);

  SmallVector<QualType, 8> ArgTypes;

  bool RequiresICE = false;
  Error = GE_None;
  QualType ResType = DecodeTypeFromStr(TypeStr, *this, Error,
                                       RequiresICE, true);
  if (Error != GE_None)
    return {};

  assert(!RequiresICE && "Result of intrinsic cannot be required to be an ICE");

  while (TypeStr[0] && TypeStr[0] != '.') {
    QualType Ty = DecodeTypeFromStr(TypeStr, *this, Error, RequiresICE, true);
    if (Error != GE_None)
      return {};

    // If this argument is required to be an IntegerConstantExpression and the
    // caller cares, fill in the bitmask we return.
    if (RequiresICE && IntegerConstantArgs)
      *IntegerConstantArgs |= 1 << ArgTypes.size();

    // Do array -> pointer decay.  The builtin should use the decayed type.
    if (Ty->isArrayType())
      Ty = getArrayDecayedType(Ty);

    ArgTypes.push_back(Ty);
  }

  if (Id == Builtin::BI__GetExceptionInfo)
    return {};

  assert((TypeStr[0] != '.' || TypeStr[1] == 0) &&
         "'.' should only occur at end of builtin type list!");

  FunctionType::ExtInfo EI(CC_C);
  if (BuiltinInfo.isNoReturn(Id)) EI = EI.withNoReturn(true);

  bool Variadic = (TypeStr[0] == '.');

  // We really shouldn't be making a no-proto type here.
  if (ArgTypes.empty() && Variadic && !getLangOpts().CPlusPlus)
    return getFunctionNoProtoType(ResType, EI);

  FunctionProtoType::ExtProtoInfo EPI;
  EPI.ExtInfo = EI;
  EPI.Variadic = Variadic;
  if (getLangOpts().CPlusPlus && BuiltinInfo.isNoThrow(Id))
    EPI.ExceptionSpec.Type =
        getLangOpts().CPlusPlus11 ? EST_BasicNoexcept : EST_DynamicNone;

  return getFunctionType(ResType, ArgTypes, EPI);
}

static GVALinkage basicGVALinkageForFunction(const ASTContext &Context,
                                             const FunctionDecl *FD) {
  if (!FD->isExternallyVisible())
    return GVA_Internal;

  // Non-user-provided functions get emitted as weak definitions with every
  // use, no matter whether they've been explicitly instantiated etc.
  if (const auto *MD = dyn_cast<CXXMethodDecl>(FD))
    if (!MD->isUserProvided())
      return GVA_DiscardableODR;

  GVALinkage External;
  switch (FD->getTemplateSpecializationKind()) {
  case TSK_Undeclared:
  case TSK_ExplicitSpecialization:
    External = GVA_StrongExternal;
    break;

  case TSK_ExplicitInstantiationDefinition:
    return GVA_StrongODR;

  // C++11 [temp.explicit]p10:
  //   [ Note: The intent is that an inline function that is the subject of
  //   an explicit instantiation declaration will still be implicitly
  //   instantiated when used so that the body can be considered for
  //   inlining, but that no out-of-line copy of the inline function would be
  //   generated in the translation unit. -- end note ]
  case TSK_ExplicitInstantiationDeclaration:
    return GVA_AvailableExternally;

  case TSK_ImplicitInstantiation:
    External = GVA_DiscardableODR;
    break;
  }

  if (!FD->isInlined())
    return External;

  if ((!Context.getLangOpts().CPlusPlus &&
       !Context.getTargetInfo().getCXXABI().isMicrosoft() &&
       !FD->hasAttr<DLLExportAttr>()) ||
      FD->hasAttr<GNUInlineAttr>()) {
    // FIXME: This doesn't match gcc's behavior for dllexport inline functions.

    // GNU or C99 inline semantics. Determine whether this symbol should be
    // externally visible.
    if (FD->isInlineDefinitionExternallyVisible())
      return External;

    // C99 inline semantics, where the symbol is not externally visible.
    return GVA_AvailableExternally;
  }

  // Functions specified with extern and inline in -fms-compatibility mode
  // forcibly get emitted.  While the body of the function cannot be later
  // replaced, the function definition cannot be discarded.
  if (FD->isMSExternInline())
    return GVA_StrongODR;

  return GVA_DiscardableODR;
}

static GVALinkage adjustGVALinkageForAttributes(const ASTContext &Context,
                                                const Decl *D, GVALinkage L) {
  // See http://msdn.microsoft.com/en-us/library/xa0d9ste.aspx
  // dllexport/dllimport on inline functions.
  if (D->hasAttr<DLLImportAttr>()) {
    if (L == GVA_DiscardableODR || L == GVA_StrongODR)
      return GVA_AvailableExternally;
  } else if (D->hasAttr<DLLExportAttr>()) {
    if (L == GVA_DiscardableODR)
      return GVA_StrongODR;
  } else if (Context.getLangOpts().CUDA && Context.getLangOpts().CUDAIsDevice &&
             D->hasAttr<CUDAGlobalAttr>()) {
    // Device-side functions with __global__ attribute must always be
    // visible externally so they can be launched from host.
    if (L == GVA_DiscardableODR || L == GVA_Internal)
      return GVA_StrongODR;
<<<<<<< HEAD
  } else if (Context.getLangOpts().CPlusPlusAMP && Context.getLangOpts().DevicePath && D->hasAttr<AnnotateAttr>() && (D->getAttr<AnnotateAttr>()->getAnnotation() == "__cxxamp_trampoline")) {
    return GVA_StrongODR;
  } else if (Context.getLangOpts().OpenMP && Context.getLangOpts().OpenMPIsDevice &&
             isDeclareTargetToDeclaration(D)) {
    // Static variables must be visible externally so they can be mapped from
    // host.
    if (L == GVA_Internal)
      return GVA_StrongODR;
=======
>>>>>>> 206e3c05
  }
  return L;
}

/// Adjust the GVALinkage for a declaration based on what an external AST source
/// knows about whether there can be other definitions of this declaration.
static GVALinkage
adjustGVALinkageForExternalDefinitionKind(const ASTContext &Ctx, const Decl *D,
                                          GVALinkage L) {
  ExternalASTSource *Source = Ctx.getExternalSource();
  if (!Source)
    return L;

  switch (Source->hasExternalDefinitions(D)) {
  case ExternalASTSource::EK_Never:
    // Other translation units rely on us to provide the definition.
    if (L == GVA_DiscardableODR)
      return GVA_StrongODR;
    break;

  case ExternalASTSource::EK_Always:
    return GVA_AvailableExternally;

  case ExternalASTSource::EK_ReplyHazy:
    break;
  }
  return L;
}

GVALinkage ASTContext::GetGVALinkageForFunction(const FunctionDecl *FD) const {
  return adjustGVALinkageForExternalDefinitionKind(*this, FD,
           adjustGVALinkageForAttributes(*this, FD,
             basicGVALinkageForFunction(*this, FD)));
}

static GVALinkage basicGVALinkageForVariable(const ASTContext &Context,
                                             const VarDecl *VD) {
  if (!VD->isExternallyVisible())
    return GVA_Internal;

  if (VD->isStaticLocal()) {
    const DeclContext *LexicalContext = VD->getParentFunctionOrMethod();
    while (LexicalContext && !isa<FunctionDecl>(LexicalContext))
      LexicalContext = LexicalContext->getLexicalParent();

    // ObjC Blocks can create local variables that don't have a FunctionDecl
    // LexicalContext.
    if (!LexicalContext)
      return GVA_DiscardableODR;

    // Otherwise, let the static local variable inherit its linkage from the
    // nearest enclosing function.
    auto StaticLocalLinkage =
        Context.GetGVALinkageForFunction(cast<FunctionDecl>(LexicalContext));

    // Itanium ABI 5.2.2: "Each COMDAT group [for a static local variable] must
    // be emitted in any object with references to the symbol for the object it
    // contains, whether inline or out-of-line."
    // Similar behavior is observed with MSVC. An alternative ABI could use
    // StrongODR/AvailableExternally to match the function, but none are
    // known/supported currently.
    if (StaticLocalLinkage == GVA_StrongODR ||
        StaticLocalLinkage == GVA_AvailableExternally)
      return GVA_DiscardableODR;
    return StaticLocalLinkage;
  }

  // MSVC treats in-class initialized static data members as definitions.
  // By giving them non-strong linkage, out-of-line definitions won't
  // cause link errors.
  if (Context.isMSStaticDataMemberInlineDefinition(VD))
    return GVA_DiscardableODR;

  // Most non-template variables have strong linkage; inline variables are
  // linkonce_odr or (occasionally, for compatibility) weak_odr.
  GVALinkage StrongLinkage;
  switch (Context.getInlineVariableDefinitionKind(VD)) {
  case ASTContext::InlineVariableDefinitionKind::None:
    StrongLinkage = GVA_StrongExternal;
    break;
  case ASTContext::InlineVariableDefinitionKind::Weak:
  case ASTContext::InlineVariableDefinitionKind::WeakUnknown:
    StrongLinkage = GVA_DiscardableODR;
    break;
  case ASTContext::InlineVariableDefinitionKind::Strong:
    StrongLinkage = GVA_StrongODR;
    break;
  }

  switch (VD->getTemplateSpecializationKind()) {
  case TSK_Undeclared:
    return StrongLinkage;

  case TSK_ExplicitSpecialization:
    return Context.getTargetInfo().getCXXABI().isMicrosoft() &&
                   VD->isStaticDataMember()
               ? GVA_StrongODR
               : StrongLinkage;

  case TSK_ExplicitInstantiationDefinition:
    return GVA_StrongODR;

  case TSK_ExplicitInstantiationDeclaration:
    return GVA_AvailableExternally;

  case TSK_ImplicitInstantiation:
    return GVA_DiscardableODR;
  }

  llvm_unreachable("Invalid Linkage!");
}

GVALinkage ASTContext::GetGVALinkageForVariable(const VarDecl *VD) {
  return adjustGVALinkageForExternalDefinitionKind(*this, VD,
           adjustGVALinkageForAttributes(*this, VD,
             basicGVALinkageForVariable(*this, VD)));
}

bool ASTContext::DeclMustBeEmitted(const Decl *D) {
  if (const auto *VD = dyn_cast<VarDecl>(D)) {
    if (!VD->isFileVarDecl())
      return false;
    // Global named register variables (GNU extension) are never emitted.
    if (VD->getStorageClass() == SC_Register)
      return false;
    if (VD->getDescribedVarTemplate() ||
        isa<VarTemplatePartialSpecializationDecl>(VD))
      return false;
  } else if (const auto *FD = dyn_cast<FunctionDecl>(D)) {
    // We never need to emit an uninstantiated function template.
    if (FD->getTemplatedKind() == FunctionDecl::TK_FunctionTemplate)
      return false;
  } else if (isa<PragmaCommentDecl>(D))
    return true;
  else if (isa<OMPThreadPrivateDecl>(D))
    return true;
  else if (isa<PragmaDetectMismatchDecl>(D))
    return true;
  else if (isa<OMPThreadPrivateDecl>(D))
    return !D->getDeclContext()->isDependentContext();
  else if (isa<OMPDeclareReductionDecl>(D))
    return !D->getDeclContext()->isDependentContext();
  else if (isa<ImportDecl>(D))
    return true;
  else
    return false;

  if (D->isFromASTFile() && !LangOpts.BuildingPCHWithObjectFile) {
    assert(getExternalSource() && "It's from an AST file; must have a source.");
    // On Windows, PCH files are built together with an object file. If this
    // declaration comes from such a PCH and DeclMustBeEmitted would return
    // true, it would have returned true and the decl would have been emitted
    // into that object file, so it doesn't need to be emitted here.
    // Note that decls are still emitted if they're referenced, as usual;
    // DeclMustBeEmitted is used to decide whether a decl must be emitted even
    // if it's not referenced.
    //
    // Explicit template instantiation definitions are tricky. If there was an
    // explicit template instantiation decl in the PCH before, it will look like
    // the definition comes from there, even if that was just the declaration.
    // (Explicit instantiation defs of variable templates always get emitted.)
    bool IsExpInstDef =
        isa<FunctionDecl>(D) &&
        cast<FunctionDecl>(D)->getTemplateSpecializationKind() ==
            TSK_ExplicitInstantiationDefinition;

    if (getExternalSource()->DeclIsFromPCHWithObjectFile(D) && !IsExpInstDef)
      return false;
  }

  // If this is a member of a class template, we do not need to emit it.
  if (D->getDeclContext()->isDependentContext())
    return false;

  // Weak references don't produce any output by themselves.
  if (D->hasAttr<WeakRefAttr>())
    return false;

  // Aliases and used decls are required.
  if (D->hasAttr<AliasAttr>() || D->hasAttr<UsedAttr>())
    return true;

  if (const auto *FD = dyn_cast<FunctionDecl>(D)) {
    // Forward declarations aren't required.
    if (!FD->doesThisDeclarationHaveABody())
      return FD->doesDeclarationForceExternallyVisibleDefinition();

    // Constructors and destructors are required.
    if (FD->hasAttr<ConstructorAttr>() || FD->hasAttr<DestructorAttr>())
      return true;

    // The key function for a class is required.  This rule only comes
    // into play when inline functions can be key functions, though.
    if (getTargetInfo().getCXXABI().canKeyFunctionBeInline()) {
      if (const auto *MD = dyn_cast<CXXMethodDecl>(FD)) {
        const CXXRecordDecl *RD = MD->getParent();
        if (MD->isOutOfLine() && RD->isDynamicClass()) {
          const CXXMethodDecl *KeyFunc = getCurrentKeyFunction(RD);
          if (KeyFunc && KeyFunc->getCanonicalDecl() == MD->getCanonicalDecl())
            return true;
        }
      }
    }

    GVALinkage Linkage = GetGVALinkageForFunction(FD);

    // static, static inline, always_inline, and extern inline functions can
    // always be deferred.  Normal inline functions can be deferred in C99/C++.
    // Implicit template instantiations can also be deferred in C++.
    return !isDiscardableGVALinkage(Linkage);
  }

  const auto *VD = cast<VarDecl>(D);
  assert(VD->isFileVarDecl() && "Expected file scoped var");

  if (VD->isThisDeclarationADefinition() == VarDecl::DeclarationOnly &&
      !isMSStaticDataMemberInlineDefinition(VD))
    return false;

  // Variables that can be needed in other TUs are required.
  auto Linkage = GetGVALinkageForVariable(VD);
  if (!isDiscardableGVALinkage(Linkage))
    return true;

  // We never need to emit a variable that is available in another TU.
  if (Linkage == GVA_AvailableExternally)
    return false;

  // Variables that have destruction with side-effects are required.
  if (VD->getType().isDestructedType())
    return true;

  // Variables that have initialization with side-effects are required.
  if (VD->getInit() && VD->getInit()->HasSideEffects(*this) &&
      // We can get a value-dependent initializer during error recovery.
      (VD->getInit()->isValueDependent() || !VD->evaluateValue()))
    return true;

  // Likewise, variables with tuple-like bindings are required if their
  // bindings have side-effects.
  if (const auto *DD = dyn_cast<DecompositionDecl>(VD))
    for (const auto *BD : DD->bindings())
      if (const auto *BindingVD = BD->getHoldingVar())
        if (DeclMustBeEmitted(BindingVD))
          return true;

  // If the decl is marked as `declare target`, it should be emitted.
  for (const auto *Decl : D->redecls()) {
    if (!Decl->hasAttrs())
      continue;
    if (const auto *Attr = Decl->getAttr<OMPDeclareTargetDeclAttr>())
      if (Attr->getMapType() != OMPDeclareTargetDeclAttr::MT_Link)
        return true;
  }

  return false;
}

void ASTContext::forEachMultiversionedFunctionVersion(
    const FunctionDecl *FD,
    llvm::function_ref<void(const FunctionDecl *)> Pred) const {
  assert(FD->isMultiVersion() && "Only valid for multiversioned functions");
  llvm::SmallDenseSet<const FunctionDecl*, 4> SeenDecls;
  FD = FD->getCanonicalDecl();
  for (auto *CurDecl :
       FD->getDeclContext()->getRedeclContext()->lookup(FD->getDeclName())) {
    FunctionDecl *CurFD = CurDecl->getAsFunction()->getCanonicalDecl();
    if (CurFD && hasSameType(CurFD->getType(), FD->getType()) &&
        std::end(SeenDecls) == llvm::find(SeenDecls, CurFD)) {
      SeenDecls.insert(CurFD);
      Pred(CurFD);
    }
  }
}

CallingConv ASTContext::getDefaultCallingConvention(bool IsVariadic,
                                                    bool IsCXXMethod) const {
  // Pass through to the C++ ABI object
  if (IsCXXMethod)
    return ABI->getDefaultMethodCallConv(IsVariadic);

  switch (LangOpts.getDefaultCallingConv()) {
  case LangOptions::DCC_None:
    break;
  case LangOptions::DCC_CDecl:
    return CC_C;
  case LangOptions::DCC_FastCall:
    if (getTargetInfo().hasFeature("sse2") && !IsVariadic)
      return CC_X86FastCall;
    break;
  case LangOptions::DCC_StdCall:
    if (!IsVariadic)
      return CC_X86StdCall;
    break;
  case LangOptions::DCC_VectorCall:
    // __vectorcall cannot be applied to variadic functions.
    if (!IsVariadic)
      return CC_X86VectorCall;
    break;
  case LangOptions::DCC_RegCall:
    // __regcall cannot be applied to variadic functions.
    if (!IsVariadic)
      return CC_X86RegCall;
    break;
  }
  return Target->getDefaultCallingConv(TargetInfo::CCMT_Unknown);
}

bool ASTContext::isNearlyEmpty(const CXXRecordDecl *RD) const {
  // Pass through to the C++ ABI object
  return ABI->isNearlyEmpty(RD);
}

VTableContextBase *ASTContext::getVTableContext() {
  if (!VTContext.get()) {
    if (Target->getCXXABI().isMicrosoft())
      VTContext.reset(new MicrosoftVTableContext(*this));
    else
      VTContext.reset(new ItaniumVTableContext(*this));
  }
  return VTContext.get();
}

MangleContext *ASTContext::createMangleContext() {
  switch (Target->getCXXABI().getKind()) {
  case TargetCXXABI::GenericAArch64:
  case TargetCXXABI::GenericItanium:
  case TargetCXXABI::GenericARM:
  case TargetCXXABI::GenericMIPS:
  case TargetCXXABI::iOS:
  case TargetCXXABI::iOS64:
  case TargetCXXABI::WebAssembly:
  case TargetCXXABI::WatchOS:
    return ItaniumMangleContext::create(*this, getDiagnostics());
  case TargetCXXABI::Microsoft:
    return MicrosoftMangleContext::create(*this, getDiagnostics());
  }
  llvm_unreachable("Unsupported ABI");
}

CXXABI::~CXXABI() = default;

size_t ASTContext::getSideTableAllocatedMemory() const {
  return ASTRecordLayouts.getMemorySize() +
         llvm::capacity_in_bytes(ObjCLayouts) +
         llvm::capacity_in_bytes(KeyFunctions) +
         llvm::capacity_in_bytes(ObjCImpls) +
         llvm::capacity_in_bytes(BlockVarCopyInits) +
         llvm::capacity_in_bytes(DeclAttrs) +
         llvm::capacity_in_bytes(TemplateOrInstantiation) +
         llvm::capacity_in_bytes(InstantiatedFromUsingDecl) +
         llvm::capacity_in_bytes(InstantiatedFromUsingShadowDecl) +
         llvm::capacity_in_bytes(InstantiatedFromUnnamedFieldDecl) +
         llvm::capacity_in_bytes(OverriddenMethods) +
         llvm::capacity_in_bytes(Types) +
         llvm::capacity_in_bytes(VariableArrayTypes) +
         llvm::capacity_in_bytes(ClassScopeSpecializationPattern);
}

/// getIntTypeForBitwidth -
/// sets integer QualTy according to specified details:
/// bitwidth, signed/unsigned.
/// Returns empty type if there is no appropriate target types.
QualType ASTContext::getIntTypeForBitwidth(unsigned DestWidth,
                                           unsigned Signed) const {
  TargetInfo::IntType Ty = getTargetInfo().getIntTypeByWidth(DestWidth, Signed);
  CanQualType QualTy = getFromTargetType(Ty);
  if (!QualTy && DestWidth == 128)
    return Signed ? Int128Ty : UnsignedInt128Ty;
  return QualTy;
}

/// getRealTypeForBitwidth -
/// sets floating point QualTy according to specified bitwidth.
/// Returns empty type if there is no appropriate target types.
QualType ASTContext::getRealTypeForBitwidth(unsigned DestWidth) const {
  TargetInfo::RealType Ty = getTargetInfo().getRealTypeByWidth(DestWidth);
  switch (Ty) {
  case TargetInfo::Float:
    return FloatTy;
  case TargetInfo::Double:
    return DoubleTy;
  case TargetInfo::LongDouble:
    return LongDoubleTy;
  case TargetInfo::Float128:
    return Float128Ty;
  case TargetInfo::NoFloat:
    return {};
  }

  llvm_unreachable("Unhandled TargetInfo::RealType value");
}

void ASTContext::setManglingNumber(const NamedDecl *ND, unsigned Number) {
  if (Number > 1)
    MangleNumbers[ND] = Number;
}

unsigned ASTContext::getManglingNumber(const NamedDecl *ND) const {
  auto I = MangleNumbers.find(ND);
  return I != MangleNumbers.end() ? I->second : 1;
}

void ASTContext::setStaticLocalNumber(const VarDecl *VD, unsigned Number) {
  if (Number > 1)
    StaticLocalNumbers[VD] = Number;
}

unsigned ASTContext::getStaticLocalNumber(const VarDecl *VD) const {
  auto I = StaticLocalNumbers.find(VD);
  return I != StaticLocalNumbers.end() ? I->second : 1;
}

MangleNumberingContext &
ASTContext::getManglingNumberContext(const DeclContext *DC) {
  assert(LangOpts.CPlusPlus);  // We don't need mangling numbers for plain C.
  std::unique_ptr<MangleNumberingContext> &MCtx = MangleNumberingContexts[DC];
  if (!MCtx)
    MCtx = createMangleNumberingContext();
  return *MCtx;
}

std::unique_ptr<MangleNumberingContext>
ASTContext::createMangleNumberingContext() const {
  return ABI->createMangleNumberingContext();
}

const CXXConstructorDecl *
ASTContext::getCopyConstructorForExceptionObject(CXXRecordDecl *RD) {
  return ABI->getCopyConstructorForExceptionObject(
      cast<CXXRecordDecl>(RD->getFirstDecl()));
}

void ASTContext::addCopyConstructorForExceptionObject(CXXRecordDecl *RD,
                                                      CXXConstructorDecl *CD) {
  return ABI->addCopyConstructorForExceptionObject(
      cast<CXXRecordDecl>(RD->getFirstDecl()),
      cast<CXXConstructorDecl>(CD->getFirstDecl()));
}

void ASTContext::addTypedefNameForUnnamedTagDecl(TagDecl *TD,
                                                 TypedefNameDecl *DD) {
  return ABI->addTypedefNameForUnnamedTagDecl(TD, DD);
}

TypedefNameDecl *
ASTContext::getTypedefNameForUnnamedTagDecl(const TagDecl *TD) {
  return ABI->getTypedefNameForUnnamedTagDecl(TD);
}

void ASTContext::addDeclaratorForUnnamedTagDecl(TagDecl *TD,
                                                DeclaratorDecl *DD) {
  return ABI->addDeclaratorForUnnamedTagDecl(TD, DD);
}

DeclaratorDecl *ASTContext::getDeclaratorForUnnamedTagDecl(const TagDecl *TD) {
  return ABI->getDeclaratorForUnnamedTagDecl(TD);
}

void ASTContext::setParameterIndex(const ParmVarDecl *D, unsigned int index) {
  ParamIndices[D] = index;
}

unsigned ASTContext::getParameterIndex(const ParmVarDecl *D) const {
  ParameterIndexTable::const_iterator I = ParamIndices.find(D);
  assert(I != ParamIndices.end() &&
         "ParmIndices lacks entry set by ParmVarDecl");
  return I->second;
}

APValue *
ASTContext::getMaterializedTemporaryValue(const MaterializeTemporaryExpr *E,
                                          bool MayCreate) {
  assert(E && E->getStorageDuration() == SD_Static &&
         "don't need to cache the computed value for this temporary");
  if (MayCreate) {
    APValue *&MTVI = MaterializedTemporaryValues[E];
    if (!MTVI)
      MTVI = new (*this) APValue;
    return MTVI;
  }

  return MaterializedTemporaryValues.lookup(E);
}

bool ASTContext::AtomicUsesUnsupportedLibcall(const AtomicExpr *E) const {
  const llvm::Triple &T = getTargetInfo().getTriple();
  if (!T.isOSDarwin())
    return false;

  if (!(T.isiOS() && T.isOSVersionLT(7)) &&
      !(T.isMacOSX() && T.isOSVersionLT(10, 9)))
    return false;

  QualType AtomicTy = E->getPtr()->getType()->getPointeeType();
  CharUnits sizeChars = getTypeSizeInChars(AtomicTy);
  uint64_t Size = sizeChars.getQuantity();
  CharUnits alignChars = getTypeAlignInChars(AtomicTy);
  unsigned Align = alignChars.getQuantity();
  unsigned MaxInlineWidthInBits = getTargetInfo().getMaxAtomicInlineWidth();
  return (Size != Align || toBits(sizeChars) > MaxInlineWidthInBits);
}

static ast_type_traits::DynTypedNode getSingleDynTypedNodeFromParentMap(
    ASTContext::ParentMapPointers::mapped_type U) {
  if (const auto *D = U.dyn_cast<const Decl *>())
    return ast_type_traits::DynTypedNode::create(*D);
  if (const auto *S = U.dyn_cast<const Stmt *>())
    return ast_type_traits::DynTypedNode::create(*S);
  return *U.get<ast_type_traits::DynTypedNode *>();
}

namespace {

/// Template specializations to abstract away from pointers and TypeLocs.
/// @{
template <typename T>
ast_type_traits::DynTypedNode createDynTypedNode(const T &Node) {
  return ast_type_traits::DynTypedNode::create(*Node);
}
template <>
ast_type_traits::DynTypedNode createDynTypedNode(const TypeLoc &Node) {
  return ast_type_traits::DynTypedNode::create(Node);
}
template <>
ast_type_traits::DynTypedNode
createDynTypedNode(const NestedNameSpecifierLoc &Node) {
  return ast_type_traits::DynTypedNode::create(Node);
}
/// @}

  /// A \c RecursiveASTVisitor that builds a map from nodes to their
  /// parents as defined by the \c RecursiveASTVisitor.
  ///
  /// Note that the relationship described here is purely in terms of AST
  /// traversal - there are other relationships (for example declaration context)
  /// in the AST that are better modeled by special matchers.
  ///
  /// FIXME: Currently only builds up the map using \c Stmt and \c Decl nodes.
  class ParentMapASTVisitor : public RecursiveASTVisitor<ParentMapASTVisitor> {
  public:
    /// Builds and returns the translation unit's parent map.
    ///
    ///  The caller takes ownership of the returned \c ParentMap.
    static std::pair<ASTContext::ParentMapPointers *,
                     ASTContext::ParentMapOtherNodes *>
    buildMap(TranslationUnitDecl &TU) {
      ParentMapASTVisitor Visitor(new ASTContext::ParentMapPointers,
                                  new ASTContext::ParentMapOtherNodes);
      Visitor.TraverseDecl(&TU);
      return std::make_pair(Visitor.Parents, Visitor.OtherParents);
    }

  private:
    friend class RecursiveASTVisitor<ParentMapASTVisitor>;

    using VisitorBase = RecursiveASTVisitor<ParentMapASTVisitor>;

    ParentMapASTVisitor(ASTContext::ParentMapPointers *Parents,
                        ASTContext::ParentMapOtherNodes *OtherParents)
        : Parents(Parents), OtherParents(OtherParents) {}

    bool shouldVisitTemplateInstantiations() const {
      return true;
    }

    bool shouldVisitImplicitCode() const {
      return true;
    }

    template <typename T, typename MapNodeTy, typename BaseTraverseFn,
              typename MapTy>
    bool TraverseNode(T Node, MapNodeTy MapNode,
                      BaseTraverseFn BaseTraverse, MapTy *Parents) {
      if (!Node)
        return true;
      if (ParentStack.size() > 0) {
        // FIXME: Currently we add the same parent multiple times, but only
        // when no memoization data is available for the type.
        // For example when we visit all subexpressions of template
        // instantiations; this is suboptimal, but benign: the only way to
        // visit those is with hasAncestor / hasParent, and those do not create
        // new matches.
        // The plan is to enable DynTypedNode to be storable in a map or hash
        // map. The main problem there is to implement hash functions /
        // comparison operators for all types that DynTypedNode supports that
        // do not have pointer identity.
        auto &NodeOrVector = (*Parents)[MapNode];
        if (NodeOrVector.isNull()) {
          if (const auto *D = ParentStack.back().get<Decl>())
            NodeOrVector = D;
          else if (const auto *S = ParentStack.back().get<Stmt>())
            NodeOrVector = S;
          else
            NodeOrVector =
                new ast_type_traits::DynTypedNode(ParentStack.back());
        } else {
          if (!NodeOrVector.template is<ASTContext::ParentVector *>()) {
            auto *Vector = new ASTContext::ParentVector(
                1, getSingleDynTypedNodeFromParentMap(NodeOrVector));
            delete NodeOrVector
                    .template dyn_cast<ast_type_traits::DynTypedNode *>();
            NodeOrVector = Vector;
          }

          auto *Vector =
              NodeOrVector.template get<ASTContext::ParentVector *>();
          // Skip duplicates for types that have memoization data.
          // We must check that the type has memoization data before calling
          // std::find() because DynTypedNode::operator== can't compare all
          // types.
          bool Found = ParentStack.back().getMemoizationData() &&
                       std::find(Vector->begin(), Vector->end(),
                                 ParentStack.back()) != Vector->end();
          if (!Found)
            Vector->push_back(ParentStack.back());
        }
      }
      ParentStack.push_back(createDynTypedNode(Node));
      bool Result = BaseTraverse();
      ParentStack.pop_back();
      return Result;
    }

    bool TraverseDecl(Decl *DeclNode) {
      return TraverseNode(DeclNode, DeclNode,
                          [&] { return VisitorBase::TraverseDecl(DeclNode); },
                          Parents);
    }

    bool TraverseStmt(Stmt *StmtNode) {
      return TraverseNode(StmtNode, StmtNode,
                          [&] { return VisitorBase::TraverseStmt(StmtNode); },
                          Parents);
    }

    bool TraverseTypeLoc(TypeLoc TypeLocNode) {
      return TraverseNode(
          TypeLocNode, ast_type_traits::DynTypedNode::create(TypeLocNode),
          [&] { return VisitorBase::TraverseTypeLoc(TypeLocNode); },
          OtherParents);
    }

    bool TraverseNestedNameSpecifierLoc(NestedNameSpecifierLoc NNSLocNode) {
      return TraverseNode(
          NNSLocNode, ast_type_traits::DynTypedNode::create(NNSLocNode),
          [&] {
            return VisitorBase::TraverseNestedNameSpecifierLoc(NNSLocNode);
          },
          OtherParents);
    }

    ASTContext::ParentMapPointers *Parents;
    ASTContext::ParentMapOtherNodes *OtherParents;
    llvm::SmallVector<ast_type_traits::DynTypedNode, 16> ParentStack;
  };

} // namespace

template <typename NodeTy, typename MapTy>
static ASTContext::DynTypedNodeList getDynNodeFromMap(const NodeTy &Node,
                                                      const MapTy &Map) {
  auto I = Map.find(Node);
  if (I == Map.end()) {
    return llvm::ArrayRef<ast_type_traits::DynTypedNode>();
  }
  if (const auto *V =
          I->second.template dyn_cast<ASTContext::ParentVector *>()) {
    return llvm::makeArrayRef(*V);
  }
  return getSingleDynTypedNodeFromParentMap(I->second);
}

ASTContext::DynTypedNodeList
ASTContext::getParents(const ast_type_traits::DynTypedNode &Node) {
  if (!PointerParents) {
    // We always need to run over the whole translation unit, as
    // hasAncestor can escape any subtree.
    auto Maps = ParentMapASTVisitor::buildMap(*getTranslationUnitDecl());
    PointerParents.reset(Maps.first);
    OtherParents.reset(Maps.second);
  }
  if (Node.getNodeKind().hasPointerIdentity())
    return getDynNodeFromMap(Node.getMemoizationData(), *PointerParents);
  return getDynNodeFromMap(Node, *OtherParents);
}

bool
ASTContext::ObjCMethodsAreEqual(const ObjCMethodDecl *MethodDecl,
                                const ObjCMethodDecl *MethodImpl) {
  // No point trying to match an unavailable/deprecated mothod.
  if (MethodDecl->hasAttr<UnavailableAttr>()
      || MethodDecl->hasAttr<DeprecatedAttr>())
    return false;
  if (MethodDecl->getObjCDeclQualifier() !=
      MethodImpl->getObjCDeclQualifier())
    return false;
  if (!hasSameType(MethodDecl->getReturnType(), MethodImpl->getReturnType()))
    return false;

  if (MethodDecl->param_size() != MethodImpl->param_size())
    return false;

  for (ObjCMethodDecl::param_const_iterator IM = MethodImpl->param_begin(),
       IF = MethodDecl->param_begin(), EM = MethodImpl->param_end(),
       EF = MethodDecl->param_end();
       IM != EM && IF != EF; ++IM, ++IF) {
    const ParmVarDecl *DeclVar = (*IF);
    const ParmVarDecl *ImplVar = (*IM);
    if (ImplVar->getObjCDeclQualifier() != DeclVar->getObjCDeclQualifier())
      return false;
    if (!hasSameType(DeclVar->getType(), ImplVar->getType()))
      return false;
  }

  return (MethodDecl->isVariadic() == MethodImpl->isVariadic());
}

uint64_t ASTContext::getTargetNullPointerValue(QualType QT) const {
  LangAS AS;
  if (QT->getUnqualifiedDesugaredType()->isNullPtrType())
    AS = LangAS::Default;
  else
    AS = QT->getPointeeType().getAddressSpace();

  return getTargetInfo().getNullPointerValue(AS);
}

unsigned ASTContext::getTargetAddressSpace(LangAS AS) const {
  if (isTargetAddressSpace(AS))
    return toTargetAddressSpace(AS);
  else
    return (*AddrSpaceMap)[(unsigned)AS];
}

unsigned ASTContext::getTargetAddressSpace(QualType T) const {
  if (T.isNull())
    return 0;
  if (T->isFunctionType() &&
      !T.getQualifiers().hasAddressSpace())
    return 0;
  return getTargetAddressSpace(T.getQualifiers());
}

unsigned ASTContext::getTargetAddressSpace(Qualifiers Q) const {
  return getTargetAddressSpace(Q.getAddressSpace());
}

QualType ASTContext::getCorrespondingSaturatedType(QualType Ty) const {
  assert(Ty->isFixedPointType());

  if (Ty->isSaturatedFixedPointType()) return Ty;

  const auto &BT = Ty->getAs<BuiltinType>();
  switch (BT->getKind()) {
    default:
      llvm_unreachable("Not a fixed point type!");
    case BuiltinType::ShortAccum:
      return SatShortAccumTy;
    case BuiltinType::Accum:
      return SatAccumTy;
    case BuiltinType::LongAccum:
      return SatLongAccumTy;
    case BuiltinType::UShortAccum:
      return SatUnsignedShortAccumTy;
    case BuiltinType::UAccum:
      return SatUnsignedAccumTy;
    case BuiltinType::ULongAccum:
      return SatUnsignedLongAccumTy;
    case BuiltinType::ShortFract:
      return SatShortFractTy;
    case BuiltinType::Fract:
      return SatFractTy;
    case BuiltinType::LongFract:
      return SatLongFractTy;
    case BuiltinType::UShortFract:
      return SatUnsignedShortFractTy;
    case BuiltinType::UFract:
      return SatUnsignedFractTy;
    case BuiltinType::ULongFract:
      return SatUnsignedLongFractTy;
  }
}

// Explicitly instantiate this in case a Redeclarable<T> is used from a TU that
// doesn't include ASTContext.h
template
clang::LazyGenerationalUpdatePtr<
    const Decl *, Decl *, &ExternalASTSource::CompleteRedeclChain>::ValueType
clang::LazyGenerationalUpdatePtr<
    const Decl *, Decl *, &ExternalASTSource::CompleteRedeclChain>::makeValue(
        const clang::ASTContext &Ctx, Decl *Value);

unsigned char ASTContext::getFixedPointScale(QualType Ty) const {
  assert(Ty->isFixedPointType());

  const auto *BT = Ty->getAs<BuiltinType>();
  const TargetInfo &Target = getTargetInfo();
  switch (BT->getKind()) {
    default:
      llvm_unreachable("Not a fixed point type!");
    case BuiltinType::ShortAccum:
    case BuiltinType::SatShortAccum:
      return Target.getShortAccumScale();
    case BuiltinType::Accum:
    case BuiltinType::SatAccum:
      return Target.getAccumScale();
    case BuiltinType::LongAccum:
    case BuiltinType::SatLongAccum:
      return Target.getLongAccumScale();
    case BuiltinType::UShortAccum:
    case BuiltinType::SatUShortAccum:
      return Target.getUnsignedShortAccumScale();
    case BuiltinType::UAccum:
    case BuiltinType::SatUAccum:
      return Target.getUnsignedAccumScale();
    case BuiltinType::ULongAccum:
    case BuiltinType::SatULongAccum:
      return Target.getUnsignedLongAccumScale();
    case BuiltinType::ShortFract:
    case BuiltinType::SatShortFract:
      return Target.getShortFractScale();
    case BuiltinType::Fract:
    case BuiltinType::SatFract:
      return Target.getFractScale();
    case BuiltinType::LongFract:
    case BuiltinType::SatLongFract:
      return Target.getLongFractScale();
    case BuiltinType::UShortFract:
    case BuiltinType::SatUShortFract:
      return Target.getUnsignedShortFractScale();
    case BuiltinType::UFract:
    case BuiltinType::SatUFract:
      return Target.getUnsignedFractScale();
    case BuiltinType::ULongFract:
    case BuiltinType::SatULongFract:
      return Target.getUnsignedLongFractScale();
  }
}

unsigned char ASTContext::getFixedPointIBits(QualType Ty) const {
  assert(Ty->isFixedPointType());

  const auto *BT = Ty->getAs<BuiltinType>();
  const TargetInfo &Target = getTargetInfo();
  switch (BT->getKind()) {
    default:
      llvm_unreachable("Not a fixed point type!");
    case BuiltinType::ShortAccum:
    case BuiltinType::SatShortAccum:
      return Target.getShortAccumIBits();
    case BuiltinType::Accum:
    case BuiltinType::SatAccum:
      return Target.getAccumIBits();
    case BuiltinType::LongAccum:
    case BuiltinType::SatLongAccum:
      return Target.getLongAccumIBits();
    case BuiltinType::UShortAccum:
    case BuiltinType::SatUShortAccum:
      return Target.getUnsignedShortAccumIBits();
    case BuiltinType::UAccum:
    case BuiltinType::SatUAccum:
      return Target.getUnsignedAccumIBits();
    case BuiltinType::ULongAccum:
    case BuiltinType::SatULongAccum:
      return Target.getUnsignedLongAccumIBits();
    case BuiltinType::ShortFract:
    case BuiltinType::SatShortFract:
    case BuiltinType::Fract:
    case BuiltinType::SatFract:
    case BuiltinType::LongFract:
    case BuiltinType::SatLongFract:
    case BuiltinType::UShortFract:
    case BuiltinType::SatUShortFract:
    case BuiltinType::UFract:
    case BuiltinType::SatUFract:
    case BuiltinType::ULongFract:
    case BuiltinType::SatULongFract:
      return 0;
  }
}<|MERGE_RESOLUTION|>--- conflicted
+++ resolved
@@ -9555,17 +9555,8 @@
     // visible externally so they can be launched from host.
     if (L == GVA_DiscardableODR || L == GVA_Internal)
       return GVA_StrongODR;
-<<<<<<< HEAD
   } else if (Context.getLangOpts().CPlusPlusAMP && Context.getLangOpts().DevicePath && D->hasAttr<AnnotateAttr>() && (D->getAttr<AnnotateAttr>()->getAnnotation() == "__cxxamp_trampoline")) {
     return GVA_StrongODR;
-  } else if (Context.getLangOpts().OpenMP && Context.getLangOpts().OpenMPIsDevice &&
-             isDeclareTargetToDeclaration(D)) {
-    // Static variables must be visible externally so they can be mapped from
-    // host.
-    if (L == GVA_Internal)
-      return GVA_StrongODR;
-=======
->>>>>>> 206e3c05
   }
   return L;
 }
