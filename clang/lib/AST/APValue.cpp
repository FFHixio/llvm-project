//===--- APValue.cpp - Union class for APFloat/APSInt/Complex -------------===//
//
//                     The LLVM Compiler Infrastructure
//
// This file is distributed under the University of Illinois Open Source
// License. See LICENSE.TXT for details.
//
//===----------------------------------------------------------------------===//
//
//  This file implements the APValue class.
//
//===----------------------------------------------------------------------===//

#include "clang/AST/APValue.h"
#include "clang/AST/ASTContext.h"
#include "clang/AST/CharUnits.h"
#include "clang/AST/DeclCXX.h"
#include "clang/AST/Expr.h"
#include "clang/AST/Type.h"
#include "llvm/Support/ErrorHandling.h"
#include "llvm/Support/raw_ostream.h"
using namespace clang;

namespace {
  struct LVBase {
    llvm::PointerIntPair<APValue::LValueBase, 1, bool> BaseAndIsOnePastTheEnd;
    CharUnits Offset;
    unsigned PathLength;
    unsigned CallIndex;
    bool IsNullPtr;
  };
}

struct APValue::LV : LVBase {
  static const unsigned InlinePathSpace =
      (DataSize - sizeof(LVBase)) / sizeof(LValuePathEntry);

  /// Path - The sequence of base classes, fields and array indices to follow to
  /// walk from Base to the subobject. When performing GCC-style folding, there
  /// may not be such a path.
  union {
    LValuePathEntry Path[InlinePathSpace];
    LValuePathEntry *PathPtr;
  };

  LV() { PathLength = (unsigned)-1; }
  ~LV() { resizePath(0); }

  void resizePath(unsigned Length) {
    if (Length == PathLength)
      return;
    if (hasPathPtr())
      delete [] PathPtr;
    PathLength = Length;
    if (hasPathPtr())
      PathPtr = new LValuePathEntry[Length];
  }

  bool hasPath() const { return PathLength != (unsigned)-1; }
  bool hasPathPtr() const { return hasPath() && PathLength > InlinePathSpace; }

  LValuePathEntry *getPath() { return hasPathPtr() ? PathPtr : Path; }
  const LValuePathEntry *getPath() const {
    return hasPathPtr() ? PathPtr : Path;
  }
};

namespace {
  struct MemberPointerBase {
    llvm::PointerIntPair<const ValueDecl*, 1, bool> MemberAndIsDerivedMember;
    unsigned PathLength;
  };
}

struct APValue::MemberPointerData : MemberPointerBase {
  static const unsigned InlinePathSpace =
      (DataSize - sizeof(MemberPointerBase)) / sizeof(const CXXRecordDecl*);
  typedef const CXXRecordDecl *PathElem;
  union {
    PathElem Path[InlinePathSpace];
    PathElem *PathPtr;
  };

  MemberPointerData() { PathLength = 0; }
  ~MemberPointerData() { resizePath(0); }

  void resizePath(unsigned Length) {
    if (Length == PathLength)
      return;
    if (hasPathPtr())
      delete [] PathPtr;
    PathLength = Length;
    if (hasPathPtr())
      PathPtr = new PathElem[Length];
  }

  bool hasPathPtr() const { return PathLength > InlinePathSpace; }

  PathElem *getPath() { return hasPathPtr() ? PathPtr : Path; }
  const PathElem *getPath() const {
    return hasPathPtr() ? PathPtr : Path;
  }
};

// FIXME: Reduce the malloc traffic here.

APValue::Arr::Arr(unsigned NumElts, unsigned Size) :
  Elts(new APValue[NumElts + (NumElts != Size ? 1 : 0)]),
  NumElts(NumElts), ArrSize(Size) {}
APValue::Arr::~Arr() { delete [] Elts; }

APValue::StructData::StructData(unsigned NumBases, unsigned NumFields) :
  Elts(new APValue[NumBases+NumFields]),
  NumBases(NumBases), NumFields(NumFields) {}
APValue::StructData::~StructData() {
  delete [] Elts;
}

APValue::UnionData::UnionData() : Field(nullptr), Value(new APValue) {}
APValue::UnionData::~UnionData () {
  delete Value;
}

APValue::APValue(const APValue &RHS) : Kind(Uninitialized) {
  switch (RHS.getKind()) {
  case Uninitialized:
    break;
  case Int:
    MakeInt();
    setInt(RHS.getInt());
    break;
  case Float:
    MakeFloat();
    setFloat(RHS.getFloat());
    break;
  case Vector:
    MakeVector();
    setVector(((const Vec *)(const char *)RHS.Data.buffer)->Elts,
              RHS.getVectorLength());
    break;
  case ComplexInt:
    MakeComplexInt();
    setComplexInt(RHS.getComplexIntReal(), RHS.getComplexIntImag());
    break;
  case ComplexFloat:
    MakeComplexFloat();
    setComplexFloat(RHS.getComplexFloatReal(), RHS.getComplexFloatImag());
    break;
  case LValue:
    MakeLValue();
    if (RHS.hasLValuePath())
      setLValue(RHS.getLValueBase(), RHS.getLValueOffset(), RHS.getLValuePath(),
                RHS.isLValueOnePastTheEnd(), RHS.getLValueCallIndex(),
<<<<<<< HEAD
                RHS.isNullPtr());
    else
      setLValue(RHS.getLValueBase(), RHS.getLValueOffset(), NoLValuePath(),
                RHS.getLValueCallIndex(), RHS.isNullPtr());
=======
                RHS.isNullPointer());
    else
      setLValue(RHS.getLValueBase(), RHS.getLValueOffset(), NoLValuePath(),
                RHS.getLValueCallIndex(), RHS.isNullPointer());
>>>>>>> 410306bf
    break;
  case Array:
    MakeArray(RHS.getArrayInitializedElts(), RHS.getArraySize());
    for (unsigned I = 0, N = RHS.getArrayInitializedElts(); I != N; ++I)
      getArrayInitializedElt(I) = RHS.getArrayInitializedElt(I);
    if (RHS.hasArrayFiller())
      getArrayFiller() = RHS.getArrayFiller();
    break;
  case Struct:
    MakeStruct(RHS.getStructNumBases(), RHS.getStructNumFields());
    for (unsigned I = 0, N = RHS.getStructNumBases(); I != N; ++I)
      getStructBase(I) = RHS.getStructBase(I);
    for (unsigned I = 0, N = RHS.getStructNumFields(); I != N; ++I)
      getStructField(I) = RHS.getStructField(I);
    break;
  case Union:
    MakeUnion();
    setUnion(RHS.getUnionField(), RHS.getUnionValue());
    break;
  case MemberPointer:
    MakeMemberPointer(RHS.getMemberPointerDecl(),
                      RHS.isMemberPointerToDerivedMember(),
                      RHS.getMemberPointerPath());
    break;
  case AddrLabelDiff:
    MakeAddrLabelDiff();
    setAddrLabelDiff(RHS.getAddrLabelDiffLHS(), RHS.getAddrLabelDiffRHS());
    break;
  }
}

void APValue::DestroyDataAndMakeUninit() {
  if (Kind == Int)
    ((APSInt*)(char*)Data.buffer)->~APSInt();
  else if (Kind == Float)
    ((APFloat*)(char*)Data.buffer)->~APFloat();
  else if (Kind == Vector)
    ((Vec*)(char*)Data.buffer)->~Vec();
  else if (Kind == ComplexInt)
    ((ComplexAPSInt*)(char*)Data.buffer)->~ComplexAPSInt();
  else if (Kind == ComplexFloat)
    ((ComplexAPFloat*)(char*)Data.buffer)->~ComplexAPFloat();
  else if (Kind == LValue)
    ((LV*)(char*)Data.buffer)->~LV();
  else if (Kind == Array)
    ((Arr*)(char*)Data.buffer)->~Arr();
  else if (Kind == Struct)
    ((StructData*)(char*)Data.buffer)->~StructData();
  else if (Kind == Union)
    ((UnionData*)(char*)Data.buffer)->~UnionData();
  else if (Kind == MemberPointer)
    ((MemberPointerData*)(char*)Data.buffer)->~MemberPointerData();
  else if (Kind == AddrLabelDiff)
    ((AddrLabelDiffData*)(char*)Data.buffer)->~AddrLabelDiffData();
  Kind = Uninitialized;
}

bool APValue::needsCleanup() const {
  switch (getKind()) {
  case Uninitialized:
  case AddrLabelDiff:
    return false;
  case Struct:
  case Union:
  case Array:
  case Vector:
    return true;
  case Int:
    return getInt().needsCleanup();
  case Float:
    return getFloat().needsCleanup();
  case ComplexFloat:
    assert(getComplexFloatImag().needsCleanup() ==
               getComplexFloatReal().needsCleanup() &&
           "In _Complex float types, real and imaginary values always have the "
           "same size.");
    return getComplexFloatReal().needsCleanup();
  case ComplexInt:
    assert(getComplexIntImag().needsCleanup() ==
               getComplexIntReal().needsCleanup() &&
           "In _Complex int types, real and imaginary values must have the "
           "same size.");
    return getComplexIntReal().needsCleanup();
  case LValue:
    return reinterpret_cast<const LV *>(Data.buffer)->hasPathPtr();
  case MemberPointer:
    return reinterpret_cast<const MemberPointerData *>(Data.buffer)
        ->hasPathPtr();
  }
  llvm_unreachable("Unknown APValue kind!");
}

void APValue::swap(APValue &RHS) {
  std::swap(Kind, RHS.Kind);
  char TmpData[DataSize];
  memcpy(TmpData, Data.buffer, DataSize);
  memcpy(Data.buffer, RHS.Data.buffer, DataSize);
  memcpy(RHS.Data.buffer, TmpData, DataSize);
}

LLVM_DUMP_METHOD void APValue::dump() const {
  dump(llvm::errs());
  llvm::errs() << '\n';
}

static double GetApproxValue(const llvm::APFloat &F) {
  llvm::APFloat V = F;
  bool ignored;
  V.convert(llvm::APFloat::IEEEdouble, llvm::APFloat::rmNearestTiesToEven,
            &ignored);
  return V.convertToDouble();
}

void APValue::dump(raw_ostream &OS) const {
  switch (getKind()) {
  case Uninitialized:
    OS << "Uninitialized";
    return;
  case Int:
    OS << "Int: " << getInt();
    return;
  case Float:
    OS << "Float: " << GetApproxValue(getFloat());
    return;
  case Vector:
    OS << "Vector: ";
    getVectorElt(0).dump(OS);
    for (unsigned i = 1; i != getVectorLength(); ++i) {
      OS << ", ";
      getVectorElt(i).dump(OS);
    }
    return;
  case ComplexInt:
    OS << "ComplexInt: " << getComplexIntReal() << ", " << getComplexIntImag();
    return;
  case ComplexFloat:
    OS << "ComplexFloat: " << GetApproxValue(getComplexFloatReal())
       << ", " << GetApproxValue(getComplexFloatImag());
    return;
  case LValue:
    OS << "LValue: <todo>";
    return;
  case Array:
    OS << "Array: ";
    for (unsigned I = 0, N = getArrayInitializedElts(); I != N; ++I) {
      getArrayInitializedElt(I).dump(OS);
      if (I != getArraySize() - 1) OS << ", ";
    }
    if (hasArrayFiller()) {
      OS << getArraySize() - getArrayInitializedElts() << " x ";
      getArrayFiller().dump(OS);
    }
    return;
  case Struct:
    OS << "Struct ";
    if (unsigned N = getStructNumBases()) {
      OS << " bases: ";
      getStructBase(0).dump(OS);
      for (unsigned I = 1; I != N; ++I) {
        OS << ", ";
        getStructBase(I).dump(OS);
      }
    }
    if (unsigned N = getStructNumFields()) {
      OS << " fields: ";
      getStructField(0).dump(OS);
      for (unsigned I = 1; I != N; ++I) {
        OS << ", ";
        getStructField(I).dump(OS);
      }
    }
    return;
  case Union:
    OS << "Union: ";
    getUnionValue().dump(OS);
    return;
  case MemberPointer:
    OS << "MemberPointer: <todo>";
    return;
  case AddrLabelDiff:
    OS << "AddrLabelDiff: <todo>";
    return;
  }
  llvm_unreachable("Unknown APValue kind!");
}

void APValue::printPretty(raw_ostream &Out, ASTContext &Ctx, QualType Ty) const{
  switch (getKind()) {
  case APValue::Uninitialized:
    Out << "<uninitialized>";
    return;
  case APValue::Int:
    if (Ty->isBooleanType())
      Out << (getInt().getBoolValue() ? "true" : "false");
    else
      Out << getInt();
    return;
  case APValue::Float:
    Out << GetApproxValue(getFloat());
    return;
  case APValue::Vector: {
    Out << '{';
    QualType ElemTy = Ty->getAs<VectorType>()->getElementType();
    getVectorElt(0).printPretty(Out, Ctx, ElemTy);
    for (unsigned i = 1; i != getVectorLength(); ++i) {
      Out << ", ";
      getVectorElt(i).printPretty(Out, Ctx, ElemTy);
    }
    Out << '}';
    return;
  }
  case APValue::ComplexInt:
    Out << getComplexIntReal() << "+" << getComplexIntImag() << "i";
    return;
  case APValue::ComplexFloat:
    Out << GetApproxValue(getComplexFloatReal()) << "+"
        << GetApproxValue(getComplexFloatImag()) << "i";
    return;
  case APValue::LValue: {
    LValueBase Base = getLValueBase();
    if (!Base) {
      Out << "0";
      return;
    }

    bool IsReference = Ty->isReferenceType();
    QualType InnerTy
      = IsReference ? Ty.getNonReferenceType() : Ty->getPointeeType();
    if (InnerTy.isNull())
      InnerTy = Ty;

    if (!hasLValuePath()) {
      // No lvalue path: just print the offset.
      CharUnits O = getLValueOffset();
      CharUnits S = Ctx.getTypeSizeInChars(InnerTy);
      if (!O.isZero()) {
        if (IsReference)
          Out << "*(";
        if (O % S) {
          Out << "(char*)";
          S = CharUnits::One();
        }
        Out << '&';
      } else if (!IsReference)
        Out << '&';

      if (const ValueDecl *VD = Base.dyn_cast<const ValueDecl*>())
        Out << *VD;
      else {
        assert(Base.get<const Expr *>() != nullptr &&
               "Expecting non-null Expr");
        Base.get<const Expr*>()->printPretty(Out, nullptr,
                                             Ctx.getPrintingPolicy());
      }

      if (!O.isZero()) {
        Out << " + " << (O / S);
        if (IsReference)
          Out << ')';
      }
      return;
    }

    // We have an lvalue path. Print it out nicely.
    if (!IsReference)
      Out << '&';
    else if (isLValueOnePastTheEnd())
      Out << "*(&";

    QualType ElemTy;
    if (const ValueDecl *VD = Base.dyn_cast<const ValueDecl*>()) {
      Out << *VD;
      ElemTy = VD->getType();
    } else {
      const Expr *E = Base.get<const Expr*>();
      assert(E != nullptr && "Expecting non-null Expr");
      E->printPretty(Out, nullptr, Ctx.getPrintingPolicy());
      ElemTy = E->getType();
    }

    ArrayRef<LValuePathEntry> Path = getLValuePath();
    const CXXRecordDecl *CastToBase = nullptr;
    for (unsigned I = 0, N = Path.size(); I != N; ++I) {
      if (ElemTy->getAs<RecordType>()) {
        // The lvalue refers to a class type, so the next path entry is a base
        // or member.
        const Decl *BaseOrMember =
        BaseOrMemberType::getFromOpaqueValue(Path[I].BaseOrMember).getPointer();
        if (const CXXRecordDecl *RD = dyn_cast<CXXRecordDecl>(BaseOrMember)) {
          CastToBase = RD;
          ElemTy = Ctx.getRecordType(RD);
        } else {
          const ValueDecl *VD = cast<ValueDecl>(BaseOrMember);
          Out << ".";
          if (CastToBase)
            Out << *CastToBase << "::";
          Out << *VD;
          ElemTy = VD->getType();
        }
      } else {
        // The lvalue must refer to an array.
        Out << '[' << Path[I].ArrayIndex << ']';
        ElemTy = Ctx.getAsArrayType(ElemTy)->getElementType();
      }
    }

    // Handle formatting of one-past-the-end lvalues.
    if (isLValueOnePastTheEnd()) {
      // FIXME: If CastToBase is non-0, we should prefix the output with
      // "(CastToBase*)".
      Out << " + 1";
      if (IsReference)
        Out << ')';
    }
    return;
  }
  case APValue::Array: {
    const ArrayType *AT = Ctx.getAsArrayType(Ty);
    QualType ElemTy = AT->getElementType();
    Out << '{';
    if (unsigned N = getArrayInitializedElts()) {
      getArrayInitializedElt(0).printPretty(Out, Ctx, ElemTy);
      for (unsigned I = 1; I != N; ++I) {
        Out << ", ";
        if (I == 10) {
          // Avoid printing out the entire contents of large arrays.
          Out << "...";
          break;
        }
        getArrayInitializedElt(I).printPretty(Out, Ctx, ElemTy);
      }
    }
    Out << '}';
    return;
  }
  case APValue::Struct: {
    Out << '{';
    const RecordDecl *RD = Ty->getAs<RecordType>()->getDecl();
    bool First = true;
    if (unsigned N = getStructNumBases()) {
      const CXXRecordDecl *CD = cast<CXXRecordDecl>(RD);
      CXXRecordDecl::base_class_const_iterator BI = CD->bases_begin();
      for (unsigned I = 0; I != N; ++I, ++BI) {
        assert(BI != CD->bases_end());
        if (!First)
          Out << ", ";
        getStructBase(I).printPretty(Out, Ctx, BI->getType());
        First = false;
      }
    }
    for (const auto *FI : RD->fields()) {
      if (!First)
        Out << ", ";
      if (FI->isUnnamedBitfield()) continue;
      getStructField(FI->getFieldIndex()).
        printPretty(Out, Ctx, FI->getType());
      First = false;
    }
    Out << '}';
    return;
  }
  case APValue::Union:
    Out << '{';
    if (const FieldDecl *FD = getUnionField()) {
      Out << "." << *FD << " = ";
      getUnionValue().printPretty(Out, Ctx, FD->getType());
    }
    Out << '}';
    return;
  case APValue::MemberPointer:
    // FIXME: This is not enough to unambiguously identify the member in a
    // multiple-inheritance scenario.
    if (const ValueDecl *VD = getMemberPointerDecl()) {
      Out << '&' << *cast<CXXRecordDecl>(VD->getDeclContext()) << "::" << *VD;
      return;
    }
    Out << "0";
    return;
  case APValue::AddrLabelDiff:
    Out << "&&" << getAddrLabelDiffLHS()->getLabel()->getName();
    Out << " - ";
    Out << "&&" << getAddrLabelDiffRHS()->getLabel()->getName();
    return;
  }
  llvm_unreachable("Unknown APValue kind!");
}

std::string APValue::getAsString(ASTContext &Ctx, QualType Ty) const {
  std::string Result;
  llvm::raw_string_ostream Out(Result);
  printPretty(Out, Ctx, Ty);
  Out.flush();
  return Result;
}

const APValue::LValueBase APValue::getLValueBase() const {
  assert(isLValue() && "Invalid accessor");
  return ((const LV*)(const void*)Data.buffer)->BaseAndIsOnePastTheEnd.getPointer();
}

bool APValue::isLValueOnePastTheEnd() const {
  assert(isLValue() && "Invalid accessor");
  return ((const LV*)(const void*)Data.buffer)->BaseAndIsOnePastTheEnd.getInt();
}

CharUnits &APValue::getLValueOffset() {
  assert(isLValue() && "Invalid accessor");
  return ((LV*)(void*)Data.buffer)->Offset;
}

bool APValue::hasLValuePath() const {
  assert(isLValue() && "Invalid accessor");
  return ((const LV*)(const char*)Data.buffer)->hasPath();
}

ArrayRef<APValue::LValuePathEntry> APValue::getLValuePath() const {
  assert(isLValue() && hasLValuePath() && "Invalid accessor");
  const LV &LVal = *((const LV*)(const char*)Data.buffer);
  return llvm::makeArrayRef(LVal.getPath(), LVal.PathLength);
}

unsigned APValue::getLValueCallIndex() const {
  assert(isLValue() && "Invalid accessor");
  return ((const LV*)(const char*)Data.buffer)->CallIndex;
}

<<<<<<< HEAD
bool APValue::isNullPtr() const {
  return isLValue() && ((const LV*)(const char*)Data.buffer)->IsNullPtr;
=======
bool APValue::isNullPointer() const {
  assert(isLValue() && "Invalid usage");
  return ((const LV*)(const char*)Data.buffer)->IsNullPtr;
>>>>>>> 410306bf
}

void APValue::setLValue(LValueBase B, const CharUnits &O, NoLValuePath,
                        unsigned CallIndex, bool IsNullPtr) {
  assert(isLValue() && "Invalid accessor");
  LV &LVal = *((LV*)(char*)Data.buffer);
  LVal.BaseAndIsOnePastTheEnd.setPointer(B);
  LVal.BaseAndIsOnePastTheEnd.setInt(false);
  LVal.Offset = O;
  LVal.CallIndex = CallIndex;
  LVal.resizePath((unsigned)-1);
  LVal.IsNullPtr = IsNullPtr;
}

void APValue::setLValue(LValueBase B, const CharUnits &O,
                        ArrayRef<LValuePathEntry> Path, bool IsOnePastTheEnd,
                        unsigned CallIndex, bool IsNullPtr) {
  assert(isLValue() && "Invalid accessor");
  LV &LVal = *((LV*)(char*)Data.buffer);
  LVal.BaseAndIsOnePastTheEnd.setPointer(B);
  LVal.BaseAndIsOnePastTheEnd.setInt(IsOnePastTheEnd);
  LVal.Offset = O;
  LVal.CallIndex = CallIndex;
  LVal.resizePath(Path.size());
  memcpy(LVal.getPath(), Path.data(), Path.size() * sizeof(LValuePathEntry));
  LVal.IsNullPtr = IsNullPtr;
}

const ValueDecl *APValue::getMemberPointerDecl() const {
  assert(isMemberPointer() && "Invalid accessor");
  const MemberPointerData &MPD =
      *((const MemberPointerData *)(const char *)Data.buffer);
  return MPD.MemberAndIsDerivedMember.getPointer();
}

bool APValue::isMemberPointerToDerivedMember() const {
  assert(isMemberPointer() && "Invalid accessor");
  const MemberPointerData &MPD =
      *((const MemberPointerData *)(const char *)Data.buffer);
  return MPD.MemberAndIsDerivedMember.getInt();
}

ArrayRef<const CXXRecordDecl*> APValue::getMemberPointerPath() const {
  assert(isMemberPointer() && "Invalid accessor");
  const MemberPointerData &MPD =
      *((const MemberPointerData *)(const char *)Data.buffer);
  return llvm::makeArrayRef(MPD.getPath(), MPD.PathLength);
}

void APValue::MakeLValue() {
  assert(isUninit() && "Bad state change");
  static_assert(sizeof(LV) <= DataSize, "LV too big");
  new ((void*)(char*)Data.buffer) LV();
  Kind = LValue;
}

void APValue::MakeArray(unsigned InitElts, unsigned Size) {
  assert(isUninit() && "Bad state change");
  new ((void*)(char*)Data.buffer) Arr(InitElts, Size);
  Kind = Array;
}

void APValue::MakeMemberPointer(const ValueDecl *Member, bool IsDerivedMember,
                                ArrayRef<const CXXRecordDecl*> Path) {
  assert(isUninit() && "Bad state change");
  MemberPointerData *MPD = new ((void*)(char*)Data.buffer) MemberPointerData;
  Kind = MemberPointer;
  MPD->MemberAndIsDerivedMember.setPointer(Member);
  MPD->MemberAndIsDerivedMember.setInt(IsDerivedMember);
  MPD->resizePath(Path.size());
  memcpy(MPD->getPath(), Path.data(), Path.size()*sizeof(const CXXRecordDecl*));
}<|MERGE_RESOLUTION|>--- conflicted
+++ resolved
@@ -151,17 +151,10 @@
     if (RHS.hasLValuePath())
       setLValue(RHS.getLValueBase(), RHS.getLValueOffset(), RHS.getLValuePath(),
                 RHS.isLValueOnePastTheEnd(), RHS.getLValueCallIndex(),
-<<<<<<< HEAD
-                RHS.isNullPtr());
-    else
-      setLValue(RHS.getLValueBase(), RHS.getLValueOffset(), NoLValuePath(),
-                RHS.getLValueCallIndex(), RHS.isNullPtr());
-=======
                 RHS.isNullPointer());
     else
       setLValue(RHS.getLValueBase(), RHS.getLValueOffset(), NoLValuePath(),
                 RHS.getLValueCallIndex(), RHS.isNullPointer());
->>>>>>> 410306bf
     break;
   case Array:
     MakeArray(RHS.getArrayInitializedElts(), RHS.getArraySize());
@@ -588,14 +581,9 @@
   return ((const LV*)(const char*)Data.buffer)->CallIndex;
 }
 
-<<<<<<< HEAD
-bool APValue::isNullPtr() const {
-  return isLValue() && ((const LV*)(const char*)Data.buffer)->IsNullPtr;
-=======
 bool APValue::isNullPointer() const {
   assert(isLValue() && "Invalid usage");
   return ((const LV*)(const char*)Data.buffer)->IsNullPtr;
->>>>>>> 410306bf
 }
 
 void APValue::setLValue(LValueBase B, const CharUnits &O, NoLValuePath,
