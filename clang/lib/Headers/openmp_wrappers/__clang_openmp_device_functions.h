--- conflicted
+++ resolved
@@ -40,10 +40,7 @@
 #pragma omp end declare variant
 
 #ifdef __AMDGCN__
-<<<<<<< HEAD
-=======
 #pragma omp begin declare variant match(device = {arch(amdgcn)})
->>>>>>> 29a3e3dd
 
 // __NO_INLINE__ prevents some x86 optimized macro definitions in system headers
 #define __NO_INLINE__ 1
@@ -69,15 +66,11 @@
 /// Include declarations for libdevice functions.
 #include <__clang_hip_libdevice_declares.h>
 
-<<<<<<< HEAD
-=======
 #pragma pop_macro("__device__")
 #undef __OPENMP_AMDGCN__
 
 #pragma omp end declare variant
-#endif
 
->>>>>>> 29a3e3dd
 #ifdef __cplusplus
 } // extern "C"
 #endif
