cmake_minimum_required(VERSION 3.4.3)

if(POLICY CMP0075)
  cmake_policy(SET CMP0075 NEW)
endif()

# If we are not building as a part of LLVM, build Clang as an
# standalone project, using LLVM as an external library:
if( CMAKE_SOURCE_DIR STREQUAL CMAKE_CURRENT_SOURCE_DIR )
  project(Clang)

  # Rely on llvm-config.
  set(CONFIG_OUTPUT)
  if(LLVM_CONFIG)
    set (LLVM_CONFIG_FOUND 1)
    message(STATUS "Found LLVM_CONFIG as ${LLVM_CONFIG}")
    message(DEPRECATION "Using llvm-config to detect the LLVM installation is \
          deprecated.  The installed cmake files should be used \
          instead.  CMake should be able to detect your LLVM install \
          automatically, but you can also use LLVM_DIR to specify \
          the path containing LLVMConfig.cmake.")
    set(CONFIG_COMMAND ${LLVM_CONFIG}
      "--assertion-mode"
      "--bindir"
      "--libdir"
      "--includedir"
      "--prefix"
      "--src-root"
      "--cmakedir")
    execute_process(
      COMMAND ${CONFIG_COMMAND}
      RESULT_VARIABLE HAD_ERROR
      OUTPUT_VARIABLE CONFIG_OUTPUT
    )
    if(NOT HAD_ERROR)
      string(REGEX REPLACE
        "[ \t]*[\r\n]+[ \t]*" ";"
        CONFIG_OUTPUT ${CONFIG_OUTPUT})
    else()
      string(REPLACE ";" " " CONFIG_COMMAND_STR "${CONFIG_COMMAND}")
      message(STATUS "${CONFIG_COMMAND_STR}")
      message(FATAL_ERROR "llvm-config failed with status ${HAD_ERROR}")
    endif()

    list(GET CONFIG_OUTPUT 0 ENABLE_ASSERTIONS)
    list(GET CONFIG_OUTPUT 1 TOOLS_BINARY_DIR)
    list(GET CONFIG_OUTPUT 2 LIBRARY_DIR)
    list(GET CONFIG_OUTPUT 3 INCLUDE_DIR)
    list(GET CONFIG_OUTPUT 4 LLVM_OBJ_ROOT)
    list(GET CONFIG_OUTPUT 5 MAIN_SRC_DIR)
    list(GET CONFIG_OUTPUT 6 LLVM_CONFIG_CMAKE_PATH)

    # Normalize LLVM_CMAKE_PATH. --cmakedir might contain backslashes.
    # CMake assumes slashes as PATH.
    file(TO_CMAKE_PATH ${LLVM_CONFIG_CMAKE_PATH} LLVM_CMAKE_PATH)
  endif()


  if(NOT MSVC_IDE)
    set(LLVM_ENABLE_ASSERTIONS ${ENABLE_ASSERTIONS}
      CACHE BOOL "Enable assertions")
    # Assertions should follow llvm-config's.
    mark_as_advanced(LLVM_ENABLE_ASSERTIONS)
  endif()

  find_package(LLVM REQUIRED HINTS "${LLVM_CMAKE_PATH}")
  list(APPEND CMAKE_MODULE_PATH ${LLVM_DIR})

  # We can't check LLVM_CONFIG here, because find_package(LLVM ...) also sets
  # LLVM_CONFIG.
  if (NOT LLVM_CONFIG_FOUND)
    # Pull values from LLVMConfig.cmake.  We can drop this once the llvm-config
    # path is removed.
    set(TOOLS_BINARY_DIR ${LLVM_TOOLS_BINARY_DIR})
    set(LIBRARY_DIR ${LLVM_LIBRARY_DIR})
    set(INCLUDE_DIR ${LLVM_INCLUDE_DIR})
    set(LLVM_OBJ_DIR ${LLVM_BINARY_DIR})
    # The LLVM_CMAKE_PATH variable is set when doing non-standalone builds and
    # used in this project, so we need to make sure we set this value.
    # FIXME: LLVM_CMAKE_DIR comes from LLVMConfig.cmake.  We should rename
    # LLVM_CMAKE_PATH to LLVM_CMAKE_DIR throughout the project.
    set(LLVM_CMAKE_PATH ${LLVM_CMAKE_DIR})
  endif()

  set(LLVM_TOOLS_BINARY_DIR ${TOOLS_BINARY_DIR} CACHE PATH "Path to llvm/bin")
  set(LLVM_LIBRARY_DIR ${LIBRARY_DIR} CACHE PATH "Path to llvm/lib")
  set(LLVM_MAIN_INCLUDE_DIR ${INCLUDE_DIR} CACHE PATH "Path to llvm/include")
  set(LLVM_BINARY_DIR ${LLVM_OBJ_ROOT} CACHE PATH "Path to LLVM build tree")
  set(LLVM_MAIN_SRC_DIR ${MAIN_SRC_DIR} CACHE PATH "Path to LLVM source tree")

  find_program(LLVM_TABLEGEN_EXE "llvm-tblgen" ${LLVM_TOOLS_BINARY_DIR}
    NO_DEFAULT_PATH)

  # They are used as destination of target generators.
  set(LLVM_RUNTIME_OUTPUT_INTDIR ${CMAKE_BINARY_DIR}/${CMAKE_CFG_INTDIR}/bin)
  set(LLVM_LIBRARY_OUTPUT_INTDIR ${CMAKE_BINARY_DIR}/${CMAKE_CFG_INTDIR}/lib${LLVM_LIBDIR_SUFFIX})
  if(WIN32 OR CYGWIN)
    # DLL platform -- put DLLs into bin.
    set(LLVM_SHLIB_OUTPUT_INTDIR ${LLVM_RUNTIME_OUTPUT_INTDIR})
  else()
    set(LLVM_SHLIB_OUTPUT_INTDIR ${LLVM_LIBRARY_OUTPUT_INTDIR})
  endif()

  option(LLVM_ENABLE_WARNINGS "Enable compiler warnings." ON)
  option(LLVM_INSTALL_TOOLCHAIN_ONLY
    "Only include toolchain files in the 'install' target." OFF)

  option(LLVM_FORCE_USE_OLD_HOST_TOOLCHAIN
    "Set to ON to force using an old, unsupported host toolchain." OFF)
  option(CLANG_ENABLE_BOOTSTRAP "Generate the clang bootstrap target" OFF)
  option(LLVM_ENABLE_LIBXML2 "Use libxml2 if available." ON)

  include(AddLLVM)
  include(TableGen)
  include(HandleLLVMOptions)
  include(VersionFromVCS)
  include(LLVMDistributionSupport)

  set(PACKAGE_VERSION "${LLVM_PACKAGE_VERSION}")

  if (NOT DEFINED LLVM_INCLUDE_TESTS)
    set(LLVM_INCLUDE_TESTS ON)
  endif()

  include_directories("${LLVM_BINARY_DIR}/include" "${LLVM_MAIN_INCLUDE_DIR}")
  link_directories("${LLVM_LIBRARY_DIR}")

  set( CMAKE_RUNTIME_OUTPUT_DIRECTORY ${CMAKE_BINARY_DIR}/bin )
  set( CMAKE_LIBRARY_OUTPUT_DIRECTORY ${CMAKE_BINARY_DIR}/lib${LLVM_LIBDIR_SUFFIX} )
  set( CMAKE_ARCHIVE_OUTPUT_DIRECTORY ${CMAKE_BINARY_DIR}/lib${LLVM_LIBDIR_SUFFIX} )

  if(LLVM_INCLUDE_TESTS)
    include(FindPythonInterp)
    if(NOT PYTHONINTERP_FOUND)
      message(FATAL_ERROR
"Unable to find Python interpreter, required for builds and testing.

Please install Python or specify the PYTHON_EXECUTABLE CMake variable.")
    endif()

    if( ${PYTHON_VERSION_STRING} VERSION_LESS 2.7 )
      message(FATAL_ERROR "Python 2.7 or newer is required")
    endif()

    # Check prebuilt llvm/utils.
    if(EXISTS ${LLVM_TOOLS_BINARY_DIR}/FileCheck${CMAKE_EXECUTABLE_SUFFIX}
        AND EXISTS ${LLVM_TOOLS_BINARY_DIR}/count${CMAKE_EXECUTABLE_SUFFIX}
        AND EXISTS ${LLVM_TOOLS_BINARY_DIR}/not${CMAKE_EXECUTABLE_SUFFIX})
      set(LLVM_UTILS_PROVIDED ON)
    endif()

    if(EXISTS ${LLVM_MAIN_SRC_DIR}/utils/lit/lit.py)
      # Note: path not really used, except for checking if lit was found
      set(LLVM_LIT ${LLVM_MAIN_SRC_DIR}/utils/lit/lit.py)
      if(EXISTS ${LLVM_MAIN_SRC_DIR}/utils/llvm-lit)
        add_subdirectory(${LLVM_MAIN_SRC_DIR}/utils/llvm-lit utils/llvm-lit)
      endif()
      if(NOT LLVM_UTILS_PROVIDED)
        add_subdirectory(${LLVM_MAIN_SRC_DIR}/utils/FileCheck utils/FileCheck)
        add_subdirectory(${LLVM_MAIN_SRC_DIR}/utils/count utils/count)
        add_subdirectory(${LLVM_MAIN_SRC_DIR}/utils/not utils/not)
        set(LLVM_UTILS_PROVIDED ON)
        set(CLANG_TEST_DEPS FileCheck count not)
      endif()
      set(UNITTEST_DIR ${LLVM_MAIN_SRC_DIR}/utils/unittest)
      if(EXISTS ${UNITTEST_DIR}/googletest/include/gtest/gtest.h
          AND NOT EXISTS ${LLVM_LIBRARY_DIR}/${CMAKE_STATIC_LIBRARY_PREFIX}gtest${CMAKE_STATIC_LIBRARY_SUFFIX}
          AND EXISTS ${UNITTEST_DIR}/CMakeLists.txt)
        add_subdirectory(${UNITTEST_DIR} utils/unittest)
      endif()
    else()
      # Seek installed Lit.
      find_program(LLVM_LIT
                   NAMES llvm-lit lit.py lit
                   PATHS "${LLVM_MAIN_SRC_DIR}/utils/lit"
                   DOC "Path to lit.py")
    endif()

    if(LLVM_LIT)
      # Define the default arguments to use with 'lit', and an option for the user
      # to override.
      set(LIT_ARGS_DEFAULT "-sv")
      if (MSVC OR XCODE)
        set(LIT_ARGS_DEFAULT "${LIT_ARGS_DEFAULT} --no-progress-bar")
      endif()
      set(LLVM_LIT_ARGS "${LIT_ARGS_DEFAULT}" CACHE STRING "Default options for lit")

      # On Win32 hosts, provide an option to specify the path to the GnuWin32 tools.
      if( WIN32 AND NOT CYGWIN )
        set(LLVM_LIT_TOOLS_DIR "" CACHE PATH "Path to GnuWin32 tools")
      endif()
    else()
      set(LLVM_INCLUDE_TESTS OFF)
    endif()
  endif()

  set( CLANG_BUILT_STANDALONE 1 )
  set(BACKEND_PACKAGE_STRING "HCC ${HCC_VERSION_STRING} LLVM ${LLVM_PACKAGE_VERSION}")
else()
  set(BACKEND_PACKAGE_STRING "HCC ${HCC_VERSION_STRING} ${LLVM_PACKAGE_VERSION}")
endif()

# Make sure that our source directory is on the current cmake module path so that
# we can include cmake files from this directory.
list(APPEND CMAKE_MODULE_PATH "${CMAKE_CURRENT_SOURCE_DIR}/cmake/modules")

if(LLVM_ENABLE_LIBXML2)
  # Don't look for libxml if we're using MSan, since uninstrumented third party
  # code may call MSan interceptors like strlen, leading to false positives.
  if(NOT LLVM_USE_SANITIZER MATCHES "Memory.*")
    set (LIBXML2_FOUND 0)
    find_package(LibXml2 2.5.3 QUIET)
    if (LIBXML2_FOUND)
      set(CLANG_HAVE_LIBXML 1)
    endif()
  endif()
endif()

include(CheckIncludeFile)
check_include_file(sys/resource.h CLANG_HAVE_RLIMITS)

set(CLANG_RESOURCE_DIR "" CACHE STRING
  "Relative directory from the Clang binary to its resource files.")

set(C_INCLUDE_DIRS "" CACHE STRING
  "Colon separated list of directories clang will search for headers.")

set(GCC_INSTALL_PREFIX "" CACHE PATH "Directory where gcc is installed." )
set(DEFAULT_SYSROOT "" CACHE STRING
  "Default <path> to all compiler invocations for --sysroot=<path>." )

set(ENABLE_LINKER_BUILD_ID OFF CACHE BOOL "pass --build-id to ld")

set(ENABLE_X86_RELAX_RELOCATIONS OFF CACHE BOOL
    "enable x86 relax relocations by default")

set(ENABLE_EXPERIMENTAL_NEW_PASS_MANAGER FALSE CACHE BOOL
  "Enable the experimental new pass manager by default.")

set(CLANG_SPAWN_CC1 OFF CACHE BOOL
    "Whether clang should use a new process for the CC1 invocation")

# TODO: verify the values against LangStandards.def?
set(CLANG_DEFAULT_STD_C "" CACHE STRING
  "Default standard to use for C/ObjC code (IDENT from LangStandards.def, empty for platform default)")
set(CLANG_DEFAULT_STD_CXX "" CACHE STRING
  "Default standard to use for C++/ObjC++ code (IDENT from LangStandards.def, empty for platform default)")

set(CLANG_DEFAULT_LINKER "" CACHE STRING
  "Default linker to use (linker name or absolute path, empty for platform default)")

set(CLANG_DEFAULT_CXX_STDLIB "" CACHE STRING
  "Default C++ stdlib to use (\"libstdc++\" or \"libc++\", empty for platform default")
if (NOT(CLANG_DEFAULT_CXX_STDLIB STREQUAL "" OR
        CLANG_DEFAULT_CXX_STDLIB STREQUAL "libstdc++" OR
        CLANG_DEFAULT_CXX_STDLIB STREQUAL "libc++"))
  message(WARNING "Resetting default C++ stdlib to use platform default")
  set(CLANG_DEFAULT_CXX_STDLIB "" CACHE STRING
    "Default C++ stdlib to use (\"libstdc++\" or \"libc++\", empty for platform default" FORCE)
endif()

set(CLANG_DEFAULT_RTLIB "" CACHE STRING
  "Default runtime library to use (\"libgcc\" or \"compiler-rt\", empty for platform default)")
if (NOT(CLANG_DEFAULT_RTLIB STREQUAL "" OR
        CLANG_DEFAULT_RTLIB STREQUAL "libgcc" OR
        CLANG_DEFAULT_RTLIB STREQUAL "compiler-rt"))
  message(WARNING "Resetting default rtlib to use platform default")
  set(CLANG_DEFAULT_RTLIB "" CACHE STRING
    "Default runtime library to use (\"libgcc\" or \"compiler-rt\", empty for platform default)" FORCE)
endif()

set(CLANG_DEFAULT_UNWINDLIB "" CACHE STRING
  "Default unwind library to use (\"none\" \"libgcc\" or \"libunwind\", empty to match runtime library.)")
if (CLANG_DEFAULT_UNWINDLIB STREQUAL "")
  if (CLANG_DEFAULT_RTLIB STREQUAL "libgcc")
    set (CLANG_DEFAULT_UNWINDLIB "libgcc" CACHE STRING "" FORCE)
  elseif (CLANG_DEFAULT_RTLIBS STREQUAL "libunwind")
    set (CLANG_DEFAULT_UNWINDLIB "none" CACHE STRING "" FORCE)
  endif()
endif()

if (NOT(CLANG_DEFAULT_UNWINDLIB STREQUAL "" OR
        CLANG_DEFAULT_UNWINDLIB STREQUAL "none" OR
        CLANG_DEFAULT_UNWINDLIB STREQUAL "libgcc" OR
        CLANG_DEFAULT_UNWINDLIB STREQUAL "libunwind"))
  message(WARNING "Resetting default unwindlib to use platform default")
  set(CLANG_DEFAULT_UNWINDLIB "" CACHE STRING
    "Default unwind library to use (\"none\" \"libgcc\" or \"libunwind\", empty for none)" FORCE)
endif()

set(CLANG_DEFAULT_OBJCOPY "objcopy" CACHE STRING
  "Default objcopy executable to use.")

set(CLANG_DEFAULT_OPENMP_RUNTIME "libomp" CACHE STRING
  "Default OpenMP runtime used by -fopenmp.")

# OpenMP offloading requires at least sm_35 because we use shuffle instructions
# to generate efficient code for reductions and the atomicMax instruction on
# 64-bit integers in the implementation of conditional lastprivate.
set(CLANG_OPENMP_NVPTX_DEFAULT_ARCH "sm_35" CACHE STRING
  "Default architecture for OpenMP offloading to Nvidia GPUs.")
string(REGEX MATCH "^sm_([0-9]+)$" MATCHED_ARCH "${CLANG_OPENMP_NVPTX_DEFAULT_ARCH}")
if (NOT DEFINED MATCHED_ARCH OR "${CMAKE_MATCH_1}" LESS 35)
  message(WARNING "Resetting default architecture for OpenMP offloading to Nvidia GPUs to sm_35")
  set(CLANG_OPENMP_NVPTX_DEFAULT_ARCH "sm_35" CACHE STRING
    "Default architecture for OpenMP offloading to Nvidia GPUs." FORCE)
endif()

<<<<<<< HEAD
set(CLANG_VENDOR "HCC")
=======
set(CLANG_SYSTEMZ_DEFAULT_ARCH "z10" CACHE STRING "SystemZ Default Arch")

set(CLANG_VENDOR ${PACKAGE_VENDOR} CACHE STRING
  "Vendor-specific text for showing with version information.")
>>>>>>> d67a36a5

if( CLANG_VENDOR )
  add_definitions( -DCLANG_VENDOR="${CLANG_VENDOR} " )
endif()

set(CLANG_REPOSITORY_STRING "" CACHE STRING
  "Vendor-specific text for showing the repository the source is taken from.")

if(CLANG_REPOSITORY_STRING)
  add_definitions(-DCLANG_REPOSITORY_STRING="${CLANG_REPOSITORY_STRING}")
endif()

set(CLANG_VENDOR_UTI "org.llvm.clang" CACHE STRING
  "Vendor-specific uti.")

set(CLANG_PYTHON_BINDINGS_VERSIONS "" CACHE STRING
    "Python versions to install libclang python bindings for")

set(CLANG_LINK_CLANG_DYLIB ${LLVM_LINK_LLVM_DYLIB} CACHE BOOL
    "Link tools against libclang-cpp.so")

if (NOT LLVM_LINK_LLVM_DYLIB AND CLANG_LINK_CLANG_DYLIB)
  message(FATAL_ERROR "Cannot set CLANG_LINK_CLANG_DYLIB=ON when "
                      "LLVM_LINK_LLVM_DYLIB=OFF")
endif()

# The libdir suffix must exactly match whatever LLVM's configuration used.
set(CLANG_LIBDIR_SUFFIX "${LLVM_LIBDIR_SUFFIX}")

set(CLANG_SOURCE_DIR ${CMAKE_CURRENT_SOURCE_DIR})
set(CLANG_BINARY_DIR ${CMAKE_CURRENT_BINARY_DIR})

if( CMAKE_SOURCE_DIR STREQUAL CMAKE_BINARY_DIR AND NOT MSVC_IDE )
  message(FATAL_ERROR "In-source builds are not allowed. "
"Please create a directory and run cmake "
"from there, passing the path to this source directory as the last argument. "
"This process created the file `CMakeCache.txt' and the directory "
"`CMakeFiles'. Please delete them.")
endif()

# If CLANG_VERSION_* is specified, use it, if not use LLVM_VERSION_*.
if(NOT DEFINED CLANG_VERSION_MAJOR)
  set(CLANG_VERSION_MAJOR ${LLVM_VERSION_MAJOR})
endif()
if(NOT DEFINED CLANG_VERSION_MINOR)
  set(CLANG_VERSION_MINOR ${LLVM_VERSION_MINOR})
endif()
if(NOT DEFINED CLANG_VERSION_PATCHLEVEL)
  set(CLANG_VERSION_PATCHLEVEL ${LLVM_VERSION_PATCH})
endif()
# Unlike PACKAGE_VERSION, CLANG_VERSION does not include LLVM_VERSION_SUFFIX.
set(CLANG_VERSION "${CLANG_VERSION_MAJOR}.${CLANG_VERSION_MINOR}.${CLANG_VERSION_PATCHLEVEL}")
message(STATUS "Clang version: ${CLANG_VERSION}")

# Configure the Version.inc file.
configure_file(
  ${CMAKE_CURRENT_SOURCE_DIR}/include/clang/Basic/Version.inc.in
  ${CMAKE_CURRENT_BINARY_DIR}/include/clang/Basic/Version.inc)

# Add appropriate flags for GCC
if (LLVM_COMPILER_IS_GCC_COMPATIBLE)
  set(CMAKE_CXX_FLAGS "${CMAKE_CXX_FLAGS} -fno-common -Woverloaded-virtual")
  if (NOT "${CMAKE_CXX_COMPILER_ID}" MATCHES "Clang")
    set(CMAKE_CXX_FLAGS "${CMAKE_CXX_FLAGS} -fno-strict-aliasing")
  endif ()

  # Enable -pedantic for Clang even if it's not enabled for LLVM.
  if (NOT LLVM_ENABLE_PEDANTIC)
    set(CMAKE_CXX_FLAGS "${CMAKE_CXX_FLAGS} -pedantic -Wno-long-long")
  endif ()

  check_cxx_compiler_flag("-Werror -Wnested-anon-types" CXX_SUPPORTS_NO_NESTED_ANON_TYPES_FLAG)
  if( CXX_SUPPORTS_NO_NESTED_ANON_TYPES_FLAG )
    set(CMAKE_CXX_FLAGS "${CMAKE_CXX_FLAGS} -Wno-nested-anon-types" )
  endif()
endif ()

# Determine HOST_LINK_VERSION on Darwin.
set(HOST_LINK_VERSION)
if (APPLE)
  set(LD_V_OUTPUT)
  execute_process(
    COMMAND sh -c "${CMAKE_LINKER} -v 2>&1 | head -1"
    RESULT_VARIABLE HAD_ERROR
    OUTPUT_VARIABLE LD_V_OUTPUT
  )
  if (NOT HAD_ERROR)
    if ("${LD_V_OUTPUT}" MATCHES ".*ld64-([0-9.]+).*")
      string(REGEX REPLACE ".*ld64-([0-9.]+).*" "\\1" HOST_LINK_VERSION ${LD_V_OUTPUT})
    elseif ("${LD_V_OUTPUT}" MATCHES "[^0-9]*([0-9.]+).*")
      string(REGEX REPLACE "[^0-9]*([0-9.]+).*" "\\1" HOST_LINK_VERSION ${LD_V_OUTPUT})
    endif()
  else()
    message(FATAL_ERROR "${CMAKE_LINKER} failed with status ${HAD_ERROR}")
  endif()
endif()

include(CMakeParseArguments)
include(AddClang)

set(CMAKE_INCLUDE_CURRENT_DIR ON)

include_directories(BEFORE
  ${CMAKE_CURRENT_BINARY_DIR}/include
  ${CMAKE_CURRENT_SOURCE_DIR}/include
  )

if (NOT LLVM_INSTALL_TOOLCHAIN_ONLY)
  install(DIRECTORY include/clang include/clang-c
    DESTINATION include
    COMPONENT clang-headers
    FILES_MATCHING
    PATTERN "*.def"
    PATTERN "*.h"
    PATTERN "config.h" EXCLUDE
    PATTERN ".svn" EXCLUDE
    )

  install(DIRECTORY ${CMAKE_CURRENT_BINARY_DIR}/include/clang
    DESTINATION include
    COMPONENT clang-headers
    FILES_MATCHING
    PATTERN "CMakeFiles" EXCLUDE
    PATTERN "*.inc"
    PATTERN "*.h"
    )

  # Installing the headers needs to depend on generating any public
  # tablegen'd headers.
  add_custom_target(clang-headers DEPENDS clang-tablegen-targets)
  set_target_properties(clang-headers PROPERTIES FOLDER "Misc")
  if(NOT LLVM_ENABLE_IDE)
    add_llvm_install_targets(install-clang-headers
                             DEPENDS clang-headers
                             COMPONENT clang-headers)
  endif()

  add_custom_target(bash-autocomplete DEPENDS utils/bash-autocomplete.sh)
  install(PROGRAMS utils/bash-autocomplete.sh
          DESTINATION share/clang
          COMPONENT bash-autocomplete)
  if(NOT LLVM_ENABLE_IDE)
    add_llvm_install_targets(install-bash-autocomplete
                             DEPENDS bash-autocomplete
                             COMPONENT bash-autocomplete)
  endif()
endif()

add_definitions( -D_GNU_SOURCE )
add_definitions(-DHCC_AMDGPU_TARGET="${AMDGPU_TARGET}")
if (HCC_TOOLCHAIN_RHEL)
 add_definitions(-DHCC_TOOLCHAIN_RHEL=true)
else()
 add_definitions(-DHCC_TOOLCHAIN_RHEL=false)
endif()

option(CLANG_BUILD_TOOLS
  "Build the Clang tools. If OFF, just generate build targets." ON)

option(CLANG_ENABLE_ARCMT "Build ARCMT." ON)
option(CLANG_ENABLE_STATIC_ANALYZER "Build static analyzer." ON)

option(CLANG_ENABLE_PROTO_FUZZER "Build Clang protobuf fuzzer." OFF)

if(NOT CLANG_ENABLE_STATIC_ANALYZER AND CLANG_ENABLE_ARCMT)
  message(FATAL_ERROR "Cannot disable static analyzer while enabling ARCMT or Z3")
endif()

if(CLANG_ENABLE_ARCMT)
  set(CLANG_ENABLE_OBJC_REWRITER ON)
endif()

# Clang version information
set(CLANG_EXECUTABLE_VERSION
    "${CLANG_VERSION_MAJOR}" CACHE STRING
    "Major version number that will be appended to the clang executable name")
set(LIBCLANG_LIBRARY_VERSION
    "${CLANG_VERSION_MAJOR}" CACHE STRING
    "Major version number that will be appended to the libclang library")
mark_as_advanced(CLANG_EXECUTABLE_VERSION LIBCLANG_LIBRARY_VERSION)

option(CLANG_INCLUDE_TESTS
       "Generate build targets for the Clang unit tests."
       ${LLVM_INCLUDE_TESTS})

add_subdirectory(utils/TableGen)

add_subdirectory(include)

# All targets below may depend on all tablegen'd files.
get_property(CLANG_TABLEGEN_TARGETS GLOBAL PROPERTY CLANG_TABLEGEN_TARGETS)
add_custom_target(clang-tablegen-targets DEPENDS ${CLANG_TABLEGEN_TARGETS})
set_target_properties(clang-tablegen-targets PROPERTIES FOLDER "Misc")
list(APPEND LLVM_COMMON_DEPENDS clang-tablegen-targets)

# Force target to be built as soon as possible. Clang modules builds depend
# header-wise on it as they ship all headers from the umbrella folders. Building
# an entire module might include header, which depends on intrinsics_gen.
if(LLVM_ENABLE_MODULES AND NOT CLANG_BUILT_STANDALONE)
  list(APPEND LLVM_COMMON_DEPENDS intrinsics_gen)
endif()

add_subdirectory(lib)
add_subdirectory(tools)
add_subdirectory(runtime)

option(CLANG_BUILD_EXAMPLES "Build CLANG example programs by default." OFF)
add_subdirectory(examples)

if(APPLE)
  # this line is needed as a cleanup to ensure that any CMakeCaches with the old
  # default value get updated to the new default.
  if(CLANG_ORDER_FILE STREQUAL "")
    unset(CLANG_ORDER_FILE CACHE)
    unset(CLANG_ORDER_FILE)
  endif()


  set(CLANG_ORDER_FILE ${CMAKE_CURRENT_BINARY_DIR}/clang.order CACHE FILEPATH
    "Order file to use when compiling clang in order to improve startup time (Darwin Only - requires ld64).")

  if(NOT EXISTS ${CLANG_ORDER_FILE})
    string(FIND "${CLANG_ORDER_FILE}" "${CMAKE_CURRENT_BINARY_DIR}" PATH_START)
    if(PATH_START EQUAL 0)
      file(WRITE ${CLANG_ORDER_FILE} "\n")
    else()
      message(FATAL_ERROR "Specified order file '${CLANG_ORDER_FILE}' does not exist.")
    endif()
  endif()
endif()


if( CLANG_INCLUDE_TESTS )
  if(EXISTS ${LLVM_MAIN_SRC_DIR}/utils/unittest/googletest/include/gtest/gtest.h)
    add_subdirectory(unittests)
    list(APPEND CLANG_TEST_DEPS ClangUnitTests)
    list(APPEND CLANG_TEST_PARAMS
      clang_unit_site_config=${CMAKE_CURRENT_BINARY_DIR}/test/Unit/lit.site.cfg
      )
  endif()
  add_subdirectory(test)
  add_subdirectory(bindings/python/tests)

  if(CLANG_BUILT_STANDALONE)
    # Add a global check rule now that all subdirectories have been traversed
    # and we know the total set of lit testsuites.
    get_property(LLVM_LIT_TESTSUITES GLOBAL PROPERTY LLVM_LIT_TESTSUITES)
    get_property(LLVM_LIT_PARAMS GLOBAL PROPERTY LLVM_LIT_PARAMS)
    get_property(LLVM_LIT_DEPENDS GLOBAL PROPERTY LLVM_LIT_DEPENDS)
    get_property(LLVM_LIT_EXTRA_ARGS GLOBAL PROPERTY LLVM_LIT_EXTRA_ARGS)
    get_property(LLVM_ADDITIONAL_TEST_TARGETS
                 GLOBAL PROPERTY LLVM_ADDITIONAL_TEST_TARGETS)
    add_lit_target(check-all
      "Running all regression tests"
      ${LLVM_LIT_TESTSUITES}
      PARAMS ${LLVM_LIT_PARAMS}
      DEPENDS ${LLVM_LIT_DEPENDS} ${LLVM_ADDITIONAL_TEST_TARGETS}
      ARGS ${LLVM_LIT_EXTRA_ARGS}
      )
  endif()
  add_subdirectory(utils/perf-training)
endif()

option(CLANG_INCLUDE_DOCS "Generate build targets for the Clang docs."
  ${LLVM_INCLUDE_DOCS})
if( CLANG_INCLUDE_DOCS )
  add_subdirectory(docs)
endif()

# Custom target to install all clang libraries.
add_custom_target(clang-libraries)
set_target_properties(clang-libraries PROPERTIES FOLDER "Misc")

if(NOT LLVM_ENABLE_IDE)
  add_llvm_install_targets(install-clang-libraries
                           DEPENDS clang-libraries
                           COMPONENT clang-libraries)
endif()

get_property(CLANG_LIBS GLOBAL PROPERTY CLANG_LIBS)
if(CLANG_LIBS)
  list(REMOVE_DUPLICATES CLANG_LIBS)
  foreach(lib ${CLANG_LIBS})
    add_dependencies(clang-libraries ${lib})
    if(NOT LLVM_ENABLE_IDE)
      add_dependencies(install-clang-libraries install-${lib})
      add_dependencies(install-clang-libraries-stripped install-${lib}-stripped)
    endif()
  endforeach()
endif()

add_subdirectory(cmake/modules)

if(CLANG_STAGE)
  message(STATUS "Setting current clang stage to: ${CLANG_STAGE}")
endif()

if (CLANG_ENABLE_BOOTSTRAP)
  include(ExternalProject)

  add_custom_target(clang-bootstrap-deps DEPENDS clang)

  if(NOT CLANG_STAGE)
    set(CLANG_STAGE stage1)
  endif()

  string(REGEX MATCH "stage([0-9]*)" MATCHED_STAGE "${CLANG_STAGE}")
  if(MATCHED_STAGE)
    if(NOT LLVM_BUILD_INSTRUMENTED)
      math(EXPR STAGE_NUM "${CMAKE_MATCH_1} + 1")
      set(NEXT_CLANG_STAGE stage${STAGE_NUM})
    else()
      set(NEXT_CLANG_STAGE stage${CMAKE_MATCH_1})
    endif()
  else()
    set(NEXT_CLANG_STAGE bootstrap)
  endif()

  if(BOOTSTRAP_LLVM_BUILD_INSTRUMENTED)
    set(NEXT_CLANG_STAGE ${NEXT_CLANG_STAGE}-instrumented)
  endif()
  message(STATUS "Setting next clang stage to: ${NEXT_CLANG_STAGE}")


  set(STAMP_DIR ${CMAKE_CURRENT_BINARY_DIR}/${NEXT_CLANG_STAGE}-stamps/)
  set(BINARY_DIR ${CMAKE_CURRENT_BINARY_DIR}/${NEXT_CLANG_STAGE}-bins/)

  if(BOOTSTRAP_LLVM_ENABLE_LLD)
    add_dependencies(clang-bootstrap-deps lld)
  endif()

  # If the next stage is LTO we need to depend on LTO and possibly lld or LLVMgold
  if(BOOTSTRAP_LLVM_ENABLE_LTO OR LLVM_ENABLE_LTO AND NOT LLVM_BUILD_INSTRUMENTED)
    if(APPLE)
      add_dependencies(clang-bootstrap-deps LTO)
      # on Darwin we need to set DARWIN_LTO_LIBRARY so that -flto will work
      # using the just-built compiler, and we need to override DYLD_LIBRARY_PATH
      # so that the host object file tools will use the just-built libLTO.
      # However if System Integrity Protection is enabled the DYLD variables
      # will be scrubbed from the environment of any base system commands. This
      # includes /bin/sh, which ninja uses when executing build commands. To
      # work around the envar being filtered away we pass it in as a CMake
      # variable, and have LLVM's CMake append the envar to the archiver calls.
      set(LTO_LIBRARY -DDARWIN_LTO_LIBRARY=${LLVM_SHLIB_OUTPUT_INTDIR}/libLTO.dylib
        -DDYLD_LIBRARY_PATH=${LLVM_LIBRARY_OUTPUT_INTDIR})
    elseif(NOT WIN32)
      add_dependencies(clang-bootstrap-deps llvm-ar llvm-ranlib)
      if(NOT BOOTSTRAP_LLVM_ENABLE_LLD AND LLVM_BINUTILS_INCDIR)
        add_dependencies(clang-bootstrap-deps LLVMgold)
      endif()
      set(${CLANG_STAGE}_AR -DCMAKE_AR=${LLVM_RUNTIME_OUTPUT_INTDIR}/llvm-ar)
      set(${CLANG_STAGE}_RANLIB -DCMAKE_RANLIB=${LLVM_RUNTIME_OUTPUT_INTDIR}/llvm-ranlib)
    endif()
  endif()

  if(CLANG_BOOTSTRAP_EXTRA_DEPS)
    add_dependencies(clang-bootstrap-deps ${CLANG_BOOTSTRAP_EXTRA_DEPS})
  endif()

  add_custom_target(${NEXT_CLANG_STAGE}-clear
    DEPENDS ${CMAKE_CURRENT_BINARY_DIR}/${NEXT_CLANG_STAGE}-cleared
    )
  add_custom_command(
    OUTPUT ${CMAKE_CURRENT_BINARY_DIR}/${NEXT_CLANG_STAGE}-cleared
    DEPENDS clang-bootstrap-deps
    COMMAND ${CMAKE_COMMAND} -E remove_directory ${BINARY_DIR}
    COMMAND ${CMAKE_COMMAND} -E make_directory ${BINARY_DIR}
    COMMAND ${CMAKE_COMMAND} -E remove_directory ${STAMP_DIR}
    COMMAND ${CMAKE_COMMAND} -E make_directory ${STAMP_DIR}
    COMMENT "Clobberring ${NEXT_CLANG_STAGE} build and stamp directories"
    )

  if(CMAKE_VERBOSE_MAKEFILE)
    set(verbose -DCMAKE_VERBOSE_MAKEFILE=On)
  endif()

  set(_BOOTSTRAP_DEFAULT_PASSTHROUGH
    PACKAGE_VERSION
    PACKAGE_VENDOR
    LLVM_VERSION_MAJOR
    LLVM_VERSION_MINOR
    LLVM_VERSION_PATCH
    CLANG_VERSION_MAJOR
    CLANG_VERSION_MINOR
    CLANG_VERSION_PATCHLEVEL
    LLVM_VERSION_SUFFIX
    LLVM_BINUTILS_INCDIR
    CLANG_REPOSITORY_STRING
    CMAKE_C_COMPILER_LAUNCHER
    CMAKE_CXX_COMPILER_LAUNCHER
    CMAKE_MAKE_PROGRAM
    CMAKE_OSX_ARCHITECTURES
    LLVM_ENABLE_PROJECTS
    LLVM_ENABLE_RUNTIMES)

  # We don't need to depend on compiler-rt/libcxx if we're building instrumented
  # because the next stage will use the same compiler used to build this stage.
  if(NOT LLVM_BUILD_INSTRUMENTED)
    if(TARGET compiler-rt)
      add_dependencies(clang-bootstrap-deps compiler-rt)
    endif()
    if(TARGET cxx-headers)
      add_dependencies(clang-bootstrap-deps cxx-headers)
    endif()
  endif()

  set(C_COMPILER "clang")
  set(CXX_COMPILER "clang++")
  if(WIN32)
    set(C_COMPILER "clang-cl.exe")
    set(CXX_COMPILER "clang-cl.exe")
  endif()

  set(COMPILER_OPTIONS
    -DCMAKE_CXX_COMPILER=${LLVM_RUNTIME_OUTPUT_INTDIR}/${CXX_COMPILER}
    -DCMAKE_C_COMPILER=${LLVM_RUNTIME_OUTPUT_INTDIR}/${C_COMPILER}
    -DCMAKE_ASM_COMPILER=${LLVM_RUNTIME_OUTPUT_INTDIR}/${C_COMPILER}
    -DCMAKE_ASM_COMPILER_ID=Clang)

  if(BOOTSTRAP_CMAKE_SYSTEM_NAME)
    set(${CLANG_STAGE}_CONFIG -DLLVM_CONFIG_PATH=${LLVM_RUNTIME_OUTPUT_INTDIR}/llvm-config)
    set(${CLANG_STAGE}_TABLEGEN
      -DLLVM_TABLEGEN=${LLVM_RUNTIME_OUTPUT_INTDIR}/llvm-tblgen
      -DCLANG_TABLEGEN=${LLVM_RUNTIME_OUTPUT_INTDIR}/clang-tblgen)
    if(BOOTSTRAP_CMAKE_SYSTEM_NAME STREQUAL "Linux")
      if(BOOTSTRAP_LLVM_ENABLE_LLD)
        set(${CLANG_STAGE}_LINKER -DCMAKE_LINKER=${LLVM_RUNTIME_OUTPUT_INTDIR}/ld.lld)
      endif()
      if(NOT BOOTSTRAP_LLVM_ENABLE_LTO)
        add_dependencies(clang-bootstrap-deps llvm-ar llvm-ranlib)
        set(${CLANG_STAGE}_AR -DCMAKE_AR=${LLVM_RUNTIME_OUTPUT_INTDIR}/llvm-ar)
        set(${CLANG_STAGE}_RANLIB -DCMAKE_RANLIB=${LLVM_RUNTIME_OUTPUT_INTDIR}/llvm-ranlib)
      endif()
      add_dependencies(clang-bootstrap-deps llvm-objcopy llvm-strip)
      set(${CLANG_STAGE}_OBJCOPY -DCMAKE_OBJCOPY=${LLVM_RUNTIME_OUTPUT_INTDIR}/llvm-objcopy)
      set(${CLANG_STAGE}_STRIP -DCMAKE_STRIP=${LLVM_RUNTIME_OUTPUT_INTDIR}/llvm-strip)
    endif()
  endif()

  if(BOOTSTRAP_LLVM_BUILD_INSTRUMENTED)
    add_dependencies(clang-bootstrap-deps llvm-profdata)
    set(PGO_OPT -DLLVM_PROFDATA=${LLVM_RUNTIME_OUTPUT_INTDIR}/llvm-profdata)
  endif()

  if(LLVM_BUILD_INSTRUMENTED)
    add_dependencies(clang-bootstrap-deps generate-profdata)
    set(PGO_OPT -DLLVM_PROFDATA_FILE=${CMAKE_CURRENT_BINARY_DIR}/utils/perf-training/clang.profdata)
    # Use the current tools for LTO instead of the instrumented ones
    list(APPEND _BOOTSTRAP_DEFAULT_PASSTHROUGH
      CMAKE_CXX_COMPILER
      CMAKE_C_COMPILER
      CMAKE_ASM_COMPILER
      CMAKE_AR
      CMAKE_RANLIB
      DARWIN_LTO_LIBRARY
      DYLD_LIBRARY_PATH)

    set(COMPILER_OPTIONS)
    set(LTO_LIBRARY)
    set(LTO_AR)
    set(LTO_RANLIB)
  endif()

  # Find all variables that start with BOOTSTRAP_ and populate a variable with
  # them.
  get_cmake_property(variableNames VARIABLES)
  foreach(variableName ${variableNames})
    if(variableName MATCHES "^BOOTSTRAP_")
      string(SUBSTRING ${variableName} 10 -1 varName)
      string(REPLACE ";" "|" value "${${variableName}}")
      list(APPEND PASSTHROUGH_VARIABLES
        -D${varName}=${value})
    endif()
    if(${variableName} AND variableName MATCHES "LLVM_EXTERNAL_.*_SOURCE_DIR")
      list(APPEND PASSTHROUGH_VARIABLES
        -D${variableName}=${${variableName}})
    endif()
  endforeach()

  # Populate the passthrough variables
  foreach(variableName ${CLANG_BOOTSTRAP_PASSTHROUGH} ${_BOOTSTRAP_DEFAULT_PASSTHROUGH})
    if(DEFINED ${variableName})
      if("${${variableName}}" STREQUAL "")
        set(value "")
      else()
        string(REPLACE ";" "|" value "${${variableName}}")
      endif()
      list(APPEND PASSTHROUGH_VARIABLES
        -D${variableName}=${value})
    endif()
  endforeach()

  ExternalProject_Add(${NEXT_CLANG_STAGE}
    DEPENDS clang-bootstrap-deps
    PREFIX ${NEXT_CLANG_STAGE}
    SOURCE_DIR ${CMAKE_SOURCE_DIR}
    STAMP_DIR ${STAMP_DIR}
    BINARY_DIR ${BINARY_DIR}
    EXCLUDE_FROM_ALL 1
    CMAKE_ARGS
                # We shouldn't need to set this here, but INSTALL_DIR doesn't
                # seem to work, so instead I'm passing this through
                -DCMAKE_INSTALL_PREFIX=${CMAKE_INSTALL_PREFIX}
                ${PASSTHROUGH_VARIABLES}
                ${CLANG_BOOTSTRAP_CMAKE_ARGS}
                 -DCLANG_STAGE=${NEXT_CLANG_STAGE}
                ${COMPILER_OPTIONS}
                ${${CLANG_STAGE}_CONFIG}
                ${${CLANG_STAGE}_TABLEGEN}
                ${LTO_LIBRARY} ${verbose} ${PGO_OPT}
                ${${CLANG_STAGE}_LINKER}
                ${${CLANG_STAGE}_AR}
                ${${CLANG_STAGE}_RANLIB}
                ${${CLANG_STAGE}_OBJCOPY}
                ${${CLANG_STAGE}_STRIP}
    INSTALL_COMMAND ""
    STEP_TARGETS configure build
    USES_TERMINAL_CONFIGURE 1
    USES_TERMINAL_BUILD 1
    USES_TERMINAL_INSTALL 1
    LIST_SEPARATOR |
    )

  # exclude really-install from main target
  set_target_properties(${NEXT_CLANG_STAGE} PROPERTIES _EP_really-install_EXCLUDE_FROM_MAIN On)
  ExternalProject_Add_Step(${NEXT_CLANG_STAGE} really-install
    COMMAND ${CMAKE_COMMAND} --build <BINARY_DIR> --target install
    COMMENT "Performing install step for '${NEXT_CLANG_STAGE}'"
    DEPENDEES build
    USES_TERMINAL 1
  )
  ExternalProject_Add_StepTargets(${NEXT_CLANG_STAGE} really-install)
  add_custom_target(${NEXT_CLANG_STAGE}-install DEPENDS ${NEXT_CLANG_STAGE}-really-install)

  if(NOT CLANG_BOOTSTRAP_TARGETS)
    set(CLANG_BOOTSTRAP_TARGETS check-llvm check-clang check-all)
  endif()
  foreach(target ${CLANG_BOOTSTRAP_TARGETS})
    # exclude from main target
    set_target_properties(${NEXT_CLANG_STAGE} PROPERTIES _EP_${target}_EXCLUDE_FROM_MAIN On)

    ExternalProject_Add_Step(${NEXT_CLANG_STAGE} ${target}
      COMMAND ${CMAKE_COMMAND} --build <BINARY_DIR> --target ${target}
      COMMENT "Performing ${target} for '${NEXT_CLANG_STAGE}'"
      DEPENDEES configure
      USES_TERMINAL 1
    )

    if(target MATCHES "^stage[0-9]*")
      add_custom_target(${target} DEPENDS ${NEXT_CLANG_STAGE}-${target})
    endif()

    ExternalProject_Add_StepTargets(${NEXT_CLANG_STAGE} ${target})
  endforeach()
endif()

if (LLVM_ADD_NATIVE_VISUALIZERS_TO_SOLUTION)
  add_subdirectory(utils/ClangVisualizers)
endif()
add_subdirectory(utils/hmaptool)

if(CLANG_BUILT_STANDALONE)
  llvm_distribution_add_targets()
  process_llvm_pass_plugins()
endif()

configure_file(
  ${CLANG_SOURCE_DIR}/include/clang/Config/config.h.cmake
  ${CLANG_BINARY_DIR}/include/clang/Config/config.h)<|MERGE_RESOLUTION|>--- conflicted
+++ resolved
@@ -306,14 +306,10 @@
     "Default architecture for OpenMP offloading to Nvidia GPUs." FORCE)
 endif()
 
-<<<<<<< HEAD
-set(CLANG_VENDOR "HCC")
-=======
 set(CLANG_SYSTEMZ_DEFAULT_ARCH "z10" CACHE STRING "SystemZ Default Arch")
 
-set(CLANG_VENDOR ${PACKAGE_VENDOR} CACHE STRING
+set(CLANG_VENDOR "HCC" CACHE STRING
   "Vendor-specific text for showing with version information.")
->>>>>>> d67a36a5
 
 if( CLANG_VENDOR )
   add_definitions( -DCLANG_VENDOR="${CLANG_VENDOR} " )
