--- conflicted
+++ resolved
@@ -235,9 +235,6 @@
 set(CLANG_DEFAULT_OPENMP_RUNTIME "libomp" CACHE STRING
   "Default OpenMP runtime used by -fopenmp.")
 
-<<<<<<< HEAD
-set(CLANG_VENDOR "HCC")
-=======
 # OpenMP offloading requires at least sm_30 because we use shuffle instructions
 # to generate efficient code for reductions.
 set(CLANG_OPENMP_NVPTX_DEFAULT_ARCH "sm_30" CACHE STRING
@@ -249,9 +246,7 @@
     "Default architecture for OpenMP offloading to Nvidia GPUs." FORCE)
 endif()
 
-set(CLANG_VENDOR ${PACKAGE_VENDOR} CACHE STRING
-  "Vendor-specific text for showing with version information.")
->>>>>>> cdb3fce8
+set(CLANG_VENDOR "HCC")
 
 if( CLANG_VENDOR )
   add_definitions( -DCLANG_VENDOR="${CLANG_VENDOR} " )
