--- conflicted
+++ resolved
@@ -293,13 +293,7 @@
   private char *var_priv_ch;
   var_void_gen = 0 ? var_cond : var_priv_ch;
 #ifndef GENERIC
-<<<<<<< HEAD
-// expected-error-re@-2{{conditional operator with the second and third operands of type  ('__{{global|constant}} int *' and 'char *') which are pointers to non-overlapping address spaces}}
-#else
-// expected-warning@-4{{pointer type mismatch ('__generic int *' and 'char *')}}
-=======
 // expected-error-re@-2{{conditional operator with the second and third operands of type  ('__{{global|constant}} int *' and '__private char *') which are pointers to non-overlapping address spaces}}
->>>>>>> b3e1cbe1
 #endif
 
   generic char *var_gen_ch;
