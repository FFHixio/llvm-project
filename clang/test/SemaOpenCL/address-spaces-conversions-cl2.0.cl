--- conflicted
+++ resolved
@@ -111,15 +111,11 @@
 
   AS int *var_init4 = arg_priv;
 #ifndef GENERIC
-<<<<<<< HEAD
-// expected-error-re@-2{{initializing '__{{global|constant}} int *' with an expression of type '__private int *' changes address space of pointer}}
-=======
 #if !__OPENCL_CPP_VERSION__
 // expected-error-re@-3{{initializing '__{{global|constant}} int *' with an expression of type 'int *' changes address space of pointer}}
 #else
 // expected-error-re@-5{{cannot initialize a variable of type '__{{global|constant}} int *' with an lvalue of type 'int *'}}
 #endif
->>>>>>> b0a94cd6
 #endif
 
   AS int *var_init5 = arg_gen;
@@ -186,15 +182,11 @@
 
   var_impl = arg_priv;
 #ifndef GENERIC
-<<<<<<< HEAD
-// expected-error-re@-2{{assigning '__private int *' to '__{{global|constant}} int *' changes address space of pointer}}
-=======
 #if !__OPENCL_CPP_VERSION__
 // expected-error-re@-3{{assigning 'int *' to '__{{global|constant}} int *' changes address space of pointer}}
 #else
 // expected-error-re@-5{{assigning to '__{{global|constant}} int *' from incompatible type 'int *'}}
 #endif
->>>>>>> b0a94cd6
 #endif
 
   var_impl = arg_gen;
@@ -261,15 +253,11 @@
 
   b = var_cmp <= arg_priv;
 #ifndef GENERIC
-<<<<<<< HEAD
-// expected-error-re@-2{{comparison between  ('__{{global|constant}} int *' and '__private int *') which are pointers to non-overlapping address spaces}}
-=======
 #if !__OPENCL_CPP_VERSION__
 // expected-error-re@-3{{comparison between  ('__{{global|constant}} int *' and 'int *') which are pointers to non-overlapping address spaces}}
 #else
 // expected-error-re@-5{{comparison of distinct pointer types ('__{{global|constant}} int *' and 'int *')}}
 #endif
->>>>>>> b0a94cd6
 #endif
 
   b = var_cmp >= arg_gen;
@@ -332,16 +320,12 @@
 #endif
 #endif
 
-<<<<<<< HEAD
-  f_priv(var_sub); // expected-error-re{{passing '__{{global|constant|generic}} int *' to parameter of type '__private int *' changes address space of pointer}}
-=======
   f_priv(var_sub);
 #if !__OPENCL_CPP_VERSION__
 // expected-error-re@-2{{passing '__{{global|constant|generic}} int *' to parameter of type 'int *' changes address space of pointer}}
 #else
 // expected-error@-4{{no matching function for call to 'f_priv'}}
 #endif
->>>>>>> b0a94cd6
 
   f_gen(var_sub);
 #ifdef CONSTANT
@@ -389,15 +373,11 @@
   __private int *var_priv;
   var_gen = 0 ? var_cond : var_priv;
 #ifndef GENERIC
-<<<<<<< HEAD
-// expected-error-re@-2{{conditional operator with the second and third operands of type  ('__{{global|constant}} int *' and '__private int *') which are pointers to non-overlapping address spaces}}
-=======
 #if !__OPENCL_CPP_VERSION__
 // expected-error-re@-3{{conditional operator with the second and third operands of type  ('__{{global|constant}} int *' and 'int *') which are pointers to non-overlapping address spaces}}
 #else
 // expected-error-re@-5{{incompatible operand types ('__{{global|constant}} int *' and 'int *')}}
 #endif
->>>>>>> b0a94cd6
 #endif
 
   var_gen = 0 ? var_cond : var_gen;
@@ -453,11 +433,7 @@
 // expected-error-re@-2{{incompatible operand types ('__{{constant|global|generic}} int *' and 'char *')}}
 #else
 #ifndef GENERIC
-<<<<<<< HEAD
-// expected-error-re@-2{{conditional operator with the second and third operands of type  ('__{{global|constant}} int *' and '__private char *') which are pointers to non-overlapping address spaces}}
-=======
 // expected-error-re@-5{{conditional operator with the second and third operands of type  ('__{{global|constant}} int *' and 'char *') which are pointers to non-overlapping address spaces}}
->>>>>>> b0a94cd6
 #else
 // expected-warning@-7{{pointer type mismatch ('__generic int *' and 'char *')}}
 #endif
