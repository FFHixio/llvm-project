--- conflicted
+++ resolved
@@ -488,13 +488,6 @@
   template<typename T, __typeof(sizeof(0))> int &f(...);
   int &rf = f<struct incomplete, 0>(0);
 
-<<<<<<< HEAD
-  // FIXME: This fails because we mishandle instantiation-dependent array bounds :(
-  int arr[sizeof(sizeof(int))];
-  template<typename T, int (*)[sizeof(sizeof(T))]> void g(int);
-  template<typename T, int (*)[sizeof(sizeof(int))]> int &g(...);
-  int &rg = g<struct incomplete, &arr>(0); // expected-error {{cannot bind}}
-=======
   int arr[sizeof(sizeof(int))];
   template<typename T, int (*)[sizeof(sizeof(T))]> void g(int);
   template<typename T, int (*)[sizeof(sizeof(int))]> int &g(...);
@@ -512,5 +505,4 @@
   };
   extern const char *const kStrs[3] = {};
   Derived<T, kStrs> d;
->>>>>>> 6ca354ba
 }