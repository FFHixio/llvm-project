--- conflicted
+++ resolved
@@ -737,11 +737,7 @@
 // CHECK: [[UP:%.+]] = call dereferenceable(4) [[S_INT_TY]]* @{{.+}}([[S_INT_TY]]* [[VAR_REF]], [[S_INT_TY]]* dereferenceable(4) [[VAR_PRIV]])
 // CHECK: [[BC1:%.+]] = bitcast [[S_INT_TY]]* [[VAR_REF]] to i8*
 // CHECK: [[BC2:%.+]] = bitcast [[S_INT_TY]]* [[UP]] to i8*
-<<<<<<< HEAD
-// CHECK: call void @llvm.memcpy.p0i8.p0i8.i64(i8* align 4 [[BC1]], i8* align 4 [[BC2]], i64 4, i1 false)
-=======
 // CHECK: call void @llvm.memcpy.p0i8.p0i8.i64(i8* align 128 [[BC1]], i8* align 4 [[BC2]], i64 4, i1 false)
->>>>>>> upstream/amd-common
 
 // var1 = var1.operator &&(var1_reduction);
 // CHECK: [[TO_INT:%.+]] = call i{{[0-9]+}} @{{.+}}([[S_INT_TY]]* [[VAR1_REF]])
@@ -756,11 +752,7 @@
 // CHECK:  call void @{{.+}}([[S_INT_TY]]* [[COND_LVALUE:%.+]], i32 [[CONV]])
 // CHECK: [[BC1:%.+]] = bitcast [[S_INT_TY]]* [[VAR1_REF]] to i8*
 // CHECK: [[BC2:%.+]] = bitcast [[S_INT_TY]]* [[COND_LVALUE]] to i8*
-<<<<<<< HEAD
-// CHECK: call void @llvm.memcpy.p0i8.p0i8.i64(i8* align 4 [[BC1]], i8* align 4 [[BC2]], i64 4, i1 false)
-=======
 // CHECK: call void @llvm.memcpy.p0i8.p0i8.i64(i8* align 128 [[BC1]], i8* align 4 [[BC2]], i64 4, i1 false)
->>>>>>> upstream/amd-common
 
 // t_var1 = min(t_var1, t_var1_reduction);
 // CHECK: [[T_VAR1_VAL:%.+]] = load i{{[0-9]+}}, i{{[0-9]+}}* [[T_VAR1_REF]],
@@ -786,11 +778,7 @@
 // CHECK: [[UP:%.+]] = call dereferenceable(4) [[S_INT_TY]]* @{{.+}}([[S_INT_TY]]* [[VAR_REF]], [[S_INT_TY]]* dereferenceable(4) [[VAR_PRIV]])
 // CHECK: [[BC1:%.+]] = bitcast [[S_INT_TY]]* [[VAR_REF]] to i8*
 // CHECK: [[BC2:%.+]] = bitcast [[S_INT_TY]]* [[UP]] to i8*
-<<<<<<< HEAD
-// CHECK: call void @llvm.memcpy.p0i8.p0i8.i64(i8* align 4 [[BC1]], i8* align 4 [[BC2]], i64 4, i1 false)
-=======
 // CHECK: call void @llvm.memcpy.p0i8.p0i8.i64(i8* align 128 [[BC1]], i8* align 4 [[BC2]], i64 4, i1 false)
->>>>>>> upstream/amd-common
 // CHECK: call void @__kmpc_end_critical(
 
 // var1 = var1.operator &&(var1_reduction);
@@ -808,11 +796,7 @@
 // CHECK:  call void @{{.+}}([[S_INT_TY]]* [[COND_LVALUE:%.+]], i32 [[CONV]])
 // CHECK: [[BC1:%.+]] = bitcast [[S_INT_TY]]* [[VAR1_REF]] to i8*
 // CHECK: [[BC2:%.+]] = bitcast [[S_INT_TY]]* [[COND_LVALUE]] to i8*
-<<<<<<< HEAD
-// CHECK: call void @llvm.memcpy.p0i8.p0i8.i64(i8* align 4 [[BC1]], i8* align 4 [[BC2]], i64 4, i1 false)
-=======
 // CHECK: call void @llvm.memcpy.p0i8.p0i8.i64(i8* align 128 [[BC1]], i8* align 4 [[BC2]], i64 4, i1 false)
->>>>>>> upstream/amd-common
 // CHECK: call void @__kmpc_end_critical(
 
 // t_var1 = min(t_var1, t_var1_reduction);
@@ -880,11 +864,7 @@
 // CHECK: [[UP:%.+]] = call dereferenceable(4) [[S_INT_TY]]* @{{.+}}([[S_INT_TY]]* [[VAR_LHS]], [[S_INT_TY]]* dereferenceable(4) [[VAR_RHS]])
 // CHECK: [[BC1:%.+]] = bitcast [[S_INT_TY]]* [[VAR_LHS]] to i8*
 // CHECK: [[BC2:%.+]] = bitcast [[S_INT_TY]]* [[UP]] to i8*
-<<<<<<< HEAD
-// CHECK: call void @llvm.memcpy.p0i8.p0i8.i64(i8* align 4 [[BC1]], i8* align 4 [[BC2]], i64 4, i1 false)
-=======
 // CHECK: call void @llvm.memcpy.p0i8.p0i8.i64(i8* align 128 [[BC1]], i8* align 4 [[BC2]], i64 4, i1 false)
->>>>>>> upstream/amd-common
 
 // var1_lhs = var1_lhs.operator &&(var1_rhs);
 // CHECK: [[TO_INT:%.+]] = call i{{[0-9]+}} @{{.+}}([[S_INT_TY]]* [[VAR1_LHS]])
@@ -900,11 +880,7 @@
 // CHECK:  call void @{{.+}}([[S_INT_TY]]* [[COND_LVALUE:%.+]], i32 [[CONV]])
 // CHECK: [[BC1:%.+]] = bitcast [[S_INT_TY]]* [[VAR1_LHS]] to i8*
 // CHECK: [[BC2:%.+]] = bitcast [[S_INT_TY]]* [[COND_LVALUE]] to i8*
-<<<<<<< HEAD
-// CHECK: call void @llvm.memcpy.p0i8.p0i8.i64(i8* align 4 [[BC1]], i8* align 4 [[BC2]], i64 4, i1 false)
-=======
 // CHECK: call void @llvm.memcpy.p0i8.p0i8.i64(i8* align 128 [[BC1]], i8* align 4 [[BC2]], i64 4, i1 false)
->>>>>>> upstream/amd-common
 
 // t_var1_lhs = min(t_var1_lhs, t_var1_rhs);
 // CHECK: [[T_VAR1_LHS_VAL:%.+]] = load i{{[0-9]+}}, i{{[0-9]+}}* [[T_VAR1_LHS]],
