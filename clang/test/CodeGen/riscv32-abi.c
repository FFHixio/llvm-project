// RUN: %clang_cc1 -triple riscv32 -emit-llvm %s -o - | FileCheck %s

#include <stddef.h>
#include <stdint.h>

// CHECK-LABEL: define void @f_void()
void f_void(void) {}

// Scalar arguments and return values smaller than the word size are extended
// according to the sign of their type, up to 32 bits

// CHECK-LABEL: define zeroext i1 @f_scalar_0(i1 zeroext %x)
_Bool f_scalar_0(_Bool x) { return x; }

// CHECK-LABEL: define signext i8 @f_scalar_1(i8 signext %x)
int8_t f_scalar_1(int8_t x) { return x; }

// CHECK-LABEL: define zeroext i8 @f_scalar_2(i8 zeroext %x)
uint8_t f_scalar_2(uint8_t x) { return x; }

// CHECK-LABEL: define i32 @f_scalar_3(i32 %x)
int32_t f_scalar_3(int32_t x) { return x; }

// CHECK-LABEL: define i64 @f_scalar_4(i64 %x)
int64_t f_scalar_4(int64_t x) { return x; }

// CHECK-LABEL: define float @f_fp_scalar_1(float %x)
float f_fp_scalar_1(float x) { return x; }

// CHECK-LABEL: define double @f_fp_scalar_2(double %x)
double f_fp_scalar_2(double x) { return x; }

// Scalars larger than 2*xlen are passed/returned indirect. However, the
// RISC-V LLVM backend can handle this fine, so the function doesn't need to
// be modified.

// CHECK-LABEL: define fp128 @f_fp_scalar_3(fp128 %x)
long double f_fp_scalar_3(long double x) { return x; }

// Empty structs or unions are ignored.

struct empty_s {};

// CHECK-LABEL: define void @f_agg_empty_struct()
struct empty_s f_agg_empty_struct(struct empty_s x) {
  return x;
}

union empty_u {};

// CHECK-LABEL: define void @f_agg_empty_union()
union empty_u f_agg_empty_union(union empty_u x) {
  return x;
}

// Aggregates <= 2*xlen may be passed in registers, so will be coerced to
// integer arguments. The rules for return are the same.

struct tiny {
  uint8_t a, b, c, d;
};

// CHECK-LABEL: define void @f_agg_tiny(i32 %x.coerce)
void f_agg_tiny(struct tiny x) {
  x.a += x.b;
  x.c += x.d;
}

// CHECK-LABEL: define i32 @f_agg_tiny_ret()
struct tiny f_agg_tiny_ret() {
  return (struct tiny){1, 2, 3, 4};
}

typedef uint8_t v4i8 __attribute__((vector_size(4)));
typedef int32_t v1i32 __attribute__((vector_size(4)));

// CHECK-LABEL: define void @f_vec_tiny_v4i8(i32 %x.coerce)
void f_vec_tiny_v4i8(v4i8 x) {
  x[0] = x[1];
  x[2] = x[3];
}

// CHECK-LABEL: define i32 @f_vec_tiny_v4i8_ret()
v4i8 f_vec_tiny_v4i8_ret() {
  return (v4i8){1, 2, 3, 4};
}

// CHECK-LABEL: define void @f_vec_tiny_v1i32(i32 %x.coerce)
void f_vec_tiny_v1i32(v1i32 x) {
  x[0] = 114;
}

// CHECK-LABEL: define i32 @f_vec_tiny_v1i32_ret()
v1i32 f_vec_tiny_v1i32_ret() {
  return (v1i32){1};
}

struct small {
  int32_t a, *b;
};

// CHECK-LABEL: define void @f_agg_small([2 x i32] %x.coerce)
void f_agg_small(struct small x) {
  x.a += *x.b;
  x.b = &x.a;
}

// CHECK-LABEL: define [2 x i32] @f_agg_small_ret()
struct small f_agg_small_ret() {
  return (struct small){1, 0};
}

typedef uint8_t v8i8 __attribute__((vector_size(8)));
typedef int64_t v1i64 __attribute__((vector_size(8)));

// CHECK-LABEL: define void @f_vec_small_v8i8(i64 %x.coerce)
void f_vec_small_v8i8(v8i8 x) {
  x[0] = x[7];
}

// CHECK-LABEL: define i64 @f_vec_small_v8i8_ret()
v8i8 f_vec_small_v8i8_ret() {
  return (v8i8){1, 2, 3, 4, 5, 6, 7, 8};
}

// CHECK-LABEL: define void @f_vec_small_v1i64(i64 %x.coerce)
void f_vec_small_v1i64(v1i64 x) {
  x[0] = 114;
}

// CHECK-LABEL: define i64 @f_vec_small_v1i64_ret()
v1i64 f_vec_small_v1i64_ret() {
  return (v1i64){1};
}

// Aggregates of 2*xlen size and 2*xlen alignment should be coerced to a
// single 2*xlen-sized argument, to ensure that alignment can be maintained if
// passed on the stack.

struct small_aligned {
  int64_t a;
};

// CHECK-LABEL: define void @f_agg_small_aligned(i64 %x.coerce)
void f_agg_small_aligned(struct small_aligned x) {
  x.a += x.a;
}

// CHECK-LABEL: define i64 @f_agg_small_aligned_ret(i64 %x.coerce)
struct small_aligned f_agg_small_aligned_ret(struct small_aligned x) {
  return (struct small_aligned){10};
}

// Aggregates greater > 2*xlen will be passed and returned indirectly
struct large {
  int32_t a, b, c, d;
};

// CHECK-LABEL: define void @f_agg_large(%struct.large* %x)
void f_agg_large(struct large x) {
  x.a = x.b + x.c + x.d;
}

// The address where the struct should be written to will be the first
// argument
// CHECK-LABEL: define void @f_agg_large_ret(%struct.large* noalias sret %agg.result, i32 %i, i8 signext %j)
struct large f_agg_large_ret(int32_t i, int8_t j) {
  return (struct large){1, 2, 3, 4};
}

typedef unsigned char v16i8 __attribute__((vector_size(16)));

// CHECK-LABEL: define void @f_vec_large_v16i8(<16 x i8>*)
void f_vec_large_v16i8(v16i8 x) {
  x[0] = x[7];
}

// CHECK-LABEL: define void @f_vec_large_v16i8_ret(<16 x i8>* noalias sret %agg.result)
v16i8 f_vec_large_v16i8_ret() {
  return (v16i8){1, 2, 3, 4, 5, 6, 7, 8};
}

// Scalars passed on the stack should have signext/zeroext attributes (they
// are anyext).

// CHECK-LABEL: define i32 @f_scalar_stack_1(i32 %a.coerce, [2 x i32] %b.coerce, i64 %c.coerce, %struct.large* %d, i8 zeroext %e, i8 signext %f, i8 %g, i8 %h)
int f_scalar_stack_1(struct tiny a, struct small b, struct small_aligned c,
                     struct large d, uint8_t e, int8_t f, uint8_t g, int8_t h) {
  return g + h;
}

// CHECK-LABEL: define i32 @f_scalar_stack_2(i32 %a, i64 %b, float %c, double %d, fp128 %e, i8 zeroext %f, i8 %g, i8 %h)
int f_scalar_stack_2(int32_t a, int64_t b, float c, double d, long double e,
                     uint8_t f, int8_t g, uint8_t h) {
  return g + h;
}

// Ensure that scalars passed on the stack are still determined correctly in
// the presence of large return values that consume a register due to the need
// to pass a pointer.

// CHECK-LABEL: define void @f_scalar_stack_3(%struct.large* noalias sret %agg.result, i32 %a, i64 %b, double %c, fp128 %d, i8 zeroext %e, i8 %f, i8 %g)
struct large f_scalar_stack_3(int32_t a, int64_t b, double c, long double d,
                              uint8_t e, int8_t f, uint8_t g) {
  return (struct large){a, e, f, g};
}

// CHECK-LABEL: define fp128 @f_scalar_stack_4(i32 %a, i64 %b, double %c, fp128 %d, i8 zeroext %e, i8 %f, i8 %g)
long double f_scalar_stack_4(int32_t a, int64_t b, double c, long double d,
                             uint8_t e, int8_t f, uint8_t g) {
  return d;
}

// Aggregates and >=XLen scalars passed on the stack should be lowered just as
// they would be if passed via registers.

// CHECK-LABEL: define void @f_scalar_stack_5(double %a, i64 %b, double %c, i64 %d, i32 %e, i64 %f, float %g, double %h, fp128 %i)
void f_scalar_stack_5(double a, int64_t b, double c, int64_t d, int e,
                      int64_t f, float g, double h, long double i) {}

// CHECK-LABEL: define void @f_agg_stack(double %a, i64 %b, double %c, i64 %d, i32 %e.coerce, [2 x i32] %f.coerce, i64 %g.coerce, %struct.large* %h)
void f_agg_stack(double a, int64_t b, double c, int64_t d, struct tiny e,
                 struct small f, struct small_aligned g, struct large h) {}

// Ensure that ABI lowering happens as expected for vararg calls. For RV32
// with the base integer calling convention there will be no observable
// differences in the lowered IR for a call with varargs vs without.

int f_va_callee(int, ...);

// CHECK-LABEL: define void @f_va_caller()
// CHECK: call i32 (i32, ...) @f_va_callee(i32 1, i32 2, i64 3, double 4.000000e+00, double 5.000000e+00, i32 {{%.*}}, [2 x i32] {{%.*}}, i64 {{%.*}}, %struct.large* {{%.*}})
void f_va_caller() {
  f_va_callee(1, 2, 3LL, 4.0f, 5.0, (struct tiny){6, 7, 8, 9},
              (struct small){10, NULL}, (struct small_aligned){11},
              (struct large){12, 13, 14, 15});
}

// CHECK-LABEL: define i32 @f_va_1(i8* %fmt, ...) {{.*}} {
// CHECK:   [[FMT_ADDR:%.*]] = alloca i8*, align 4
// CHECK:   [[VA:%.*]] = alloca i8*, align 4
// CHECK:   [[V:%.*]] = alloca i32, align 4
// CHECK:   store i8* %fmt, i8** [[FMT_ADDR]], align 4
// CHECK:   [[VA1:%.*]] = bitcast i8** [[VA]] to i8*
// CHECK:   call void @llvm.va_start(i8* [[VA1]])
// CHECK:   [[ARGP_CUR:%.*]] = load i8*, i8** [[VA]], align 4
// CHECK:   [[ARGP_NEXT:%.*]] = getelementptr inbounds i8, i8* [[ARGP_CUR]], i32 4
// CHECK:   store i8* [[ARGP_NEXT]], i8** [[VA]], align 4
// CHECK:   [[TMP0:%.*]] = bitcast i8* [[ARGP_CUR]] to i32*
// CHECK:   [[TMP1:%.*]] = load i32, i32* [[TMP0]], align 4
// CHECK:   store i32 [[TMP1]], i32* [[V]], align 4
// CHECK:   [[VA2:%.*]] = bitcast i8** [[VA]] to i8*
// CHECK:   call void @llvm.va_end(i8* [[VA2]])
// CHECK:   [[TMP2:%.*]] = load i32, i32* [[V]], align 4
// CHECK:   ret i32 [[TMP2]]
// CHECK: }
int f_va_1(char *fmt, ...) {
  __builtin_va_list va;

  __builtin_va_start(va, fmt);
  int v = __builtin_va_arg(va, int);
  __builtin_va_end(va);

  return v;
}

// An "aligned" register pair (where the first register is even-numbered) is
// used to pass varargs with 2x xlen alignment and 2x xlen size. Ensure the
// correct offsets are used.

// CHECK-LABEL: @f_va_2(
// CHECK:         [[FMT_ADDR:%.*]] = alloca i8*, align 4
// CHECK-NEXT:    [[VA:%.*]] = alloca i8*, align 4
// CHECK-NEXT:    [[V:%.*]] = alloca double, align 8
// CHECK-NEXT:    store i8* [[FMT:%.*]], i8** [[FMT_ADDR]], align 4
// CHECK-NEXT:    [[VA1:%.*]] = bitcast i8** [[VA]] to i8*
// CHECK-NEXT:    call void @llvm.va_start(i8* [[VA1]])
// CHECK-NEXT:    [[ARGP_CUR:%.*]] = load i8*, i8** [[VA]], align 4
// CHECK-NEXT:    [[TMP0:%.*]] = ptrtoint i8* [[ARGP_CUR]] to i32
// CHECK-NEXT:    [[TMP1:%.*]] = add i32 [[TMP0]], 7
// CHECK-NEXT:    [[TMP2:%.*]] = and i32 [[TMP1]], -8
// CHECK-NEXT:    [[ARGP_CUR_ALIGNED:%.*]] = inttoptr i32 [[TMP2]] to i8*
// CHECK-NEXT:    [[ARGP_NEXT:%.*]] = getelementptr inbounds i8, i8* [[ARGP_CUR_ALIGNED]], i32 8
// CHECK-NEXT:    store i8* [[ARGP_NEXT]], i8** [[VA]], align 4
// CHECK-NEXT:    [[TMP3:%.*]] = bitcast i8* [[ARGP_CUR_ALIGNED]] to double*
// CHECK-NEXT:    [[TMP4:%.*]] = load double, double* [[TMP3]], align 8
// CHECK-NEXT:    store double [[TMP4]], double* [[V]], align 8
// CHECK-NEXT:    [[VA2:%.*]] = bitcast i8** [[VA]] to i8*
// CHECK-NEXT:    call void @llvm.va_end(i8* [[VA2]])
// CHECK-NEXT:    [[TMP5:%.*]] = load double, double* [[V]], align 8
// CHECK-NEXT:    ret double [[TMP5]]
double f_va_2(char *fmt, ...) {
  __builtin_va_list va;

  __builtin_va_start(va, fmt);
  double v = __builtin_va_arg(va, double);
  __builtin_va_end(va);

  return v;
}

// Two "aligned" register pairs.

// CHECK-LABEL: @f_va_3(
// CHECK:         [[FMT_ADDR:%.*]] = alloca i8*, align 4
// CHECK-NEXT:    [[VA:%.*]] = alloca i8*, align 4
// CHECK-NEXT:    [[V:%.*]] = alloca double, align 8
// CHECK-NEXT:    [[W:%.*]] = alloca i32, align 4
// CHECK-NEXT:    [[X:%.*]] = alloca double, align 8
// CHECK-NEXT:    store i8* [[FMT:%.*]], i8** [[FMT_ADDR]], align 4
// CHECK-NEXT:    [[VA1:%.*]] = bitcast i8** [[VA]] to i8*
// CHECK-NEXT:    call void @llvm.va_start(i8* [[VA1]])
// CHECK-NEXT:    [[ARGP_CUR:%.*]] = load i8*, i8** [[VA]], align 4
// CHECK-NEXT:    [[TMP0:%.*]] = ptrtoint i8* [[ARGP_CUR]] to i32
// CHECK-NEXT:    [[TMP1:%.*]] = add i32 [[TMP0]], 7
// CHECK-NEXT:    [[TMP2:%.*]] = and i32 [[TMP1]], -8
// CHECK-NEXT:    [[ARGP_CUR_ALIGNED:%.*]] = inttoptr i32 [[TMP2]] to i8*
// CHECK-NEXT:    [[ARGP_NEXT:%.*]] = getelementptr inbounds i8, i8* [[ARGP_CUR_ALIGNED]], i32 8
// CHECK-NEXT:    store i8* [[ARGP_NEXT]], i8** [[VA]], align 4
// CHECK-NEXT:    [[TMP3:%.*]] = bitcast i8* [[ARGP_CUR_ALIGNED]] to double*
// CHECK-NEXT:    [[TMP4:%.*]] = load double, double* [[TMP3]], align 8
// CHECK-NEXT:    store double [[TMP4]], double* [[V]], align 8
// CHECK-NEXT:    [[ARGP_CUR2:%.*]] = load i8*, i8** [[VA]], align 4
// CHECK-NEXT:    [[ARGP_NEXT3:%.*]] = getelementptr inbounds i8, i8* [[ARGP_CUR2]], i32 4
// CHECK-NEXT:    store i8* [[ARGP_NEXT3]], i8** [[VA]], align 4
// CHECK-NEXT:    [[TMP5:%.*]] = bitcast i8* [[ARGP_CUR2]] to i32*
// CHECK-NEXT:    [[TMP6:%.*]] = load i32, i32* [[TMP5]], align 4
// CHECK-NEXT:    store i32 [[TMP6]], i32* [[W]], align 4
// CHECK-NEXT:    [[ARGP_CUR4:%.*]] = load i8*, i8** [[VA]], align 4
// CHECK-NEXT:    [[TMP7:%.*]] = ptrtoint i8* [[ARGP_CUR4]] to i32
// CHECK-NEXT:    [[TMP8:%.*]] = add i32 [[TMP7]], 7
// CHECK-NEXT:    [[TMP9:%.*]] = and i32 [[TMP8]], -8
// CHECK-NEXT:    [[ARGP_CUR4_ALIGNED:%.*]] = inttoptr i32 [[TMP9]] to i8*
// CHECK-NEXT:    [[ARGP_NEXT5:%.*]] = getelementptr inbounds i8, i8* [[ARGP_CUR4_ALIGNED]], i32 8
// CHECK-NEXT:    store i8* [[ARGP_NEXT5]], i8** [[VA]], align 4
// CHECK-NEXT:    [[TMP10:%.*]] = bitcast i8* [[ARGP_CUR4_ALIGNED]] to double*
// CHECK-NEXT:    [[TMP11:%.*]] = load double, double* [[TMP10]], align 8
// CHECK-NEXT:    store double [[TMP11]], double* [[X]], align 8
// CHECK-NEXT:    [[VA6:%.*]] = bitcast i8** [[VA]] to i8*
// CHECK-NEXT:    call void @llvm.va_end(i8* [[VA6]])
// CHECK-NEXT:    [[TMP12:%.*]] = load double, double* [[V]], align 8
// CHECK-NEXT:    [[TMP13:%.*]] = load double, double* [[X]], align 8
// CHECK-NEXT:    [[ADD:%.*]] = fadd double [[TMP12]], [[TMP13]]
// CHECK-NEXT:    ret double [[ADD]]
double f_va_3(char *fmt, ...) {
  __builtin_va_list va;

  __builtin_va_start(va, fmt);
  double v = __builtin_va_arg(va, double);
  int w = __builtin_va_arg(va, int);
  double x = __builtin_va_arg(va, double);
  __builtin_va_end(va);

  return v + x;
}

// CHECK-LABEL: define i32 @f_va_4(i8* %fmt, ...) {{.*}} {
// CHECK:         [[FMT_ADDR:%.*]] = alloca i8*, align 4
// CHECK-NEXT:    [[VA:%.*]] = alloca i8*, align 4
// CHECK-NEXT:    [[V:%.*]] = alloca i32, align 4
// CHECK-NEXT:    [[LD:%.*]] = alloca fp128, align 16
// CHECK-NEXT:    [[TS:%.*]] = alloca [[STRUCT_TINY:%.*]], align 1
// CHECK-NEXT:    [[SS:%.*]] = alloca [[STRUCT_SMALL:%.*]], align 4
// CHECK-NEXT:    [[LS:%.*]] = alloca [[STRUCT_LARGE:%.*]], align 4
// CHECK-NEXT:    [[RET:%.*]] = alloca i32, align 4
// CHECK-NEXT:    store i8* [[FMT:%.*]], i8** [[FMT_ADDR]], align 4
// CHECK-NEXT:    [[VA1:%.*]] = bitcast i8** [[VA]] to i8*
// CHECK-NEXT:    call void @llvm.va_start(i8* [[VA1]])
// CHECK-NEXT:    [[ARGP_CUR:%.*]] = load i8*, i8** [[VA]], align 4
// CHECK-NEXT:    [[ARGP_NEXT:%.*]] = getelementptr inbounds i8, i8* [[ARGP_CUR]], i32 4
// CHECK-NEXT:    store i8* [[ARGP_NEXT]], i8** [[VA]], align 4
// CHECK-NEXT:    [[TMP0:%.*]] = bitcast i8* [[ARGP_CUR]] to i32*
// CHECK-NEXT:    [[TMP1:%.*]] = load i32, i32* [[TMP0]], align 4
// CHECK-NEXT:    store i32 [[TMP1]], i32* [[V]], align 4
// CHECK-NEXT:    [[ARGP_CUR2:%.*]] = load i8*, i8** [[VA]], align 4
// CHECK-NEXT:    [[ARGP_NEXT3:%.*]] = getelementptr inbounds i8, i8* [[ARGP_CUR2]], i32 4
// CHECK-NEXT:    store i8* [[ARGP_NEXT3]], i8** [[VA]], align 4
// CHECK-NEXT:    [[TMP2:%.*]] = bitcast i8* [[ARGP_CUR2]] to fp128**
// CHECK-NEXT:    [[TMP3:%.*]] = load fp128*, fp128** [[TMP2]], align 4
// CHECK-NEXT:    [[TMP4:%.*]] = load fp128, fp128* [[TMP3]], align 16
// CHECK-NEXT:    store fp128 [[TMP4]], fp128* [[LD]], align 16
// CHECK-NEXT:    [[ARGP_CUR4:%.*]] = load i8*, i8** [[VA]], align 4
// CHECK-NEXT:    [[ARGP_NEXT5:%.*]] = getelementptr inbounds i8, i8* [[ARGP_CUR4]], i32 4
// CHECK-NEXT:    store i8* [[ARGP_NEXT5]], i8** [[VA]], align 4
// CHECK-NEXT:    [[TMP5:%.*]] = bitcast i8* [[ARGP_CUR4]] to %struct.tiny*
// CHECK-NEXT:    [[TMP6:%.*]] = bitcast %struct.tiny* [[TS]] to i8*
// CHECK-NEXT:    [[TMP7:%.*]] = bitcast %struct.tiny* [[TMP5]] to i8*
<<<<<<< HEAD
// CHECK-NEXT:    call void @llvm.memcpy.p0i8.p0i8.i32(i8* align 1 [[TMP6]], i8* align 1 [[TMP7]], i32 4, i1 false)
=======
// CHECK-NEXT:    call void @llvm.memcpy.p0i8.p0i8.i32(i8* align 1 [[TMP6]], i8* align 4 [[TMP7]], i32 4, i1 false)
>>>>>>> adeedf38
// CHECK-NEXT:    [[ARGP_CUR6:%.*]] = load i8*, i8** [[VA]], align 4
// CHECK-NEXT:    [[ARGP_NEXT7:%.*]] = getelementptr inbounds i8, i8* [[ARGP_CUR6]], i32 8
// CHECK-NEXT:    store i8* [[ARGP_NEXT7]], i8** [[VA]], align 4
// CHECK-NEXT:    [[TMP8:%.*]] = bitcast i8* [[ARGP_CUR6]] to %struct.small*
// CHECK-NEXT:    [[TMP9:%.*]] = bitcast %struct.small* [[SS]] to i8*
// CHECK-NEXT:    [[TMP10:%.*]] = bitcast %struct.small* [[TMP8]] to i8*
// CHECK-NEXT:    call void @llvm.memcpy.p0i8.p0i8.i32(i8* align 4 [[TMP9]], i8* align 4 [[TMP10]], i32 8, i1 false)
// CHECK-NEXT:    [[ARGP_CUR8:%.*]] = load i8*, i8** [[VA]], align 4
// CHECK-NEXT:    [[ARGP_NEXT9:%.*]] = getelementptr inbounds i8, i8* [[ARGP_CUR8]], i32 4
// CHECK-NEXT:    store i8* [[ARGP_NEXT9]], i8** [[VA]], align 4
// CHECK-NEXT:    [[TMP11:%.*]] = bitcast i8* [[ARGP_CUR8]] to %struct.large**
// CHECK-NEXT:    [[TMP12:%.*]] = load %struct.large*, %struct.large** [[TMP11]], align 4
// CHECK-NEXT:    [[TMP13:%.*]] = bitcast %struct.large* [[LS]] to i8*
// CHECK-NEXT:    [[TMP14:%.*]] = bitcast %struct.large* [[TMP12]] to i8*
// CHECK-NEXT:    call void @llvm.memcpy.p0i8.p0i8.i32(i8* align 4 [[TMP13]], i8* align 4 [[TMP14]], i32 16, i1 false)
// CHECK-NEXT:    [[VA10:%.*]] = bitcast i8** [[VA]] to i8*
// CHECK-NEXT:    call void @llvm.va_end(i8* [[VA10]])
int f_va_4(char *fmt, ...) {
  __builtin_va_list va;

  __builtin_va_start(va, fmt);
  int v = __builtin_va_arg(va, int);
  long double ld = __builtin_va_arg(va, long double);
  struct tiny ts = __builtin_va_arg(va, struct tiny);
  struct small ss = __builtin_va_arg(va, struct small);
  struct large ls = __builtin_va_arg(va, struct large);
  __builtin_va_end(va);

  int ret = (int)((long double)v + ld);
  ret = ret + ts.a + ts.b + ts.c + ts.d;
  ret = ret + ss.a + (int)ss.b;
  ret = ret + ls.a + ls.b + ls.c + ls.d;

  return ret;
}<|MERGE_RESOLUTION|>--- conflicted
+++ resolved
@@ -385,11 +385,7 @@
 // CHECK-NEXT:    [[TMP5:%.*]] = bitcast i8* [[ARGP_CUR4]] to %struct.tiny*
 // CHECK-NEXT:    [[TMP6:%.*]] = bitcast %struct.tiny* [[TS]] to i8*
 // CHECK-NEXT:    [[TMP7:%.*]] = bitcast %struct.tiny* [[TMP5]] to i8*
-<<<<<<< HEAD
-// CHECK-NEXT:    call void @llvm.memcpy.p0i8.p0i8.i32(i8* align 1 [[TMP6]], i8* align 1 [[TMP7]], i32 4, i1 false)
-=======
 // CHECK-NEXT:    call void @llvm.memcpy.p0i8.p0i8.i32(i8* align 1 [[TMP6]], i8* align 4 [[TMP7]], i32 4, i1 false)
->>>>>>> adeedf38
 // CHECK-NEXT:    [[ARGP_CUR6:%.*]] = load i8*, i8** [[VA]], align 4
 // CHECK-NEXT:    [[ARGP_NEXT7:%.*]] = getelementptr inbounds i8, i8* [[ARGP_CUR6]], i32 8
 // CHECK-NEXT:    store i8* [[ARGP_NEXT7]], i8** [[VA]], align 4
