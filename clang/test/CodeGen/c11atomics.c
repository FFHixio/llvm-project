// RUN: %clang_cc1 %s -emit-llvm -o - -triple=armv5-unknown-freebsd -std=c11 | FileCheck %s

// Test that we are generating atomicrmw instructions, rather than
// compare-exchange loops for common atomic ops.  This makes a big difference
// on RISC platforms, where the compare-exchange loop becomes a ll/sc pair for
// the load and then another ll/sc in the loop, expanding to about 30
// instructions when it should be only 4.  It has a smaller, but still
// noticeable, impact on platforms like x86 and RISC-V, where there are atomic
// RMW instructions.
//
// We currently emit cmpxchg loops for most operations on _Bools, because
// they're sufficiently rare that it's not worth making sure that the semantics
// are correct.

struct elem;

struct ptr {
    struct elem *ptr;
};
// CHECK-DAG: %struct.ptr = type { %struct.elem* }

struct elem {
    _Atomic(struct ptr) link;
};
// CHECK-DAG: %struct.elem = type { %struct.ptr }

struct ptr object;
// CHECK-DAG: @object = common global %struct.ptr zeroinitializer

// CHECK-DAG: @testStructGlobal = global {{.*}} { i16 1, i16 2, i16 3, i16 4 }
// CHECK-DAG: @testPromotedStructGlobal = global {{.*}} { %{{.*}} { i16 1, i16 2, i16 3 }, [2 x i8] zeroinitializer }


typedef int __attribute__((vector_size(16))) vector;

_Atomic(_Bool) b;
_Atomic(int) i;
_Atomic(long long) l;
_Atomic(short) s;
_Atomic(char*) p;
_Atomic(float) f;
_Atomic(vector) v;

// CHECK: testinc
void testinc(void)
{
  // Special case for suffix bool++, sets to true and returns the old value.
  // CHECK: atomicrmw xchg i8* @b, i8 1 seq_cst
  b++;
  // CHECK: atomicrmw add i32* @i, i32 1 seq_cst
  i++;
  // CHECK: atomicrmw add i64* @l, i64 1 seq_cst
  l++;
  // CHECK: atomicrmw add i16* @s, i16 1 seq_cst
  s++;
  // Prefix increment
  // Special case for bool: set to true and return true
  // CHECK: store atomic i8 1, i8* @b seq_cst, align 1
  ++b;
  // Currently, we have no variant of atomicrmw that returns the new value, so
  // we have to generate an atomic add, which returns the old value, and then a
  // non-atomic add.
  // CHECK: atomicrmw add i32* @i, i32 1 seq_cst
  // CHECK: add i32 
  ++i;
  // CHECK: atomicrmw add i64* @l, i64 1 seq_cst
  // CHECK: add i64
  ++l;
  // CHECK: atomicrmw add i16* @s, i16 1 seq_cst
  // CHECK: add i16
  ++s;
}
// CHECK: testdec
void testdec(void)
{
  // CHECK: call arm_aapcscc zeroext i1 @__atomic_compare_exchange(i32 1, i8* @b
  b--;
  // CHECK: atomicrmw sub i32* @i, i32 1 seq_cst
  i--;
  // CHECK: atomicrmw sub i64* @l, i64 1 seq_cst
  l--;
  // CHECK: atomicrmw sub i16* @s, i16 1 seq_cst
  s--;
  // CHECK: call arm_aapcscc zeroext i1 @__atomic_compare_exchange(i32 1, i8* @b
  --b;
  // CHECK: atomicrmw sub i32* @i, i32 1 seq_cst
  // CHECK: sub i32
  --i;
  // CHECK: atomicrmw sub i64* @l, i64 1 seq_cst
  // CHECK: sub i64
  --l;
  // CHECK: atomicrmw sub i16* @s, i16 1 seq_cst
  // CHECK: sub i16
  --s;
}
// CHECK: testaddeq
void testaddeq(void)
{
  // CHECK: call arm_aapcscc zeroext i1 @__atomic_compare_exchange(i32 1, i8* @b
  // CHECK: atomicrmw add i32* @i, i32 42 seq_cst
  // CHECK: atomicrmw add i64* @l, i64 42 seq_cst
  // CHECK: atomicrmw add i16* @s, i16 42 seq_cst
  b += 42;
  i += 42;
  l += 42;
  s += 42;
}
// CHECK: testsubeq
void testsubeq(void)
{
  // CHECK: call arm_aapcscc zeroext i1 @__atomic_compare_exchange(i32 1, i8* @b
  // CHECK: atomicrmw sub i32* @i, i32 42 seq_cst
  // CHECK: atomicrmw sub i64* @l, i64 42 seq_cst
  // CHECK: atomicrmw sub i16* @s, i16 42 seq_cst
  b -= 42;
  i -= 42;
  l -= 42;
  s -= 42;
}
// CHECK: testxoreq
void testxoreq(void)
{
  // CHECK: call arm_aapcscc zeroext i1 @__atomic_compare_exchange(i32 1, i8* @b
  // CHECK: atomicrmw xor i32* @i, i32 42 seq_cst
  // CHECK: atomicrmw xor i64* @l, i64 42 seq_cst
  // CHECK: atomicrmw xor i16* @s, i16 42 seq_cst
  b ^= 42;
  i ^= 42;
  l ^= 42;
  s ^= 42;
}
// CHECK: testoreq
void testoreq(void)
{
  // CHECK: call arm_aapcscc zeroext i1 @__atomic_compare_exchange(i32 1, i8* @b
  // CHECK: atomicrmw or i32* @i, i32 42 seq_cst
  // CHECK: atomicrmw or i64* @l, i64 42 seq_cst
  // CHECK: atomicrmw or i16* @s, i16 42 seq_cst
  b |= 42;
  i |= 42;
  l |= 42;
  s |= 42;
}
// CHECK: testandeq
void testandeq(void)
{
  // CHECK: call arm_aapcscc zeroext i1 @__atomic_compare_exchange(i32 1, i8* @b
  // CHECK: atomicrmw and i32* @i, i32 42 seq_cst
  // CHECK: atomicrmw and i64* @l, i64 42 seq_cst
  // CHECK: atomicrmw and i16* @s, i16 42 seq_cst
  b &= 42;
  i &= 42;
  l &= 42;
  s &= 42;
}

// CHECK-LABEL: define arm_aapcscc void @testFloat(float*
void testFloat(_Atomic(float) *fp) {
// CHECK:      [[FP:%.*]] = alloca float*
// CHECK-NEXT: [[X:%.*]] = alloca float
// CHECK-NEXT: [[F:%.*]] = alloca float
// CHECK-NEXT: [[TMP0:%.*]] = alloca float
// CHECK-NEXT: [[TMP1:%.*]] = alloca float
// CHECK-NEXT: store float* {{%.*}}, float** [[FP]]

// CHECK-NEXT: [[T0:%.*]] = load float*, float** [[FP]]
// CHECK-NEXT: store float 1.000000e+00, float* [[T0]], align 4
  __c11_atomic_init(fp, 1.0f);

// CHECK-NEXT: store float 2.000000e+00, float* [[X]], align 4
  _Atomic(float) x = 2.0f;

// CHECK-NEXT: [[T0:%.*]] = load float*, float** [[FP]]
// CHECK-NEXT: [[T1:%.*]] = bitcast float* [[T0]] to i8*
// CHECK-NEXT: [[T2:%.*]] = bitcast float* [[TMP0]] to i8*
// CHECK-NEXT: call arm_aapcscc void @__atomic_load(i32 4, i8* [[T1]], i8* [[T2]], i32 5)
// CHECK-NEXT: [[T3:%.*]] = load float, float* [[TMP0]], align 4
// CHECK-NEXT: store float [[T3]], float* [[F]]
  float f = *fp;

// CHECK-NEXT: [[T0:%.*]] = load float, float* [[F]], align 4
// CHECK-NEXT: [[T1:%.*]] = load float*, float** [[FP]], align 4
// CHECK-NEXT: store float [[T0]], float* [[TMP1]], align 4
// CHECK-NEXT: [[T2:%.*]] = bitcast float* [[T1]] to i8*
// CHECK-NEXT: [[T3:%.*]] = bitcast float* [[TMP1]] to i8*
// CHECK-NEXT: call arm_aapcscc void @__atomic_store(i32 4, i8* [[T2]], i8* [[T3]], i32 5)
  *fp = f;

// CHECK-NEXT: ret void
}

// CHECK: define arm_aapcscc void @testComplexFloat([[CF:{ float, float }]]*
void testComplexFloat(_Atomic(_Complex float) *fp) {
// CHECK:      [[FP:%.*]] = alloca [[CF]]*, align 4
// CHECK-NEXT: [[X:%.*]] = alloca [[CF]], align 8
// CHECK-NEXT: [[F:%.*]] = alloca [[CF]], align 4
// CHECK-NEXT: [[TMP0:%.*]] = alloca [[CF]], align 8
// CHECK-NEXT: [[TMP1:%.*]] = alloca [[CF]], align 8
// CHECK-NEXT: store [[CF]]*

// CHECK-NEXT: [[P:%.*]] = load [[CF]]*, [[CF]]** [[FP]]
// CHECK-NEXT: [[T0:%.*]] = getelementptr inbounds [[CF]], [[CF]]* [[P]], i32 0, i32 0
// CHECK-NEXT: [[T1:%.*]] = getelementptr inbounds [[CF]], [[CF]]* [[P]], i32 0, i32 1
// CHECK-NEXT: store float 1.000000e+00, float* [[T0]]
// CHECK-NEXT: store float 0.000000e+00, float* [[T1]]
  __c11_atomic_init(fp, 1.0f);

// CHECK-NEXT: [[T0:%.*]] = getelementptr inbounds [[CF]], [[CF]]* [[X]], i32 0, i32 0
// CHECK-NEXT: [[T1:%.*]] = getelementptr inbounds [[CF]], [[CF]]* [[X]], i32 0, i32 1
// CHECK-NEXT: store float 2.000000e+00, float* [[T0]]
// CHECK-NEXT: store float 0.000000e+00, float* [[T1]]
  _Atomic(_Complex float) x = 2.0f;

// CHECK-NEXT: [[T0:%.*]] = load [[CF]]*, [[CF]]** [[FP]]
// CHECK-NEXT: [[T1:%.*]] = bitcast [[CF]]* [[T0]] to i8*
// CHECK-NEXT: [[T2:%.*]] = bitcast [[CF]]* [[TMP0]] to i8*
// CHECK-NEXT: call arm_aapcscc void @__atomic_load(i32 8, i8* [[T1]], i8* [[T2]], i32 5)
// CHECK-NEXT: [[T0:%.*]] = getelementptr inbounds [[CF]], [[CF]]* [[TMP0]], i32 0, i32 0
// CHECK-NEXT: [[R:%.*]] = load float, float* [[T0]]
// CHECK-NEXT: [[T0:%.*]] = getelementptr inbounds [[CF]], [[CF]]* [[TMP0]], i32 0, i32 1
// CHECK-NEXT: [[I:%.*]] = load float, float* [[T0]]
// CHECK-NEXT: [[T0:%.*]] = getelementptr inbounds [[CF]], [[CF]]* [[F]], i32 0, i32 0
// CHECK-NEXT: [[T1:%.*]] = getelementptr inbounds [[CF]], [[CF]]* [[F]], i32 0, i32 1
// CHECK-NEXT: store float [[R]], float* [[T0]]
// CHECK-NEXT: store float [[I]], float* [[T1]]
  _Complex float f = *fp;

// CHECK-NEXT: [[T0:%.*]] = getelementptr inbounds [[CF]], [[CF]]* [[F]], i32 0, i32 0
// CHECK-NEXT: [[R:%.*]] = load float, float* [[T0]]
// CHECK-NEXT: [[T0:%.*]] = getelementptr inbounds [[CF]], [[CF]]* [[F]], i32 0, i32 1
// CHECK-NEXT: [[I:%.*]] = load float, float* [[T0]]
// CHECK-NEXT: [[DEST:%.*]] = load [[CF]]*, [[CF]]** [[FP]], align 4
// CHECK-NEXT: [[T0:%.*]] = getelementptr inbounds [[CF]], [[CF]]* [[TMP1]], i32 0, i32 0
// CHECK-NEXT: [[T1:%.*]] = getelementptr inbounds [[CF]], [[CF]]* [[TMP1]], i32 0, i32 1
// CHECK-NEXT: store float [[R]], float* [[T0]]
// CHECK-NEXT: store float [[I]], float* [[T1]]
// CHECK-NEXT: [[T0:%.*]] = bitcast [[CF]]* [[DEST]] to i8*
// CHECK-NEXT: [[T1:%.*]] = bitcast [[CF]]* [[TMP1]] to i8*
// CHECK-NEXT: call arm_aapcscc void @__atomic_store(i32 8, i8* [[T0]], i8* [[T1]], i32 5)
  *fp = f;

// CHECK-NEXT: ret void
}

typedef struct { short x, y, z, w; } S;
_Atomic S testStructGlobal = (S){1, 2, 3, 4};
// CHECK: define arm_aapcscc void @testStruct([[S:.*]]*
void testStruct(_Atomic(S) *fp) {
// CHECK:      [[FP:%.*]] = alloca [[S]]*, align 4
// CHECK-NEXT: [[X:%.*]] = alloca [[S]], align 8
// CHECK-NEXT: [[F:%.*]] = alloca [[S:%.*]], align 2
// CHECK-NEXT: [[TMP0:%.*]] = alloca [[S]], align 8
// CHECK-NEXT: store [[S]]*

// CHECK-NEXT: [[P:%.*]] = load [[S]]*, [[S]]** [[FP]]
// CHECK-NEXT: [[T0:%.*]] = getelementptr inbounds [[S]], [[S]]* [[P]], i32 0, i32 0
// CHECK-NEXT: store i16 1, i16* [[T0]], align 8
// CHECK-NEXT: [[T0:%.*]] = getelementptr inbounds [[S]], [[S]]* [[P]], i32 0, i32 1
// CHECK-NEXT: store i16 2, i16* [[T0]], align 2
// CHECK-NEXT: [[T0:%.*]] = getelementptr inbounds [[S]], [[S]]* [[P]], i32 0, i32 2
// CHECK-NEXT: store i16 3, i16* [[T0]], align 4
// CHECK-NEXT: [[T0:%.*]] = getelementptr inbounds [[S]], [[S]]* [[P]], i32 0, i32 3
// CHECK-NEXT: store i16 4, i16* [[T0]], align 2
  __c11_atomic_init(fp, (S){1,2,3,4});

// CHECK-NEXT: [[T0:%.*]] = getelementptr inbounds [[S]], [[S]]* [[X]], i32 0, i32 0
// CHECK-NEXT: store i16 1, i16* [[T0]], align 8
// CHECK-NEXT: [[T0:%.*]] = getelementptr inbounds [[S]], [[S]]* [[X]], i32 0, i32 1
// CHECK-NEXT: store i16 2, i16* [[T0]], align 2
// CHECK-NEXT: [[T0:%.*]] = getelementptr inbounds [[S]], [[S]]* [[X]], i32 0, i32 2
// CHECK-NEXT: store i16 3, i16* [[T0]], align 4
// CHECK-NEXT: [[T0:%.*]] = getelementptr inbounds [[S]], [[S]]* [[X]], i32 0, i32 3
// CHECK-NEXT: store i16 4, i16* [[T0]], align 2
  _Atomic(S) x = (S){1,2,3,4};

// CHECK-NEXT: [[T0:%.*]] = load [[S]]*, [[S]]** [[FP]]
// CHECK-NEXT: [[T1:%.*]] = bitcast [[S]]* [[T0]] to i8*
// CHECK-NEXT: [[T2:%.*]] = bitcast [[S]]* [[F]] to i8*
// CHECK-NEXT: call arm_aapcscc void @__atomic_load(i32 8, i8* [[T1]], i8* [[T2]], i32 5)
  S f = *fp;

// CHECK-NEXT: [[T0:%.*]] = load [[S]]*, [[S]]** [[FP]]
// CHECK-NEXT: [[T1:%.*]] = bitcast [[S]]* [[TMP0]] to i8*
// CHECK-NEXT: [[T2:%.*]] = bitcast [[S]]* [[F]] to i8*
<<<<<<< HEAD
// CHECK-NEXT: call void @llvm.memcpy.p0i8.p0i8.i32(i8* align 2 [[T1]], i8* align 2 [[T2]], i32 8, i1 false)
=======
// CHECK-NEXT: call void @llvm.memcpy.p0i8.p0i8.i32(i8* align 8 [[T1]], i8* align 2 [[T2]], i32 8, i1 false)
>>>>>>> adeedf38
// CHECK-NEXT: [[T3:%.*]] = bitcast [[S]]* [[T0]] to i8*
// CHECK-NEXT: [[T4:%.*]] = bitcast [[S]]* [[TMP0]] to i8*
// CHECK-NEXT: call arm_aapcscc void @__atomic_store(i32 8, i8* [[T3]], i8* [[T4]], i32 5)
  *fp = f;

// CHECK-NEXT: ret void
}

typedef struct { short x, y, z; } PS;
_Atomic PS testPromotedStructGlobal = (PS){1, 2, 3};
// CHECK: define arm_aapcscc void @testPromotedStruct([[APS:.*]]*
void testPromotedStruct(_Atomic(PS) *fp) {
// CHECK:      [[FP:%.*]] = alloca [[APS]]*, align 4
// CHECK-NEXT: [[X:%.*]] = alloca [[APS]], align 8
// CHECK-NEXT: [[F:%.*]] = alloca [[PS:%.*]], align 2
// CHECK-NEXT: [[TMP0:%.*]] = alloca [[APS]], align 8
// CHECK-NEXT: [[TMP1:%.*]] = alloca [[APS]], align 8
// CHECK-NEXT: [[A:%.*]] = alloca i32, align 4
// CHECK-NEXT: [[TMP2:%.*]] = alloca %struct.PS, align 2
// CHECK-NEXT: [[TMP3:%.*]] = alloca [[APS]], align 8
// CHECK-NEXT: store [[APS]]*

// CHECK-NEXT: [[P:%.*]] = load [[APS]]*, [[APS]]** [[FP]]
// CHECK-NEXT: [[T0:%.*]] = bitcast [[APS]]* [[P]] to i8*
// CHECK-NEXT: call void @llvm.memset.p0i8.i64(i8* align 8 [[T0]], i8 0, i64 8, i1 false)
// CHECK-NEXT: [[T0:%.*]] = getelementptr inbounds [[APS]], [[APS]]* [[P]], i32 0, i32 0
// CHECK-NEXT: [[T1:%.*]] = getelementptr inbounds [[PS]], [[PS]]* [[T0]], i32 0, i32 0
// CHECK-NEXT: store i16 1, i16* [[T1]], align 8
// CHECK-NEXT: [[T1:%.*]] = getelementptr inbounds [[PS]], [[PS]]* [[T0]], i32 0, i32 1
// CHECK-NEXT: store i16 2, i16* [[T1]], align 2
// CHECK-NEXT: [[T1:%.*]] = getelementptr inbounds [[PS]], [[PS]]* [[T0]], i32 0, i32 2
// CHECK-NEXT: store i16 3, i16* [[T1]], align 4
  __c11_atomic_init(fp, (PS){1,2,3});

// CHECK-NEXT: [[T0:%.*]] = bitcast [[APS]]* [[X]] to i8*
// CHECK-NEXT: call void @llvm.memset.p0i8.i32(i8* align 8 [[T0]], i8 0, i32 8, i1 false)
// CHECK-NEXT: [[T0:%.*]] = getelementptr inbounds [[APS]], [[APS]]* [[X]], i32 0, i32 0
// CHECK-NEXT: [[T1:%.*]] = getelementptr inbounds [[PS]], [[PS]]* [[T0]], i32 0, i32 0
// CHECK-NEXT: store i16 1, i16* [[T1]], align 8
// CHECK-NEXT: [[T1:%.*]] = getelementptr inbounds [[PS]], [[PS]]* [[T0]], i32 0, i32 1
// CHECK-NEXT: store i16 2, i16* [[T1]], align 2
// CHECK-NEXT: [[T1:%.*]] = getelementptr inbounds [[PS]], [[PS]]* [[T0]], i32 0, i32 2
// CHECK-NEXT: store i16 3, i16* [[T1]], align 4
  _Atomic(PS) x = (PS){1,2,3};

// CHECK-NEXT: [[T0:%.*]] = load [[APS]]*, [[APS]]** [[FP]]
// CHECK-NEXT: [[T1:%.*]] = bitcast [[APS]]* [[T0]] to i8*
// CHECK-NEXT: [[T2:%.*]] = bitcast [[APS]]* [[TMP0]] to i8*
// CHECK-NEXT: call arm_aapcscc void @__atomic_load(i32 8, i8* [[T1]], i8* [[T2]], i32 5)
// CHECK-NEXT: [[T0:%.*]] = getelementptr inbounds [[APS]], [[APS]]* [[TMP0]], i32 0, i32 0
// CHECK-NEXT: [[T1:%.*]] = bitcast [[PS]]* [[F]] to i8*
// CHECK-NEXT: [[T2:%.*]] = bitcast [[PS]]* [[T0]] to i8*
<<<<<<< HEAD
// CHECK-NEXT: call void @llvm.memcpy.p0i8.p0i8.i32(i8* align 2 [[T1]], i8* align 2 [[T2]], i32 6, i1 false)
=======
// CHECK-NEXT: call void @llvm.memcpy.p0i8.p0i8.i32(i8* align 2 [[T1]], i8* align 8 [[T2]], i32 6, i1 false)
>>>>>>> adeedf38
  PS f = *fp;

// CHECK-NEXT: [[T0:%.*]] = load [[APS]]*, [[APS]]** [[FP]]
// CHECK-NEXT: [[T1:%.*]] = bitcast { %struct.PS, [2 x i8] }* [[TMP1]] to i8*
// CHECK-NEXT: call void @llvm.memset.p0i8.i32(i8* align 8 [[T1]], i8 0, i32 8, i1 false)
// CHECK-NEXT: [[T1:%.*]] = getelementptr inbounds [[APS]], [[APS]]* [[TMP1]], i32 0, i32 0
// CHECK-NEXT: [[T2:%.*]] = bitcast [[PS]]* [[T1]] to i8*
// CHECK-NEXT: [[T3:%.*]] = bitcast [[PS]]* [[F]] to i8*
<<<<<<< HEAD
// CHECK-NEXT: call void @llvm.memcpy.p0i8.p0i8.i32(i8* align 2 [[T2]], i8* align 2 [[T3]], i32 6, i1 false)
=======
// CHECK-NEXT: call void @llvm.memcpy.p0i8.p0i8.i32(i8* align 8 [[T2]], i8* align 2 [[T3]], i32 6, i1 false)
>>>>>>> adeedf38
// CHECK-NEXT: [[T4:%.*]] = bitcast [[APS]]* [[T0]] to i8*
// CHECK-NEXT: [[T5:%.*]] = bitcast [[APS]]* [[TMP1]] to i8*
// CHECK-NEXT: call arm_aapcscc void @__atomic_store(i32 8, i8* [[T4]], i8* [[T5]], i32 5)
  *fp = f;

// CHECK-NEXT: [[T0:%.*]] = load [[APS]]*, [[APS]]** [[FP]], align 4
// CHECK-NEXT: [[T1:%.*]] = bitcast [[APS]]* [[T0]] to i8*
// CHECK-NEXT: [[T2:%.*]] = bitcast [[APS]]* [[TMP3]] to i8*
// CHECK-NEXT: call arm_aapcscc void @__atomic_load(i32 8, i8* [[T1]], i8* [[T2]], i32 5)
// CHECK-NEXT: [[T0:%.*]] = getelementptr inbounds [[APS]], [[APS]]* [[TMP3]], i32 0, i32 0
// CHECK-NEXT: [[T1:%.*]] = bitcast %struct.PS* [[TMP2]] to i8*
// CHECK-NEXT: [[T2:%.*]] = bitcast %struct.PS* [[T0]] to i8*
<<<<<<< HEAD
// CHECK-NEXT: call void @llvm.memcpy.p0i8.p0i8.i32(i8* align 2 [[T1]], i8* align 2 [[T2]], i32 6, i1 false)
=======
// CHECK-NEXT: call void @llvm.memcpy.p0i8.p0i8.i32(i8* align 2 [[T1]], i8* align 8 [[T2]], i32 6, i1 false)
>>>>>>> adeedf38
// CHECK-NEXT: [[T0:%.*]] = getelementptr inbounds %struct.PS, %struct.PS* [[TMP2]], i32 0, i32 0
// CHECK-NEXT: [[T1:%.*]] = load i16, i16* [[T0]], align 2
// CHECK-NEXT: [[T2:%.*]] = sext i16 [[T1]] to i32
// CHECK-NEXT: store i32 [[T2]], i32* [[A]], align 4
  int a = ((PS)*fp).x;

// CHECK-NEXT: ret void
}

PS test_promoted_load(_Atomic(PS) *addr) {
  // CHECK-LABEL: @test_promoted_load(%struct.PS* noalias sret %agg.result, { %struct.PS, [2 x i8] }* %addr)
  // CHECK:   [[ADDR_ARG:%.*]] = alloca { %struct.PS, [2 x i8] }*, align 4
  // CHECK:   [[ATOMIC_RES:%.*]] = alloca { %struct.PS, [2 x i8] }, align 8
  // CHECK:   store { %struct.PS, [2 x i8] }* %addr, { %struct.PS, [2 x i8] }** [[ADDR_ARG]], align 4
  // CHECK:   [[ADDR:%.*]] = load { %struct.PS, [2 x i8] }*, { %struct.PS, [2 x i8] }** [[ADDR_ARG]], align 4
  // CHECK:   [[ADDR64:%.*]] = bitcast { %struct.PS, [2 x i8] }* [[ADDR]] to i64*
  // CHECK:   [[ATOMIC_RES64:%.*]] = bitcast { %struct.PS, [2 x i8] }* [[ATOMIC_RES]] to i64*
  // CHECK:   [[ADDR8:%.*]] = bitcast i64* [[ADDR64]] to i8*
  // CHECK:   [[RES:%.*]] = call arm_aapcscc i64 @__atomic_load_8(i8* [[ADDR8]], i32 5)
  // CHECK:   store i64 [[RES]], i64* [[ATOMIC_RES64]], align 8
  // CHECK:   [[ATOMIC_RES_STRUCT:%.*]] = bitcast i64* [[ATOMIC_RES64]] to %struct.PS*
  // CHECK:   [[AGG_RESULT8:%.*]] = bitcast %struct.PS* %agg.result to i8*
  // CHECK:   [[ATOMIC_RES8:%.*]] = bitcast %struct.PS* [[ATOMIC_RES_STRUCT]] to i8*
<<<<<<< HEAD
  // CHECK:   call void @llvm.memcpy.p0i8.p0i8.i32(i8* align 2 [[AGG_RESULT8]], i8* align 2 [[ATOMIC_RES8]], i32 6, i1 false)
=======
  // CHECK:   call void @llvm.memcpy.p0i8.p0i8.i32(i8* align 2 [[AGG_RESULT8]], i8* align 8 [[ATOMIC_RES8]], i32 6, i1 false)
>>>>>>> adeedf38

  return __c11_atomic_load(addr, 5);
}

void test_promoted_store(_Atomic(PS) *addr, PS *val) {
  // CHECK-LABEL: @test_promoted_store({ %struct.PS, [2 x i8] }* %addr, %struct.PS* %val)
  // CHECK:   [[ADDR_ARG:%.*]] = alloca { %struct.PS, [2 x i8] }*, align 4
  // CHECK:   [[VAL_ARG:%.*]] = alloca %struct.PS*, align 4
  // CHECK:   [[NONATOMIC_TMP:%.*]] = alloca %struct.PS, align 2
  // CHECK:   [[ATOMIC_VAL:%.*]] = alloca { %struct.PS, [2 x i8] }, align 8
  // CHECK:   store { %struct.PS, [2 x i8] }* %addr, { %struct.PS, [2 x i8] }** [[ADDR_ARG]], align 4
  // CHECK:   store %struct.PS* %val, %struct.PS** [[VAL_ARG]], align 4
  // CHECK:   [[ADDR:%.*]] = load { %struct.PS, [2 x i8] }*, { %struct.PS, [2 x i8] }** [[ADDR_ARG]], align 4
  // CHECK:   [[VAL:%.*]] = load %struct.PS*, %struct.PS** [[VAL_ARG]], align 4
  // CHECK:   [[NONATOMIC_TMP8:%.*]] = bitcast %struct.PS* [[NONATOMIC_TMP]] to i8*
  // CHECK:   [[VAL8:%.*]] = bitcast %struct.PS* [[VAL]] to i8*
  // CHECK:   call void @llvm.memcpy.p0i8.p0i8.i32(i8* align 2 [[NONATOMIC_TMP8]], i8* align 2 [[VAL8]], i32 6, i1 false)
  // CHECK:   [[ADDR64:%.*]] = bitcast { %struct.PS, [2 x i8] }* [[ADDR]] to i64*
  // CHECK:   [[ATOMIC_VAL8:%.*]] = bitcast { %struct.PS, [2 x i8] }* [[ATOMIC_VAL]] to i8*
  // CHECK:   [[NONATOMIC_TMP8:%.*]] = bitcast %struct.PS* [[NONATOMIC_TMP]] to i8*
<<<<<<< HEAD
  // CHECK:   call void @llvm.memcpy.p0i8.p0i8.i64(i8* align 2 [[ATOMIC_VAL8]], i8* align 2 [[NONATOMIC_TMP8]], i64 6, i1 false)
=======
  // CHECK:   call void @llvm.memcpy.p0i8.p0i8.i64(i8* align 8 [[ATOMIC_VAL8]], i8* align 2 [[NONATOMIC_TMP8]], i64 6, i1 false)
>>>>>>> adeedf38
  // CHECK:   [[ATOMIC_VAL64:%.*]] = bitcast { %struct.PS, [2 x i8] }* [[ATOMIC_VAL]] to i64*
  // CHECK:   [[ADDR8:%.*]] = bitcast i64* [[ADDR64]] to i8*
  // CHECK:   [[VAL64:%.*]] = load i64, i64* [[ATOMIC_VAL64]], align 2
  // CHECK:   call arm_aapcscc void @__atomic_store_8(i8* [[ADDR8]], i64 [[VAL64]], i32 5)
  __c11_atomic_store(addr, *val, 5);
}

PS test_promoted_exchange(_Atomic(PS) *addr, PS *val) {
  // CHECK-LABEL: @test_promoted_exchange(%struct.PS* noalias sret %agg.result, { %struct.PS, [2 x i8] }* %addr, %struct.PS* %val)
  // CHECK:   [[ADDR_ARG:%.*]] = alloca { %struct.PS, [2 x i8] }*, align 4
  // CHECK:   [[VAL_ARG:%.*]] = alloca %struct.PS*, align 4
  // CHECK:   [[NONATOMIC_TMP:%.*]] = alloca %struct.PS, align 2
  // CHECK:   [[ATOMIC_VAL:%.*]] = alloca { %struct.PS, [2 x i8] }, align 8
  // CHECK:   [[ATOMIC_RES:%.*]] = alloca { %struct.PS, [2 x i8] }, align 8
  // CHECK:   store { %struct.PS, [2 x i8] }* %addr, { %struct.PS, [2 x i8] }** [[ADDR_ARG]], align 4
  // CHECK:   store %struct.PS* %val, %struct.PS** [[VAL_ARG]], align 4
  // CHECK:   [[ADDR:%.*]] = load { %struct.PS, [2 x i8] }*, { %struct.PS, [2 x i8] }** [[ADDR_ARG]], align 4
  // CHECK:   [[VAL:%.*]] = load %struct.PS*, %struct.PS** [[VAL_ARG]], align 4
  // CHECK:   [[NONATOMIC_TMP8:%.*]] = bitcast %struct.PS* [[NONATOMIC_TMP]] to i8*
  // CHECK:   [[VAL8:%.*]] = bitcast %struct.PS* [[VAL]] to i8*
  // CHECK:   call void @llvm.memcpy.p0i8.p0i8.i32(i8* align 2 [[NONATOMIC_TMP8]], i8* align 2 [[VAL8]], i32 6, i1 false)
  // CHECK:   [[ADDR64:%.*]] = bitcast { %struct.PS, [2 x i8] }* [[ADDR]] to i64*
  // CHECK:   [[ATOMIC_VAL8:%.*]] = bitcast { %struct.PS, [2 x i8] }* [[ATOMIC_VAL]] to i8*
  // CHECK:   [[NONATOMIC_TMP8:%.*]] = bitcast %struct.PS* [[NONATOMIC_TMP]] to i8*
<<<<<<< HEAD
  // CHECK:   call void @llvm.memcpy.p0i8.p0i8.i64(i8* align 2 [[ATOMIC_VAL8]], i8* align 2 [[NONATOMIC_TMP8]], i64 6, i1 false)
=======
  // CHECK:   call void @llvm.memcpy.p0i8.p0i8.i64(i8* align 8 [[ATOMIC_VAL8]], i8* align 2 [[NONATOMIC_TMP8]], i64 6, i1 false)
>>>>>>> adeedf38
  // CHECK:   [[ATOMIC_VAL64:%.*]] = bitcast { %struct.PS, [2 x i8] }* [[ATOMIC_VAL]] to i64*
  // CHECK:   [[ATOMIC_RES64:%.*]] = bitcast { %struct.PS, [2 x i8] }* [[ATOMIC_RES]] to i64*
  // CHECK:   [[ADDR8:%.*]] = bitcast i64* [[ADDR64]] to i8*
  // CHECK:   [[VAL64:%.*]] = load i64, i64* [[ATOMIC_VAL64]], align 2
  // CHECK:   [[RES:%.*]] = call arm_aapcscc i64 @__atomic_exchange_8(i8* [[ADDR8]], i64 [[VAL64]], i32 5)
  // CHECK:   store i64 [[RES]], i64* [[ATOMIC_RES64]], align 8
  // CHECK:   [[ATOMIC_RES_STRUCT:%.*]] = bitcast i64* [[ATOMIC_RES64]] to %struct.PS*
  // CHECK:   [[AGG_RESULT8:%.*]] = bitcast %struct.PS* %agg.result to i8*
  // CHECK:   [[ATOMIC_RES8:%.*]] = bitcast %struct.PS* [[ATOMIC_RES_STRUCT]] to i8*
<<<<<<< HEAD
  // CHECK:   call void @llvm.memcpy.p0i8.p0i8.i32(i8* align 2 [[AGG_RESULT8]], i8* align 2 [[ATOMIC_RES8]], i32 6, i1 false)
=======
  // CHECK:   call void @llvm.memcpy.p0i8.p0i8.i32(i8* align 2 [[AGG_RESULT8]], i8* align 8 [[ATOMIC_RES8]], i32 6, i1 false)
>>>>>>> adeedf38
  return __c11_atomic_exchange(addr, *val, 5);
}

_Bool test_promoted_cmpxchg(_Atomic(PS) *addr, PS *desired, PS *new) {
  // CHECK-LABEL: i1 @test_promoted_cmpxchg({ %struct.PS, [2 x i8] }* %addr, %struct.PS* %desired, %struct.PS* %new) #0 {
  // CHECK:   [[ADDR_ARG:%.*]] = alloca { %struct.PS, [2 x i8] }*, align 4
  // CHECK:   [[DESIRED_ARG:%.*]] = alloca %struct.PS*, align 4
  // CHECK:   [[NEW_ARG:%.*]] = alloca %struct.PS*, align 4
  // CHECK:   [[NONATOMIC_TMP:%.*]] = alloca %struct.PS, align 2
  // CHECK:   [[ATOMIC_DESIRED:%.*]] = alloca { %struct.PS, [2 x i8] }, align 8
  // CHECK:   [[ATOMIC_NEW:%.*]] = alloca { %struct.PS, [2 x i8] }, align 8
  // CHECK:   store { %struct.PS, [2 x i8] }* %addr, { %struct.PS, [2 x i8] }** [[ADDR_ARG]], align 4
  // CHECK:   store %struct.PS* %desired, %struct.PS** [[DESIRED_ARG]], align 4
  // CHECK:   store %struct.PS* %new, %struct.PS** [[NEW_ARG]], align 4
  // CHECK:   [[ADDR:%.*]] = load { %struct.PS, [2 x i8] }*, { %struct.PS, [2 x i8] }** [[ADDR_ARG]], align 4
  // CHECK:   [[DESIRED:%.*]]= load %struct.PS*, %struct.PS** [[DESIRED_ARG]], align 4
  // CHECK:   [[NEW:%.*]] = load %struct.PS*, %struct.PS** [[NEW_ARG]], align 4
  // CHECK:   [[NONATOMIC_TMP8:%.*]] = bitcast %struct.PS* [[NONATOMIC_TMP]] to i8*
  // CHECK:   [[NEW8:%.*]] = bitcast %struct.PS* [[NEW]] to i8*
  // CHECK:   call void @llvm.memcpy.p0i8.p0i8.i32(i8* align 2 [[NONATOMIC_TMP8]], i8* align 2 [[NEW8]], i32 6, i1 false)
  // CHECK:   [[ADDR64:%.*]] = bitcast { %struct.PS, [2 x i8] }* [[ADDR]] to i64*
  // CHECK:   [[ATOMIC_DESIRED8:%.*]] = bitcast { %struct.PS, [2 x i8] }* [[ATOMIC_DESIRED]] to i8*
  // CHECK:   [[DESIRED8:%.*]] = bitcast %struct.PS* [[DESIRED]]to i8*
<<<<<<< HEAD
  // CHECK:   call void @llvm.memcpy.p0i8.p0i8.i64(i8* align 2 [[ATOMIC_DESIRED8]], i8* align 2 [[DESIRED8]], i64 6, i1 false)
  // CHECK:   [[ATOMIC_DESIRED64:%.*]] = bitcast { %struct.PS, [2 x i8] }* [[ATOMIC_DESIRED]] to i64*
  // CHECK:   [[ATOMIC_NEW8:%.*]] = bitcast { %struct.PS, [2 x i8] }* [[ATOMIC_NEW]] to i8*
  // CHECK:   [[NONATOMIC_TMP8:%.*]] = bitcast %struct.PS* [[NONATOMIC_TMP]] to i8*
  // CHECK:   call void @llvm.memcpy.p0i8.p0i8.i64(i8* align 2 [[ATOMIC_NEW8]], i8* align 2 [[NONATOMIC_TMP8]], i64 6, i1 false)
=======
  // CHECK:   call void @llvm.memcpy.p0i8.p0i8.i64(i8* align 8 [[ATOMIC_DESIRED8]], i8* align 2 [[DESIRED8]], i64 6, i1 false)
  // CHECK:   [[ATOMIC_DESIRED64:%.*]] = bitcast { %struct.PS, [2 x i8] }* [[ATOMIC_DESIRED]] to i64*
  // CHECK:   [[ATOMIC_NEW8:%.*]] = bitcast { %struct.PS, [2 x i8] }* [[ATOMIC_NEW]] to i8*
  // CHECK:   [[NONATOMIC_TMP8:%.*]] = bitcast %struct.PS* [[NONATOMIC_TMP]] to i8*
  // CHECK:   call void @llvm.memcpy.p0i8.p0i8.i64(i8* align 8 [[ATOMIC_NEW8]], i8* align 2 [[NONATOMIC_TMP8]], i64 6, i1 false)
>>>>>>> adeedf38
  // CHECK:   [[ATOMIC_NEW64:%.*]] = bitcast { %struct.PS, [2 x i8] }* [[ATOMIC_NEW]] to i64*
  // CHECK:   [[ADDR8:%.*]] = bitcast i64* [[ADDR64]] to i8*
  // CHECK:   [[ATOMIC_DESIRED8:%.*]] = bitcast i64* [[ATOMIC_DESIRED64]] to i8*
  // CHECK:   [[NEW64:%.*]] = load i64, i64* [[ATOMIC_NEW64]], align 2
  // CHECK:   [[RES:%.*]] = call arm_aapcscc zeroext i1 @__atomic_compare_exchange_8(i8* [[ADDR8]], i8* [[ATOMIC_DESIRED8]], i64 [[NEW64]], i32 5, i32 5)
  // CHECK:   ret i1 [[RES]]
  return __c11_atomic_compare_exchange_strong(addr, desired, *new, 5, 5);
}<|MERGE_RESOLUTION|>--- conflicted
+++ resolved
@@ -282,11 +282,7 @@
 // CHECK-NEXT: [[T0:%.*]] = load [[S]]*, [[S]]** [[FP]]
 // CHECK-NEXT: [[T1:%.*]] = bitcast [[S]]* [[TMP0]] to i8*
 // CHECK-NEXT: [[T2:%.*]] = bitcast [[S]]* [[F]] to i8*
-<<<<<<< HEAD
-// CHECK-NEXT: call void @llvm.memcpy.p0i8.p0i8.i32(i8* align 2 [[T1]], i8* align 2 [[T2]], i32 8, i1 false)
-=======
 // CHECK-NEXT: call void @llvm.memcpy.p0i8.p0i8.i32(i8* align 8 [[T1]], i8* align 2 [[T2]], i32 8, i1 false)
->>>>>>> adeedf38
 // CHECK-NEXT: [[T3:%.*]] = bitcast [[S]]* [[T0]] to i8*
 // CHECK-NEXT: [[T4:%.*]] = bitcast [[S]]* [[TMP0]] to i8*
 // CHECK-NEXT: call arm_aapcscc void @__atomic_store(i32 8, i8* [[T3]], i8* [[T4]], i32 5)
@@ -339,11 +335,7 @@
 // CHECK-NEXT: [[T0:%.*]] = getelementptr inbounds [[APS]], [[APS]]* [[TMP0]], i32 0, i32 0
 // CHECK-NEXT: [[T1:%.*]] = bitcast [[PS]]* [[F]] to i8*
 // CHECK-NEXT: [[T2:%.*]] = bitcast [[PS]]* [[T0]] to i8*
-<<<<<<< HEAD
-// CHECK-NEXT: call void @llvm.memcpy.p0i8.p0i8.i32(i8* align 2 [[T1]], i8* align 2 [[T2]], i32 6, i1 false)
-=======
 // CHECK-NEXT: call void @llvm.memcpy.p0i8.p0i8.i32(i8* align 2 [[T1]], i8* align 8 [[T2]], i32 6, i1 false)
->>>>>>> adeedf38
   PS f = *fp;
 
 // CHECK-NEXT: [[T0:%.*]] = load [[APS]]*, [[APS]]** [[FP]]
@@ -352,11 +344,7 @@
 // CHECK-NEXT: [[T1:%.*]] = getelementptr inbounds [[APS]], [[APS]]* [[TMP1]], i32 0, i32 0
 // CHECK-NEXT: [[T2:%.*]] = bitcast [[PS]]* [[T1]] to i8*
 // CHECK-NEXT: [[T3:%.*]] = bitcast [[PS]]* [[F]] to i8*
-<<<<<<< HEAD
-// CHECK-NEXT: call void @llvm.memcpy.p0i8.p0i8.i32(i8* align 2 [[T2]], i8* align 2 [[T3]], i32 6, i1 false)
-=======
 // CHECK-NEXT: call void @llvm.memcpy.p0i8.p0i8.i32(i8* align 8 [[T2]], i8* align 2 [[T3]], i32 6, i1 false)
->>>>>>> adeedf38
 // CHECK-NEXT: [[T4:%.*]] = bitcast [[APS]]* [[T0]] to i8*
 // CHECK-NEXT: [[T5:%.*]] = bitcast [[APS]]* [[TMP1]] to i8*
 // CHECK-NEXT: call arm_aapcscc void @__atomic_store(i32 8, i8* [[T4]], i8* [[T5]], i32 5)
@@ -369,11 +357,7 @@
 // CHECK-NEXT: [[T0:%.*]] = getelementptr inbounds [[APS]], [[APS]]* [[TMP3]], i32 0, i32 0
 // CHECK-NEXT: [[T1:%.*]] = bitcast %struct.PS* [[TMP2]] to i8*
 // CHECK-NEXT: [[T2:%.*]] = bitcast %struct.PS* [[T0]] to i8*
-<<<<<<< HEAD
-// CHECK-NEXT: call void @llvm.memcpy.p0i8.p0i8.i32(i8* align 2 [[T1]], i8* align 2 [[T2]], i32 6, i1 false)
-=======
 // CHECK-NEXT: call void @llvm.memcpy.p0i8.p0i8.i32(i8* align 2 [[T1]], i8* align 8 [[T2]], i32 6, i1 false)
->>>>>>> adeedf38
 // CHECK-NEXT: [[T0:%.*]] = getelementptr inbounds %struct.PS, %struct.PS* [[TMP2]], i32 0, i32 0
 // CHECK-NEXT: [[T1:%.*]] = load i16, i16* [[T0]], align 2
 // CHECK-NEXT: [[T2:%.*]] = sext i16 [[T1]] to i32
@@ -397,11 +381,7 @@
   // CHECK:   [[ATOMIC_RES_STRUCT:%.*]] = bitcast i64* [[ATOMIC_RES64]] to %struct.PS*
   // CHECK:   [[AGG_RESULT8:%.*]] = bitcast %struct.PS* %agg.result to i8*
   // CHECK:   [[ATOMIC_RES8:%.*]] = bitcast %struct.PS* [[ATOMIC_RES_STRUCT]] to i8*
-<<<<<<< HEAD
-  // CHECK:   call void @llvm.memcpy.p0i8.p0i8.i32(i8* align 2 [[AGG_RESULT8]], i8* align 2 [[ATOMIC_RES8]], i32 6, i1 false)
-=======
   // CHECK:   call void @llvm.memcpy.p0i8.p0i8.i32(i8* align 2 [[AGG_RESULT8]], i8* align 8 [[ATOMIC_RES8]], i32 6, i1 false)
->>>>>>> adeedf38
 
   return __c11_atomic_load(addr, 5);
 }
@@ -422,11 +402,7 @@
   // CHECK:   [[ADDR64:%.*]] = bitcast { %struct.PS, [2 x i8] }* [[ADDR]] to i64*
   // CHECK:   [[ATOMIC_VAL8:%.*]] = bitcast { %struct.PS, [2 x i8] }* [[ATOMIC_VAL]] to i8*
   // CHECK:   [[NONATOMIC_TMP8:%.*]] = bitcast %struct.PS* [[NONATOMIC_TMP]] to i8*
-<<<<<<< HEAD
-  // CHECK:   call void @llvm.memcpy.p0i8.p0i8.i64(i8* align 2 [[ATOMIC_VAL8]], i8* align 2 [[NONATOMIC_TMP8]], i64 6, i1 false)
-=======
   // CHECK:   call void @llvm.memcpy.p0i8.p0i8.i64(i8* align 8 [[ATOMIC_VAL8]], i8* align 2 [[NONATOMIC_TMP8]], i64 6, i1 false)
->>>>>>> adeedf38
   // CHECK:   [[ATOMIC_VAL64:%.*]] = bitcast { %struct.PS, [2 x i8] }* [[ATOMIC_VAL]] to i64*
   // CHECK:   [[ADDR8:%.*]] = bitcast i64* [[ADDR64]] to i8*
   // CHECK:   [[VAL64:%.*]] = load i64, i64* [[ATOMIC_VAL64]], align 2
@@ -451,11 +427,7 @@
   // CHECK:   [[ADDR64:%.*]] = bitcast { %struct.PS, [2 x i8] }* [[ADDR]] to i64*
   // CHECK:   [[ATOMIC_VAL8:%.*]] = bitcast { %struct.PS, [2 x i8] }* [[ATOMIC_VAL]] to i8*
   // CHECK:   [[NONATOMIC_TMP8:%.*]] = bitcast %struct.PS* [[NONATOMIC_TMP]] to i8*
-<<<<<<< HEAD
-  // CHECK:   call void @llvm.memcpy.p0i8.p0i8.i64(i8* align 2 [[ATOMIC_VAL8]], i8* align 2 [[NONATOMIC_TMP8]], i64 6, i1 false)
-=======
   // CHECK:   call void @llvm.memcpy.p0i8.p0i8.i64(i8* align 8 [[ATOMIC_VAL8]], i8* align 2 [[NONATOMIC_TMP8]], i64 6, i1 false)
->>>>>>> adeedf38
   // CHECK:   [[ATOMIC_VAL64:%.*]] = bitcast { %struct.PS, [2 x i8] }* [[ATOMIC_VAL]] to i64*
   // CHECK:   [[ATOMIC_RES64:%.*]] = bitcast { %struct.PS, [2 x i8] }* [[ATOMIC_RES]] to i64*
   // CHECK:   [[ADDR8:%.*]] = bitcast i64* [[ADDR64]] to i8*
@@ -465,11 +437,7 @@
   // CHECK:   [[ATOMIC_RES_STRUCT:%.*]] = bitcast i64* [[ATOMIC_RES64]] to %struct.PS*
   // CHECK:   [[AGG_RESULT8:%.*]] = bitcast %struct.PS* %agg.result to i8*
   // CHECK:   [[ATOMIC_RES8:%.*]] = bitcast %struct.PS* [[ATOMIC_RES_STRUCT]] to i8*
-<<<<<<< HEAD
-  // CHECK:   call void @llvm.memcpy.p0i8.p0i8.i32(i8* align 2 [[AGG_RESULT8]], i8* align 2 [[ATOMIC_RES8]], i32 6, i1 false)
-=======
   // CHECK:   call void @llvm.memcpy.p0i8.p0i8.i32(i8* align 2 [[AGG_RESULT8]], i8* align 8 [[ATOMIC_RES8]], i32 6, i1 false)
->>>>>>> adeedf38
   return __c11_atomic_exchange(addr, *val, 5);
 }
 
@@ -493,19 +461,11 @@
   // CHECK:   [[ADDR64:%.*]] = bitcast { %struct.PS, [2 x i8] }* [[ADDR]] to i64*
   // CHECK:   [[ATOMIC_DESIRED8:%.*]] = bitcast { %struct.PS, [2 x i8] }* [[ATOMIC_DESIRED]] to i8*
   // CHECK:   [[DESIRED8:%.*]] = bitcast %struct.PS* [[DESIRED]]to i8*
-<<<<<<< HEAD
-  // CHECK:   call void @llvm.memcpy.p0i8.p0i8.i64(i8* align 2 [[ATOMIC_DESIRED8]], i8* align 2 [[DESIRED8]], i64 6, i1 false)
-  // CHECK:   [[ATOMIC_DESIRED64:%.*]] = bitcast { %struct.PS, [2 x i8] }* [[ATOMIC_DESIRED]] to i64*
-  // CHECK:   [[ATOMIC_NEW8:%.*]] = bitcast { %struct.PS, [2 x i8] }* [[ATOMIC_NEW]] to i8*
-  // CHECK:   [[NONATOMIC_TMP8:%.*]] = bitcast %struct.PS* [[NONATOMIC_TMP]] to i8*
-  // CHECK:   call void @llvm.memcpy.p0i8.p0i8.i64(i8* align 2 [[ATOMIC_NEW8]], i8* align 2 [[NONATOMIC_TMP8]], i64 6, i1 false)
-=======
   // CHECK:   call void @llvm.memcpy.p0i8.p0i8.i64(i8* align 8 [[ATOMIC_DESIRED8]], i8* align 2 [[DESIRED8]], i64 6, i1 false)
   // CHECK:   [[ATOMIC_DESIRED64:%.*]] = bitcast { %struct.PS, [2 x i8] }* [[ATOMIC_DESIRED]] to i64*
   // CHECK:   [[ATOMIC_NEW8:%.*]] = bitcast { %struct.PS, [2 x i8] }* [[ATOMIC_NEW]] to i8*
   // CHECK:   [[NONATOMIC_TMP8:%.*]] = bitcast %struct.PS* [[NONATOMIC_TMP]] to i8*
   // CHECK:   call void @llvm.memcpy.p0i8.p0i8.i64(i8* align 8 [[ATOMIC_NEW8]], i8* align 2 [[NONATOMIC_TMP8]], i64 6, i1 false)
->>>>>>> adeedf38
   // CHECK:   [[ATOMIC_NEW64:%.*]] = bitcast { %struct.PS, [2 x i8] }* [[ATOMIC_NEW]] to i64*
   // CHECK:   [[ADDR8:%.*]] = bitcast i64* [[ADDR64]] to i8*
   // CHECK:   [[ATOMIC_DESIRED8:%.*]] = bitcast i64* [[ATOMIC_DESIRED64]] to i8*
