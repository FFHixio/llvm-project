<<<<<<< HEAD
// RUN: %clang_cc1 -DEXCEPT=1 -fcxx-exceptions -triple x86_64-linux-gnu -emit-llvm -o - %s | FileCheck -check-prefix=CHECK-NS %s
// RUN: %clang_cc1 -triple x86_64-linux-gnu -emit-llvm -o - %s | FileCheck %s
// RUN: %clang_cc1 -DFENV_ON=1 -triple x86_64-linux-gnu -emit-llvm -o - %s | FileCheck %s
=======
// RUN: %clang_cc1 -fexperimental-strict-floating-point -DEXCEPT=1 -fcxx-exceptions -triple x86_64-linux-gnu -emit-llvm -o - %s | FileCheck -check-prefix=CHECK-NS %s
// RUN: %clang_cc1 -fexperimental-strict-floating-point -triple x86_64-linux-gnu -emit-llvm -o - %s | FileCheck %s -check-prefix=CHECK-DEFAULT
// RUN: %clang_cc1 -fexperimental-strict-floating-point -DFENV_ON=1 -triple x86_64-linux-gnu -emit-llvm -o - %s | FileCheck -check-prefix=CHECK-FENV %s
// RUN: %clang_cc1 -fexperimental-strict-floating-point -DNF128 -triple %itanium_abi_triple -O3 -emit-llvm -o - %s | FileCheck -check-prefix=CHECK-O3 %s
// RUN: %clang_cc1 -fexperimental-strict-floating-point -triple x86_64-linux-gnu -emit-llvm -o - %s -ffp-eval-method=source | FileCheck %s -check-prefix=CHECK-SOURCE
// RUN: %clang_cc1 -fexperimental-strict-floating-point -triple x86_64-linux-gnu -emit-llvm -o - %s -ffp-eval-method=double | FileCheck %s -check-prefix=CHECK-DOUBLE
// RUN: %clang_cc1 -fexperimental-strict-floating-point -triple x86_64-linux-gnu -emit-llvm -o - %s -ffp-eval-method=extended -mlong-double-80 | FileCheck %s -check-prefix=CHECK-EXTENDED
// RUN: %clang_cc1 -fexperimental-strict-floating-point -triple i386-linux-gnu -emit-llvm -o - %s -ffp-eval-method=source | FileCheck %s -check-prefix=CHECK-SOURCE
// RUN: %clang_cc1 -fexperimental-strict-floating-point -triple i386-linux-gnu -emit-llvm -o - %s -ffp-eval-method=double | FileCheck %s -check-prefix=CHECK-DOUBLE
// RUN: %clang_cc1 -fexperimental-strict-floating-point -triple i386-linux-gnu -emit-llvm -o - %s -ffp-eval-method=extended -mlong-double-80 | FileCheck %s -check-prefix=CHECK-EXTENDED
// RUN: %clang_cc1 -triple powerpc-unknown-aix -DNF128 -emit-llvm -o - %s | FileCheck %s -check-prefix=CHECK-AIX

// Verify float_control(precise, off) enables fast math flags on fp operations.
float fp_precise_1(float a, float b, float c) {
// CHECK-O3: _Z12fp_precise_1fff
// CHECK-O3: %[[M:.+]] = fmul fast float{{.*}}
// CHECK-O3: fadd fast float %[[M]], %c
#pragma float_control(precise, off)
  return a * b + c;
}

// Is float_control state cleared on exiting compound statements?
float fp_precise_2(float a, float b, float c) {
  // CHECK-O3: _Z12fp_precise_2fff
  // CHECK-O3: %[[M:.+]] = fmul float{{.*}}
  // CHECK-O3: fadd float %[[M]], %c
  {
#pragma float_control(precise, off)
  }
  return a * b + c;
}

// Does float_control survive template instantiation?
class Foo {};
Foo operator+(Foo, Foo);

template <typename T>
T template_muladd(T a, T b, T c) {
#pragma float_control(precise, off)
  return a * b + c;
}

float fp_precise_3(float a, float b, float c) {
  // CHECK-O3: _Z12fp_precise_3fff
  // CHECK-O3: %[[M:.+]] = fmul fast float{{.*}}
  // CHECK-O3: fadd fast float %[[M]], %c
  return template_muladd<float>(a, b, c);
}

template <typename T>
class fp_precise_4 {
  float method(float a, float b, float c) {
#pragma float_control(precise, off)
    return a * b + c;
  }
};

template class fp_precise_4<int>;
// CHECK-O3: _ZN12fp_precise_4IiE6methodEfff
// CHECK-O3: %[[M:.+]] = fmul fast float{{.*}}
// CHECK-O3: fadd fast float %[[M]], %c

// Check file-scoped float_control
#pragma float_control(push)
#pragma float_control(precise, off)
float fp_precise_5(float a, float b, float c) {
  // CHECK-O3: _Z12fp_precise_5fff
  // CHECK-O3: %[[M:.+]] = fmul fast float{{.*}}
  // CHECK-O3: fadd fast float %[[M]], %c
  return a * b + c;
}
#pragma float_control(pop)
>>>>>>> 2537120c

float fff(float x, float y) {
// CHECK-LABEL: define{{.*}} float @_Z3fffff{{.*}}
// CHECK: entry
#pragma float_control(except, on)
  float z;
  z = z * z;
  //CHECK: llvm.experimental.constrained.fmul{{.*}}
  {
    z = x * y;
    //CHECK: llvm.experimental.constrained.fmul{{.*}}
  }
  {
// This pragma has no effect since if there are any fp intrin in the
// function then all the operations need to be fp intrin
#pragma float_control(except, off)
    z = z + x * y;
    //CHECK: llvm.experimental.constrained.fmul{{.*}}
  }
  z = z * z;
  //CHECK: llvm.experimental.constrained.fmul{{.*}}
  return z;
}
float check_precise(float x, float y) {
  // CHECK-LABEL: define{{.*}} float @_Z13check_preciseff{{.*}}
  float z;
  {
#pragma float_control(precise, on)
    z = x * y + z;
    //CHECK: llvm.fmuladd{{.*}}
  }
  {
#pragma float_control(precise, off)
    z = x * y + z;
    //CHECK: fmul fast float
    //CHECK: fadd fast float
  }
  return z;
}

float fma_test2(float a, float b, float c) {
// CHECK-LABEL define{{.*}} float @_Z9fma_test2fff{{.*}}
#pragma float_control(precise, off)
  float x = a * b + c;
  //CHECK: fmuladd
  return x;
}

float fma_test1(float a, float b, float c) {
// CHECK-LABEL define{{.*}} float @_Z9fma_test1fff{{.*}}
#pragma float_control(precise, on)
  float x = a * b + c;
  //CHECK: fmuladd
  return x;
}

#pragma float_control(push)
#pragma float_control(precise, on)
struct Distance {};
Distance operator+(Distance, Distance);

template <class T>
T add(T lhs, T rhs) {
#pragma float_control(except, on)
  return lhs + rhs;
}
#pragma float_control(pop)

float test_OperatorCall() {
  return add(1.0f, 2.0f);
  //CHECK: llvm.experimental.constrained.fadd{{.*}}fpexcept.strict
}
// CHECK-LABEL define{{.*}} float  {{.*}}test_OperatorCall{{.*}}

#if FENV_ON
#pragma STDC FENV_ACCESS ON
#endif
// CHECK-LABEL: define {{.*}}callt{{.*}}

void callt() {
  volatile float z;
  z = z * z;
//CHECK-FENV: llvm.experimental.constrained.fmul{{.*}}
}

#if EXCEPT
namespace ns {
// Check that pragma float_control can appear in namespace.
#pragma float_control(except, on, push)
float exc_on(double x, float zero) {
// CHECK-NS: define {{.*}}exc_on{{.*}}
  {} try {
    x = 1.0 / zero; /* division by zero, the result unused */
//CHECK-NS: llvm.experimental.constrained.fdiv{{.*}}
  } catch (...) {}
  return zero;
}
}

// Check pragma is still effective after namespace closes
float exc_still_on(double x, float zero) {
// CHECK-NS: define {{.*}}exc_still_on{{.*}}
  {} try {
    x = 1.0 / zero; /* division by zero, the result unused */
//CHECK-NS: llvm.experimental.constrained.fdiv{{.*}}
  } catch (...) {}
  return zero;
}

#pragma float_control(pop)
float exc_off(double x, float zero) {
// CHECK-NS: define {{.*}}exc_off{{.*}}
  {} try {
    x = 1.0 / zero; /* division by zero, the result unused */
//CHECK-NS: fdiv double
  } catch (...) {}
  return zero;
}

namespace fc_template_namespace {
#pragma float_control(except, on, push)
template <class T>
T exc_on(double x, T zero) {
// CHECK-NS: define {{.*}}fc_template_namespace{{.*}}
  {} try {
    x = 1.0 / zero; /* division by zero, the result unused */
//CHECK-NS: llvm.experimental.constrained.fdiv{{.*}}
  } catch (...) {}
  return zero;
}
}

#pragma float_control(pop)
float xx(double x, float z) {
  return fc_template_namespace::exc_on<float>(x, z);
}
<<<<<<< HEAD
#endif // EXCEPT
=======
#endif // EXCEPT

float try_lam(float x, unsigned n) {
// CHECK: define {{.*}}try_lam{{.*}}class.anon{{.*}}
  float result;
  auto t =
        // Lambda expression begins
        [](float a, float b) {
#pragma float_control( except, on)
            return a * b;
//CHECK: llvm.experimental.constrained.fmul{{.*}}fpexcept.strict
        } // end of lambda expression
  (1.0f,2.0f);
  result = x + t;
  return result;
}

float mySub(float x, float y) {
  // CHECK: define {{.*}}float {{.*}}mySub{{.*}}
  // CHECK-NS: fsub float
  // CHECK-SOURCE: fsub float
  // CHECK-DOUBLE: fpext float
  // CHECK-DOUBLE: fpext float
  // CHECK-DOUBLE: fsub double
  // CHECK-DOUBLE: fptrunc double {{.*}} to float
  // CHECK-EXTENDED: fpext float
  // CHECK-EXTENDED: fpext float
  // CHECK-EXTENDED: fsub double
  // CHECK-EXTENDED: fptrunc double {{.*}} to float
  return x - y;
}

float mySubSource(float x, float y) {
// CHECK: define {{.*}}float {{.*}}mySubSource{{.*}}
#pragma float_control(source)
  return x - y;
  // CHECK: fsub float
}

float mySubExtended(float x, float y) {
// CHECK: define {{.*}}float {{.*}}mySubExtended{{.*}}
#pragma float_control(extended)
  return x - y;
  // CHECK: fpext float
  // CHECK: fpext float
  // CHECK: fsub x86_fp80
  // CHECK: fptrunc x86_fp80 {{.*}} to float
}

float mySubDouble(float x, float y) {
// CHECK: define {{.*}}float {{.*}}mySubDouble{{.*}}
#pragma float_control(double)
  return x - y;
  // CHECK: fpext float
  // CHECK: fpext float
  // CHECK: fsub double
  // CHECK: fptrunc double {{.*}} to float
}

#ifndef NF128
__float128 mySub128(__float128 x, __float128 y) {
  // CHECK: define {{.*}}mySub128{{.*}}
  // Expect no fpext since fp128 is already widest
  // CHECK: load fp128
  // CHECK-NEXT: load fp128
  // CHECK-NEXT: fsub fp128
  // CHECK-NEXT: ret fp128
  return x - y;
}
#endif

void mySubfp16(__fp16 *res, __fp16 *x, __fp16 *y) {
  // CHECK: define {{.*}}mySubfp16{{.*}}
  *res = *x - *y;
  // CHECK: load half
  // CHECK-NEXT: load half
  // CHECK-NEXT: fpext half{{.*}}
  // CHECK-NEXT: load half
  // CHECK-NEXT: load half
  // CHECK-NS: fpext half{{.*}} to float
  // CHECK-DEFAULT: fpext half{{.*}} to float
  // CHECK-DOUBLE: fpext half{{.*}} to double
  // CHECK-EXTENDED: fpext half{{.*}} to x86_fp80
  // CHECK-NEXT: fsub
  // CHECK-NEXT: fptrunc {{.*}}to half
  // CHECK-NS: fptrunc float {{.*}} to half
  // CHECK-DOUBLE: fptrunc double {{.*}} to half
  // CHECK-EXTENDED: fptrunc x86_fp80 {{.*}} to half
}

int getFEM() {
  // CHECK: define {{.*}}getFEM{{.*}}
  return __FLT_EVAL_METHOD__;
  // CHECK-NS: ret {{.*}} 0
  // CHECK-AIX: ret {{.*}} 1
  // CHECK-SOURCE: ret {{.*}} 0
  // CHECK-DOUBLE: ret {{.*}} 1
  // CHECK-EXTENDED: ret {{.*}} 2
}
>>>>>>> 2537120c
<|MERGE_RESOLUTION|>--- conflicted
+++ resolved
@@ -1,8 +1,3 @@
-<<<<<<< HEAD
-// RUN: %clang_cc1 -DEXCEPT=1 -fcxx-exceptions -triple x86_64-linux-gnu -emit-llvm -o - %s | FileCheck -check-prefix=CHECK-NS %s
-// RUN: %clang_cc1 -triple x86_64-linux-gnu -emit-llvm -o - %s | FileCheck %s
-// RUN: %clang_cc1 -DFENV_ON=1 -triple x86_64-linux-gnu -emit-llvm -o - %s | FileCheck %s
-=======
 // RUN: %clang_cc1 -fexperimental-strict-floating-point -DEXCEPT=1 -fcxx-exceptions -triple x86_64-linux-gnu -emit-llvm -o - %s | FileCheck -check-prefix=CHECK-NS %s
 // RUN: %clang_cc1 -fexperimental-strict-floating-point -triple x86_64-linux-gnu -emit-llvm -o - %s | FileCheck %s -check-prefix=CHECK-DEFAULT
 // RUN: %clang_cc1 -fexperimental-strict-floating-point -DFENV_ON=1 -triple x86_64-linux-gnu -emit-llvm -o - %s | FileCheck -check-prefix=CHECK-FENV %s
@@ -75,7 +70,6 @@
   return a * b + c;
 }
 #pragma float_control(pop)
->>>>>>> 2537120c
 
 float fff(float x, float y) {
 // CHECK-LABEL: define{{.*}} float @_Z3fffff{{.*}}
@@ -212,9 +206,6 @@
 float xx(double x, float z) {
   return fc_template_namespace::exc_on<float>(x, z);
 }
-<<<<<<< HEAD
-#endif // EXCEPT
-=======
 #endif // EXCEPT
 
 float try_lam(float x, unsigned n) {
@@ -313,5 +304,4 @@
   // CHECK-SOURCE: ret {{.*}} 0
   // CHECK-DOUBLE: ret {{.*}} 1
   // CHECK-EXTENDED: ret {{.*}} 2
-}
->>>>>>> 2537120c
+}