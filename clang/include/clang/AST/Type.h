//===- Type.h - C Language Family Type Representation -----------*- C++ -*-===//
//
//                     The LLVM Compiler Infrastructure
//
// This file is distributed under the University of Illinois Open Source
// License. See LICENSE.TXT for details.
//
//===----------------------------------------------------------------------===//
//
/// \file
/// \brief C Language Family Type Representation
///
/// This file defines the clang::Type interface and subclasses, used to
/// represent types for languages in the C family.
//
//===----------------------------------------------------------------------===//

#ifndef LLVM_CLANG_AST_TYPE_H
#define LLVM_CLANG_AST_TYPE_H

#include "clang/AST/NestedNameSpecifier.h"
#include "clang/AST/TemplateName.h"
#include "clang/Basic/AddressSpaces.h"
#include "clang/Basic/Diagnostic.h"
#include "clang/Basic/ExceptionSpecificationType.h"
#include "clang/Basic/LLVM.h"
#include "clang/Basic/Linkage.h"
#include "clang/Basic/PartialDiagnostic.h"
#include "clang/Basic/SourceLocation.h"
#include "clang/Basic/Specifiers.h"
#include "clang/Basic/Visibility.h"
#include "llvm/ADT/APInt.h"
#include "llvm/ADT/ArrayRef.h"
#include "llvm/ADT/FoldingSet.h"
#include "llvm/ADT/None.h"
#include "llvm/ADT/Optional.h"
#include "llvm/ADT/PointerIntPair.h"
#include "llvm/ADT/PointerUnion.h"
#include "llvm/ADT/StringRef.h"
#include "llvm/ADT/Twine.h"
#include "llvm/ADT/iterator_range.h"
#include "llvm/Support/Casting.h"
#include "llvm/Support/Compiler.h"
#include "llvm/Support/ErrorHandling.h"
#include "llvm/Support/PointerLikeTypeTraits.h"
#include "llvm/Support/type_traits.h"
#include <cassert>
#include <cstddef>
#include <cstdint>
#include <cstring>
#include <string>
#include <type_traits>
#include <utility>

namespace clang {

class ExtQuals;
class QualType;
class Type;

enum {
  TypeAlignmentInBits = 4,
  TypeAlignment = 1 << TypeAlignmentInBits
};

} // namespace clang

namespace llvm {

  template <typename T>
  struct PointerLikeTypeTraits;
  template<>
  struct PointerLikeTypeTraits< ::clang::Type*> {
    static inline void *getAsVoidPointer(::clang::Type *P) { return P; }

    static inline ::clang::Type *getFromVoidPointer(void *P) {
      return static_cast< ::clang::Type*>(P);
    }

    enum { NumLowBitsAvailable = clang::TypeAlignmentInBits };
  };

  template<>
  struct PointerLikeTypeTraits< ::clang::ExtQuals*> {
    static inline void *getAsVoidPointer(::clang::ExtQuals *P) { return P; }

    static inline ::clang::ExtQuals *getFromVoidPointer(void *P) {
      return static_cast< ::clang::ExtQuals*>(P);
    }

    enum { NumLowBitsAvailable = clang::TypeAlignmentInBits };
  };

  template <>
  struct isPodLike<clang::QualType> { static const bool value = true; };

} // namespace llvm

namespace clang {

class ArrayType;
class ASTContext;
class AttributedType;
class AutoType;
class BuiltinType;
template <typename> class CanQual;
class ComplexType;
class CXXRecordDecl;
class DeclContext;
class DeducedType;
class EnumDecl;
class Expr;
class ExtQualsTypeCommonBase;
class FunctionDecl;
class FunctionNoProtoType;
class FunctionProtoType;
class IdentifierInfo;
class InjectedClassNameType;
class NamedDecl;
class ObjCInterfaceDecl;
class ObjCObjectPointerType;
class ObjCObjectType;
class ObjCProtocolDecl;
class ObjCTypeParamDecl;
class ParenType;
struct PrintingPolicy;
class RecordDecl;
class RecordType;
class Stmt;
class TagDecl;
class TemplateArgument;
class TemplateArgumentListInfo;
class TemplateArgumentLoc;
class TemplateSpecializationType;
class TemplateTypeParmDecl;
class TypedefNameDecl;
class TypedefType;
class UnresolvedUsingTypenameDecl;

using CanQualType = CanQual<Type>;

  // Provide forward declarations for all of the *Type classes
#define TYPE(Class, Base) class Class##Type;
#include "clang/AST/TypeNodes.def"

/// The collection of all-type qualifiers we support.
/// Clang supports five independent qualifiers:
/// * C99: const, volatile, and restrict
/// * MS: __unaligned
/// * Embedded C (TR18037): address spaces
/// * Objective C: the GC attributes (none, weak, or strong)
class Qualifiers {
public:
  enum TQ { // NOTE: These flags must be kept in sync with DeclSpec::TQ.
    Const    = 0x1,
    Restrict = 0x2,
    Volatile = 0x4,
    CVRMask = Const | Volatile | Restrict
  };

  enum GC {
    GCNone = 0,
    Weak,
    Strong
  };

  enum ObjCLifetime {
    /// There is no lifetime qualification on this type.
    OCL_None,

    /// This object can be modified without requiring retains or
    /// releases.
    OCL_ExplicitNone,

    /// Assigning into this object requires the old value to be
    /// released and the new value to be retained.  The timing of the
    /// release of the old value is inexact: it may be moved to
    /// immediately after the last known point where the value is
    /// live.
    OCL_Strong,

    /// Reading or writing from this object requires a barrier call.
    OCL_Weak,

    /// Assigning into this object requires a lifetime extension.
    OCL_Autoreleasing
  };

  enum {
    /// The maximum supported address space number.
    /// 23 bits should be enough for anyone.
    MaxAddressSpace = 0x7fffffu,

    /// The width of the "fast" qualifier mask.
    FastWidth = 3,

    /// The fast qualifier mask.
    FastMask = (1 << FastWidth) - 1
  };

  /// Returns the common set of qualifiers while removing them from
  /// the given sets.
  static Qualifiers removeCommonQualifiers(Qualifiers &L, Qualifiers &R) {
    // If both are only CVR-qualified, bit operations are sufficient.
    if (!(L.Mask & ~CVRMask) && !(R.Mask & ~CVRMask)) {
      Qualifiers Q;
      Q.Mask = L.Mask & R.Mask;
      L.Mask &= ~Q.Mask;
      R.Mask &= ~Q.Mask;
      return Q;
    }

    Qualifiers Q;
    unsigned CommonCRV = L.getCVRQualifiers() & R.getCVRQualifiers();
    Q.addCVRQualifiers(CommonCRV);
    L.removeCVRQualifiers(CommonCRV);
    R.removeCVRQualifiers(CommonCRV);

    if (L.getObjCGCAttr() == R.getObjCGCAttr()) {
      Q.setObjCGCAttr(L.getObjCGCAttr());
      L.removeObjCGCAttr();
      R.removeObjCGCAttr();
    }

    if (L.getObjCLifetime() == R.getObjCLifetime()) {
      Q.setObjCLifetime(L.getObjCLifetime());
      L.removeObjCLifetime();
      R.removeObjCLifetime();
    }

    if (L.getAddressSpace() == R.getAddressSpace()) {
      Q.setAddressSpace(L.getAddressSpace());
      L.removeAddressSpace();
      R.removeAddressSpace();
    }
    return Q;
  }

  static Qualifiers fromFastMask(unsigned Mask) {
    Qualifiers Qs;
    Qs.addFastQualifiers(Mask);
    return Qs;
  }

  static Qualifiers fromCVRMask(unsigned CVR) {
    Qualifiers Qs;
    Qs.addCVRQualifiers(CVR);
    return Qs;
  }

  static Qualifiers fromCVRUMask(unsigned CVRU) {
    Qualifiers Qs;
    Qs.addCVRUQualifiers(CVRU);
    return Qs;
  }

  // Deserialize qualifiers from an opaque representation.
  static Qualifiers fromOpaqueValue(unsigned opaque) {
    Qualifiers Qs;
    Qs.Mask = opaque;
    return Qs;
  }

  // Serialize these qualifiers into an opaque representation.
  unsigned getAsOpaqueValue() const {
    return Mask;
  }

  bool hasConst() const { return Mask & Const; }
  void setConst(bool flag) {
    Mask = (Mask & ~Const) | (flag ? Const : 0);
  }
  void removeConst() { Mask &= ~Const; }
  void addConst() { Mask |= Const; }

  bool hasVolatile() const { return Mask & Volatile; }
  void setVolatile(bool flag) {
    Mask = (Mask & ~Volatile) | (flag ? Volatile : 0);
  }
  void removeVolatile() { Mask &= ~Volatile; }
  void addVolatile() { Mask |= Volatile; }

  bool hasRestrict() const { return Mask & Restrict; }
  void setRestrict(bool flag) {
    Mask = (Mask & ~Restrict) | (flag ? Restrict : 0);
  }
  void removeRestrict() { Mask &= ~Restrict; }
  void addRestrict() { Mask |= Restrict; }

  bool hasCVRQualifiers() const { return getCVRQualifiers(); }
  unsigned getCVRQualifiers() const { return Mask & CVRMask; }
  void setCVRQualifiers(unsigned mask) {
    assert(!(mask & ~CVRMask) && "bitmask contains non-CVR bits");
    Mask = (Mask & ~CVRMask) | mask;
  }
  void removeCVRQualifiers(unsigned mask) {
    assert(!(mask & ~CVRMask) && "bitmask contains non-CVR bits");
    Mask &= ~mask;
  }
  void removeCVRQualifiers() {
    removeCVRQualifiers(CVRMask);
  }
  void addCVRQualifiers(unsigned mask) {
    assert(!(mask & ~CVRMask) && "bitmask contains non-CVR bits");
    Mask |= mask;
  }
  void addCVRUQualifiers(unsigned mask) {
    assert(!(mask & ~CVRMask & ~UMask) && "bitmask contains non-CVRU bits");
    Mask |= mask;
  }

  bool hasUnaligned() const { return Mask & UMask; }
  void setUnaligned(bool flag) {
    Mask = (Mask & ~UMask) | (flag ? UMask : 0);
  }
  void removeUnaligned() { Mask &= ~UMask; }
  void addUnaligned() { Mask |= UMask; }

  bool hasObjCGCAttr() const { return Mask & GCAttrMask; }
  GC getObjCGCAttr() const { return GC((Mask & GCAttrMask) >> GCAttrShift); }
  void setObjCGCAttr(GC type) {
    Mask = (Mask & ~GCAttrMask) | (type << GCAttrShift);
  }
  void removeObjCGCAttr() { setObjCGCAttr(GCNone); }
  void addObjCGCAttr(GC type) {
    assert(type);
    setObjCGCAttr(type);
  }
  Qualifiers withoutObjCGCAttr() const {
    Qualifiers qs = *this;
    qs.removeObjCGCAttr();
    return qs;
  }
  Qualifiers withoutObjCLifetime() const {
    Qualifiers qs = *this;
    qs.removeObjCLifetime();
    return qs;
  }

  bool hasObjCLifetime() const { return Mask & LifetimeMask; }
  ObjCLifetime getObjCLifetime() const {
    return ObjCLifetime((Mask & LifetimeMask) >> LifetimeShift);
  }
  void setObjCLifetime(ObjCLifetime type) {
    Mask = (Mask & ~LifetimeMask) | (type << LifetimeShift);
  }
  void removeObjCLifetime() { setObjCLifetime(OCL_None); }
  void addObjCLifetime(ObjCLifetime type) {
    assert(type);
    assert(!hasObjCLifetime());
    Mask |= (type << LifetimeShift);
  }

  /// True if the lifetime is neither None or ExplicitNone.
  bool hasNonTrivialObjCLifetime() const {
    ObjCLifetime lifetime = getObjCLifetime();
    return (lifetime > OCL_ExplicitNone);
  }

  /// True if the lifetime is either strong or weak.
  bool hasStrongOrWeakObjCLifetime() const {
    ObjCLifetime lifetime = getObjCLifetime();
    return (lifetime == OCL_Strong || lifetime == OCL_Weak);
  }

  bool hasAddressSpace() const { return Mask & AddressSpaceMask; }
  LangAS getAddressSpace() const {
    return static_cast<LangAS>(Mask >> AddressSpaceShift);
  }
  bool hasTargetSpecificAddressSpace() const {
    return isTargetAddressSpace(getAddressSpace());
  }
  /// Get the address space attribute value to be printed by diagnostics.
  unsigned getAddressSpaceAttributePrintValue() const {
    auto Addr = getAddressSpace();
    // This function is not supposed to be used with language specific
    // address spaces. If that happens, the diagnostic message should consider
    // printing the QualType instead of the address space value.
    assert(Addr == LangAS::Default || hasTargetSpecificAddressSpace());
    if (Addr != LangAS::Default)
      return toTargetAddressSpace(Addr);
    // TODO: The diagnostic messages where Addr may be 0 should be fixed
    // since it cannot differentiate the situation where 0 denotes the default
    // address space or user specified __attribute__((address_space(0))).
    return 0;
  }
  void setAddressSpace(LangAS space) {
    assert((unsigned)space <= MaxAddressSpace);
    Mask = (Mask & ~AddressSpaceMask)
         | (((uint32_t) space) << AddressSpaceShift);
  }
  void removeAddressSpace() { setAddressSpace(LangAS::Default); }
  void addAddressSpace(LangAS space) {
    assert(space != LangAS::Default);
    setAddressSpace(space);
  }

  // Fast qualifiers are those that can be allocated directly
  // on a QualType object.
  bool hasFastQualifiers() const { return getFastQualifiers(); }
  unsigned getFastQualifiers() const { return Mask & FastMask; }
  void setFastQualifiers(unsigned mask) {
    assert(!(mask & ~FastMask) && "bitmask contains non-fast qualifier bits");
    Mask = (Mask & ~FastMask) | mask;
  }
  void removeFastQualifiers(unsigned mask) {
    assert(!(mask & ~FastMask) && "bitmask contains non-fast qualifier bits");
    Mask &= ~mask;
  }
  void removeFastQualifiers() {
    removeFastQualifiers(FastMask);
  }
  void addFastQualifiers(unsigned mask) {
    assert(!(mask & ~FastMask) && "bitmask contains non-fast qualifier bits");
    Mask |= mask;
  }

  /// Return true if the set contains any qualifiers which require an ExtQuals
  /// node to be allocated.
  bool hasNonFastQualifiers() const { return Mask & ~FastMask; }
  Qualifiers getNonFastQualifiers() const {
    Qualifiers Quals = *this;
    Quals.setFastQualifiers(0);
    return Quals;
  }

  /// Return true if the set contains any qualifiers.
  bool hasQualifiers() const { return Mask; }
  bool empty() const { return !Mask; }

  /// Add the qualifiers from the given set to this set.
  void addQualifiers(Qualifiers Q) {
    // If the other set doesn't have any non-boolean qualifiers, just
    // bit-or it in.
    if (!(Q.Mask & ~CVRMask))
      Mask |= Q.Mask;
    else {
      Mask |= (Q.Mask & CVRMask);
      if (Q.hasAddressSpace())
        addAddressSpace(Q.getAddressSpace());
      if (Q.hasObjCGCAttr())
        addObjCGCAttr(Q.getObjCGCAttr());
      if (Q.hasObjCLifetime())
        addObjCLifetime(Q.getObjCLifetime());
    }
  }

  /// \brief Remove the qualifiers from the given set from this set.
  void removeQualifiers(Qualifiers Q) {
    // If the other set doesn't have any non-boolean qualifiers, just
    // bit-and the inverse in.
    if (!(Q.Mask & ~CVRMask))
      Mask &= ~Q.Mask;
    else {
      Mask &= ~(Q.Mask & CVRMask);
      if (getObjCGCAttr() == Q.getObjCGCAttr())
        removeObjCGCAttr();
      if (getObjCLifetime() == Q.getObjCLifetime())
        removeObjCLifetime();
      if (getAddressSpace() == Q.getAddressSpace())
        removeAddressSpace();
    }
  }

  /// Add the qualifiers from the given set to this set, given that
  /// they don't conflict.
  void addConsistentQualifiers(Qualifiers qs) {
    assert(getAddressSpace() == qs.getAddressSpace() ||
           !hasAddressSpace() || !qs.hasAddressSpace());
    assert(getObjCGCAttr() == qs.getObjCGCAttr() ||
           !hasObjCGCAttr() || !qs.hasObjCGCAttr());
    assert(getObjCLifetime() == qs.getObjCLifetime() ||
           !hasObjCLifetime() || !qs.hasObjCLifetime());
    Mask |= qs.Mask;
  }

  /// Returns true if this address space is a superset of the other one.
  /// OpenCL v2.0 defines conversion rules (OpenCLC v2.0 s6.5.5) and notion of
  /// overlapping address spaces.
  /// CL1.1 or CL1.2:
  ///   every address space is a superset of itself.
  /// CL2.0 adds:
  ///   __generic is a superset of any address space except for __constant.
  bool isAddressSpaceSupersetOf(Qualifiers other) const {
    return
        // Address spaces must match exactly.
        getAddressSpace() == other.getAddressSpace() ||
        // Otherwise in OpenCLC v2.0 s6.5.5: every address space except
        // for __constant can be used as __generic.
        (getAddressSpace() == LangAS::opencl_generic &&
         other.getAddressSpace() != LangAS::opencl_constant) ||
        // HCC
        // default address space is superset of tile_static address space
        ((getAddressSpace() == LangAS::Default) &&
         (other.getAddressSpace() == LangAS::hcc_tilestatic));
  }

  /// Determines if these qualifiers compatibly include another set.
  /// Generally this answers the question of whether an object with the other
  /// qualifiers can be safely used as an object with these qualifiers.
  bool compatiblyIncludes(Qualifiers other) const {
    return isAddressSpaceSupersetOf(other) &&
           // ObjC GC qualifiers can match, be added, or be removed, but can't
           // be changed.
           (getObjCGCAttr() == other.getObjCGCAttr() || !hasObjCGCAttr() ||
            !other.hasObjCGCAttr()) &&
           // ObjC lifetime qualifiers must match exactly.
           getObjCLifetime() == other.getObjCLifetime() &&
           // CVR qualifiers may subset.
           (((Mask & CVRMask) | (other.Mask & CVRMask)) == (Mask & CVRMask)) &&
           // U qualifier may superset.
           (!other.hasUnaligned() || hasUnaligned());
  }

  /// \brief Determines if these qualifiers compatibly include another set of
  /// qualifiers from the narrow perspective of Objective-C ARC lifetime.
  ///
  /// One set of Objective-C lifetime qualifiers compatibly includes the other
  /// if the lifetime qualifiers match, or if both are non-__weak and the
  /// including set also contains the 'const' qualifier, or both are non-__weak
  /// and one is None (which can only happen in non-ARC modes).
  bool compatiblyIncludesObjCLifetime(Qualifiers other) const {
    if (getObjCLifetime() == other.getObjCLifetime())
      return true;

    if (getObjCLifetime() == OCL_Weak || other.getObjCLifetime() == OCL_Weak)
      return false;

    if (getObjCLifetime() == OCL_None || other.getObjCLifetime() == OCL_None)
      return true;

    return hasConst();
  }

  /// \brief Determine whether this set of qualifiers is a strict superset of
  /// another set of qualifiers, not considering qualifier compatibility.
  bool isStrictSupersetOf(Qualifiers Other) const;

  bool operator==(Qualifiers Other) const { return Mask == Other.Mask; }
  bool operator!=(Qualifiers Other) const { return Mask != Other.Mask; }

  explicit operator bool() const { return hasQualifiers(); }

  Qualifiers &operator+=(Qualifiers R) {
    addQualifiers(R);
    return *this;
  }

  // Union two qualifier sets.  If an enumerated qualifier appears
  // in both sets, use the one from the right.
  friend Qualifiers operator+(Qualifiers L, Qualifiers R) {
    L += R;
    return L;
  }

  Qualifiers &operator-=(Qualifiers R) {
    removeQualifiers(R);
    return *this;
  }

  /// \brief Compute the difference between two qualifier sets.
  friend Qualifiers operator-(Qualifiers L, Qualifiers R) {
    L -= R;
    return L;
  }

  std::string getAsString() const;
  std::string getAsString(const PrintingPolicy &Policy) const;

  bool isEmptyWhenPrinted(const PrintingPolicy &Policy) const;
  void print(raw_ostream &OS, const PrintingPolicy &Policy,
             bool appendSpaceIfNonEmpty = false) const;

  void Profile(llvm::FoldingSetNodeID &ID) const {
    ID.AddInteger(Mask);
  }

private:
  // bits:     |0 1 2|3|4 .. 5|6  ..  8|9   ...   31|
  //           |C R V|U|GCAttr|Lifetime|AddressSpace|
  uint32_t Mask = 0;

  static const uint32_t UMask = 0x8;
  static const uint32_t UShift = 3;
  static const uint32_t GCAttrMask = 0x30;
  static const uint32_t GCAttrShift = 4;
  static const uint32_t LifetimeMask = 0x1C0;
  static const uint32_t LifetimeShift = 6;
  static const uint32_t AddressSpaceMask =
      ~(CVRMask | UMask | GCAttrMask | LifetimeMask);
  static const uint32_t AddressSpaceShift = 9;
};

/// A std::pair-like structure for storing a qualified type split
/// into its local qualifiers and its locally-unqualified type.
struct SplitQualType {
  /// The locally-unqualified type.
  const Type *Ty = nullptr;

  /// The local qualifiers.
  Qualifiers Quals;

  SplitQualType() = default;
  SplitQualType(const Type *ty, Qualifiers qs) : Ty(ty), Quals(qs) {}

  SplitQualType getSingleStepDesugaredType() const; // end of this file

  // Make std::tie work.
  std::pair<const Type *,Qualifiers> asPair() const {
    return std::pair<const Type *, Qualifiers>(Ty, Quals);
  }

  friend bool operator==(SplitQualType a, SplitQualType b) {
    return a.Ty == b.Ty && a.Quals == b.Quals;
  }
  friend bool operator!=(SplitQualType a, SplitQualType b) {
    return a.Ty != b.Ty || a.Quals != b.Quals;
  }
};

/// The kind of type we are substituting Objective-C type arguments into.
///
/// The kind of substitution affects the replacement of type parameters when
/// no concrete type information is provided, e.g., when dealing with an
/// unspecialized type.
enum class ObjCSubstitutionContext {
  /// An ordinary type.
  Ordinary,

  /// The result type of a method or function.
  Result,

  /// The parameter type of a method or function.
  Parameter,

  /// The type of a property.
  Property,

  /// The superclass of a type.
  Superclass,
};

/// A (possibly-)qualified type.
///
/// For efficiency, we don't store CV-qualified types as nodes on their
/// own: instead each reference to a type stores the qualifiers.  This
/// greatly reduces the number of nodes we need to allocate for types (for
/// example we only need one for 'int', 'const int', 'volatile int',
/// 'const volatile int', etc).
///
/// As an added efficiency bonus, instead of making this a pair, we
/// just store the two bits we care about in the low bits of the
/// pointer.  To handle the packing/unpacking, we make QualType be a
/// simple wrapper class that acts like a smart pointer.  A third bit
/// indicates whether there are extended qualifiers present, in which
/// case the pointer points to a special structure.
class QualType {
  friend class QualifierCollector;

  // Thankfully, these are efficiently composable.
  llvm::PointerIntPair<llvm::PointerUnion<const Type *, const ExtQuals *>,
                       Qualifiers::FastWidth> Value;

  const ExtQuals *getExtQualsUnsafe() const {
    return Value.getPointer().get<const ExtQuals*>();
  }

  const Type *getTypePtrUnsafe() const {
    return Value.getPointer().get<const Type*>();
  }

  const ExtQualsTypeCommonBase *getCommonPtr() const {
    assert(!isNull() && "Cannot retrieve a NULL type pointer");
    uintptr_t CommonPtrVal
      = reinterpret_cast<uintptr_t>(Value.getOpaqueValue());
    CommonPtrVal &= ~(uintptr_t)((1 << TypeAlignmentInBits) - 1);
    return reinterpret_cast<ExtQualsTypeCommonBase*>(CommonPtrVal);
  }

public:
  QualType() = default;
  QualType(const Type *Ptr, unsigned Quals) : Value(Ptr, Quals) {}
  QualType(const ExtQuals *Ptr, unsigned Quals) : Value(Ptr, Quals) {}

  unsigned getLocalFastQualifiers() const { return Value.getInt(); }
  void setLocalFastQualifiers(unsigned Quals) { Value.setInt(Quals); }

  /// Retrieves a pointer to the underlying (unqualified) type.
  ///
  /// This function requires that the type not be NULL. If the type might be
  /// NULL, use the (slightly less efficient) \c getTypePtrOrNull().
  const Type *getTypePtr() const;

  const Type *getTypePtrOrNull() const;

  /// Retrieves a pointer to the name of the base type.
  const IdentifierInfo *getBaseTypeIdentifier() const;

  /// Divides a QualType into its unqualified type and a set of local
  /// qualifiers.
  SplitQualType split() const;

  void *getAsOpaquePtr() const { return Value.getOpaqueValue(); }

  static QualType getFromOpaquePtr(const void *Ptr) {
    QualType T;
    T.Value.setFromOpaqueValue(const_cast<void*>(Ptr));
    return T;
  }

  const Type &operator*() const {
    return *getTypePtr();
  }

  const Type *operator->() const {
    return getTypePtr();
  }

  bool isCanonical() const;
  bool isCanonicalAsParam() const;

  /// Return true if this QualType doesn't point to a type yet.
  bool isNull() const {
    return Value.getPointer().isNull();
  }

  /// \brief Determine whether this particular QualType instance has the
  /// "const" qualifier set, without looking through typedefs that may have
  /// added "const" at a different level.
  bool isLocalConstQualified() const {
    return (getLocalFastQualifiers() & Qualifiers::Const);
  }

  /// \brief Determine whether this type is const-qualified.
  bool isConstQualified() const;

  /// \brief Determine whether this particular QualType instance has the
  /// "restrict" qualifier set, without looking through typedefs that may have
  /// added "restrict" at a different level.
  bool isLocalRestrictQualified() const {
    return (getLocalFastQualifiers() & Qualifiers::Restrict);
  }

  /// \brief Determine whether this type is restrict-qualified.
  bool isRestrictQualified() const;

  /// \brief Determine whether this particular QualType instance has the
  /// "volatile" qualifier set, without looking through typedefs that may have
  /// added "volatile" at a different level.
  bool isLocalVolatileQualified() const {
    return (getLocalFastQualifiers() & Qualifiers::Volatile);
  }

  /// \brief Determine whether this type is volatile-qualified.
  bool isVolatileQualified() const;

  /// \brief Determine whether this particular QualType instance has any
  /// qualifiers, without looking through any typedefs that might add
  /// qualifiers at a different level.
  bool hasLocalQualifiers() const {
    return getLocalFastQualifiers() || hasLocalNonFastQualifiers();
  }

  /// \brief Determine whether this type has any qualifiers.
  bool hasQualifiers() const;

  /// \brief Determine whether this particular QualType instance has any
  /// "non-fast" qualifiers, e.g., those that are stored in an ExtQualType
  /// instance.
  bool hasLocalNonFastQualifiers() const {
    return Value.getPointer().is<const ExtQuals*>();
  }

  /// \brief Retrieve the set of qualifiers local to this particular QualType
  /// instance, not including any qualifiers acquired through typedefs or
  /// other sugar.
  Qualifiers getLocalQualifiers() const;

  /// \brief Retrieve the set of qualifiers applied to this type.
  Qualifiers getQualifiers() const;

  /// \brief Retrieve the set of CVR (const-volatile-restrict) qualifiers
  /// local to this particular QualType instance, not including any qualifiers
  /// acquired through typedefs or other sugar.
  unsigned getLocalCVRQualifiers() const {
    return getLocalFastQualifiers();
  }

  /// \brief Retrieve the set of CVR (const-volatile-restrict) qualifiers
  /// applied to this type.
  unsigned getCVRQualifiers() const;

  bool isConstant(const ASTContext& Ctx) const {
    return QualType::isConstant(*this, Ctx);
  }

  /// \brief Determine whether this is a Plain Old Data (POD) type (C++ 3.9p10).
  bool isPODType(const ASTContext &Context) const;

  /// Return true if this is a POD type according to the rules of the C++98
  /// standard, regardless of the current compilation's language.
  bool isCXX98PODType(const ASTContext &Context) const;

  /// Return true if this is a POD type according to the more relaxed rules
  /// of the C++11 standard, regardless of the current compilation's language.
  /// (C++0x [basic.types]p9)
  bool isCXX11PODType(const ASTContext &Context) const;

  /// Return true if this is a trivial type per (C++0x [basic.types]p9)
  bool isTrivialType(const ASTContext &Context) const;

  /// Return true if this is a trivially copyable type (C++0x [basic.types]p9)
  bool isTriviallyCopyableType(const ASTContext &Context) const;

  /// Return true if this has unique object representations according to (C++17
  /// [meta.unary.prop]p9)
  bool hasUniqueObjectRepresentations(const ASTContext &Context) const;

  // Don't promise in the API that anything besides 'const' can be
  // easily added.

  /// Add the `const` type qualifier to this QualType.
  void addConst() {
    addFastQualifiers(Qualifiers::Const);
  }
  QualType withConst() const {
    return withFastQualifiers(Qualifiers::Const);
  }

  /// Add the `volatile` type qualifier to this QualType.
  void addVolatile() {
    addFastQualifiers(Qualifiers::Volatile);
  }
  QualType withVolatile() const {
    return withFastQualifiers(Qualifiers::Volatile);
  }

  /// Add the `restrict` qualifier to this QualType.
  void addRestrict() {
    addFastQualifiers(Qualifiers::Restrict);
  }
  QualType withRestrict() const {
    return withFastQualifiers(Qualifiers::Restrict);
  }

  QualType withCVRQualifiers(unsigned CVR) const {
    return withFastQualifiers(CVR);
  }

  void addFastQualifiers(unsigned TQs) {
    assert(!(TQs & ~Qualifiers::FastMask)
           && "non-fast qualifier bits set in mask!");
    Value.setInt(Value.getInt() | TQs);
  }

  void removeLocalConst();
  void removeLocalVolatile();
  void removeLocalRestrict();
  void removeLocalCVRQualifiers(unsigned Mask);

  void removeLocalFastQualifiers() { Value.setInt(0); }
  void removeLocalFastQualifiers(unsigned Mask) {
    assert(!(Mask & ~Qualifiers::FastMask) && "mask has non-fast qualifiers");
    Value.setInt(Value.getInt() & ~Mask);
  }

  // Creates a type with the given qualifiers in addition to any
  // qualifiers already on this type.
  QualType withFastQualifiers(unsigned TQs) const {
    QualType T = *this;
    T.addFastQualifiers(TQs);
    return T;
  }

  // Creates a type with exactly the given fast qualifiers, removing
  // any existing fast qualifiers.
  QualType withExactLocalFastQualifiers(unsigned TQs) const {
    return withoutLocalFastQualifiers().withFastQualifiers(TQs);
  }

  // Removes fast qualifiers, but leaves any extended qualifiers in place.
  QualType withoutLocalFastQualifiers() const {
    QualType T = *this;
    T.removeLocalFastQualifiers();
    return T;
  }

  QualType getCanonicalType() const;

  /// \brief Return this type with all of the instance-specific qualifiers
  /// removed, but without removing any qualifiers that may have been applied
  /// through typedefs.
  QualType getLocalUnqualifiedType() const { return QualType(getTypePtr(), 0); }

  /// \brief Retrieve the unqualified variant of the given type,
  /// removing as little sugar as possible.
  ///
  /// This routine looks through various kinds of sugar to find the
  /// least-desugared type that is unqualified. For example, given:
  ///
  /// \code
  /// typedef int Integer;
  /// typedef const Integer CInteger;
  /// typedef CInteger DifferenceType;
  /// \endcode
  ///
  /// Executing \c getUnqualifiedType() on the type \c DifferenceType will
  /// desugar until we hit the type \c Integer, which has no qualifiers on it.
  ///
  /// The resulting type might still be qualified if it's sugar for an array
  /// type.  To strip qualifiers even from within a sugared array type, use
  /// ASTContext::getUnqualifiedArrayType.
  inline QualType getUnqualifiedType() const;

  /// Retrieve the unqualified variant of the given type, removing as little
  /// sugar as possible.
  ///
  /// Like getUnqualifiedType(), but also returns the set of
  /// qualifiers that were built up.
  ///
  /// The resulting type might still be qualified if it's sugar for an array
  /// type.  To strip qualifiers even from within a sugared array type, use
  /// ASTContext::getUnqualifiedArrayType.
  inline SplitQualType getSplitUnqualifiedType() const;

  /// \brief Determine whether this type is more qualified than the other
  /// given type, requiring exact equality for non-CVR qualifiers.
  bool isMoreQualifiedThan(QualType Other) const;

  /// \brief Determine whether this type is at least as qualified as the other
  /// given type, requiring exact equality for non-CVR qualifiers.
  bool isAtLeastAsQualifiedAs(QualType Other) const;

  QualType getNonReferenceType() const;

  /// \brief Determine the type of a (typically non-lvalue) expression with the
  /// specified result type.
  ///
  /// This routine should be used for expressions for which the return type is
  /// explicitly specified (e.g., in a cast or call) and isn't necessarily
  /// an lvalue. It removes a top-level reference (since there are no
  /// expressions of reference type) and deletes top-level cvr-qualifiers
  /// from non-class types (in C++) or all types (in C).
  QualType getNonLValueExprType(const ASTContext &Context) const;

  /// Return the specified type with any "sugar" removed from
  /// the type.  This takes off typedefs, typeof's etc.  If the outer level of
  /// the type is already concrete, it returns it unmodified.  This is similar
  /// to getting the canonical type, but it doesn't remove *all* typedefs.  For
  /// example, it returns "T*" as "T*", (not as "int*"), because the pointer is
  /// concrete.
  ///
  /// Qualifiers are left in place.
  QualType getDesugaredType(const ASTContext &Context) const {
    return getDesugaredType(*this, Context);
  }

  SplitQualType getSplitDesugaredType() const {
    return getSplitDesugaredType(*this);
  }

  /// \brief Return the specified type with one level of "sugar" removed from
  /// the type.
  ///
  /// This routine takes off the first typedef, typeof, etc. If the outer level
  /// of the type is already concrete, it returns it unmodified.
  QualType getSingleStepDesugaredType(const ASTContext &Context) const {
    return getSingleStepDesugaredTypeImpl(*this, Context);
  }

  /// Returns the specified type after dropping any
  /// outer-level parentheses.
  QualType IgnoreParens() const {
    if (isa<ParenType>(*this))
      return QualType::IgnoreParens(*this);
    return *this;
  }

  /// Indicate whether the specified types and qualifiers are identical.
  friend bool operator==(const QualType &LHS, const QualType &RHS) {
    return LHS.Value == RHS.Value;
  }
  friend bool operator!=(const QualType &LHS, const QualType &RHS) {
    return LHS.Value != RHS.Value;
  }

  std::string getAsString() const {
    return getAsString(split());
  }

  static std::string getAsString(SplitQualType split) {
    return getAsString(split.Ty, split.Quals);
  }

  static std::string getAsString(const Type *ty, Qualifiers qs);

  std::string getAsString(const PrintingPolicy &Policy) const;

  void print(raw_ostream &OS, const PrintingPolicy &Policy,
             const Twine &PlaceHolder = Twine(),
             unsigned Indentation = 0) const {
    print(split(), OS, Policy, PlaceHolder, Indentation);
  }

  static void print(SplitQualType split, raw_ostream &OS,
                    const PrintingPolicy &policy, const Twine &PlaceHolder,
                    unsigned Indentation = 0) {
    return print(split.Ty, split.Quals, OS, policy, PlaceHolder, Indentation);
  }

  static void print(const Type *ty, Qualifiers qs,
                    raw_ostream &OS, const PrintingPolicy &policy,
                    const Twine &PlaceHolder,
                    unsigned Indentation = 0);

  void getAsStringInternal(std::string &Str,
                           const PrintingPolicy &Policy) const {
    return getAsStringInternal(split(), Str, Policy);
  }

  static void getAsStringInternal(SplitQualType split, std::string &out,
                                  const PrintingPolicy &policy) {
    return getAsStringInternal(split.Ty, split.Quals, out, policy);
  }

  static void getAsStringInternal(const Type *ty, Qualifiers qs,
                                  std::string &out,
                                  const PrintingPolicy &policy);

  class StreamedQualTypeHelper {
    const QualType &T;
    const PrintingPolicy &Policy;
    const Twine &PlaceHolder;
    unsigned Indentation;

  public:
    StreamedQualTypeHelper(const QualType &T, const PrintingPolicy &Policy,
                           const Twine &PlaceHolder, unsigned Indentation)
        : T(T), Policy(Policy), PlaceHolder(PlaceHolder),
          Indentation(Indentation) {}

    friend raw_ostream &operator<<(raw_ostream &OS,
                                   const StreamedQualTypeHelper &SQT) {
      SQT.T.print(OS, SQT.Policy, SQT.PlaceHolder, SQT.Indentation);
      return OS;
    }
  };

  StreamedQualTypeHelper stream(const PrintingPolicy &Policy,
                                const Twine &PlaceHolder = Twine(),
                                unsigned Indentation = 0) const {
    return StreamedQualTypeHelper(*this, Policy, PlaceHolder, Indentation);
  }

  void dump(const char *s) const;
  void dump() const;
  void dump(llvm::raw_ostream &OS) const;

  void Profile(llvm::FoldingSetNodeID &ID) const {
    ID.AddPointer(getAsOpaquePtr());
  }

  /// Return the address space of this type.
  inline LangAS getAddressSpace() const;

  /// Returns gc attribute of this type.
  inline Qualifiers::GC getObjCGCAttr() const;

  /// true when Type is objc's weak.
  bool isObjCGCWeak() const {
    return getObjCGCAttr() == Qualifiers::Weak;
  }

  /// true when Type is objc's strong.
  bool isObjCGCStrong() const {
    return getObjCGCAttr() == Qualifiers::Strong;
  }

  /// Returns lifetime attribute of this type.
  Qualifiers::ObjCLifetime getObjCLifetime() const {
    return getQualifiers().getObjCLifetime();
  }

  bool hasNonTrivialObjCLifetime() const {
    return getQualifiers().hasNonTrivialObjCLifetime();
  }

  bool hasStrongOrWeakObjCLifetime() const {
    return getQualifiers().hasStrongOrWeakObjCLifetime();
  }

  // true when Type is objc's weak and weak is enabled but ARC isn't.
  bool isNonWeakInMRRWithObjCWeak(const ASTContext &Context) const;

  enum DestructionKind {
    DK_none,
    DK_cxx_destructor,
    DK_objc_strong_lifetime,
    DK_objc_weak_lifetime
  };

  /// Returns a nonzero value if objects of this type require
  /// non-trivial work to clean up after.  Non-zero because it's
  /// conceivable that qualifiers (objc_gc(weak)?) could make
  /// something require destruction.
  DestructionKind isDestructedType() const {
    return isDestructedTypeImpl(*this);
  }

  /// Determine whether expressions of the given type are forbidden
  /// from being lvalues in C.
  ///
  /// The expression types that are forbidden to be lvalues are:
  ///   - 'void', but not qualified void
  ///   - function types
  ///
  /// The exact rule here is C99 6.3.2.1:
  ///   An lvalue is an expression with an object type or an incomplete
  ///   type other than void.
  bool isCForbiddenLValueType() const;

  /// Substitute type arguments for the Objective-C type parameters used in the
  /// subject type.
  ///
  /// \param ctx ASTContext in which the type exists.
  ///
  /// \param typeArgs The type arguments that will be substituted for the
  /// Objective-C type parameters in the subject type, which are generally
  /// computed via \c Type::getObjCSubstitutions. If empty, the type
  /// parameters will be replaced with their bounds or id/Class, as appropriate
  /// for the context.
  ///
  /// \param context The context in which the subject type was written.
  ///
  /// \returns the resulting type.
  QualType substObjCTypeArgs(ASTContext &ctx,
                             ArrayRef<QualType> typeArgs,
                             ObjCSubstitutionContext context) const;

  /// Substitute type arguments from an object type for the Objective-C type
  /// parameters used in the subject type.
  ///
  /// This operation combines the computation of type arguments for
  /// substitution (\c Type::getObjCSubstitutions) with the actual process of
  /// substitution (\c QualType::substObjCTypeArgs) for the convenience of
  /// callers that need to perform a single substitution in isolation.
  ///
  /// \param objectType The type of the object whose member type we're
  /// substituting into. For example, this might be the receiver of a message
  /// or the base of a property access.
  ///
  /// \param dc The declaration context from which the subject type was
  /// retrieved, which indicates (for example) which type parameters should
  /// be substituted.
  ///
  /// \param context The context in which the subject type was written.
  ///
  /// \returns the subject type after replacing all of the Objective-C type
  /// parameters with their corresponding arguments.
  QualType substObjCMemberType(QualType objectType,
                               const DeclContext *dc,
                               ObjCSubstitutionContext context) const;

  /// Strip Objective-C "__kindof" types from the given type.
  QualType stripObjCKindOfType(const ASTContext &ctx) const;

  /// Remove all qualifiers including _Atomic.
  QualType getAtomicUnqualifiedType() const;

private:
  bool unionHasUniqueObjectRepresentations(const ASTContext& Context) const;
  bool structHasUniqueObjectRepresentations(const ASTContext& Context) const;

  // These methods are implemented in a separate translation unit;
  // "static"-ize them to avoid creating temporary QualTypes in the
  // caller.
  static bool isConstant(QualType T, const ASTContext& Ctx);
  static QualType getDesugaredType(QualType T, const ASTContext &Context);
  static SplitQualType getSplitDesugaredType(QualType T);
  static SplitQualType getSplitUnqualifiedTypeImpl(QualType type);
  static QualType getSingleStepDesugaredTypeImpl(QualType type,
                                                 const ASTContext &C);
  static QualType IgnoreParens(QualType T);
  static DestructionKind isDestructedTypeImpl(QualType type);
};

} // namespace clang

namespace llvm {

/// Implement simplify_type for QualType, so that we can dyn_cast from QualType
/// to a specific Type class.
template<> struct simplify_type< ::clang::QualType> {
  using SimpleType = const ::clang::Type *;

  static SimpleType getSimplifiedValue(::clang::QualType Val) {
    return Val.getTypePtr();
  }
};

// Teach SmallPtrSet that QualType is "basically a pointer".
template<>
struct PointerLikeTypeTraits<clang::QualType> {
  static inline void *getAsVoidPointer(clang::QualType P) {
    return P.getAsOpaquePtr();
  }

  static inline clang::QualType getFromVoidPointer(void *P) {
    return clang::QualType::getFromOpaquePtr(P);
  }

  // Various qualifiers go in low bits.
  enum { NumLowBitsAvailable = 0 };
};

} // namespace llvm

namespace clang {

/// \brief Base class that is common to both the \c ExtQuals and \c Type
/// classes, which allows \c QualType to access the common fields between the
/// two.
class ExtQualsTypeCommonBase {
  friend class ExtQuals;
  friend class QualType;
  friend class Type;

  /// \brief The "base" type of an extended qualifiers type (\c ExtQuals) or
  /// a self-referential pointer (for \c Type).
  ///
  /// This pointer allows an efficient mapping from a QualType to its
  /// underlying type pointer.
  const Type *const BaseType;

  /// \brief The canonical type of this type.  A QualType.
  QualType CanonicalType;

  ExtQualsTypeCommonBase(const Type *baseType, QualType canon)
      : BaseType(baseType), CanonicalType(canon) {}
};

/// We can encode up to four bits in the low bits of a
/// type pointer, but there are many more type qualifiers that we want
/// to be able to apply to an arbitrary type.  Therefore we have this
/// struct, intended to be heap-allocated and used by QualType to
/// store qualifiers.
///
/// The current design tags the 'const', 'restrict', and 'volatile' qualifiers
/// in three low bits on the QualType pointer; a fourth bit records whether
/// the pointer is an ExtQuals node. The extended qualifiers (address spaces,
/// Objective-C GC attributes) are much more rare.
class ExtQuals : public ExtQualsTypeCommonBase, public llvm::FoldingSetNode {
  // NOTE: changing the fast qualifiers should be straightforward as
  // long as you don't make 'const' non-fast.
  // 1. Qualifiers:
  //    a) Modify the bitmasks (Qualifiers::TQ and DeclSpec::TQ).
  //       Fast qualifiers must occupy the low-order bits.
  //    b) Update Qualifiers::FastWidth and FastMask.
  // 2. QualType:
  //    a) Update is{Volatile,Restrict}Qualified(), defined inline.
  //    b) Update remove{Volatile,Restrict}, defined near the end of
  //       this header.
  // 3. ASTContext:
  //    a) Update get{Volatile,Restrict}Type.

  /// The immutable set of qualifiers applied by this node. Always contains
  /// extended qualifiers.
  Qualifiers Quals;

  ExtQuals *this_() { return this; }

public:
  ExtQuals(const Type *baseType, QualType canon, Qualifiers quals)
      : ExtQualsTypeCommonBase(baseType,
                               canon.isNull() ? QualType(this_(), 0) : canon),
        Quals(quals) {
    assert(Quals.hasNonFastQualifiers()
           && "ExtQuals created with no fast qualifiers");
    assert(!Quals.hasFastQualifiers()
           && "ExtQuals created with fast qualifiers");
  }

  Qualifiers getQualifiers() const { return Quals; }

  bool hasObjCGCAttr() const { return Quals.hasObjCGCAttr(); }
  Qualifiers::GC getObjCGCAttr() const { return Quals.getObjCGCAttr(); }

  bool hasObjCLifetime() const { return Quals.hasObjCLifetime(); }
  Qualifiers::ObjCLifetime getObjCLifetime() const {
    return Quals.getObjCLifetime();
  }

  bool hasAddressSpace() const { return Quals.hasAddressSpace(); }
  LangAS getAddressSpace() const { return Quals.getAddressSpace(); }

  const Type *getBaseType() const { return BaseType; }

public:
  void Profile(llvm::FoldingSetNodeID &ID) const {
    Profile(ID, getBaseType(), Quals);
  }

  static void Profile(llvm::FoldingSetNodeID &ID,
                      const Type *BaseType,
                      Qualifiers Quals) {
    assert(!Quals.hasFastQualifiers() && "fast qualifiers in ExtQuals hash!");
    ID.AddPointer(BaseType);
    Quals.Profile(ID);
  }
};

/// The kind of C++11 ref-qualifier associated with a function type.
/// This determines whether a member function's "this" object can be an
/// lvalue, rvalue, or neither.
enum RefQualifierKind {
  /// \brief No ref-qualifier was provided.
  RQ_None = 0,

  /// \brief An lvalue ref-qualifier was provided (\c &).
  RQ_LValue,

  /// \brief An rvalue ref-qualifier was provided (\c &&).
  RQ_RValue
};

/// Which keyword(s) were used to create an AutoType.
enum class AutoTypeKeyword {
  /// \brief auto
  Auto,

  /// \brief decltype(auto)
  DecltypeAuto,

  /// \brief __auto_type (GNU extension)
  GNUAutoType
};

/// The base class of the type hierarchy.
///
/// A central concept with types is that each type always has a canonical
/// type.  A canonical type is the type with any typedef names stripped out
/// of it or the types it references.  For example, consider:
///
///  typedef int  foo;
///  typedef foo* bar;
///    'int *'    'foo *'    'bar'
///
/// There will be a Type object created for 'int'.  Since int is canonical, its
/// CanonicalType pointer points to itself.  There is also a Type for 'foo' (a
/// TypedefType).  Its CanonicalType pointer points to the 'int' Type.  Next
/// there is a PointerType that represents 'int*', which, like 'int', is
/// canonical.  Finally, there is a PointerType type for 'foo*' whose canonical
/// type is 'int*', and there is a TypedefType for 'bar', whose canonical type
/// is also 'int*'.
///
/// Non-canonical types are useful for emitting diagnostics, without losing
/// information about typedefs being used.  Canonical types are useful for type
/// comparisons (they allow by-pointer equality tests) and useful for reasoning
/// about whether something has a particular form (e.g. is a function type),
/// because they implicitly, recursively, strip all typedefs out of a type.
///
/// Types, once created, are immutable.
///
class Type : public ExtQualsTypeCommonBase {
public:
  enum TypeClass {
#define TYPE(Class, Base) Class,
#define LAST_TYPE(Class) TypeLast = Class,
#define ABSTRACT_TYPE(Class, Base)
#include "clang/AST/TypeNodes.def"
    TagFirst = Record, TagLast = Enum
  };

private:
  /// Bitfields required by the Type class.
  class TypeBitfields {
    friend class Type;
    template <class T> friend class TypePropertyCache;

    /// TypeClass bitfield - Enum that specifies what subclass this belongs to.
    unsigned TC : 8;

    /// Whether this type is a dependent type (C++ [temp.dep.type]).
    unsigned Dependent : 1;

    /// Whether this type somehow involves a template parameter, even
    /// if the resolution of the type does not depend on a template parameter.
    unsigned InstantiationDependent : 1;

    /// Whether this type is a variably-modified type (C99 6.7.5).
    unsigned VariablyModified : 1;

    /// \brief Whether this type contains an unexpanded parameter pack
    /// (for C++11 variadic templates).
    unsigned ContainsUnexpandedParameterPack : 1;

    /// \brief True if the cache (i.e. the bitfields here starting with
    /// 'Cache') is valid.
    mutable unsigned CacheValid : 1;

    /// \brief Linkage of this type.
    mutable unsigned CachedLinkage : 3;

    /// \brief Whether this type involves and local or unnamed types.
    mutable unsigned CachedLocalOrUnnamed : 1;

    /// \brief Whether this type comes from an AST file.
    mutable unsigned FromAST : 1;

    bool isCacheValid() const {
      return CacheValid;
    }

    Linkage getLinkage() const {
      assert(isCacheValid() && "getting linkage from invalid cache");
      return static_cast<Linkage>(CachedLinkage);
    }

    bool hasLocalOrUnnamedType() const {
      assert(isCacheValid() && "getting linkage from invalid cache");
      return CachedLocalOrUnnamed;
    }
  };
  enum { NumTypeBits = 18 };

protected:
  // These classes allow subclasses to somewhat cleanly pack bitfields
  // into Type.

  class ArrayTypeBitfields {
    friend class ArrayType;

    unsigned : NumTypeBits;

    /// CVR qualifiers from declarations like
    /// 'int X[static restrict 4]'. For function parameters only.
    unsigned IndexTypeQuals : 3;

    /// Storage class qualifiers from declarations like
    /// 'int X[static restrict 4]'. For function parameters only.
    /// Actually an ArrayType::ArraySizeModifier.
    unsigned SizeModifier : 3;
  };

  class BuiltinTypeBitfields {
    friend class BuiltinType;

    unsigned : NumTypeBits;

    /// The kind (BuiltinType::Kind) of builtin type this is.
    unsigned Kind : 8;
  };

  class FunctionTypeBitfields {
    friend class FunctionProtoType;
    friend class FunctionType;

    unsigned : NumTypeBits;

    /// Extra information which affects how the function is called, like
    /// regparm and the calling convention.
    unsigned ExtInfo : 11;

    /// Used only by FunctionProtoType, put here to pack with the
    /// other bitfields.
    /// The qualifiers are part of FunctionProtoType because...
    ///
    /// C++ 8.3.5p4: The return type, the parameter type list and the
    /// cv-qualifier-seq, [...], are part of the function type.
    unsigned TypeQuals : 4;

    /// \brief The ref-qualifier associated with a \c FunctionProtoType.
    ///
    /// This is a value of type \c RefQualifierKind.
    unsigned RefQualifier : 2;
  };

  class ObjCObjectTypeBitfields {
    friend class ObjCObjectType;

    unsigned : NumTypeBits;

    /// The number of type arguments stored directly on this object type.
    unsigned NumTypeArgs : 7;

    /// The number of protocols stored directly on this object type.
    unsigned NumProtocols : 6;

    /// Whether this is a "kindof" type.
    unsigned IsKindOf : 1;
  };

  static_assert(NumTypeBits + 7 + 6 + 1 <= 32, "Does not fit in an unsigned");

  class ReferenceTypeBitfields {
    friend class ReferenceType;

    unsigned : NumTypeBits;

    /// True if the type was originally spelled with an lvalue sigil.
    /// This is never true of rvalue references but can also be false
    /// on lvalue references because of C++0x [dcl.typedef]p9,
    /// as follows:
    ///
    ///   typedef int &ref;    // lvalue, spelled lvalue
    ///   typedef int &&rvref; // rvalue
    ///   ref &a;              // lvalue, inner ref, spelled lvalue
    ///   ref &&a;             // lvalue, inner ref
    ///   rvref &a;            // lvalue, inner ref, spelled lvalue
    ///   rvref &&a;           // rvalue, inner ref
    unsigned SpelledAsLValue : 1;

    /// True if the inner type is a reference type.  This only happens
    /// in non-canonical forms.
    unsigned InnerRef : 1;
  };

  class TypeWithKeywordBitfields {
    friend class TypeWithKeyword;

    unsigned : NumTypeBits;

    /// An ElaboratedTypeKeyword.  8 bits for efficient access.
    unsigned Keyword : 8;
  };

  class VectorTypeBitfields {
    friend class VectorType;

    unsigned : NumTypeBits;

    /// The kind of vector, either a generic vector type or some
    /// target-specific vector type such as for AltiVec or Neon.
    unsigned VecKind : 3;

    /// The number of elements in the vector.
    unsigned NumElements : 29 - NumTypeBits;

    enum { MaxNumElements = (1 << (29 - NumTypeBits)) - 1 };
  };

  class AttributedTypeBitfields {
    friend class AttributedType;

    unsigned : NumTypeBits;

    /// An AttributedType::Kind
    unsigned AttrKind : 32 - NumTypeBits;
  };

  class AutoTypeBitfields {
    friend class AutoType;

    unsigned : NumTypeBits;

    /// Was this placeholder type spelled as 'auto', 'decltype(auto)',
    /// or '__auto_type'?  AutoTypeKeyword value.
    unsigned Keyword : 2;
  };

  union {
    TypeBitfields TypeBits;
    ArrayTypeBitfields ArrayTypeBits;
    AttributedTypeBitfields AttributedTypeBits;
    AutoTypeBitfields AutoTypeBits;
    BuiltinTypeBitfields BuiltinTypeBits;
    FunctionTypeBitfields FunctionTypeBits;
    ObjCObjectTypeBitfields ObjCObjectTypeBits;
    ReferenceTypeBitfields ReferenceTypeBits;
    TypeWithKeywordBitfields TypeWithKeywordBits;
    VectorTypeBitfields VectorTypeBits;
  };

private:
  template <class T> friend class TypePropertyCache;

  /// \brief Set whether this type comes from an AST file.
  void setFromAST(bool V = true) const {
    TypeBits.FromAST = V;
  }

protected:
  friend class ASTContext;

  Type(TypeClass tc, QualType canon, bool Dependent,
       bool InstantiationDependent, bool VariablyModified,
       bool ContainsUnexpandedParameterPack)
      : ExtQualsTypeCommonBase(this,
                               canon.isNull() ? QualType(this_(), 0) : canon) {
    TypeBits.TC = tc;
    TypeBits.Dependent = Dependent;
    TypeBits.InstantiationDependent = Dependent || InstantiationDependent;
    TypeBits.VariablyModified = VariablyModified;
    TypeBits.ContainsUnexpandedParameterPack = ContainsUnexpandedParameterPack;
    TypeBits.CacheValid = false;
    TypeBits.CachedLocalOrUnnamed = false;
    TypeBits.CachedLinkage = NoLinkage;
    TypeBits.FromAST = false;
  }

  // silence VC++ warning C4355: 'this' : used in base member initializer list
  Type *this_() { return this; }

  void setDependent(bool D = true) {
    TypeBits.Dependent = D;
    if (D)
      TypeBits.InstantiationDependent = true;
  }

  void setInstantiationDependent(bool D = true) {
    TypeBits.InstantiationDependent = D; }

  void setVariablyModified(bool VM = true) { TypeBits.VariablyModified = VM; }

  void setContainsUnexpandedParameterPack(bool PP = true) {
    TypeBits.ContainsUnexpandedParameterPack = PP;
  }

public:
  friend class ASTReader;
  friend class ASTWriter;

  Type(const Type &) = delete;
  Type &operator=(const Type &) = delete;

  TypeClass getTypeClass() const { return static_cast<TypeClass>(TypeBits.TC); }

  /// \brief Whether this type comes from an AST file.
  bool isFromAST() const { return TypeBits.FromAST; }

  /// \brief Whether this type is or contains an unexpanded parameter
  /// pack, used to support C++0x variadic templates.
  ///
  /// A type that contains a parameter pack shall be expanded by the
  /// ellipsis operator at some point. For example, the typedef in the
  /// following example contains an unexpanded parameter pack 'T':
  ///
  /// \code
  /// template<typename ...T>
  /// struct X {
  ///   typedef T* pointer_types; // ill-formed; T is a parameter pack.
  /// };
  /// \endcode
  ///
  /// Note that this routine does not specify which
  bool containsUnexpandedParameterPack() const {
    return TypeBits.ContainsUnexpandedParameterPack;
  }

  /// Determines if this type would be canonical if it had no further
  /// qualification.
  bool isCanonicalUnqualified() const {
    return CanonicalType == QualType(this, 0);
  }

  /// Pull a single level of sugar off of this locally-unqualified type.
  /// Users should generally prefer SplitQualType::getSingleStepDesugaredType()
  /// or QualType::getSingleStepDesugaredType(const ASTContext&).
  QualType getLocallyUnqualifiedSingleStepDesugaredType() const;

  /// Types are partitioned into 3 broad categories (C99 6.2.5p1):
  /// object types, function types, and incomplete types.

  /// Return true if this is an incomplete type.
  /// A type that can describe objects, but which lacks information needed to
  /// determine its size (e.g. void, or a fwd declared struct). Clients of this
  /// routine will need to determine if the size is actually required.
  ///
  /// \brief Def If non-null, and the type refers to some kind of declaration
  /// that can be completed (such as a C struct, C++ class, or Objective-C
  /// class), will be set to the declaration.
  bool isIncompleteType(NamedDecl **Def = nullptr) const;

  /// Return true if this is an incomplete or object
  /// type, in other words, not a function type.
  bool isIncompleteOrObjectType() const {
    return !isFunctionType();
  }

  /// \brief Determine whether this type is an object type.
  bool isObjectType() const {
    // C++ [basic.types]p8:
    //   An object type is a (possibly cv-qualified) type that is not a
    //   function type, not a reference type, and not a void type.
    return !isReferenceType() && !isFunctionType() && !isVoidType();
  }

  /// Return true if this is a literal type
  /// (C++11 [basic.types]p10)
  bool isLiteralType(const ASTContext &Ctx) const;

  /// Test if this type is a standard-layout type.
  /// (C++0x [basic.type]p9)
  bool isStandardLayoutType() const;

  /// Helper methods to distinguish type categories. All type predicates
  /// operate on the canonical type, ignoring typedefs and qualifiers.

  /// Returns true if the type is a builtin type.
  bool isBuiltinType() const;

  /// Test for a particular builtin type.
  bool isSpecificBuiltinType(unsigned K) const;

  /// Test for a type which does not represent an actual type-system type but
  /// is instead used as a placeholder for various convenient purposes within
  /// Clang.  All such types are BuiltinTypes.
  bool isPlaceholderType() const;
  const BuiltinType *getAsPlaceholderType() const;

  /// Test for a specific placeholder type.
  bool isSpecificPlaceholderType(unsigned K) const;

  /// Test for a placeholder type other than Overload; see
  /// BuiltinType::isNonOverloadPlaceholderType.
  bool isNonOverloadPlaceholderType() const;

  /// isIntegerType() does *not* include complex integers (a GCC extension).
  /// isComplexIntegerType() can be used to test for complex integers.
  bool isIntegerType() const;     // C99 6.2.5p17 (int, char, bool, enum)
  bool isEnumeralType() const;
  bool isBooleanType() const;
  bool isCharType() const;
  bool isWideCharType() const;
  bool isChar16Type() const;
  bool isChar32Type() const;
  bool isAnyCharacterType() const;
  bool isIntegralType(const ASTContext &Ctx) const;

  /// Determine whether this type is an integral or enumeration type.
  bool isIntegralOrEnumerationType() const;

  /// Determine whether this type is an integral or unscoped enumeration type.
  bool isIntegralOrUnscopedEnumerationType() const;

  /// Floating point categories.
  bool isRealFloatingType() const; // C99 6.2.5p10 (float, double, long double)
  /// isComplexType() does *not* include complex integers (a GCC extension).
  /// isComplexIntegerType() can be used to test for complex integers.
  bool isComplexType() const;      // C99 6.2.5p11 (complex)
  bool isAnyComplexType() const;   // C99 6.2.5p11 (complex) + Complex Int.
  bool isFloatingType() const;     // C99 6.2.5p11 (real floating + complex)
  bool isHalfType() const;         // OpenCL 6.1.1.1, NEON (IEEE 754-2008 half)
  bool isRealType() const;         // C99 6.2.5p17 (real floating + integer)
  bool isArithmeticType() const;   // C99 6.2.5p18 (integer + floating)
  bool isVoidType() const;         // C99 6.2.5p19
  bool isScalarType() const;       // C99 6.2.5p21 (arithmetic + pointers)
  bool isAggregateType() const;
  bool isFundamentalType() const;
  bool isCompoundType() const;

  // Type Predicates: Check to see if this type is structurally the specified
  // type, ignoring typedefs and qualifiers.
  bool isFunctionType() const;
  bool isFunctionNoProtoType() const { return getAs<FunctionNoProtoType>(); }
  bool isFunctionProtoType() const { return getAs<FunctionProtoType>(); }
  bool isPointerType() const;
  bool isAnyPointerType() const;   // Any C pointer or ObjC object pointer
  bool isBlockPointerType() const;
  bool isVoidPointerType() const;
  bool isReferenceType() const;
  bool isLValueReferenceType() const;
  bool isRValueReferenceType() const;
  bool isFunctionPointerType() const;
  bool isMemberPointerType() const;
  bool isMemberFunctionPointerType() const;
  bool isMemberDataPointerType() const;
  bool isArrayType() const;
  bool isConstantArrayType() const;
  bool isIncompleteArrayType() const;
  bool isVariableArrayType() const;
  bool isDependentSizedArrayType() const;
  bool isRecordType() const;
  bool isClassType() const;
  bool isStructureType() const;
  bool isObjCBoxableRecordType() const;
  bool isInterfaceType() const;
  bool isStructureOrClassType() const;
  bool isUnionType() const;
  bool isComplexIntegerType() const;            // GCC _Complex integer type.
  bool isVectorType() const;                    // GCC vector type.
  bool isExtVectorType() const;                 // Extended vector type.
  bool isDependentAddressSpaceType() const;     // value-dependent address space qualifier
  bool isObjCObjectPointerType() const;         // pointer to ObjC object
  bool isObjCRetainableType() const;            // ObjC object or block pointer
  bool isObjCLifetimeType() const;              // (array of)* retainable type
  bool isObjCIndirectLifetimeType() const;      // (pointer to)* lifetime type
  bool isObjCNSObjectType() const;              // __attribute__((NSObject))
  bool isObjCIndependentClassType() const;      // __attribute__((objc_independent_class))
  // FIXME: change this to 'raw' interface type, so we can used 'interface' type
  // for the common case.
  bool isObjCObjectType() const;                // NSString or typeof(*(id)0)
  bool isObjCQualifiedInterfaceType() const;    // NSString<foo>
  bool isObjCQualifiedIdType() const;           // id<foo>
  bool isObjCQualifiedClassType() const;        // Class<foo>
  bool isObjCObjectOrInterfaceType() const;
  bool isObjCIdType() const;                    // id
  bool isObjCInertUnsafeUnretainedType() const;

  /// Whether the type is Objective-C 'id' or a __kindof type of an
  /// object type, e.g., __kindof NSView * or __kindof id
  /// <NSCopying>.
  ///
  /// \param bound Will be set to the bound on non-id subtype types,
  /// which will be (possibly specialized) Objective-C class type, or
  /// null for 'id.
  bool isObjCIdOrObjectKindOfType(const ASTContext &ctx,
                                  const ObjCObjectType *&bound) const;

  bool isObjCClassType() const;                 // Class

  /// Whether the type is Objective-C 'Class' or a __kindof type of an
  /// Class type, e.g., __kindof Class <NSCopying>.
  ///
  /// Unlike \c isObjCIdOrObjectKindOfType, there is no relevant bound
  /// here because Objective-C's type system cannot express "a class
  /// object for a subclass of NSFoo".
  bool isObjCClassOrClassKindOfType() const;

  bool isBlockCompatibleObjCPointerType(ASTContext &ctx) const;
  bool isObjCSelType() const;                 // Class
  bool isObjCBuiltinType() const;               // 'id' or 'Class'
  bool isObjCARCBridgableType() const;
  bool isCARCBridgableType() const;
  bool isTemplateTypeParmType() const;          // C++ template type parameter
  bool isNullPtrType() const;                   // C++11 std::nullptr_t
  bool isAlignValT() const;                     // C++17 std::align_val_t
  bool isStdByteType() const;                   // C++17 std::byte
  bool isAtomicType() const;                    // C11 _Atomic()

#define IMAGE_TYPE(ImgType, Id, SingletonId, Access, Suffix) \
  bool is##Id##Type() const;
#include "clang/Basic/OpenCLImageTypes.def"

  bool isImageType() const;                     // Any OpenCL image type

  bool isSamplerT() const;                      // OpenCL sampler_t
  bool isEventT() const;                        // OpenCL event_t
  bool isClkEventT() const;                     // OpenCL clk_event_t
  bool isQueueT() const;                        // OpenCL queue_t
  bool isReserveIDT() const;                    // OpenCL reserve_id_t

  bool isPipeType() const;                      // OpenCL pipe type
  bool isOpenCLSpecificType() const;            // Any OpenCL specific type

  /// Determines if this type, which must satisfy
  /// isObjCLifetimeType(), is implicitly __unsafe_unretained rather
  /// than implicitly __strong.
  bool isObjCARCImplicitlyUnretainedType() const;

  /// Return the implicit lifetime for this type, which must not be dependent.
  Qualifiers::ObjCLifetime getObjCARCImplicitLifetime() const;

  enum ScalarTypeKind {
    STK_CPointer,
    STK_BlockPointer,
    STK_ObjCObjectPointer,
    STK_MemberPointer,
    STK_Bool,
    STK_Integral,
    STK_Floating,
    STK_IntegralComplex,
    STK_FloatingComplex
  };

  /// Given that this is a scalar type, classify it.
  ScalarTypeKind getScalarTypeKind() const;

  /// Whether this type is a dependent type, meaning that its definition
  /// somehow depends on a template parameter (C++ [temp.dep.type]).
  bool isDependentType() const { return TypeBits.Dependent; }

  /// \brief Determine whether this type is an instantiation-dependent type,
  /// meaning that the type involves a template parameter (even if the
  /// definition does not actually depend on the type substituted for that
  /// template parameter).
  bool isInstantiationDependentType() const {
    return TypeBits.InstantiationDependent;
  }

  /// \brief Determine whether this type is an undeduced type, meaning that
  /// it somehow involves a C++11 'auto' type or similar which has not yet been
  /// deduced.
  bool isUndeducedType() const;

  /// \brief Whether this type is a variably-modified type (C99 6.7.5).
  bool isVariablyModifiedType() const { return TypeBits.VariablyModified; }

  /// \brief Whether this type involves a variable-length array type
  /// with a definite size.
  bool hasSizedVLAType() const;

  /// \brief Whether this type is or contains a local or unnamed type.
  bool hasUnnamedOrLocalType() const;

  bool isOverloadableType() const;

  /// \brief Determine wither this type is a C++ elaborated-type-specifier.
  bool isElaboratedTypeSpecifier() const;

  bool canDecayToPointerType() const;

  /// Whether this type is represented natively as a pointer.  This includes
  /// pointers, references, block pointers, and Objective-C interface,
  /// qualified id, and qualified interface types, as well as nullptr_t.
  bool hasPointerRepresentation() const;

  /// Whether this type can represent an objective pointer type for the
  /// purpose of GC'ability
  bool hasObjCPointerRepresentation() const;

  /// \brief Determine whether this type has an integer representation
  /// of some sort, e.g., it is an integer type or a vector.
  bool hasIntegerRepresentation() const;

  /// \brief Determine whether this type has an signed integer representation
  /// of some sort, e.g., it is an signed integer type or a vector.
  bool hasSignedIntegerRepresentation() const;

  /// \brief Determine whether this type has an unsigned integer representation
  /// of some sort, e.g., it is an unsigned integer type or a vector.
  bool hasUnsignedIntegerRepresentation() const;

  /// \brief Determine whether this type has a floating-point representation
  /// of some sort, e.g., it is a floating-point type or a vector thereof.
  bool hasFloatingRepresentation() const;

  // Type Checking Functions: Check to see if this type is structurally the
  // specified type, ignoring typedefs and qualifiers, and return a pointer to
  // the best type we can.
  const RecordType *getAsStructureType() const;
  /// NOTE: getAs*ArrayType are methods on ASTContext.
  const RecordType *getAsUnionType() const;
  const ComplexType *getAsComplexIntegerType() const; // GCC complex int type.
  const ObjCObjectType *getAsObjCInterfaceType() const;

  // The following is a convenience method that returns an ObjCObjectPointerType
  // for object declared using an interface.
  const ObjCObjectPointerType *getAsObjCInterfacePointerType() const;
  const ObjCObjectPointerType *getAsObjCQualifiedIdType() const;
  const ObjCObjectPointerType *getAsObjCQualifiedClassType() const;
  const ObjCObjectType *getAsObjCQualifiedInterfaceType() const;

  /// \brief Retrieves the CXXRecordDecl that this type refers to, either
  /// because the type is a RecordType or because it is the injected-class-name
  /// type of a class template or class template partial specialization.
  CXXRecordDecl *getAsCXXRecordDecl() const;

  /// \brief Retrieves the TagDecl that this type refers to, either
  /// because the type is a TagType or because it is the injected-class-name
  /// type of a class template or class template partial specialization.
  TagDecl *getAsTagDecl() const;

  /// If this is a pointer or reference to a RecordType, return the
  /// CXXRecordDecl that that type refers to.
  ///
  /// If this is not a pointer or reference, or the type being pointed to does
  /// not refer to a CXXRecordDecl, returns NULL.
  const CXXRecordDecl *getPointeeCXXRecordDecl() const;

  /// Get the DeducedType whose type will be deduced for a variable with
  /// an initializer of this type. This looks through declarators like pointer
  /// types, but not through decltype or typedefs.
  DeducedType *getContainedDeducedType() const;

  /// Get the AutoType whose type will be deduced for a variable with
  /// an initializer of this type. This looks through declarators like pointer
  /// types, but not through decltype or typedefs.
  AutoType *getContainedAutoType() const {
    return dyn_cast_or_null<AutoType>(getContainedDeducedType());
  }

  /// Determine whether this type was written with a leading 'auto'
  /// corresponding to a trailing return type (possibly for a nested
  /// function type within a pointer to function type or similar).
  bool hasAutoForTrailingReturnType() const;

  /// Member-template getAs<specific type>'.  Look through sugar for
  /// an instance of \<specific type>.   This scheme will eventually
  /// replace the specific getAsXXXX methods above.
  ///
  /// There are some specializations of this member template listed
  /// immediately following this class.
  template <typename T> const T *getAs() const;

  /// Member-template getAsAdjusted<specific type>. Look through specific kinds
  /// of sugar (parens, attributes, etc) for an instance of \<specific type>.
  /// This is used when you need to walk over sugar nodes that represent some
  /// kind of type adjustment from a type that was written as a \<specific type>
  /// to another type that is still canonically a \<specific type>.
  template <typename T> const T *getAsAdjusted() const;

  /// A variant of getAs<> for array types which silently discards
  /// qualifiers from the outermost type.
  const ArrayType *getAsArrayTypeUnsafe() const;

  /// Member-template castAs<specific type>.  Look through sugar for
  /// the underlying instance of \<specific type>.
  ///
  /// This method has the same relationship to getAs<T> as cast<T> has
  /// to dyn_cast<T>; which is to say, the underlying type *must*
  /// have the intended type, and this method will never return null.
  template <typename T> const T *castAs() const;

  /// A variant of castAs<> for array type which silently discards
  /// qualifiers from the outermost type.
  const ArrayType *castAsArrayTypeUnsafe() const;

  /// Get the base element type of this type, potentially discarding type
  /// qualifiers.  This should never be used when type qualifiers
  /// are meaningful.
  const Type *getBaseElementTypeUnsafe() const;

  /// If this is an array type, return the element type of the array,
  /// potentially with type qualifiers missing.
  /// This should never be used when type qualifiers are meaningful.
  const Type *getArrayElementTypeNoTypeQual() const;

  /// If this is a pointer type, return the pointee type.
  /// If this is an array type, return the array element type.
  /// This should never be used when type qualifiers are meaningful.
  const Type *getPointeeOrArrayElementType() const;

  /// If this is a pointer, ObjC object pointer, or block
  /// pointer, this returns the respective pointee.
  QualType getPointeeType() const;

  /// Return the specified type with any "sugar" removed from the type,
  /// removing any typedefs, typeofs, etc., as well as any qualifiers.
  const Type *getUnqualifiedDesugaredType() const;

  /// More type predicates useful for type checking/promotion
  bool isPromotableIntegerType() const; // C99 6.3.1.1p2

  /// Return true if this is an integer type that is
  /// signed, according to C99 6.2.5p4 [char, signed char, short, int, long..],
  /// or an enum decl which has a signed representation.
  bool isSignedIntegerType() const;

  /// Return true if this is an integer type that is
  /// unsigned, according to C99 6.2.5p6 [which returns true for _Bool],
  /// or an enum decl which has an unsigned representation.
  bool isUnsignedIntegerType() const;

  /// Determines whether this is an integer type that is signed or an
  /// enumeration types whose underlying type is a signed integer type.
  bool isSignedIntegerOrEnumerationType() const;

  /// Determines whether this is an integer type that is unsigned or an
  /// enumeration types whose underlying type is a unsigned integer type.
  bool isUnsignedIntegerOrEnumerationType() const;

  /// Return true if this is not a variable sized type,
  /// according to the rules of C99 6.7.5p3.  It is not legal to call this on
  /// incomplete types.
  bool isConstantSizeType() const;

  /// Returns true if this type can be represented by some
  /// set of type specifiers.
  bool isSpecifierType() const;

  /// Determine the linkage of this type.
  Linkage getLinkage() const;

  /// Determine the visibility of this type.
  Visibility getVisibility() const {
    return getLinkageAndVisibility().getVisibility();
  }

  /// Return true if the visibility was explicitly set is the code.
  bool isVisibilityExplicit() const {
    return getLinkageAndVisibility().isVisibilityExplicit();
  }

  /// Determine the linkage and visibility of this type.
  LinkageInfo getLinkageAndVisibility() const;

  /// True if the computed linkage is valid. Used for consistency
  /// checking. Should always return true.
  bool isLinkageValid() const;

  /// Determine the nullability of the given type.
  ///
  /// Note that nullability is only captured as sugar within the type
  /// system, not as part of the canonical type, so nullability will
  /// be lost by canonicalization and desugaring.
  Optional<NullabilityKind> getNullability(const ASTContext &context) const;

  /// Determine whether the given type can have a nullability
  /// specifier applied to it, i.e., if it is any kind of pointer type.
  ///
  /// \param ResultIfUnknown The value to return if we don't yet know whether
  ///        this type can have nullability because it is dependent.
  bool canHaveNullability(bool ResultIfUnknown = true) const;

  /// Retrieve the set of substitutions required when accessing a member
  /// of the Objective-C receiver type that is declared in the given context.
  ///
  /// \c *this is the type of the object we're operating on, e.g., the
  /// receiver for a message send or the base of a property access, and is
  /// expected to be of some object or object pointer type.
  ///
  /// \param dc The declaration context for which we are building up a
  /// substitution mapping, which should be an Objective-C class, extension,
  /// category, or method within.
  ///
  /// \returns an array of type arguments that can be substituted for
  /// the type parameters of the given declaration context in any type described
  /// within that context, or an empty optional to indicate that no
  /// substitution is required.
  Optional<ArrayRef<QualType>>
  getObjCSubstitutions(const DeclContext *dc) const;

  /// Determines if this is an ObjC interface type that may accept type
  /// parameters.
  bool acceptsObjCTypeParams() const;

  const char *getTypeClassName() const;

  QualType getCanonicalTypeInternal() const {
    return CanonicalType;
  }

  CanQualType getCanonicalTypeUnqualified() const; // in CanonicalType.h
  void dump() const;
  void dump(llvm::raw_ostream &OS) const;
<<<<<<< HEAD

  friend class ASTReader;
  friend class ASTWriter;

  /// \brief True if object is of hc::array or Concurrency:type
  bool isGPUArrayType() const;
=======
>>>>>>> 1d3df129
};

/// \brief This will check for a TypedefType by removing any existing sugar
/// until it reaches a TypedefType or a non-sugared type.
template <> const TypedefType *Type::getAs() const;

/// \brief This will check for a TemplateSpecializationType by removing any
/// existing sugar until it reaches a TemplateSpecializationType or a
/// non-sugared type.
template <> const TemplateSpecializationType *Type::getAs() const;

/// \brief This will check for an AttributedType by removing any existing sugar
/// until it reaches an AttributedType or a non-sugared type.
template <> const AttributedType *Type::getAs() const;

// We can do canonical leaf types faster, because we don't have to
// worry about preserving child type decoration.
#define TYPE(Class, Base)
#define LEAF_TYPE(Class) \
template <> inline const Class##Type *Type::getAs() const { \
  return dyn_cast<Class##Type>(CanonicalType); \
} \
template <> inline const Class##Type *Type::castAs() const { \
  return cast<Class##Type>(CanonicalType); \
}
#include "clang/AST/TypeNodes.def"

/// This class is used for builtin types like 'int'.  Builtin
/// types are always canonical and have a literal name field.
class BuiltinType : public Type {
public:
  enum Kind {
// OpenCL image types
#define IMAGE_TYPE(ImgType, Id, SingletonId, Access, Suffix) Id,
#include "clang/Basic/OpenCLImageTypes.def"
// All other builtin types
#define BUILTIN_TYPE(Id, SingletonId) Id,
#define LAST_BUILTIN_TYPE(Id) LastKind = Id
#include "clang/AST/BuiltinTypes.def"
  };

public:
  BuiltinType(Kind K)
      : Type(Builtin, QualType(), /*Dependent=*/(K == Dependent),
             /*InstantiationDependent=*/(K == Dependent),
             /*VariablyModified=*/false,
             /*Unexpanded parameter pack=*/false) {
    BuiltinTypeBits.Kind = K;
  }

  Kind getKind() const { return static_cast<Kind>(BuiltinTypeBits.Kind); }
  StringRef getName(const PrintingPolicy &Policy) const;

  const char *getNameAsCString(const PrintingPolicy &Policy) const {
    // The StringRef is null-terminated.
    StringRef str = getName(Policy);
    assert(!str.empty() && str.data()[str.size()] == '\0');
    return str.data();
  }

  bool isSugared() const { return false; }
  QualType desugar() const { return QualType(this, 0); }

  bool isInteger() const {
    return getKind() >= Bool && getKind() <= Int128;
  }

  bool isSignedInteger() const {
    return getKind() >= Char_S && getKind() <= Int128;
  }

  bool isUnsignedInteger() const {
    return getKind() >= Bool && getKind() <= UInt128;
  }

  bool isFloatingPoint() const {
    return getKind() >= Half && getKind() <= Float128;
  }

  /// Determines whether the given kind corresponds to a placeholder type.
  static bool isPlaceholderTypeKind(Kind K) {
    return K >= Overload;
  }

  /// Determines whether this type is a placeholder type, i.e. a type
  /// which cannot appear in arbitrary positions in a fully-formed
  /// expression.
  bool isPlaceholderType() const {
    return isPlaceholderTypeKind(getKind());
  }

  /// Determines whether this type is a placeholder type other than
  /// Overload.  Most placeholder types require only syntactic
  /// information about their context in order to be resolved (e.g.
  /// whether it is a call expression), which means they can (and
  /// should) be resolved in an earlier "phase" of analysis.
  /// Overload expressions sometimes pick up further information
  /// from their context, like whether the context expects a
  /// specific function-pointer type, and so frequently need
  /// special treatment.
  bool isNonOverloadPlaceholderType() const {
    return getKind() > Overload;
  }

  static bool classof(const Type *T) { return T->getTypeClass() == Builtin; }
};

/// Complex values, per C99 6.2.5p11.  This supports the C99 complex
/// types (_Complex float etc) as well as the GCC integer complex extensions.
class ComplexType : public Type, public llvm::FoldingSetNode {
  friend class ASTContext; // ASTContext creates these.

  QualType ElementType;

  ComplexType(QualType Element, QualType CanonicalPtr)
      : Type(Complex, CanonicalPtr, Element->isDependentType(),
             Element->isInstantiationDependentType(),
             Element->isVariablyModifiedType(),
             Element->containsUnexpandedParameterPack()),
        ElementType(Element) {}

public:
  QualType getElementType() const { return ElementType; }

  bool isSugared() const { return false; }
  QualType desugar() const { return QualType(this, 0); }

  void Profile(llvm::FoldingSetNodeID &ID) {
    Profile(ID, getElementType());
  }

  static void Profile(llvm::FoldingSetNodeID &ID, QualType Element) {
    ID.AddPointer(Element.getAsOpaquePtr());
  }

  static bool classof(const Type *T) { return T->getTypeClass() == Complex; }
};

/// Sugar for parentheses used when specifying types.
class ParenType : public Type, public llvm::FoldingSetNode {
  friend class ASTContext; // ASTContext creates these.

  QualType Inner;

  ParenType(QualType InnerType, QualType CanonType)
      : Type(Paren, CanonType, InnerType->isDependentType(),
             InnerType->isInstantiationDependentType(),
             InnerType->isVariablyModifiedType(),
             InnerType->containsUnexpandedParameterPack()),
        Inner(InnerType) {}

public:
  QualType getInnerType() const { return Inner; }

  bool isSugared() const { return true; }
  QualType desugar() const { return getInnerType(); }

  void Profile(llvm::FoldingSetNodeID &ID) {
    Profile(ID, getInnerType());
  }

  static void Profile(llvm::FoldingSetNodeID &ID, QualType Inner) {
    Inner.Profile(ID);
  }

  static bool classof(const Type *T) { return T->getTypeClass() == Paren; }
};

/// PointerType - C99 6.7.5.1 - Pointer Declarators.
class PointerType : public Type, public llvm::FoldingSetNode {
  friend class ASTContext; // ASTContext creates these.

  QualType PointeeType;

  PointerType(QualType Pointee, QualType CanonicalPtr)
      : Type(Pointer, CanonicalPtr, Pointee->isDependentType(),
             Pointee->isInstantiationDependentType(),
             Pointee->isVariablyModifiedType(),
             Pointee->containsUnexpandedParameterPack()),
        PointeeType(Pointee) {}

public:
  QualType getPointeeType() const { return PointeeType; }

  /// Returns true if address spaces of pointers overlap.
  /// OpenCL v2.0 defines conversion rules for pointers to different
  /// address spaces (OpenCLC v2.0 s6.5.5) and notion of overlapping
  /// address spaces.
  /// CL1.1 or CL1.2:
  ///   address spaces overlap iff they are they same.
  /// CL2.0 adds:
  ///   __generic overlaps with any address space except for __constant.
  bool isAddressSpaceOverlapping(const PointerType &other) const {
    Qualifiers thisQuals = PointeeType.getQualifiers();
    Qualifiers otherQuals = other.getPointeeType().getQualifiers();
    // Address spaces overlap if at least one of them is a superset of another
    return thisQuals.isAddressSpaceSupersetOf(otherQuals) ||
           otherQuals.isAddressSpaceSupersetOf(thisQuals);
  }

  bool isSugared() const { return false; }
  QualType desugar() const { return QualType(this, 0); }

  void Profile(llvm::FoldingSetNodeID &ID) {
    Profile(ID, getPointeeType());
  }

  static void Profile(llvm::FoldingSetNodeID &ID, QualType Pointee) {
    ID.AddPointer(Pointee.getAsOpaquePtr());
  }

  static bool classof(const Type *T) { return T->getTypeClass() == Pointer; }
};

/// Represents a type which was implicitly adjusted by the semantic
/// engine for arbitrary reasons.  For example, array and function types can
/// decay, and function types can have their calling conventions adjusted.
class AdjustedType : public Type, public llvm::FoldingSetNode {
  QualType OriginalTy;
  QualType AdjustedTy;

protected:
  friend class ASTContext; // ASTContext creates these.

  AdjustedType(TypeClass TC, QualType OriginalTy, QualType AdjustedTy,
               QualType CanonicalPtr)
      : Type(TC, CanonicalPtr, OriginalTy->isDependentType(),
             OriginalTy->isInstantiationDependentType(),
             OriginalTy->isVariablyModifiedType(),
             OriginalTy->containsUnexpandedParameterPack()),
        OriginalTy(OriginalTy), AdjustedTy(AdjustedTy) {}

public:
  QualType getOriginalType() const { return OriginalTy; }
  QualType getAdjustedType() const { return AdjustedTy; }

  bool isSugared() const { return true; }
  QualType desugar() const { return AdjustedTy; }

  void Profile(llvm::FoldingSetNodeID &ID) {
    Profile(ID, OriginalTy, AdjustedTy);
  }

  static void Profile(llvm::FoldingSetNodeID &ID, QualType Orig, QualType New) {
    ID.AddPointer(Orig.getAsOpaquePtr());
    ID.AddPointer(New.getAsOpaquePtr());
  }

  static bool classof(const Type *T) {
    return T->getTypeClass() == Adjusted || T->getTypeClass() == Decayed;
  }
};

/// Represents a pointer type decayed from an array or function type.
class DecayedType : public AdjustedType {
  friend class ASTContext; // ASTContext creates these.

  inline
  DecayedType(QualType OriginalType, QualType Decayed, QualType Canonical);

public:
  QualType getDecayedType() const { return getAdjustedType(); }

  inline QualType getPointeeType() const;

  static bool classof(const Type *T) { return T->getTypeClass() == Decayed; }
};

/// Pointer to a block type.
/// This type is to represent types syntactically represented as
/// "void (^)(int)", etc. Pointee is required to always be a function type.
class BlockPointerType : public Type, public llvm::FoldingSetNode {
  friend class ASTContext; // ASTContext creates these.

  // Block is some kind of pointer type
  QualType PointeeType;

  BlockPointerType(QualType Pointee, QualType CanonicalCls)
      : Type(BlockPointer, CanonicalCls, Pointee->isDependentType(),
             Pointee->isInstantiationDependentType(),
             Pointee->isVariablyModifiedType(),
             Pointee->containsUnexpandedParameterPack()),
        PointeeType(Pointee) {}

public:
  // Get the pointee type. Pointee is required to always be a function type.
  QualType getPointeeType() const { return PointeeType; }

  bool isSugared() const { return false; }
  QualType desugar() const { return QualType(this, 0); }

  void Profile(llvm::FoldingSetNodeID &ID) {
      Profile(ID, getPointeeType());
  }

  static void Profile(llvm::FoldingSetNodeID &ID, QualType Pointee) {
      ID.AddPointer(Pointee.getAsOpaquePtr());
  }

  static bool classof(const Type *T) {
    return T->getTypeClass() == BlockPointer;
  }
};

/// Base for LValueReferenceType and RValueReferenceType
class ReferenceType : public Type, public llvm::FoldingSetNode {
  QualType PointeeType;

protected:
  ReferenceType(TypeClass tc, QualType Referencee, QualType CanonicalRef,
                bool SpelledAsLValue)
      : Type(tc, CanonicalRef, Referencee->isDependentType(),
             Referencee->isInstantiationDependentType(),
             Referencee->isVariablyModifiedType(),
             Referencee->containsUnexpandedParameterPack()),
        PointeeType(Referencee) {
    ReferenceTypeBits.SpelledAsLValue = SpelledAsLValue;
    ReferenceTypeBits.InnerRef = Referencee->isReferenceType();
  }

public:
  bool isSpelledAsLValue() const { return ReferenceTypeBits.SpelledAsLValue; }
  bool isInnerRef() const { return ReferenceTypeBits.InnerRef; }

  QualType getPointeeTypeAsWritten() const { return PointeeType; }

  QualType getPointeeType() const {
    // FIXME: this might strip inner qualifiers; okay?
    const ReferenceType *T = this;
    while (T->isInnerRef())
      T = T->PointeeType->castAs<ReferenceType>();
    return T->PointeeType;
  }

  void Profile(llvm::FoldingSetNodeID &ID) {
    Profile(ID, PointeeType, isSpelledAsLValue());
  }

  static void Profile(llvm::FoldingSetNodeID &ID,
                      QualType Referencee,
                      bool SpelledAsLValue) {
    ID.AddPointer(Referencee.getAsOpaquePtr());
    ID.AddBoolean(SpelledAsLValue);
  }

  static bool classof(const Type *T) {
    return T->getTypeClass() == LValueReference ||
           T->getTypeClass() == RValueReference;
  }
};

/// An lvalue reference type, per C++11 [dcl.ref].
class LValueReferenceType : public ReferenceType {
  friend class ASTContext; // ASTContext creates these

  LValueReferenceType(QualType Referencee, QualType CanonicalRef,
                      bool SpelledAsLValue)
      : ReferenceType(LValueReference, Referencee, CanonicalRef,
                      SpelledAsLValue) {}

public:
  bool isSugared() const { return false; }
  QualType desugar() const { return QualType(this, 0); }

  static bool classof(const Type *T) {
    return T->getTypeClass() == LValueReference;
  }
};

/// An rvalue reference type, per C++11 [dcl.ref].
class RValueReferenceType : public ReferenceType {
  friend class ASTContext; // ASTContext creates these

  RValueReferenceType(QualType Referencee, QualType CanonicalRef)
       : ReferenceType(RValueReference, Referencee, CanonicalRef, false) {}

public:
  bool isSugared() const { return false; }
  QualType desugar() const { return QualType(this, 0); }

  static bool classof(const Type *T) {
    return T->getTypeClass() == RValueReference;
  }
};

/// A pointer to member type per C++ 8.3.3 - Pointers to members.
///
/// This includes both pointers to data members and pointer to member functions.
class MemberPointerType : public Type, public llvm::FoldingSetNode {
  friend class ASTContext; // ASTContext creates these.

  QualType PointeeType;

  /// The class of which the pointee is a member. Must ultimately be a
  /// RecordType, but could be a typedef or a template parameter too.
  const Type *Class;

  MemberPointerType(QualType Pointee, const Type *Cls, QualType CanonicalPtr)
      : Type(MemberPointer, CanonicalPtr,
             Cls->isDependentType() || Pointee->isDependentType(),
             (Cls->isInstantiationDependentType() ||
              Pointee->isInstantiationDependentType()),
             Pointee->isVariablyModifiedType(),
             (Cls->containsUnexpandedParameterPack() ||
              Pointee->containsUnexpandedParameterPack())),
             PointeeType(Pointee), Class(Cls) {}

public:
  QualType getPointeeType() const { return PointeeType; }

  /// Returns true if the member type (i.e. the pointee type) is a
  /// function type rather than a data-member type.
  bool isMemberFunctionPointer() const {
    return PointeeType->isFunctionProtoType();
  }

  /// Returns true if the member type (i.e. the pointee type) is a
  /// data type rather than a function type.
  bool isMemberDataPointer() const {
    return !PointeeType->isFunctionProtoType();
  }

  const Type *getClass() const { return Class; }
  CXXRecordDecl *getMostRecentCXXRecordDecl() const;

  bool isSugared() const { return false; }
  QualType desugar() const { return QualType(this, 0); }

  void Profile(llvm::FoldingSetNodeID &ID) {
    Profile(ID, getPointeeType(), getClass());
  }

  static void Profile(llvm::FoldingSetNodeID &ID, QualType Pointee,
                      const Type *Class) {
    ID.AddPointer(Pointee.getAsOpaquePtr());
    ID.AddPointer(Class);
  }

  static bool classof(const Type *T) {
    return T->getTypeClass() == MemberPointer;
  }
};

/// Represents an array type, per C99 6.7.5.2 - Array Declarators.
class ArrayType : public Type, public llvm::FoldingSetNode {
public:
  /// Capture whether this is a normal array (e.g. int X[4])
  /// an array with a static size (e.g. int X[static 4]), or an array
  /// with a star size (e.g. int X[*]).
  /// 'static' is only allowed on function parameters.
  enum ArraySizeModifier {
    Normal, Static, Star
  };

private:
  /// The element type of the array.
  QualType ElementType;

protected:
  friend class ASTContext; // ASTContext creates these.

  // C++ [temp.dep.type]p1:
  //   A type is dependent if it is...
  //     - an array type constructed from any dependent type or whose
  //       size is specified by a constant expression that is
  //       value-dependent,
  ArrayType(TypeClass tc, QualType et, QualType can,
            ArraySizeModifier sm, unsigned tq,
            bool ContainsUnexpandedParameterPack)
      : Type(tc, can, et->isDependentType() || tc == DependentSizedArray,
             et->isInstantiationDependentType() || tc == DependentSizedArray,
             (tc == VariableArray || et->isVariablyModifiedType()),
             ContainsUnexpandedParameterPack),
        ElementType(et) {
    ArrayTypeBits.IndexTypeQuals = tq;
    ArrayTypeBits.SizeModifier = sm;
  }

public:
  QualType getElementType() const { return ElementType; }

  ArraySizeModifier getSizeModifier() const {
    return ArraySizeModifier(ArrayTypeBits.SizeModifier);
  }

  Qualifiers getIndexTypeQualifiers() const {
    return Qualifiers::fromCVRMask(getIndexTypeCVRQualifiers());
  }

  unsigned getIndexTypeCVRQualifiers() const {
    return ArrayTypeBits.IndexTypeQuals;
  }

  static bool classof(const Type *T) {
    return T->getTypeClass() == ConstantArray ||
           T->getTypeClass() == VariableArray ||
           T->getTypeClass() == IncompleteArray ||
           T->getTypeClass() == DependentSizedArray;
  }
};

/// Represents the canonical version of C arrays with a specified constant size.
/// For example, the canonical type for 'int A[4 + 4*100]' is a
/// ConstantArrayType where the element type is 'int' and the size is 404.
class ConstantArrayType : public ArrayType {
  llvm::APInt Size; // Allows us to unique the type.

  ConstantArrayType(QualType et, QualType can, const llvm::APInt &size,
                    ArraySizeModifier sm, unsigned tq)
      : ArrayType(ConstantArray, et, can, sm, tq,
                  et->containsUnexpandedParameterPack()),
        Size(size) {}

protected:
  friend class ASTContext; // ASTContext creates these.

  ConstantArrayType(TypeClass tc, QualType et, QualType can,
                    const llvm::APInt &size, ArraySizeModifier sm, unsigned tq)
      : ArrayType(tc, et, can, sm, tq, et->containsUnexpandedParameterPack()),
        Size(size) {}

public:
  const llvm::APInt &getSize() const { return Size; }
  bool isSugared() const { return false; }
  QualType desugar() const { return QualType(this, 0); }

  /// \brief Determine the number of bits required to address a member of
  // an array with the given element type and number of elements.
  static unsigned getNumAddressingBits(const ASTContext &Context,
                                       QualType ElementType,
                                       const llvm::APInt &NumElements);

  /// \brief Determine the maximum number of active bits that an array's size
  /// can require, which limits the maximum size of the array.
  static unsigned getMaxSizeBits(const ASTContext &Context);

  void Profile(llvm::FoldingSetNodeID &ID) {
    Profile(ID, getElementType(), getSize(),
            getSizeModifier(), getIndexTypeCVRQualifiers());
  }

  static void Profile(llvm::FoldingSetNodeID &ID, QualType ET,
                      const llvm::APInt &ArraySize, ArraySizeModifier SizeMod,
                      unsigned TypeQuals) {
    ID.AddPointer(ET.getAsOpaquePtr());
    ID.AddInteger(ArraySize.getZExtValue());
    ID.AddInteger(SizeMod);
    ID.AddInteger(TypeQuals);
  }

  static bool classof(const Type *T) {
    return T->getTypeClass() == ConstantArray;
  }
};

/// Represents a C array with an unspecified size.  For example 'int A[]' has
/// an IncompleteArrayType where the element type is 'int' and the size is
/// unspecified.
class IncompleteArrayType : public ArrayType {
  friend class ASTContext; // ASTContext creates these.

  IncompleteArrayType(QualType et, QualType can,
                      ArraySizeModifier sm, unsigned tq)
      : ArrayType(IncompleteArray, et, can, sm, tq,
                  et->containsUnexpandedParameterPack()) {}

public:
  friend class StmtIteratorBase;

  bool isSugared() const { return false; }
  QualType desugar() const { return QualType(this, 0); }

  static bool classof(const Type *T) {
    return T->getTypeClass() == IncompleteArray;
  }

  void Profile(llvm::FoldingSetNodeID &ID) {
    Profile(ID, getElementType(), getSizeModifier(),
            getIndexTypeCVRQualifiers());
  }

  static void Profile(llvm::FoldingSetNodeID &ID, QualType ET,
                      ArraySizeModifier SizeMod, unsigned TypeQuals) {
    ID.AddPointer(ET.getAsOpaquePtr());
    ID.AddInteger(SizeMod);
    ID.AddInteger(TypeQuals);
  }
};

/// Represents a C array with a specified size that is not an
/// integer-constant-expression.  For example, 'int s[x+foo()]'.
/// Since the size expression is an arbitrary expression, we store it as such.
///
/// Note: VariableArrayType's aren't uniqued (since the expressions aren't) and
/// should not be: two lexically equivalent variable array types could mean
/// different things, for example, these variables do not have the same type
/// dynamically:
///
/// void foo(int x) {
///   int Y[x];
///   ++x;
///   int Z[x];
/// }
class VariableArrayType : public ArrayType {
  friend class ASTContext; // ASTContext creates these.

  /// An assignment-expression. VLA's are only permitted within
  /// a function block.
  Stmt *SizeExpr;

  /// The range spanned by the left and right array brackets.
  SourceRange Brackets;

  VariableArrayType(QualType et, QualType can, Expr *e,
                    ArraySizeModifier sm, unsigned tq,
                    SourceRange brackets)
      : ArrayType(VariableArray, et, can, sm, tq,
                  et->containsUnexpandedParameterPack()),
        SizeExpr((Stmt*) e), Brackets(brackets) {}

public:
  friend class StmtIteratorBase;

  Expr *getSizeExpr() const {
    // We use C-style casts instead of cast<> here because we do not wish
    // to have a dependency of Type.h on Stmt.h/Expr.h.
    return (Expr*) SizeExpr;
  }

  SourceRange getBracketsRange() const { return Brackets; }
  SourceLocation getLBracketLoc() const { return Brackets.getBegin(); }
  SourceLocation getRBracketLoc() const { return Brackets.getEnd(); }

  bool isSugared() const { return false; }
  QualType desugar() const { return QualType(this, 0); }

  static bool classof(const Type *T) {
    return T->getTypeClass() == VariableArray;
  }

  void Profile(llvm::FoldingSetNodeID &ID) {
    llvm_unreachable("Cannot unique VariableArrayTypes.");
  }
};

/// Represents an array type in C++ whose size is a value-dependent expression.
///
/// For example:
/// \code
/// template<typename T, int Size>
/// class array {
///   T data[Size];
/// };
/// \endcode
///
/// For these types, we won't actually know what the array bound is
/// until template instantiation occurs, at which point this will
/// become either a ConstantArrayType or a VariableArrayType.
class DependentSizedArrayType : public ArrayType {
  friend class ASTContext; // ASTContext creates these.

  const ASTContext &Context;

  /// \brief An assignment expression that will instantiate to the
  /// size of the array.
  ///
  /// The expression itself might be null, in which case the array
  /// type will have its size deduced from an initializer.
  Stmt *SizeExpr;

  /// The range spanned by the left and right array brackets.
  SourceRange Brackets;

  DependentSizedArrayType(const ASTContext &Context, QualType et, QualType can,
                          Expr *e, ArraySizeModifier sm, unsigned tq,
                          SourceRange brackets);

public:
  friend class StmtIteratorBase;

  Expr *getSizeExpr() const {
    // We use C-style casts instead of cast<> here because we do not wish
    // to have a dependency of Type.h on Stmt.h/Expr.h.
    return (Expr*) SizeExpr;
  }

  SourceRange getBracketsRange() const { return Brackets; }
  SourceLocation getLBracketLoc() const { return Brackets.getBegin(); }
  SourceLocation getRBracketLoc() const { return Brackets.getEnd(); }

  bool isSugared() const { return false; }
  QualType desugar() const { return QualType(this, 0); }

  static bool classof(const Type *T) {
    return T->getTypeClass() == DependentSizedArray;
  }

  void Profile(llvm::FoldingSetNodeID &ID) {
    Profile(ID, Context, getElementType(),
            getSizeModifier(), getIndexTypeCVRQualifiers(), getSizeExpr());
  }

  static void Profile(llvm::FoldingSetNodeID &ID, const ASTContext &Context,
                      QualType ET, ArraySizeModifier SizeMod,
                      unsigned TypeQuals, Expr *E);
};

/// Represents an extended address space qualifier where the input address space
/// value is dependent. Non-dependent address spaces are not represented with a 
/// special Type subclass; they are stored on an ExtQuals node as part of a QualType.
///
/// For example:
/// \code
/// template<typename T, int AddrSpace>
/// class AddressSpace {
///   typedef T __attribute__((address_space(AddrSpace))) type;
/// }
/// \endcode
class DependentAddressSpaceType : public Type, public llvm::FoldingSetNode {
  friend class ASTContext;

  const ASTContext &Context;
  Expr *AddrSpaceExpr;
  QualType PointeeType;
  SourceLocation loc;

  DependentAddressSpaceType(const ASTContext &Context, QualType PointeeType,
                            QualType can, Expr *AddrSpaceExpr, 
                            SourceLocation loc);

public:
  Expr *getAddrSpaceExpr() const { return AddrSpaceExpr; }
  QualType getPointeeType() const { return PointeeType; }
  SourceLocation getAttributeLoc() const { return loc; }

  bool isSugared() const { return false; }
  QualType desugar() const { return QualType(this, 0); }

  static bool classof(const Type *T) {
    return T->getTypeClass() == DependentAddressSpace;
  }

  void Profile(llvm::FoldingSetNodeID &ID) {
    Profile(ID, Context, getPointeeType(), getAddrSpaceExpr());
  }

  static void Profile(llvm::FoldingSetNodeID &ID, const ASTContext &Context,
                      QualType PointeeType, Expr *AddrSpaceExpr);
};

/// Represents an extended vector type where either the type or size is
/// dependent.
///
/// For example:
/// \code
/// template<typename T, int Size>
/// class vector {
///   typedef T __attribute__((ext_vector_type(Size))) type;
/// }
/// \endcode
class DependentSizedExtVectorType : public Type, public llvm::FoldingSetNode {
  friend class ASTContext;

  const ASTContext &Context;
  Expr *SizeExpr;

  /// The element type of the array.
  QualType ElementType;

  SourceLocation loc;

  DependentSizedExtVectorType(const ASTContext &Context, QualType ElementType,
                              QualType can, Expr *SizeExpr, SourceLocation loc);

public:
  Expr *getSizeExpr() const { return SizeExpr; }
  QualType getElementType() const { return ElementType; }
  SourceLocation getAttributeLoc() const { return loc; }

  bool isSugared() const { return false; }
  QualType desugar() const { return QualType(this, 0); }

  static bool classof(const Type *T) {
    return T->getTypeClass() == DependentSizedExtVector;
  }

  void Profile(llvm::FoldingSetNodeID &ID) {
    Profile(ID, Context, getElementType(), getSizeExpr());
  }

  static void Profile(llvm::FoldingSetNodeID &ID, const ASTContext &Context,
                      QualType ElementType, Expr *SizeExpr);
};


/// Represents a GCC generic vector type. This type is created using
/// __attribute__((vector_size(n)), where "n" specifies the vector size in
/// bytes; or from an Altivec __vector or vector declaration.
/// Since the constructor takes the number of vector elements, the
/// client is responsible for converting the size into the number of elements.
class VectorType : public Type, public llvm::FoldingSetNode {
public:
  enum VectorKind {
    /// not a target-specific vector type
    GenericVector,

    /// is AltiVec vector
    AltiVecVector,

    /// is AltiVec 'vector Pixel'
    AltiVecPixel,

    /// is AltiVec 'vector bool ...'
    AltiVecBool,

    /// is ARM Neon vector
    NeonVector,

    /// is ARM Neon polynomial vector
    NeonPolyVector
  };

protected:
  friend class ASTContext; // ASTContext creates these.

  /// The element type of the vector.
  QualType ElementType;

  VectorType(QualType vecType, unsigned nElements, QualType canonType,
             VectorKind vecKind);

  VectorType(TypeClass tc, QualType vecType, unsigned nElements,
             QualType canonType, VectorKind vecKind);

public:
  QualType getElementType() const { return ElementType; }
  unsigned getNumElements() const { return VectorTypeBits.NumElements; }

  static bool isVectorSizeTooLarge(unsigned NumElements) {
    return NumElements > VectorTypeBitfields::MaxNumElements;
  }

  bool isSugared() const { return false; }
  QualType desugar() const { return QualType(this, 0); }

  VectorKind getVectorKind() const {
    return VectorKind(VectorTypeBits.VecKind);
  }

  void Profile(llvm::FoldingSetNodeID &ID) {
    Profile(ID, getElementType(), getNumElements(),
            getTypeClass(), getVectorKind());
  }

  static void Profile(llvm::FoldingSetNodeID &ID, QualType ElementType,
                      unsigned NumElements, TypeClass TypeClass,
                      VectorKind VecKind) {
    ID.AddPointer(ElementType.getAsOpaquePtr());
    ID.AddInteger(NumElements);
    ID.AddInteger(TypeClass);
    ID.AddInteger(VecKind);
  }

  static bool classof(const Type *T) {
    return T->getTypeClass() == Vector || T->getTypeClass() == ExtVector;
  }
};

/// ExtVectorType - Extended vector type. This type is created using
/// __attribute__((ext_vector_type(n)), where "n" is the number of elements.
/// Unlike vector_size, ext_vector_type is only allowed on typedef's. This
/// class enables syntactic extensions, like Vector Components for accessing
/// points (as .xyzw), colors (as .rgba), and textures (modeled after OpenGL
/// Shading Language).
class ExtVectorType : public VectorType {
  friend class ASTContext; // ASTContext creates these.

  ExtVectorType(QualType vecType, unsigned nElements, QualType canonType)
      : VectorType(ExtVector, vecType, nElements, canonType, GenericVector) {}

public:
  static int getPointAccessorIdx(char c) {
    switch (c) {
    default: return -1;
    case 'x': case 'r': return 0;
    case 'y': case 'g': return 1;
    case 'z': case 'b': return 2;
    case 'w': case 'a': return 3;
    }
  }

  static int getNumericAccessorIdx(char c) {
    switch (c) {
      default: return -1;
      case '0': return 0;
      case '1': return 1;
      case '2': return 2;
      case '3': return 3;
      case '4': return 4;
      case '5': return 5;
      case '6': return 6;
      case '7': return 7;
      case '8': return 8;
      case '9': return 9;
      case 'A':
      case 'a': return 10;
      case 'B':
      case 'b': return 11;
      case 'C':
      case 'c': return 12;
      case 'D':
      case 'd': return 13;
      case 'E':
      case 'e': return 14;
      case 'F':
      case 'f': return 15;
    }
  }

  static int getAccessorIdx(char c, bool isNumericAccessor) {
    if (isNumericAccessor)
      return getNumericAccessorIdx(c);
    else
      return getPointAccessorIdx(c);
  }

  bool isAccessorWithinNumElements(char c, bool isNumericAccessor) const {
    if (int idx = getAccessorIdx(c, isNumericAccessor)+1)
      return unsigned(idx-1) < getNumElements();
    return false;
  }

  bool isSugared() const { return false; }
  QualType desugar() const { return QualType(this, 0); }

  static bool classof(const Type *T) {
    return T->getTypeClass() == ExtVector;
  }
};

/// FunctionType - C99 6.7.5.3 - Function Declarators.  This is the common base
/// class of FunctionNoProtoType and FunctionProtoType.
class FunctionType : public Type {
  // The type returned by the function.
  QualType ResultType;

public:
  /// A class which abstracts out some details necessary for
  /// making a call.
  ///
  /// It is not actually used directly for storing this information in
  /// a FunctionType, although FunctionType does currently use the
  /// same bit-pattern.
  ///
  // If you add a field (say Foo), other than the obvious places (both,
  // constructors, compile failures), what you need to update is
  // * Operator==
  // * getFoo
  // * withFoo
  // * functionType. Add Foo, getFoo.
  // * ASTContext::getFooType
  // * ASTContext::mergeFunctionTypes
  // * FunctionNoProtoType::Profile
  // * FunctionProtoType::Profile
  // * TypePrinter::PrintFunctionProto
  // * AST read and write
  // * Codegen
  class ExtInfo {
    friend class FunctionType;

    // Feel free to rearrange or add bits, but if you go over 11,
    // you'll need to adjust both the Bits field below and
    // Type::FunctionTypeBitfields.

    //   |  CC  |noreturn|produces|nocallersavedregs|regparm|
    //   |0 .. 4|   5    |    6   |       7         |8 .. 10|
    //
    // regparm is either 0 (no regparm attribute) or the regparm value+1.
    enum { CallConvMask = 0x1F };
    enum { NoReturnMask = 0x20 };
    enum { ProducesResultMask = 0x40 };
    enum { NoCallerSavedRegsMask = 0x80 };
    enum {
      RegParmMask = ~(CallConvMask | NoReturnMask | ProducesResultMask |
                      NoCallerSavedRegsMask),
      RegParmOffset = 8
    }; // Assumed to be the last field

    uint16_t Bits = CC_C;

    ExtInfo(unsigned Bits) : Bits(static_cast<uint16_t>(Bits)) {}

   public:
     // Constructor with no defaults. Use this when you know that you
     // have all the elements (when reading an AST file for example).
     ExtInfo(bool noReturn, bool hasRegParm, unsigned regParm, CallingConv cc,
             bool producesResult, bool noCallerSavedRegs) {
       assert((!hasRegParm || regParm < 7) && "Invalid regparm value");
       Bits = ((unsigned)cc) | (noReturn ? NoReturnMask : 0) |
              (producesResult ? ProducesResultMask : 0) |
              (noCallerSavedRegs ? NoCallerSavedRegsMask : 0) |
              (hasRegParm ? ((regParm + 1) << RegParmOffset) : 0);
    }

    // Constructor with all defaults. Use when for example creating a
    // function known to use defaults.
    ExtInfo() = default;

    // Constructor with just the calling convention, which is an important part
    // of the canonical type.
    ExtInfo(CallingConv CC) : Bits(CC) {}

    bool getNoReturn() const { return Bits & NoReturnMask; }
    bool getProducesResult() const { return Bits & ProducesResultMask; }
    bool getNoCallerSavedRegs() const { return Bits & NoCallerSavedRegsMask; }
    bool getHasRegParm() const { return (Bits >> RegParmOffset) != 0; }

    unsigned getRegParm() const {
      unsigned RegParm = Bits >> RegParmOffset;
      if (RegParm > 0)
        --RegParm;
      return RegParm;
    }

    CallingConv getCC() const { return CallingConv(Bits & CallConvMask); }

    bool operator==(ExtInfo Other) const {
      return Bits == Other.Bits;
    }
    bool operator!=(ExtInfo Other) const {
      return Bits != Other.Bits;
    }

    // Note that we don't have setters. That is by design, use
    // the following with methods instead of mutating these objects.

    ExtInfo withNoReturn(bool noReturn) const {
      if (noReturn)
        return ExtInfo(Bits | NoReturnMask);
      else
        return ExtInfo(Bits & ~NoReturnMask);
    }

    ExtInfo withProducesResult(bool producesResult) const {
      if (producesResult)
        return ExtInfo(Bits | ProducesResultMask);
      else
        return ExtInfo(Bits & ~ProducesResultMask);
    }

    ExtInfo withNoCallerSavedRegs(bool noCallerSavedRegs) const {
      if (noCallerSavedRegs)
        return ExtInfo(Bits | NoCallerSavedRegsMask);
      else
        return ExtInfo(Bits & ~NoCallerSavedRegsMask);
    }

    ExtInfo withRegParm(unsigned RegParm) const {
      assert(RegParm < 7 && "Invalid regparm value");
      return ExtInfo((Bits & ~RegParmMask) |
                     ((RegParm + 1) << RegParmOffset));
    }

    ExtInfo withCallingConv(CallingConv cc) const {
      return ExtInfo((Bits & ~CallConvMask) | (unsigned) cc);
    }

    void Profile(llvm::FoldingSetNodeID &ID) const {
      ID.AddInteger(Bits);
    }
  };

protected:
  FunctionType(TypeClass tc, QualType res,
               QualType Canonical, bool Dependent,
               bool InstantiationDependent,
               bool VariablyModified, bool ContainsUnexpandedParameterPack,
               ExtInfo Info)
      : Type(tc, Canonical, Dependent, InstantiationDependent, VariablyModified,
             ContainsUnexpandedParameterPack),
        ResultType(res) {
    FunctionTypeBits.ExtInfo = Info.Bits;
  }

  unsigned getTypeQuals() const { return FunctionTypeBits.TypeQuals; }

public:
  QualType getReturnType() const { return ResultType; }

  bool getHasRegParm() const { return getExtInfo().getHasRegParm(); }
  unsigned getRegParmType() const { return getExtInfo().getRegParm(); }

  /// Determine whether this function type includes the GNU noreturn
  /// attribute. The C++11 [[noreturn]] attribute does not affect the function
  /// type.
  bool getNoReturnAttr() const { return getExtInfo().getNoReturn(); }

  CallingConv getCallConv() const { return getExtInfo().getCC(); }
  ExtInfo getExtInfo() const { return ExtInfo(FunctionTypeBits.ExtInfo); }
  bool isConst() const { return getTypeQuals() & Qualifiers::Const; }
  bool isVolatile() const { return getTypeQuals() & Qualifiers::Volatile; }
  bool isRestrict() const { return getTypeQuals() & Qualifiers::Restrict; }

  /// \brief Determine the type of an expression that calls a function of
  /// this type.
  QualType getCallResultType(const ASTContext &Context) const {
    return getReturnType().getNonLValueExprType(Context);
  }

  static StringRef getNameForCallConv(CallingConv CC);

  static bool classof(const Type *T) {
    return T->getTypeClass() == FunctionNoProto ||
           T->getTypeClass() == FunctionProto;
  }
};

/// Represents a K&R-style 'int foo()' function, which has
/// no information available about its arguments.
class FunctionNoProtoType : public FunctionType, public llvm::FoldingSetNode {
  friend class ASTContext; // ASTContext creates these.

  FunctionNoProtoType(QualType Result, QualType Canonical, ExtInfo Info)
      : FunctionType(FunctionNoProto, Result, Canonical,
                     /*Dependent=*/false, /*InstantiationDependent=*/false,
                     Result->isVariablyModifiedType(),
                     /*ContainsUnexpandedParameterPack=*/false, Info) {}

public:
  // No additional state past what FunctionType provides.

  bool isSugared() const { return false; }
  QualType desugar() const { return QualType(this, 0); }

  void Profile(llvm::FoldingSetNodeID &ID) {
    Profile(ID, getReturnType(), getExtInfo());
  }

  static void Profile(llvm::FoldingSetNodeID &ID, QualType ResultType,
                      ExtInfo Info) {
    Info.Profile(ID);
    ID.AddPointer(ResultType.getAsOpaquePtr());
  }

  static bool classof(const Type *T) {
    return T->getTypeClass() == FunctionNoProto;
  }
};

/// Represents a prototype with parameter type info, e.g.
/// 'int foo(int)' or 'int foo(void)'.  'void' is represented as having no
/// parameters, not as having a single void parameter. Such a type can have an
/// exception specification, but this specification is not part of the canonical
/// type.
class FunctionProtoType : public FunctionType, public llvm::FoldingSetNode {
public:
  /// Interesting information about a specific parameter that can't simply
  /// be reflected in parameter's type.
  ///
  /// It makes sense to model language features this way when there's some
  /// sort of parameter-specific override (such as an attribute) that
  /// affects how the function is called.  For example, the ARC ns_consumed
  /// attribute changes whether a parameter is passed at +0 (the default)
  /// or +1 (ns_consumed).  This must be reflected in the function type,
  /// but isn't really a change to the parameter type.
  ///
  /// One serious disadvantage of modelling language features this way is
  /// that they generally do not work with language features that attempt
  /// to destructure types.  For example, template argument deduction will
  /// not be able to match a parameter declared as
  ///   T (*)(U)
  /// against an argument of type
  ///   void (*)(__attribute__((ns_consumed)) id)
  /// because the substitution of T=void, U=id into the former will
  /// not produce the latter.
  class ExtParameterInfo {
    enum {
      ABIMask         = 0x0F,
      IsConsumed      = 0x10,
      HasPassObjSize  = 0x20,
      IsNoEscape      = 0x40,
    };
    unsigned char Data = 0;

  public:
    ExtParameterInfo() = default;

    /// Return the ABI treatment of this parameter.
    ParameterABI getABI() const {
      return ParameterABI(Data & ABIMask);
    }
    ExtParameterInfo withABI(ParameterABI kind) const {
      ExtParameterInfo copy = *this;
      copy.Data = (copy.Data & ~ABIMask) | unsigned(kind);
      return copy;
    }

    /// Is this parameter considered "consumed" by Objective-C ARC?
    /// Consumed parameters must have retainable object type.
    bool isConsumed() const {
      return (Data & IsConsumed);
    }
    ExtParameterInfo withIsConsumed(bool consumed) const {
      ExtParameterInfo copy = *this;
      if (consumed) {
        copy.Data |= IsConsumed;
      } else {
        copy.Data &= ~IsConsumed;
      }
      return copy;
    }

    bool hasPassObjectSize() const {
      return Data & HasPassObjSize;
    }
    ExtParameterInfo withHasPassObjectSize() const {
      ExtParameterInfo Copy = *this;
      Copy.Data |= HasPassObjSize;
      return Copy;
    }

    bool isNoEscape() const {
      return Data & IsNoEscape;
    }

    ExtParameterInfo withIsNoEscape(bool NoEscape) const {
      ExtParameterInfo Copy = *this;
      if (NoEscape)
        Copy.Data |= IsNoEscape;
      else
        Copy.Data &= ~IsNoEscape;
      return Copy;
    }

    unsigned char getOpaqueValue() const { return Data; }
    static ExtParameterInfo getFromOpaqueValue(unsigned char data) {
      ExtParameterInfo result;
      result.Data = data;
      return result;
    }

    friend bool operator==(ExtParameterInfo lhs, ExtParameterInfo rhs) {
      return lhs.Data == rhs.Data;
    }
    friend bool operator!=(ExtParameterInfo lhs, ExtParameterInfo rhs) {
      return lhs.Data != rhs.Data;
    }
  };

  struct ExceptionSpecInfo {
    /// The kind of exception specification this is.
    ExceptionSpecificationType Type = EST_None;

    /// Explicitly-specified list of exception types.
    ArrayRef<QualType> Exceptions;

    /// Noexcept expression, if this is EST_ComputedNoexcept.
    Expr *NoexceptExpr = nullptr;

    /// The function whose exception specification this is, for
    /// EST_Unevaluated and EST_Uninstantiated.
    FunctionDecl *SourceDecl = nullptr;

    /// The function template whose exception specification this is instantiated
    /// from, for EST_Uninstantiated.
    FunctionDecl *SourceTemplate = nullptr;

    ExceptionSpecInfo() = default;

    ExceptionSpecInfo(ExceptionSpecificationType EST) : Type(EST) {}
  };

  /// Extra information about a function prototype.
  struct ExtProtoInfo {
    FunctionType::ExtInfo ExtInfo;
    bool Variadic : 1;
    bool HasTrailingReturn : 1;
    unsigned char TypeQuals = 0;
    RefQualifierKind RefQualifier = RQ_None;
    ExceptionSpecInfo ExceptionSpec;
    const ExtParameterInfo *ExtParameterInfos = nullptr;

    ExtProtoInfo()
        : Variadic(false), HasTrailingReturn(false) {}

    ExtProtoInfo(CallingConv CC)
        : ExtInfo(CC), Variadic(false), HasTrailingReturn(false) {}

    ExtProtoInfo withExceptionSpec(const ExceptionSpecInfo &O) {
      ExtProtoInfo Result(*this);
      Result.ExceptionSpec = O;
      return Result;
    }
  };

private:
  friend class ASTContext; // ASTContext creates these.

  /// \brief Determine whether there are any argument types that
  /// contain an unexpanded parameter pack.
  static bool containsAnyUnexpandedParameterPack(const QualType *ArgArray,
                                                 unsigned numArgs) {
    for (unsigned Idx = 0; Idx < numArgs; ++Idx)
      if (ArgArray[Idx]->containsUnexpandedParameterPack())
        return true;

    return false;
  }

  FunctionProtoType(QualType result, ArrayRef<QualType> params,
                    QualType canonical, const ExtProtoInfo &epi);

  /// The number of parameters this function has, not counting '...'.
  unsigned NumParams : 15;

  /// The number of types in the exception spec, if any.
  unsigned NumExceptions : 9;

  /// The type of exception specification this function has.
  unsigned ExceptionSpecType : 4;

  /// Whether this function has extended parameter information.
  unsigned HasExtParameterInfos : 1;

  /// Whether the function is variadic.
  unsigned Variadic : 1;

  /// Whether this function has a trailing return type.
  unsigned HasTrailingReturn : 1;

  // ParamInfo - There is an variable size array after the class in memory that
  // holds the parameter types.

  // Exceptions - There is another variable size array after ArgInfo that
  // holds the exception types.

  // NoexceptExpr - Instead of Exceptions, there may be a single Expr* pointing
  // to the expression in the noexcept() specifier.

  // ExceptionSpecDecl, ExceptionSpecTemplate - Instead of Exceptions, there may
  // be a pair of FunctionDecl* pointing to the function which should be used to
  // instantiate this function type's exception specification, and the function
  // from which it should be instantiated.

  // ExtParameterInfos - A variable size array, following the exception
  // specification and of length NumParams, holding an ExtParameterInfo
  // for each of the parameters.  This only appears if HasExtParameterInfos
  // is true.

  const ExtParameterInfo *getExtParameterInfosBuffer() const {
    assert(hasExtParameterInfos());

    // Find the end of the exception specification.
    const char *ptr = reinterpret_cast<const char *>(exception_begin());
    ptr += getExceptionSpecSize();

    return reinterpret_cast<const ExtParameterInfo *>(ptr);
  }

  size_t getExceptionSpecSize() const {
    switch (getExceptionSpecType()) {
    case EST_None:             return 0;
    case EST_DynamicNone:      return 0;
    case EST_MSAny:            return 0;
    case EST_BasicNoexcept:    return 0;
    case EST_Unparsed:         return 0;
    case EST_Dynamic:          return getNumExceptions() * sizeof(QualType);
    case EST_ComputedNoexcept: return sizeof(Expr*);
    case EST_Uninstantiated:   return 2 * sizeof(FunctionDecl*);
    case EST_Unevaluated:      return sizeof(FunctionDecl*);
    }
    llvm_unreachable("bad exception specification kind");
  }

public:
  unsigned getNumParams() const { return NumParams; }

  QualType getParamType(unsigned i) const {
    assert(i < NumParams && "invalid parameter index");
    return param_type_begin()[i];
  }

  ArrayRef<QualType> getParamTypes() const {
    return llvm::makeArrayRef(param_type_begin(), param_type_end());
  }

  ExtProtoInfo getExtProtoInfo() const {
    ExtProtoInfo EPI;
    EPI.ExtInfo = getExtInfo();
    EPI.Variadic = isVariadic();
    EPI.HasTrailingReturn = hasTrailingReturn();
    EPI.ExceptionSpec.Type = getExceptionSpecType();
    EPI.TypeQuals = static_cast<unsigned char>(getTypeQuals());
    EPI.RefQualifier = getRefQualifier();
    if (EPI.ExceptionSpec.Type == EST_Dynamic) {
      EPI.ExceptionSpec.Exceptions = exceptions();
    } else if (EPI.ExceptionSpec.Type == EST_ComputedNoexcept) {
      EPI.ExceptionSpec.NoexceptExpr = getNoexceptExpr();
    } else if (EPI.ExceptionSpec.Type == EST_Uninstantiated) {
      EPI.ExceptionSpec.SourceDecl = getExceptionSpecDecl();
      EPI.ExceptionSpec.SourceTemplate = getExceptionSpecTemplate();
    } else if (EPI.ExceptionSpec.Type == EST_Unevaluated) {
      EPI.ExceptionSpec.SourceDecl = getExceptionSpecDecl();
    }
    if (hasExtParameterInfos())
      EPI.ExtParameterInfos = getExtParameterInfosBuffer();
    return EPI;
  }

  /// Get the kind of exception specification on this function.
  ExceptionSpecificationType getExceptionSpecType() const {
    return static_cast<ExceptionSpecificationType>(ExceptionSpecType);
  }

  /// Return whether this function has any kind of exception spec.
  bool hasExceptionSpec() const {
    return getExceptionSpecType() != EST_None;
  }

  /// Return whether this function has a dynamic (throw) exception spec.
  bool hasDynamicExceptionSpec() const {
    return isDynamicExceptionSpec(getExceptionSpecType());
  }

  /// Return whether this function has a noexcept exception spec.
  bool hasNoexceptExceptionSpec() const {
    return isNoexceptExceptionSpec(getExceptionSpecType());
  }

  /// Return whether this function has a dependent exception spec.
  bool hasDependentExceptionSpec() const;

  /// Return whether this function has an instantiation-dependent exception
  /// spec.
  bool hasInstantiationDependentExceptionSpec() const;

  /// Result type of getNoexceptSpec().
  enum NoexceptResult {
    /// There is no noexcept specifier.
    NR_NoNoexcept,

    /// The noexcept specifier has a bad expression.
    NR_BadNoexcept,

    /// The noexcept specifier is dependent.
    NR_Dependent,

    /// The noexcept specifier evaluates to false.
    NR_Throw,

    /// The noexcept specifier evaluates to true.
    NR_Nothrow
  };

  /// Get the meaning of the noexcept spec on this function, if any.
  NoexceptResult getNoexceptSpec(const ASTContext &Ctx) const;
  unsigned getNumExceptions() const { return NumExceptions; }
  QualType getExceptionType(unsigned i) const {
    assert(i < NumExceptions && "Invalid exception number!");
    return exception_begin()[i];
  }
  Expr *getNoexceptExpr() const {
    if (getExceptionSpecType() != EST_ComputedNoexcept)
      return nullptr;
    // NoexceptExpr sits where the arguments end.
    return *reinterpret_cast<Expr *const *>(param_type_end());
  }

  /// \brief If this function type has an exception specification which hasn't
  /// been determined yet (either because it has not been evaluated or because
  /// it has not been instantiated), this is the function whose exception
  /// specification is represented by this type.
  FunctionDecl *getExceptionSpecDecl() const {
    if (getExceptionSpecType() != EST_Uninstantiated &&
        getExceptionSpecType() != EST_Unevaluated)
      return nullptr;
    return reinterpret_cast<FunctionDecl *const *>(param_type_end())[0];
  }

  /// \brief If this function type has an uninstantiated exception
  /// specification, this is the function whose exception specification
  /// should be instantiated to find the exception specification for
  /// this type.
  FunctionDecl *getExceptionSpecTemplate() const {
    if (getExceptionSpecType() != EST_Uninstantiated)
      return nullptr;
    return reinterpret_cast<FunctionDecl *const *>(param_type_end())[1];
  }

  /// Determine whether this function type has a non-throwing exception
  /// specification.
  CanThrowResult canThrow(const ASTContext &Ctx) const;

  /// Determine whether this function type has a non-throwing exception
  /// specification. If this depends on template arguments, returns
  /// \c ResultIfDependent.
  bool isNothrow(const ASTContext &Ctx, bool ResultIfDependent = false) const {
    return ResultIfDependent ? canThrow(Ctx) != CT_Can
                             : canThrow(Ctx) == CT_Cannot;
  }

  bool isVariadic() const { return Variadic; }

  /// Determines whether this function prototype contains a
  /// parameter pack at the end.
  ///
  /// A function template whose last parameter is a parameter pack can be
  /// called with an arbitrary number of arguments, much like a variadic
  /// function.
  bool isTemplateVariadic() const;

  bool hasTrailingReturn() const { return HasTrailingReturn; }

  unsigned getTypeQuals() const { return FunctionType::getTypeQuals(); }

  /// Retrieve the ref-qualifier associated with this function type.
  RefQualifierKind getRefQualifier() const {
    return static_cast<RefQualifierKind>(FunctionTypeBits.RefQualifier);
  }

  using param_type_iterator = const QualType *;
  using param_type_range = llvm::iterator_range<param_type_iterator>;

  param_type_range param_types() const {
    return param_type_range(param_type_begin(), param_type_end());
  }

  param_type_iterator param_type_begin() const {
    return reinterpret_cast<const QualType *>(this+1);
  }

  param_type_iterator param_type_end() const {
    return param_type_begin() + NumParams;
  }

  using exception_iterator = const QualType *;

  ArrayRef<QualType> exceptions() const {
    return llvm::makeArrayRef(exception_begin(), exception_end());
  }

  exception_iterator exception_begin() const {
    // exceptions begin where arguments end
    return param_type_end();
  }

  exception_iterator exception_end() const {
    if (getExceptionSpecType() != EST_Dynamic)
      return exception_begin();
    return exception_begin() + NumExceptions;
  }

  /// Is there any interesting extra information for any of the parameters
  /// of this function type?
  bool hasExtParameterInfos() const { return HasExtParameterInfos; }
  ArrayRef<ExtParameterInfo> getExtParameterInfos() const {
    assert(hasExtParameterInfos());
    return ArrayRef<ExtParameterInfo>(getExtParameterInfosBuffer(),
                                      getNumParams());
  }

  /// Return a pointer to the beginning of the array of extra parameter
  /// information, if present, or else null if none of the parameters
  /// carry it.  This is equivalent to getExtProtoInfo().ExtParameterInfos.
  const ExtParameterInfo *getExtParameterInfosOrNull() const {
    if (!hasExtParameterInfos())
      return nullptr;
    return getExtParameterInfosBuffer();
  }

  ExtParameterInfo getExtParameterInfo(unsigned I) const {
    assert(I < getNumParams() && "parameter index out of range");
    if (hasExtParameterInfos())
      return getExtParameterInfosBuffer()[I];
    return ExtParameterInfo();
  }

  ParameterABI getParameterABI(unsigned I) const {
    assert(I < getNumParams() && "parameter index out of range");
    if (hasExtParameterInfos())
      return getExtParameterInfosBuffer()[I].getABI();
    return ParameterABI::Ordinary;
  }

  bool isParamConsumed(unsigned I) const {
    assert(I < getNumParams() && "parameter index out of range");
    if (hasExtParameterInfos())
      return getExtParameterInfosBuffer()[I].isConsumed();
    return false;
  }

  bool isSugared() const { return false; }
  QualType desugar() const { return QualType(this, 0); }

  void printExceptionSpecification(raw_ostream &OS,
                                   const PrintingPolicy &Policy) const;

  static bool classof(const Type *T) {
    return T->getTypeClass() == FunctionProto;
  }

  void Profile(llvm::FoldingSetNodeID &ID, const ASTContext &Ctx);
  static void Profile(llvm::FoldingSetNodeID &ID, QualType Result,
                      param_type_iterator ArgTys, unsigned NumArgs,
                      const ExtProtoInfo &EPI, const ASTContext &Context,
                      bool Canonical);
};

/// \brief Represents the dependent type named by a dependently-scoped
/// typename using declaration, e.g.
///   using typename Base<T>::foo;
///
/// Template instantiation turns these into the underlying type.
class UnresolvedUsingType : public Type {
  friend class ASTContext; // ASTContext creates these.

  UnresolvedUsingTypenameDecl *Decl;

  UnresolvedUsingType(const UnresolvedUsingTypenameDecl *D)
      : Type(UnresolvedUsing, QualType(), true, true, false,
             /*ContainsUnexpandedParameterPack=*/false),
        Decl(const_cast<UnresolvedUsingTypenameDecl*>(D)) {}

public:
  UnresolvedUsingTypenameDecl *getDecl() const { return Decl; }

  bool isSugared() const { return false; }
  QualType desugar() const { return QualType(this, 0); }

  static bool classof(const Type *T) {
    return T->getTypeClass() == UnresolvedUsing;
  }

  void Profile(llvm::FoldingSetNodeID &ID) {
    return Profile(ID, Decl);
  }

  static void Profile(llvm::FoldingSetNodeID &ID,
                      UnresolvedUsingTypenameDecl *D) {
    ID.AddPointer(D);
  }
};

class TypedefType : public Type {
  TypedefNameDecl *Decl;

protected:
  friend class ASTContext; // ASTContext creates these.

  TypedefType(TypeClass tc, const TypedefNameDecl *D, QualType can)
      : Type(tc, can, can->isDependentType(),
             can->isInstantiationDependentType(),
             can->isVariablyModifiedType(),
             /*ContainsUnexpandedParameterPack=*/false),
        Decl(const_cast<TypedefNameDecl*>(D)) {
    assert(!isa<TypedefType>(can) && "Invalid canonical type");
  }

public:
  TypedefNameDecl *getDecl() const { return Decl; }

  bool isSugared() const { return true; }
  QualType desugar() const;

  static bool classof(const Type *T) { return T->getTypeClass() == Typedef; }
};

/// Represents a `typeof` (or __typeof__) expression (a GCC extension).
class TypeOfExprType : public Type {
  Expr *TOExpr;

protected:
  friend class ASTContext; // ASTContext creates these.

  TypeOfExprType(Expr *E, QualType can = QualType());

public:
  Expr *getUnderlyingExpr() const { return TOExpr; }

  /// \brief Remove a single level of sugar.
  QualType desugar() const;

  /// \brief Returns whether this type directly provides sugar.
  bool isSugared() const;

  static bool classof(const Type *T) { return T->getTypeClass() == TypeOfExpr; }
};

/// \brief Internal representation of canonical, dependent
/// `typeof(expr)` types.
///
/// This class is used internally by the ASTContext to manage
/// canonical, dependent types, only. Clients will only see instances
/// of this class via TypeOfExprType nodes.
class DependentTypeOfExprType
  : public TypeOfExprType, public llvm::FoldingSetNode {
  const ASTContext &Context;

public:
  DependentTypeOfExprType(const ASTContext &Context, Expr *E)
      : TypeOfExprType(E), Context(Context) {}

  void Profile(llvm::FoldingSetNodeID &ID) {
    Profile(ID, Context, getUnderlyingExpr());
  }

  static void Profile(llvm::FoldingSetNodeID &ID, const ASTContext &Context,
                      Expr *E);
};

/// Represents `typeof(type)`, a GCC extension.
class TypeOfType : public Type {
  friend class ASTContext; // ASTContext creates these.

  QualType TOType;

  TypeOfType(QualType T, QualType can)
      : Type(TypeOf, can, T->isDependentType(),
             T->isInstantiationDependentType(),
             T->isVariablyModifiedType(),
             T->containsUnexpandedParameterPack()),
        TOType(T) {
    assert(!isa<TypedefType>(can) && "Invalid canonical type");
  }

public:
  QualType getUnderlyingType() const { return TOType; }

  /// \brief Remove a single level of sugar.
  QualType desugar() const { return getUnderlyingType(); }

  /// \brief Returns whether this type directly provides sugar.
  bool isSugared() const { return true; }

  static bool classof(const Type *T) { return T->getTypeClass() == TypeOf; }
};

/// Represents the type `decltype(expr)` (C++11).
class DecltypeType : public Type {
  Expr *E;
  QualType UnderlyingType;

protected:
  friend class ASTContext; // ASTContext creates these.

  DecltypeType(Expr *E, QualType underlyingType, QualType can = QualType());

public:
  Expr *getUnderlyingExpr() const { return E; }
  QualType getUnderlyingType() const { return UnderlyingType; }

  /// \brief Remove a single level of sugar.
  QualType desugar() const;

  /// \brief Returns whether this type directly provides sugar.
  bool isSugared() const;

  static bool classof(const Type *T) { return T->getTypeClass() == Decltype; }
};

/// \brief Internal representation of canonical, dependent
/// decltype(expr) types.
///
/// This class is used internally by the ASTContext to manage
/// canonical, dependent types, only. Clients will only see instances
/// of this class via DecltypeType nodes.
class DependentDecltypeType : public DecltypeType, public llvm::FoldingSetNode {
  const ASTContext &Context;

public:
  DependentDecltypeType(const ASTContext &Context, Expr *E);

  void Profile(llvm::FoldingSetNodeID &ID) {
    Profile(ID, Context, getUnderlyingExpr());
  }

  static void Profile(llvm::FoldingSetNodeID &ID, const ASTContext &Context,
                      Expr *E);
};

/// A unary type transform, which is a type constructed from another.
class UnaryTransformType : public Type {
public:
  enum UTTKind {
    EnumUnderlyingType
  };

private:
  /// The untransformed type.
  QualType BaseType;

  /// The transformed type if not dependent, otherwise the same as BaseType.
  QualType UnderlyingType;

  UTTKind UKind;

protected:
  friend class ASTContext;

  UnaryTransformType(QualType BaseTy, QualType UnderlyingTy, UTTKind UKind,
                     QualType CanonicalTy);

public:
  bool isSugared() const { return !isDependentType(); }
  QualType desugar() const { return UnderlyingType; }

  QualType getUnderlyingType() const { return UnderlyingType; }
  QualType getBaseType() const { return BaseType; }

  UTTKind getUTTKind() const { return UKind; }

  static bool classof(const Type *T) {
    return T->getTypeClass() == UnaryTransform;
  }
};

/// \brief Internal representation of canonical, dependent
/// __underlying_type(type) types.
///
/// This class is used internally by the ASTContext to manage
/// canonical, dependent types, only. Clients will only see instances
/// of this class via UnaryTransformType nodes.
class DependentUnaryTransformType : public UnaryTransformType,
                                    public llvm::FoldingSetNode {
public:
  DependentUnaryTransformType(const ASTContext &C, QualType BaseType,
                              UTTKind UKind);

  void Profile(llvm::FoldingSetNodeID &ID) {
    Profile(ID, getBaseType(), getUTTKind());
  }

  static void Profile(llvm::FoldingSetNodeID &ID, QualType BaseType,
                      UTTKind UKind) {
    ID.AddPointer(BaseType.getAsOpaquePtr());
    ID.AddInteger((unsigned)UKind);
  }
};

class TagType : public Type {
  friend class ASTReader;

  /// Stores the TagDecl associated with this type. The decl may point to any
  /// TagDecl that declares the entity.
  TagDecl *decl;

protected:
  TagType(TypeClass TC, const TagDecl *D, QualType can);

public:
  TagDecl *getDecl() const;

  /// Determines whether this type is in the process of being defined.
  bool isBeingDefined() const;

  static bool classof(const Type *T) {
    return T->getTypeClass() >= TagFirst && T->getTypeClass() <= TagLast;
  }
};

/// A helper class that allows the use of isa/cast/dyncast
/// to detect TagType objects of structs/unions/classes.
class RecordType : public TagType {
protected:
  friend class ASTContext; // ASTContext creates these.

  explicit RecordType(const RecordDecl *D)
      : TagType(Record, reinterpret_cast<const TagDecl*>(D), QualType()) {}
  explicit RecordType(TypeClass TC, RecordDecl *D)
      : TagType(TC, reinterpret_cast<const TagDecl*>(D), QualType()) {}

public:
  RecordDecl *getDecl() const {
    return reinterpret_cast<RecordDecl*>(TagType::getDecl());
  }

  /// Recursively check all fields in the record for const-ness. If any field
  /// is declared const, return true. Otherwise, return false.
  bool hasConstFields() const;

  bool isSugared() const { return false; }
  QualType desugar() const { return QualType(this, 0); }

  static bool classof(const Type *T) { return T->getTypeClass() == Record; }
};

/// A helper class that allows the use of isa/cast/dyncast
/// to detect TagType objects of enums.
class EnumType : public TagType {
  friend class ASTContext; // ASTContext creates these.

  explicit EnumType(const EnumDecl *D)
      : TagType(Enum, reinterpret_cast<const TagDecl*>(D), QualType()) {}

public:
  EnumDecl *getDecl() const {
    return reinterpret_cast<EnumDecl*>(TagType::getDecl());
  }

  bool isSugared() const { return false; }
  QualType desugar() const { return QualType(this, 0); }

  static bool classof(const Type *T) { return T->getTypeClass() == Enum; }
};

/// An attributed type is a type to which a type attribute has been applied.
///
/// The "modified type" is the fully-sugared type to which the attributed
/// type was applied; generally it is not canonically equivalent to the
/// attributed type. The "equivalent type" is the minimally-desugared type
/// which the type is canonically equivalent to.
///
/// For example, in the following attributed type:
///     int32_t __attribute__((vector_size(16)))
///   - the modified type is the TypedefType for int32_t
///   - the equivalent type is VectorType(16, int32_t)
///   - the canonical type is VectorType(16, int)
class AttributedType : public Type, public llvm::FoldingSetNode {
public:
  // It is really silly to have yet another attribute-kind enum, but
  // clang::attr::Kind doesn't currently cover the pure type attrs.
  enum Kind {
    // Expression operand.
    attr_address_space,
    attr_regparm,
    attr_vector_size,
    attr_neon_vector_type,
    attr_neon_polyvector_type,

    FirstExprOperandKind = attr_address_space,
    LastExprOperandKind = attr_neon_polyvector_type,

    // Enumerated operand (string or keyword).
    attr_objc_gc,
    attr_objc_ownership,
    attr_pcs,
    attr_pcs_vfp,

    FirstEnumOperandKind = attr_objc_gc,
    LastEnumOperandKind = attr_pcs_vfp,

    // No operand.
    attr_noreturn,
    attr_cdecl,
    attr_fastcall,
    attr_stdcall,
    attr_thiscall,
    attr_regcall,
    attr_pascal,
    attr_swiftcall,
    attr_vectorcall,
    attr_inteloclbicc,
    attr_ms_abi,
    attr_sysv_abi,
    attr_preserve_most,
    attr_preserve_all,
    attr_ptr32,
    attr_ptr64,
    attr_sptr,
    attr_uptr,
    attr_nonnull,
    attr_ns_returns_retained,
    attr_nullable,
    attr_null_unspecified,
    attr_objc_kindof,
    attr_objc_inert_unsafe_unretained,
  };

private:
  friend class ASTContext; // ASTContext creates these

  QualType ModifiedType;
  QualType EquivalentType;

  AttributedType(QualType canon, Kind attrKind, QualType modified,
                 QualType equivalent)
      : Type(Attributed, canon, equivalent->isDependentType(),
             equivalent->isInstantiationDependentType(),
             equivalent->isVariablyModifiedType(),
             equivalent->containsUnexpandedParameterPack()),
        ModifiedType(modified), EquivalentType(equivalent) {
    AttributedTypeBits.AttrKind = attrKind;
  }

public:
  Kind getAttrKind() const {
    return static_cast<Kind>(AttributedTypeBits.AttrKind);
  }

  QualType getModifiedType() const { return ModifiedType; }
  QualType getEquivalentType() const { return EquivalentType; }

  bool isSugared() const { return true; }
  QualType desugar() const { return getEquivalentType(); }

  /// Does this attribute behave like a type qualifier?
  ///
  /// A type qualifier adjusts a type to provide specialized rules for
  /// a specific object, like the standard const and volatile qualifiers.
  /// This includes attributes controlling things like nullability,
  /// address spaces, and ARC ownership.  The value of the object is still
  /// largely described by the modified type.
  ///
  /// In contrast, many type attributes "rewrite" their modified type to
  /// produce a fundamentally different type, not necessarily related in any
  /// formalizable way to the original type.  For example, calling convention
  /// and vector attributes are not simple type qualifiers.
  ///
  /// Type qualifiers are often, but not always, reflected in the canonical
  /// type.
  bool isQualifier() const;

  bool isMSTypeSpec() const;

  bool isCallingConv() const;

  llvm::Optional<NullabilityKind> getImmediateNullability() const;

  /// Retrieve the attribute kind corresponding to the given
  /// nullability kind.
  static Kind getNullabilityAttrKind(NullabilityKind kind) {
    switch (kind) {
    case NullabilityKind::NonNull:
      return attr_nonnull;

    case NullabilityKind::Nullable:
      return attr_nullable;

    case NullabilityKind::Unspecified:
      return attr_null_unspecified;
    }
    llvm_unreachable("Unknown nullability kind.");
  }

  /// Strip off the top-level nullability annotation on the given
  /// type, if it's there.
  ///
  /// \param T The type to strip. If the type is exactly an
  /// AttributedType specifying nullability (without looking through
  /// type sugar), the nullability is returned and this type changed
  /// to the underlying modified type.
  ///
  /// \returns the top-level nullability, if present.
  static Optional<NullabilityKind> stripOuterNullability(QualType &T);

  void Profile(llvm::FoldingSetNodeID &ID) {
    Profile(ID, getAttrKind(), ModifiedType, EquivalentType);
  }

  static void Profile(llvm::FoldingSetNodeID &ID, Kind attrKind,
                      QualType modified, QualType equivalent) {
    ID.AddInteger(attrKind);
    ID.AddPointer(modified.getAsOpaquePtr());
    ID.AddPointer(equivalent.getAsOpaquePtr());
  }

  static bool classof(const Type *T) {
    return T->getTypeClass() == Attributed;
  }
};

class TemplateTypeParmType : public Type, public llvm::FoldingSetNode {
  friend class ASTContext; // ASTContext creates these

  // Helper data collector for canonical types.
  struct CanonicalTTPTInfo {
    unsigned Depth : 15;
    unsigned ParameterPack : 1;
    unsigned Index : 16;
  };

  union {
    // Info for the canonical type.
    CanonicalTTPTInfo CanTTPTInfo;

    // Info for the non-canonical type.
    TemplateTypeParmDecl *TTPDecl;
  };

  /// Build a non-canonical type.
  TemplateTypeParmType(TemplateTypeParmDecl *TTPDecl, QualType Canon)
      : Type(TemplateTypeParm, Canon, /*Dependent=*/true,
             /*InstantiationDependent=*/true,
             /*VariablyModified=*/false,
             Canon->containsUnexpandedParameterPack()),
        TTPDecl(TTPDecl) {}

  /// Build the canonical type.
  TemplateTypeParmType(unsigned D, unsigned I, bool PP)
      : Type(TemplateTypeParm, QualType(this, 0),
             /*Dependent=*/true,
             /*InstantiationDependent=*/true,
             /*VariablyModified=*/false, PP) {
    CanTTPTInfo.Depth = D;
    CanTTPTInfo.Index = I;
    CanTTPTInfo.ParameterPack = PP;
  }

  const CanonicalTTPTInfo& getCanTTPTInfo() const {
    QualType Can = getCanonicalTypeInternal();
    return Can->castAs<TemplateTypeParmType>()->CanTTPTInfo;
  }

public:
  unsigned getDepth() const { return getCanTTPTInfo().Depth; }
  unsigned getIndex() const { return getCanTTPTInfo().Index; }
  bool isParameterPack() const { return getCanTTPTInfo().ParameterPack; }

  TemplateTypeParmDecl *getDecl() const {
    return isCanonicalUnqualified() ? nullptr : TTPDecl;
  }

  IdentifierInfo *getIdentifier() const;

  bool isSugared() const { return false; }
  QualType desugar() const { return QualType(this, 0); }

  void Profile(llvm::FoldingSetNodeID &ID) {
    Profile(ID, getDepth(), getIndex(), isParameterPack(), getDecl());
  }

  static void Profile(llvm::FoldingSetNodeID &ID, unsigned Depth,
                      unsigned Index, bool ParameterPack,
                      TemplateTypeParmDecl *TTPDecl) {
    ID.AddInteger(Depth);
    ID.AddInteger(Index);
    ID.AddBoolean(ParameterPack);
    ID.AddPointer(TTPDecl);
  }

  static bool classof(const Type *T) {
    return T->getTypeClass() == TemplateTypeParm;
  }
};

/// \brief Represents the result of substituting a type for a template
/// type parameter.
///
/// Within an instantiated template, all template type parameters have
/// been replaced with these.  They are used solely to record that a
/// type was originally written as a template type parameter;
/// therefore they are never canonical.
class SubstTemplateTypeParmType : public Type, public llvm::FoldingSetNode {
  friend class ASTContext;

  // The original type parameter.
  const TemplateTypeParmType *Replaced;

  SubstTemplateTypeParmType(const TemplateTypeParmType *Param, QualType Canon)
      : Type(SubstTemplateTypeParm, Canon, Canon->isDependentType(),
             Canon->isInstantiationDependentType(),
             Canon->isVariablyModifiedType(),
             Canon->containsUnexpandedParameterPack()),
        Replaced(Param) {}

public:
  /// Gets the template parameter that was substituted for.
  const TemplateTypeParmType *getReplacedParameter() const {
    return Replaced;
  }

  /// Gets the type that was substituted for the template
  /// parameter.
  QualType getReplacementType() const {
    return getCanonicalTypeInternal();
  }

  bool isSugared() const { return true; }
  QualType desugar() const { return getReplacementType(); }

  void Profile(llvm::FoldingSetNodeID &ID) {
    Profile(ID, getReplacedParameter(), getReplacementType());
  }

  static void Profile(llvm::FoldingSetNodeID &ID,
                      const TemplateTypeParmType *Replaced,
                      QualType Replacement) {
    ID.AddPointer(Replaced);
    ID.AddPointer(Replacement.getAsOpaquePtr());
  }

  static bool classof(const Type *T) {
    return T->getTypeClass() == SubstTemplateTypeParm;
  }
};

/// \brief Represents the result of substituting a set of types for a template
/// type parameter pack.
///
/// When a pack expansion in the source code contains multiple parameter packs
/// and those parameter packs correspond to different levels of template
/// parameter lists, this type node is used to represent a template type
/// parameter pack from an outer level, which has already had its argument pack
/// substituted but that still lives within a pack expansion that itself
/// could not be instantiated. When actually performing a substitution into
/// that pack expansion (e.g., when all template parameters have corresponding
/// arguments), this type will be replaced with the \c SubstTemplateTypeParmType
/// at the current pack substitution index.
class SubstTemplateTypeParmPackType : public Type, public llvm::FoldingSetNode {
  friend class ASTContext;

  /// \brief The original type parameter.
  const TemplateTypeParmType *Replaced;

  /// \brief A pointer to the set of template arguments that this
  /// parameter pack is instantiated with.
  const TemplateArgument *Arguments;

  /// \brief The number of template arguments in \c Arguments.
  unsigned NumArguments;

  SubstTemplateTypeParmPackType(const TemplateTypeParmType *Param,
                                QualType Canon,
                                const TemplateArgument &ArgPack);

public:
  IdentifierInfo *getIdentifier() const { return Replaced->getIdentifier(); }

  /// Gets the template parameter that was substituted for.
  const TemplateTypeParmType *getReplacedParameter() const {
    return Replaced;
  }

  bool isSugared() const { return false; }
  QualType desugar() const { return QualType(this, 0); }

  TemplateArgument getArgumentPack() const;

  void Profile(llvm::FoldingSetNodeID &ID);
  static void Profile(llvm::FoldingSetNodeID &ID,
                      const TemplateTypeParmType *Replaced,
                      const TemplateArgument &ArgPack);

  static bool classof(const Type *T) {
    return T->getTypeClass() == SubstTemplateTypeParmPack;
  }
};

/// \brief Common base class for placeholders for types that get replaced by
/// placeholder type deduction: C++11 auto, C++14 decltype(auto), C++17 deduced
/// class template types, and (eventually) constrained type names from the C++
/// Concepts TS.
///
/// These types are usually a placeholder for a deduced type. However, before
/// the initializer is attached, or (usually) if the initializer is
/// type-dependent, there is no deduced type and the type is canonical. In
/// the latter case, it is also a dependent type.
class DeducedType : public Type {
protected:
  DeducedType(TypeClass TC, QualType DeducedAsType, bool IsDependent,
              bool IsInstantiationDependent, bool ContainsParameterPack)
      : Type(TC,
             // FIXME: Retain the sugared deduced type?
             DeducedAsType.isNull() ? QualType(this, 0)
                                    : DeducedAsType.getCanonicalType(),
             IsDependent, IsInstantiationDependent,
             /*VariablyModified=*/false, ContainsParameterPack) {
    if (!DeducedAsType.isNull()) {
      if (DeducedAsType->isDependentType())
        setDependent();
      if (DeducedAsType->isInstantiationDependentType())
        setInstantiationDependent();
      if (DeducedAsType->containsUnexpandedParameterPack())
        setContainsUnexpandedParameterPack();
    }
  }

public:
  bool isSugared() const { return !isCanonicalUnqualified(); }
  QualType desugar() const { return getCanonicalTypeInternal(); }

  /// \brief Get the type deduced for this placeholder type, or null if it's
  /// either not been deduced or was deduced to a dependent type.
  QualType getDeducedType() const {
    return !isCanonicalUnqualified() ? getCanonicalTypeInternal() : QualType();
  }
  bool isDeduced() const {
    return !isCanonicalUnqualified() || isDependentType();
  }

  static bool classof(const Type *T) {
    return T->getTypeClass() == Auto ||
           T->getTypeClass() == DeducedTemplateSpecialization;
  }
};

/// \brief Represents a C++11 auto or C++14 decltype(auto) type.
class AutoType : public DeducedType, public llvm::FoldingSetNode {
  friend class ASTContext; // ASTContext creates these

  AutoType(QualType DeducedAsType, AutoTypeKeyword Keyword,
           bool IsDeducedAsDependent)
      : DeducedType(Auto, DeducedAsType, IsDeducedAsDependent,
                    IsDeducedAsDependent, /*ContainsPack=*/false) {
    AutoTypeBits.Keyword = (unsigned)Keyword;
  }

public:
  bool isDecltypeAuto() const {
    return getKeyword() == AutoTypeKeyword::DecltypeAuto;
  }

  AutoTypeKeyword getKeyword() const {
    return (AutoTypeKeyword)AutoTypeBits.Keyword;
  }

  void Profile(llvm::FoldingSetNodeID &ID) {
    Profile(ID, getDeducedType(), getKeyword(), isDependentType());
  }

  static void Profile(llvm::FoldingSetNodeID &ID, QualType Deduced,
                      AutoTypeKeyword Keyword, bool IsDependent) {
    ID.AddPointer(Deduced.getAsOpaquePtr());
    ID.AddInteger((unsigned)Keyword);
    ID.AddBoolean(IsDependent);
  }

  static bool classof(const Type *T) {
    return T->getTypeClass() == Auto;
  }
};

/// \brief Represents a C++17 deduced template specialization type.
class DeducedTemplateSpecializationType : public DeducedType,
                                          public llvm::FoldingSetNode {
  friend class ASTContext; // ASTContext creates these

  /// The name of the template whose arguments will be deduced.
  TemplateName Template;

  DeducedTemplateSpecializationType(TemplateName Template,
                                    QualType DeducedAsType,
                                    bool IsDeducedAsDependent)
      : DeducedType(DeducedTemplateSpecialization, DeducedAsType,
                    IsDeducedAsDependent || Template.isDependent(),
                    IsDeducedAsDependent || Template.isInstantiationDependent(),
                    Template.containsUnexpandedParameterPack()),
        Template(Template) {}

public:
  /// Retrieve the name of the template that we are deducing.
  TemplateName getTemplateName() const { return Template;}

  void Profile(llvm::FoldingSetNodeID &ID) {
    Profile(ID, getTemplateName(), getDeducedType(), isDependentType());
  }

  static void Profile(llvm::FoldingSetNodeID &ID, TemplateName Template,
                      QualType Deduced, bool IsDependent) {
    Template.Profile(ID);
    ID.AddPointer(Deduced.getAsOpaquePtr());
    ID.AddBoolean(IsDependent);
  }

  static bool classof(const Type *T) {
    return T->getTypeClass() == DeducedTemplateSpecialization;
  }
};

/// \brief Represents a type template specialization; the template
/// must be a class template, a type alias template, or a template
/// template parameter.  A template which cannot be resolved to one of
/// these, e.g. because it is written with a dependent scope
/// specifier, is instead represented as a
/// @c DependentTemplateSpecializationType.
///
/// A non-dependent template specialization type is always "sugar",
/// typically for a \c RecordType.  For example, a class template
/// specialization type of \c vector<int> will refer to a tag type for
/// the instantiation \c std::vector<int, std::allocator<int>>
///
/// Template specializations are dependent if either the template or
/// any of the template arguments are dependent, in which case the
/// type may also be canonical.
///
/// Instances of this type are allocated with a trailing array of
/// TemplateArguments, followed by a QualType representing the
/// non-canonical aliased type when the template is a type alias
/// template.
class LLVM_ALIGNAS(/*alignof(uint64_t)*/ 8) TemplateSpecializationType
    : public Type,
      public llvm::FoldingSetNode {
  friend class ASTContext; // ASTContext creates these

  /// The name of the template being specialized.  This is
  /// either a TemplateName::Template (in which case it is a
  /// ClassTemplateDecl*, a TemplateTemplateParmDecl*, or a
  /// TypeAliasTemplateDecl*), a
  /// TemplateName::SubstTemplateTemplateParmPack, or a
  /// TemplateName::SubstTemplateTemplateParm (in which case the
  /// replacement must, recursively, be one of these).
  TemplateName Template;

  /// The number of template arguments named in this class template
  /// specialization.
  unsigned NumArgs : 31;

  /// Whether this template specialization type is a substituted type alias.
  unsigned TypeAlias : 1;

  TemplateSpecializationType(TemplateName T,
                             ArrayRef<TemplateArgument> Args,
                             QualType Canon,
                             QualType Aliased);

public:
  /// Determine whether any of the given template arguments are dependent.
  static bool anyDependentTemplateArguments(ArrayRef<TemplateArgumentLoc> Args,
                                            bool &InstantiationDependent);

  static bool anyDependentTemplateArguments(const TemplateArgumentListInfo &,
                                            bool &InstantiationDependent);

  /// \brief Print a template argument list, including the '<' and '>'
  /// enclosing the template arguments.
  static void PrintTemplateArgumentList(raw_ostream &OS,
                                        ArrayRef<TemplateArgument> Args,
                                        const PrintingPolicy &Policy,
                                        bool SkipBrackets = false);

  static void PrintTemplateArgumentList(raw_ostream &OS,
                                        ArrayRef<TemplateArgumentLoc> Args,
                                        const PrintingPolicy &Policy);

  static void PrintTemplateArgumentList(raw_ostream &OS,
                                        const TemplateArgumentListInfo &,
                                        const PrintingPolicy &Policy);

  /// True if this template specialization type matches a current
  /// instantiation in the context in which it is found.
  bool isCurrentInstantiation() const {
    return isa<InjectedClassNameType>(getCanonicalTypeInternal());
  }

  /// \brief Determine if this template specialization type is for a type alias
  /// template that has been substituted.
  ///
  /// Nearly every template specialization type whose template is an alias
  /// template will be substituted. However, this is not the case when
  /// the specialization contains a pack expansion but the template alias
  /// does not have a corresponding parameter pack, e.g.,
  ///
  /// \code
  /// template<typename T, typename U, typename V> struct S;
  /// template<typename T, typename U> using A = S<T, int, U>;
  /// template<typename... Ts> struct X {
  ///   typedef A<Ts...> type; // not a type alias
  /// };
  /// \endcode
  bool isTypeAlias() const { return TypeAlias; }

  /// Get the aliased type, if this is a specialization of a type alias
  /// template.
  QualType getAliasedType() const {
    assert(isTypeAlias() && "not a type alias template specialization");
    return *reinterpret_cast<const QualType*>(end());
  }

  using iterator = const TemplateArgument *;

  iterator begin() const { return getArgs(); }
  iterator end() const; // defined inline in TemplateBase.h

  /// Retrieve the name of the template that we are specializing.
  TemplateName getTemplateName() const { return Template; }

  /// Retrieve the template arguments.
  const TemplateArgument *getArgs() const {
    return reinterpret_cast<const TemplateArgument *>(this + 1);
  }

  /// Retrieve the number of template arguments.
  unsigned getNumArgs() const { return NumArgs; }

  /// Retrieve a specific template argument as a type.
  /// \pre \c isArgType(Arg)
  const TemplateArgument &getArg(unsigned Idx) const; // in TemplateBase.h

  ArrayRef<TemplateArgument> template_arguments() const {
    return {getArgs(), NumArgs};
  }

  bool isSugared() const {
    return !isDependentType() || isCurrentInstantiation() || isTypeAlias();
  }

  QualType desugar() const { return getCanonicalTypeInternal(); }

  void Profile(llvm::FoldingSetNodeID &ID, const ASTContext &Ctx) {
    Profile(ID, Template, template_arguments(), Ctx);
    if (isTypeAlias())
      getAliasedType().Profile(ID);
  }

  static void Profile(llvm::FoldingSetNodeID &ID, TemplateName T,
                      ArrayRef<TemplateArgument> Args,
                      const ASTContext &Context);

  static bool classof(const Type *T) {
    return T->getTypeClass() == TemplateSpecialization;
  }
};

/// The injected class name of a C++ class template or class
/// template partial specialization.  Used to record that a type was
/// spelled with a bare identifier rather than as a template-id; the
/// equivalent for non-templated classes is just RecordType.
///
/// Injected class name types are always dependent.  Template
/// instantiation turns these into RecordTypes.
///
/// Injected class name types are always canonical.  This works
/// because it is impossible to compare an injected class name type
/// with the corresponding non-injected template type, for the same
/// reason that it is impossible to directly compare template
/// parameters from different dependent contexts: injected class name
/// types can only occur within the scope of a particular templated
/// declaration, and within that scope every template specialization
/// will canonicalize to the injected class name (when appropriate
/// according to the rules of the language).
class InjectedClassNameType : public Type {
  friend class ASTContext; // ASTContext creates these.
  friend class ASTNodeImporter;
  friend class ASTReader; // FIXME: ASTContext::getInjectedClassNameType is not
                          // currently suitable for AST reading, too much
                          // interdependencies.

  CXXRecordDecl *Decl;

  /// The template specialization which this type represents.
  /// For example, in
  ///   template <class T> class A { ... };
  /// this is A<T>, whereas in
  ///   template <class X, class Y> class A<B<X,Y> > { ... };
  /// this is A<B<X,Y> >.
  ///
  /// It is always unqualified, always a template specialization type,
  /// and always dependent.
  QualType InjectedType;

  InjectedClassNameType(CXXRecordDecl *D, QualType TST)
      : Type(InjectedClassName, QualType(), /*Dependent=*/true,
             /*InstantiationDependent=*/true,
             /*VariablyModified=*/false,
             /*ContainsUnexpandedParameterPack=*/false),
        Decl(D), InjectedType(TST) {
    assert(isa<TemplateSpecializationType>(TST));
    assert(!TST.hasQualifiers());
    assert(TST->isDependentType());
  }

public:
  QualType getInjectedSpecializationType() const { return InjectedType; }

  const TemplateSpecializationType *getInjectedTST() const {
    return cast<TemplateSpecializationType>(InjectedType.getTypePtr());
  }

  TemplateName getTemplateName() const {
    return getInjectedTST()->getTemplateName();
  }

  CXXRecordDecl *getDecl() const;

  bool isSugared() const { return false; }
  QualType desugar() const { return QualType(this, 0); }

  static bool classof(const Type *T) {
    return T->getTypeClass() == InjectedClassName;
  }
};

/// \brief The kind of a tag type.
enum TagTypeKind {
  /// \brief The "struct" keyword.
  TTK_Struct,

  /// \brief The "__interface" keyword.
  TTK_Interface,

  /// \brief The "union" keyword.
  TTK_Union,

  /// \brief The "class" keyword.
  TTK_Class,

  /// \brief The "enum" keyword.
  TTK_Enum
};

/// \brief The elaboration keyword that precedes a qualified type name or
/// introduces an elaborated-type-specifier.
enum ElaboratedTypeKeyword {
  /// \brief The "struct" keyword introduces the elaborated-type-specifier.
  ETK_Struct,

  /// \brief The "__interface" keyword introduces the elaborated-type-specifier.
  ETK_Interface,

  /// \brief The "union" keyword introduces the elaborated-type-specifier.
  ETK_Union,

  /// \brief The "class" keyword introduces the elaborated-type-specifier.
  ETK_Class,

  /// \brief The "enum" keyword introduces the elaborated-type-specifier.
  ETK_Enum,

  /// \brief The "typename" keyword precedes the qualified type name, e.g.,
  /// \c typename T::type.
  ETK_Typename,

  /// \brief No keyword precedes the qualified type name.
  ETK_None
};

/// A helper class for Type nodes having an ElaboratedTypeKeyword.
/// The keyword in stored in the free bits of the base class.
/// Also provides a few static helpers for converting and printing
/// elaborated type keyword and tag type kind enumerations.
class TypeWithKeyword : public Type {
protected:
  TypeWithKeyword(ElaboratedTypeKeyword Keyword, TypeClass tc,
                  QualType Canonical, bool Dependent,
                  bool InstantiationDependent, bool VariablyModified,
                  bool ContainsUnexpandedParameterPack)
      : Type(tc, Canonical, Dependent, InstantiationDependent, VariablyModified,
             ContainsUnexpandedParameterPack) {
    TypeWithKeywordBits.Keyword = Keyword;
  }

public:
  ElaboratedTypeKeyword getKeyword() const {
    return static_cast<ElaboratedTypeKeyword>(TypeWithKeywordBits.Keyword);
  }

  /// Converts a type specifier (DeclSpec::TST) into an elaborated type keyword.
  static ElaboratedTypeKeyword getKeywordForTypeSpec(unsigned TypeSpec);

  /// Converts a type specifier (DeclSpec::TST) into a tag type kind.
  /// It is an error to provide a type specifier which *isn't* a tag kind here.
  static TagTypeKind getTagTypeKindForTypeSpec(unsigned TypeSpec);

  /// Converts a TagTypeKind into an elaborated type keyword.
  static ElaboratedTypeKeyword getKeywordForTagTypeKind(TagTypeKind Tag);

  /// Converts an elaborated type keyword into a TagTypeKind.
  /// It is an error to provide an elaborated type keyword
  /// which *isn't* a tag kind here.
  static TagTypeKind getTagTypeKindForKeyword(ElaboratedTypeKeyword Keyword);

  static bool KeywordIsTagTypeKind(ElaboratedTypeKeyword Keyword);

  static StringRef getKeywordName(ElaboratedTypeKeyword Keyword);

  static StringRef getTagTypeKindName(TagTypeKind Kind) {
    return getKeywordName(getKeywordForTagTypeKind(Kind));
  }

  class CannotCastToThisType {};
  static CannotCastToThisType classof(const Type *);
};

/// \brief Represents a type that was referred to using an elaborated type
/// keyword, e.g., struct S, or via a qualified name, e.g., N::M::type,
/// or both.
///
/// This type is used to keep track of a type name as written in the
/// source code, including tag keywords and any nested-name-specifiers.
/// The type itself is always "sugar", used to express what was written
/// in the source code but containing no additional semantic information.
class ElaboratedType : public TypeWithKeyword, public llvm::FoldingSetNode {
  friend class ASTContext; // ASTContext creates these

  /// The nested name specifier containing the qualifier.
  NestedNameSpecifier *NNS;

  /// The type that this qualified name refers to.
  QualType NamedType;

  ElaboratedType(ElaboratedTypeKeyword Keyword, NestedNameSpecifier *NNS,
                 QualType NamedType, QualType CanonType)
    : TypeWithKeyword(Keyword, Elaborated, CanonType,
                      NamedType->isDependentType(),
                      NamedType->isInstantiationDependentType(),
                      NamedType->isVariablyModifiedType(),
                      NamedType->containsUnexpandedParameterPack()),
      NNS(NNS), NamedType(NamedType) {
    assert(!(Keyword == ETK_None && NNS == nullptr) &&
           "ElaboratedType cannot have elaborated type keyword "
           "and name qualifier both null.");
  }

public:
  ~ElaboratedType();

  /// Retrieve the qualification on this type.
  NestedNameSpecifier *getQualifier() const { return NNS; }

  /// Retrieve the type named by the qualified-id.
  QualType getNamedType() const { return NamedType; }

  /// Remove a single level of sugar.
  QualType desugar() const { return getNamedType(); }

  /// Returns whether this type directly provides sugar.
  bool isSugared() const { return true; }

  void Profile(llvm::FoldingSetNodeID &ID) {
    Profile(ID, getKeyword(), NNS, NamedType);
  }

  static void Profile(llvm::FoldingSetNodeID &ID, ElaboratedTypeKeyword Keyword,
                      NestedNameSpecifier *NNS, QualType NamedType) {
    ID.AddInteger(Keyword);
    ID.AddPointer(NNS);
    NamedType.Profile(ID);
  }

  static bool classof(const Type *T) {
    return T->getTypeClass() == Elaborated;
  }
};

/// \brief Represents a qualified type name for which the type name is
/// dependent.
///
/// DependentNameType represents a class of dependent types that involve a
/// possibly dependent nested-name-specifier (e.g., "T::") followed by a
/// name of a type. The DependentNameType may start with a "typename" (for a
/// typename-specifier), "class", "struct", "union", or "enum" (for a
/// dependent elaborated-type-specifier), or nothing (in contexts where we
/// know that we must be referring to a type, e.g., in a base class specifier).
/// Typically the nested-name-specifier is dependent, but in MSVC compatibility
/// mode, this type is used with non-dependent names to delay name lookup until
/// instantiation.
class DependentNameType : public TypeWithKeyword, public llvm::FoldingSetNode {
  friend class ASTContext; // ASTContext creates these

  /// \brief The nested name specifier containing the qualifier.
  NestedNameSpecifier *NNS;

  /// \brief The type that this typename specifier refers to.
  const IdentifierInfo *Name;

  DependentNameType(ElaboratedTypeKeyword Keyword, NestedNameSpecifier *NNS,
                    const IdentifierInfo *Name, QualType CanonType)
      : TypeWithKeyword(Keyword, DependentName, CanonType, /*Dependent=*/true,
                        /*InstantiationDependent=*/true,
                        /*VariablyModified=*/false,
                        NNS->containsUnexpandedParameterPack()),
        NNS(NNS), Name(Name) {}

public:
  /// Retrieve the qualification on this type.
  NestedNameSpecifier *getQualifier() const { return NNS; }

  /// Retrieve the type named by the typename specifier as an identifier.
  ///
  /// This routine will return a non-NULL identifier pointer when the
  /// form of the original typename was terminated by an identifier,
  /// e.g., "typename T::type".
  const IdentifierInfo *getIdentifier() const {
    return Name;
  }

  bool isSugared() const { return false; }
  QualType desugar() const { return QualType(this, 0); }

  void Profile(llvm::FoldingSetNodeID &ID) {
    Profile(ID, getKeyword(), NNS, Name);
  }

  static void Profile(llvm::FoldingSetNodeID &ID, ElaboratedTypeKeyword Keyword,
                      NestedNameSpecifier *NNS, const IdentifierInfo *Name) {
    ID.AddInteger(Keyword);
    ID.AddPointer(NNS);
    ID.AddPointer(Name);
  }

  static bool classof(const Type *T) {
    return T->getTypeClass() == DependentName;
  }
};

/// Represents a template specialization type whose template cannot be
/// resolved, e.g.
///   A<T>::template B<T>
class LLVM_ALIGNAS(/*alignof(uint64_t)*/ 8) DependentTemplateSpecializationType
    : public TypeWithKeyword,
      public llvm::FoldingSetNode {
  friend class ASTContext; // ASTContext creates these

  /// The nested name specifier containing the qualifier.
  NestedNameSpecifier *NNS;

  /// The identifier of the template.
  const IdentifierInfo *Name;

  /// \brief The number of template arguments named in this class template
  /// specialization.
  unsigned NumArgs;

  DependentTemplateSpecializationType(ElaboratedTypeKeyword Keyword,
                                      NestedNameSpecifier *NNS,
                                      const IdentifierInfo *Name,
                                      ArrayRef<TemplateArgument> Args,
                                      QualType Canon);

  const TemplateArgument *getArgBuffer() const {
    return reinterpret_cast<const TemplateArgument*>(this+1);
  }

  TemplateArgument *getArgBuffer() {
    return reinterpret_cast<TemplateArgument*>(this+1);
  }

public:
  NestedNameSpecifier *getQualifier() const { return NNS; }
  const IdentifierInfo *getIdentifier() const { return Name; }

  /// \brief Retrieve the template arguments.
  const TemplateArgument *getArgs() const {
    return getArgBuffer();
  }

  /// \brief Retrieve the number of template arguments.
  unsigned getNumArgs() const { return NumArgs; }

  const TemplateArgument &getArg(unsigned Idx) const; // in TemplateBase.h

  ArrayRef<TemplateArgument> template_arguments() const {
    return {getArgs(), NumArgs};
  }

  using iterator = const TemplateArgument *;

  iterator begin() const { return getArgs(); }
  iterator end() const; // inline in TemplateBase.h

  bool isSugared() const { return false; }
  QualType desugar() const { return QualType(this, 0); }

  void Profile(llvm::FoldingSetNodeID &ID, const ASTContext &Context) {
    Profile(ID, Context, getKeyword(), NNS, Name, {getArgs(), NumArgs});
  }

  static void Profile(llvm::FoldingSetNodeID &ID,
                      const ASTContext &Context,
                      ElaboratedTypeKeyword Keyword,
                      NestedNameSpecifier *Qualifier,
                      const IdentifierInfo *Name,
                      ArrayRef<TemplateArgument> Args);

  static bool classof(const Type *T) {
    return T->getTypeClass() == DependentTemplateSpecialization;
  }
};

/// \brief Represents a pack expansion of types.
///
/// Pack expansions are part of C++11 variadic templates. A pack
/// expansion contains a pattern, which itself contains one or more
/// "unexpanded" parameter packs. When instantiated, a pack expansion
/// produces a series of types, each instantiated from the pattern of
/// the expansion, where the Ith instantiation of the pattern uses the
/// Ith arguments bound to each of the unexpanded parameter packs. The
/// pack expansion is considered to "expand" these unexpanded
/// parameter packs.
///
/// \code
/// template<typename ...Types> struct tuple;
///
/// template<typename ...Types>
/// struct tuple_of_references {
///   typedef tuple<Types&...> type;
/// };
/// \endcode
///
/// Here, the pack expansion \c Types&... is represented via a
/// PackExpansionType whose pattern is Types&.
class PackExpansionType : public Type, public llvm::FoldingSetNode {
  friend class ASTContext; // ASTContext creates these

  /// \brief The pattern of the pack expansion.
  QualType Pattern;

  /// \brief The number of expansions that this pack expansion will
  /// generate when substituted (+1), or indicates that
  ///
  /// This field will only have a non-zero value when some of the parameter
  /// packs that occur within the pattern have been substituted but others have
  /// not.
  unsigned NumExpansions;

  PackExpansionType(QualType Pattern, QualType Canon,
                    Optional<unsigned> NumExpansions)
      : Type(PackExpansion, Canon, /*Dependent=*/Pattern->isDependentType(),
             /*InstantiationDependent=*/true,
             /*VariablyModified=*/Pattern->isVariablyModifiedType(),
             /*ContainsUnexpandedParameterPack=*/false),
        Pattern(Pattern),
        NumExpansions(NumExpansions ? *NumExpansions + 1 : 0) {}

public:
  /// \brief Retrieve the pattern of this pack expansion, which is the
  /// type that will be repeatedly instantiated when instantiating the
  /// pack expansion itself.
  QualType getPattern() const { return Pattern; }

  /// \brief Retrieve the number of expansions that this pack expansion will
  /// generate, if known.
  Optional<unsigned> getNumExpansions() const {
    if (NumExpansions)
      return NumExpansions - 1;

    return None;
  }

  bool isSugared() const { return !Pattern->isDependentType(); }
  QualType desugar() const { return isSugared() ? Pattern : QualType(this, 0); }

  void Profile(llvm::FoldingSetNodeID &ID) {
    Profile(ID, getPattern(), getNumExpansions());
  }

  static void Profile(llvm::FoldingSetNodeID &ID, QualType Pattern,
                      Optional<unsigned> NumExpansions) {
    ID.AddPointer(Pattern.getAsOpaquePtr());
    ID.AddBoolean(NumExpansions.hasValue());
    if (NumExpansions)
      ID.AddInteger(*NumExpansions);
  }

  static bool classof(const Type *T) {
    return T->getTypeClass() == PackExpansion;
  }
};

/// This class wraps the list of protocol qualifiers. For types that can
/// take ObjC protocol qualifers, they can subclass this class.
template <class T>
class ObjCProtocolQualifiers {
protected:
  ObjCProtocolQualifiers() = default;

  ObjCProtocolDecl * const *getProtocolStorage() const {
    return const_cast<ObjCProtocolQualifiers*>(this)->getProtocolStorage();
  }

  ObjCProtocolDecl **getProtocolStorage() {
    return static_cast<T*>(this)->getProtocolStorageImpl();
  }

  void setNumProtocols(unsigned N) {
    static_cast<T*>(this)->setNumProtocolsImpl(N);
  }

  void initialize(ArrayRef<ObjCProtocolDecl *> protocols) {
    setNumProtocols(protocols.size());
    assert(getNumProtocols() == protocols.size() &&
           "bitfield overflow in protocol count");
    if (!protocols.empty())
      memcpy(getProtocolStorage(), protocols.data(),
             protocols.size() * sizeof(ObjCProtocolDecl*));
  }

public:
  using qual_iterator = ObjCProtocolDecl * const *;
  using qual_range = llvm::iterator_range<qual_iterator>;

  qual_range quals() const { return qual_range(qual_begin(), qual_end()); }
  qual_iterator qual_begin() const { return getProtocolStorage(); }
  qual_iterator qual_end() const { return qual_begin() + getNumProtocols(); }

  bool qual_empty() const { return getNumProtocols() == 0; }

  /// Return the number of qualifying protocols in this type, or 0 if
  /// there are none.
  unsigned getNumProtocols() const {
    return static_cast<const T*>(this)->getNumProtocolsImpl();
  }

  /// Fetch a protocol by index.
  ObjCProtocolDecl *getProtocol(unsigned I) const {
    assert(I < getNumProtocols() && "Out-of-range protocol access");
    return qual_begin()[I];
  }

  /// Retrieve all of the protocol qualifiers.
  ArrayRef<ObjCProtocolDecl *> getProtocols() const {
    return ArrayRef<ObjCProtocolDecl *>(qual_begin(), getNumProtocols());
  }
};

/// Represents a type parameter type in Objective C. It can take
/// a list of protocols.
class ObjCTypeParamType : public Type,
                          public ObjCProtocolQualifiers<ObjCTypeParamType>,
                          public llvm::FoldingSetNode {
  friend class ASTContext;
  friend class ObjCProtocolQualifiers<ObjCTypeParamType>;

  /// The number of protocols stored on this type.
  unsigned NumProtocols : 6;

  ObjCTypeParamDecl *OTPDecl;

  /// The protocols are stored after the ObjCTypeParamType node. In the
  /// canonical type, the list of protocols are sorted alphabetically
  /// and uniqued.
  ObjCProtocolDecl **getProtocolStorageImpl();

  /// Return the number of qualifying protocols in this interface type,
  /// or 0 if there are none.
  unsigned getNumProtocolsImpl() const {
    return NumProtocols;
  }

  void setNumProtocolsImpl(unsigned N) {
    NumProtocols = N;
  }

  ObjCTypeParamType(const ObjCTypeParamDecl *D,
                    QualType can,
                    ArrayRef<ObjCProtocolDecl *> protocols);

public:
  bool isSugared() const { return true; }
  QualType desugar() const { return getCanonicalTypeInternal(); }

  static bool classof(const Type *T) {
    return T->getTypeClass() == ObjCTypeParam;
  }

  void Profile(llvm::FoldingSetNodeID &ID);
  static void Profile(llvm::FoldingSetNodeID &ID,
                      const ObjCTypeParamDecl *OTPDecl,
                      ArrayRef<ObjCProtocolDecl *> protocols);

  ObjCTypeParamDecl *getDecl() const { return OTPDecl; }
};

/// Represents a class type in Objective C.
///
/// Every Objective C type is a combination of a base type, a set of
/// type arguments (optional, for parameterized classes) and a list of
/// protocols.
///
/// Given the following declarations:
/// \code
///   \@class C<T>;
///   \@protocol P;
/// \endcode
///
/// 'C' is an ObjCInterfaceType C.  It is sugar for an ObjCObjectType
/// with base C and no protocols.
///
/// 'C<P>' is an unspecialized ObjCObjectType with base C and protocol list [P].
/// 'C<C*>' is a specialized ObjCObjectType with type arguments 'C*' and no 
/// protocol list.
/// 'C<C*><P>' is a specialized ObjCObjectType with base C, type arguments 'C*',
/// and protocol list [P].
///
/// 'id' is a TypedefType which is sugar for an ObjCObjectPointerType whose
/// pointee is an ObjCObjectType with base BuiltinType::ObjCIdType
/// and no protocols.
///
/// 'id<P>' is an ObjCObjectPointerType whose pointee is an ObjCObjectType
/// with base BuiltinType::ObjCIdType and protocol list [P].  Eventually
/// this should get its own sugar class to better represent the source.
class ObjCObjectType : public Type,
                       public ObjCProtocolQualifiers<ObjCObjectType> {
  friend class ObjCProtocolQualifiers<ObjCObjectType>;

  // ObjCObjectType.NumTypeArgs - the number of type arguments stored
  // after the ObjCObjectPointerType node.
  // ObjCObjectType.NumProtocols - the number of protocols stored
  // after the type arguments of ObjCObjectPointerType node.
  //
  // These protocols are those written directly on the type.  If
  // protocol qualifiers ever become additive, the iterators will need
  // to get kindof complicated.
  //
  // In the canonical object type, these are sorted alphabetically
  // and uniqued.

  /// Either a BuiltinType or an InterfaceType or sugar for either.
  QualType BaseType;

  /// Cached superclass type.
  mutable llvm::PointerIntPair<const ObjCObjectType *, 1, bool>
    CachedSuperClassType;

  QualType *getTypeArgStorage();
  const QualType *getTypeArgStorage() const {
    return const_cast<ObjCObjectType *>(this)->getTypeArgStorage();
  }

  ObjCProtocolDecl **getProtocolStorageImpl();
  /// Return the number of qualifying protocols in this interface type,
  /// or 0 if there are none.
  unsigned getNumProtocolsImpl() const {
    return ObjCObjectTypeBits.NumProtocols;
  }
  void setNumProtocolsImpl(unsigned N) {
    ObjCObjectTypeBits.NumProtocols = N;
  }

protected:
  enum Nonce_ObjCInterface { Nonce_ObjCInterface };

  ObjCObjectType(QualType Canonical, QualType Base,
                 ArrayRef<QualType> typeArgs,
                 ArrayRef<ObjCProtocolDecl *> protocols,
                 bool isKindOf);

  ObjCObjectType(enum Nonce_ObjCInterface)
        : Type(ObjCInterface, QualType(), false, false, false, false),
          BaseType(QualType(this_(), 0)) {
    ObjCObjectTypeBits.NumProtocols = 0;
    ObjCObjectTypeBits.NumTypeArgs = 0;
    ObjCObjectTypeBits.IsKindOf = 0;
  }

  void computeSuperClassTypeSlow() const;

public:
  /// Gets the base type of this object type.  This is always (possibly
  /// sugar for) one of:
  ///  - the 'id' builtin type (as opposed to the 'id' type visible to the
  ///    user, which is a typedef for an ObjCObjectPointerType)
  ///  - the 'Class' builtin type (same caveat)
  ///  - an ObjCObjectType (currently always an ObjCInterfaceType)
  QualType getBaseType() const { return BaseType; }

  bool isObjCId() const {
    return getBaseType()->isSpecificBuiltinType(BuiltinType::ObjCId);
  }

  bool isObjCClass() const {
    return getBaseType()->isSpecificBuiltinType(BuiltinType::ObjCClass);
  }

  bool isObjCUnqualifiedId() const { return qual_empty() && isObjCId(); }
  bool isObjCUnqualifiedClass() const { return qual_empty() && isObjCClass(); }
  bool isObjCUnqualifiedIdOrClass() const {
    if (!qual_empty()) return false;
    if (const BuiltinType *T = getBaseType()->getAs<BuiltinType>())
      return T->getKind() == BuiltinType::ObjCId ||
             T->getKind() == BuiltinType::ObjCClass;
    return false;
  }
  bool isObjCQualifiedId() const { return !qual_empty() && isObjCId(); }
  bool isObjCQualifiedClass() const { return !qual_empty() && isObjCClass(); }

  /// Gets the interface declaration for this object type, if the base type
  /// really is an interface.
  ObjCInterfaceDecl *getInterface() const;

  /// Determine whether this object type is "specialized", meaning
  /// that it has type arguments.
  bool isSpecialized() const;

  /// Determine whether this object type was written with type arguments.
  bool isSpecializedAsWritten() const {
    return ObjCObjectTypeBits.NumTypeArgs > 0;
  }

  /// Determine whether this object type is "unspecialized", meaning
  /// that it has no type arguments.
  bool isUnspecialized() const { return !isSpecialized(); }

  /// Determine whether this object type is "unspecialized" as
  /// written, meaning that it has no type arguments.
  bool isUnspecializedAsWritten() const { return !isSpecializedAsWritten(); }

  /// Retrieve the type arguments of this object type (semantically).
  ArrayRef<QualType> getTypeArgs() const;

  /// Retrieve the type arguments of this object type as they were
  /// written.
  ArrayRef<QualType> getTypeArgsAsWritten() const {
    return llvm::makeArrayRef(getTypeArgStorage(),
                              ObjCObjectTypeBits.NumTypeArgs);
  }

  /// Whether this is a "__kindof" type as written.
  bool isKindOfTypeAsWritten() const { return ObjCObjectTypeBits.IsKindOf; }

  /// Whether this ia a "__kindof" type (semantically).
  bool isKindOfType() const;

  /// Retrieve the type of the superclass of this object type.
  ///
  /// This operation substitutes any type arguments into the
  /// superclass of the current class type, potentially producing a
  /// specialization of the superclass type. Produces a null type if
  /// there is no superclass.
  QualType getSuperClassType() const {
    if (!CachedSuperClassType.getInt())
      computeSuperClassTypeSlow();

    assert(CachedSuperClassType.getInt() && "Superclass not set?");
    return QualType(CachedSuperClassType.getPointer(), 0);
  }

  /// Strip off the Objective-C "kindof" type and (with it) any
  /// protocol qualifiers.
  QualType stripObjCKindOfTypeAndQuals(const ASTContext &ctx) const;

  bool isSugared() const { return false; }
  QualType desugar() const { return QualType(this, 0); }

  static bool classof(const Type *T) {
    return T->getTypeClass() == ObjCObject ||
           T->getTypeClass() == ObjCInterface;
  }
};

/// A class providing a concrete implementation
/// of ObjCObjectType, so as to not increase the footprint of
/// ObjCInterfaceType.  Code outside of ASTContext and the core type
/// system should not reference this type.
class ObjCObjectTypeImpl : public ObjCObjectType, public llvm::FoldingSetNode {
  friend class ASTContext;

  // If anyone adds fields here, ObjCObjectType::getProtocolStorage()
  // will need to be modified.

  ObjCObjectTypeImpl(QualType Canonical, QualType Base,
                     ArrayRef<QualType> typeArgs,
                     ArrayRef<ObjCProtocolDecl *> protocols,
                     bool isKindOf)
      : ObjCObjectType(Canonical, Base, typeArgs, protocols, isKindOf) {}

public:
  void Profile(llvm::FoldingSetNodeID &ID);
  static void Profile(llvm::FoldingSetNodeID &ID,
                      QualType Base,
                      ArrayRef<QualType> typeArgs,
                      ArrayRef<ObjCProtocolDecl *> protocols,
                      bool isKindOf);
};

inline QualType *ObjCObjectType::getTypeArgStorage() {
  return reinterpret_cast<QualType *>(static_cast<ObjCObjectTypeImpl*>(this)+1);
}

inline ObjCProtocolDecl **ObjCObjectType::getProtocolStorageImpl() {
    return reinterpret_cast<ObjCProtocolDecl**>(
             getTypeArgStorage() + ObjCObjectTypeBits.NumTypeArgs);
}

inline ObjCProtocolDecl **ObjCTypeParamType::getProtocolStorageImpl() {
    return reinterpret_cast<ObjCProtocolDecl**>(
             static_cast<ObjCTypeParamType*>(this)+1);
}

/// Interfaces are the core concept in Objective-C for object oriented design.
/// They basically correspond to C++ classes.  There are two kinds of interface
/// types: normal interfaces like `NSString`, and qualified interfaces, which
/// are qualified with a protocol list like `NSString<NSCopyable, NSAmazing>`.
///
/// ObjCInterfaceType guarantees the following properties when considered
/// as a subtype of its superclass, ObjCObjectType:
///   - There are no protocol qualifiers.  To reinforce this, code which
///     tries to invoke the protocol methods via an ObjCInterfaceType will
///     fail to compile.
///   - It is its own base type.  That is, if T is an ObjCInterfaceType*,
///     T->getBaseType() == QualType(T, 0).
class ObjCInterfaceType : public ObjCObjectType {
  friend class ASTContext; // ASTContext creates these.
  friend class ASTReader;
  friend class ObjCInterfaceDecl;

  mutable ObjCInterfaceDecl *Decl;

  ObjCInterfaceType(const ObjCInterfaceDecl *D)
      : ObjCObjectType(Nonce_ObjCInterface),
        Decl(const_cast<ObjCInterfaceDecl*>(D)) {}

public:
  /// Get the declaration of this interface.
  ObjCInterfaceDecl *getDecl() const { return Decl; }

  bool isSugared() const { return false; }
  QualType desugar() const { return QualType(this, 0); }

  static bool classof(const Type *T) {
    return T->getTypeClass() == ObjCInterface;
  }

  // Nonsense to "hide" certain members of ObjCObjectType within this
  // class.  People asking for protocols on an ObjCInterfaceType are
  // not going to get what they want: ObjCInterfaceTypes are
  // guaranteed to have no protocols.
  enum {
    qual_iterator,
    qual_begin,
    qual_end,
    getNumProtocols,
    getProtocol
  };
};

inline ObjCInterfaceDecl *ObjCObjectType::getInterface() const {
  QualType baseType = getBaseType();
  while (const ObjCObjectType *ObjT = baseType->getAs<ObjCObjectType>()) {
    if (const ObjCInterfaceType *T = dyn_cast<ObjCInterfaceType>(ObjT))
      return T->getDecl();

    baseType = ObjT->getBaseType();
  }

  return nullptr;
}

/// Represents a pointer to an Objective C object.
///
/// These are constructed from pointer declarators when the pointee type is
/// an ObjCObjectType (or sugar for one).  In addition, the 'id' and 'Class'
/// types are typedefs for these, and the protocol-qualified types 'id<P>'
/// and 'Class<P>' are translated into these.
///
/// Pointers to pointers to Objective C objects are still PointerTypes;
/// only the first level of pointer gets it own type implementation.
class ObjCObjectPointerType : public Type, public llvm::FoldingSetNode {
  friend class ASTContext; // ASTContext creates these.

  QualType PointeeType;

  ObjCObjectPointerType(QualType Canonical, QualType Pointee)
      : Type(ObjCObjectPointer, Canonical,
             Pointee->isDependentType(),
             Pointee->isInstantiationDependentType(),
             Pointee->isVariablyModifiedType(),
             Pointee->containsUnexpandedParameterPack()),
        PointeeType(Pointee) {}

public:
  /// Gets the type pointed to by this ObjC pointer.
  /// The result will always be an ObjCObjectType or sugar thereof.
  QualType getPointeeType() const { return PointeeType; }

  /// Gets the type pointed to by this ObjC pointer.  Always returns non-null.
  ///
  /// This method is equivalent to getPointeeType() except that
  /// it discards any typedefs (or other sugar) between this
  /// type and the "outermost" object type.  So for:
  /// \code
  ///   \@class A; \@protocol P; \@protocol Q;
  ///   typedef A<P> AP;
  ///   typedef A A1;
  ///   typedef A1<P> A1P;
  ///   typedef A1P<Q> A1PQ;
  /// \endcode
  /// For 'A*', getObjectType() will return 'A'.
  /// For 'A<P>*', getObjectType() will return 'A<P>'.
  /// For 'AP*', getObjectType() will return 'A<P>'.
  /// For 'A1*', getObjectType() will return 'A'.
  /// For 'A1<P>*', getObjectType() will return 'A1<P>'.
  /// For 'A1P*', getObjectType() will return 'A1<P>'.
  /// For 'A1PQ*', getObjectType() will return 'A1<Q>', because
  ///   adding protocols to a protocol-qualified base discards the
  ///   old qualifiers (for now).  But if it didn't, getObjectType()
  ///   would return 'A1P<Q>' (and we'd have to make iterating over
  ///   qualifiers more complicated).
  const ObjCObjectType *getObjectType() const {
    return PointeeType->castAs<ObjCObjectType>();
  }

  /// If this pointer points to an Objective C
  /// \@interface type, gets the type for that interface.  Any protocol
  /// qualifiers on the interface are ignored.
  ///
  /// \return null if the base type for this pointer is 'id' or 'Class'
  const ObjCInterfaceType *getInterfaceType() const;

  /// If this pointer points to an Objective \@interface
  /// type, gets the declaration for that interface.
  ///
  /// \return null if the base type for this pointer is 'id' or 'Class'
  ObjCInterfaceDecl *getInterfaceDecl() const {
    return getObjectType()->getInterface();
  }

  /// True if this is equivalent to the 'id' type, i.e. if
  /// its object type is the primitive 'id' type with no protocols.
  bool isObjCIdType() const {
    return getObjectType()->isObjCUnqualifiedId();
  }

  /// True if this is equivalent to the 'Class' type,
  /// i.e. if its object tive is the primitive 'Class' type with no protocols.
  bool isObjCClassType() const {
    return getObjectType()->isObjCUnqualifiedClass();
  }

  /// True if this is equivalent to the 'id' or 'Class' type,
  bool isObjCIdOrClassType() const {
    return getObjectType()->isObjCUnqualifiedIdOrClass();
  }

  /// True if this is equivalent to 'id<P>' for some non-empty set of
  /// protocols.
  bool isObjCQualifiedIdType() const {
    return getObjectType()->isObjCQualifiedId();
  }

  /// True if this is equivalent to 'Class<P>' for some non-empty set of
  /// protocols.
  bool isObjCQualifiedClassType() const {
    return getObjectType()->isObjCQualifiedClass();
  }

  /// Whether this is a "__kindof" type.
  bool isKindOfType() const { return getObjectType()->isKindOfType(); }

  /// Whether this type is specialized, meaning that it has type arguments.
  bool isSpecialized() const { return getObjectType()->isSpecialized(); }

  /// Whether this type is specialized, meaning that it has type arguments.
  bool isSpecializedAsWritten() const {
    return getObjectType()->isSpecializedAsWritten();
  }

  /// Whether this type is unspecialized, meaning that is has no type arguments.
  bool isUnspecialized() const { return getObjectType()->isUnspecialized(); }

  /// Determine whether this object type is "unspecialized" as
  /// written, meaning that it has no type arguments.
  bool isUnspecializedAsWritten() const { return !isSpecializedAsWritten(); }

  /// Retrieve the type arguments for this type.
  ArrayRef<QualType> getTypeArgs() const {
    return getObjectType()->getTypeArgs();
  }

  /// Retrieve the type arguments for this type.
  ArrayRef<QualType> getTypeArgsAsWritten() const {
    return getObjectType()->getTypeArgsAsWritten();
  }

  /// An iterator over the qualifiers on the object type.  Provided
  /// for convenience.  This will always iterate over the full set of
  /// protocols on a type, not just those provided directly.
  using qual_iterator = ObjCObjectType::qual_iterator;
  using qual_range = llvm::iterator_range<qual_iterator>;

  qual_range quals() const { return qual_range(qual_begin(), qual_end()); }

  qual_iterator qual_begin() const {
    return getObjectType()->qual_begin();
  }

  qual_iterator qual_end() const {
    return getObjectType()->qual_end();
  }

  bool qual_empty() const { return getObjectType()->qual_empty(); }

  /// Return the number of qualifying protocols on the object type.
  unsigned getNumProtocols() const {
    return getObjectType()->getNumProtocols();
  }

  /// Retrieve a qualifying protocol by index on the object type.
  ObjCProtocolDecl *getProtocol(unsigned I) const {
    return getObjectType()->getProtocol(I);
  }

  bool isSugared() const { return false; }
  QualType desugar() const { return QualType(this, 0); }

  /// Retrieve the type of the superclass of this object pointer type.
  ///
  /// This operation substitutes any type arguments into the
  /// superclass of the current class type, potentially producing a
  /// pointer to a specialization of the superclass type. Produces a
  /// null type if there is no superclass.
  QualType getSuperClassType() const;

  /// Strip off the Objective-C "kindof" type and (with it) any
  /// protocol qualifiers.
  const ObjCObjectPointerType *stripObjCKindOfTypeAndQuals(
                                 const ASTContext &ctx) const;

  void Profile(llvm::FoldingSetNodeID &ID) {
    Profile(ID, getPointeeType());
  }

  static void Profile(llvm::FoldingSetNodeID &ID, QualType T) {
    ID.AddPointer(T.getAsOpaquePtr());
  }

  static bool classof(const Type *T) {
    return T->getTypeClass() == ObjCObjectPointer;
  }
};

class AtomicType : public Type, public llvm::FoldingSetNode {
  friend class ASTContext; // ASTContext creates these.

  QualType ValueType;

  AtomicType(QualType ValTy, QualType Canonical)
      : Type(Atomic, Canonical, ValTy->isDependentType(),
             ValTy->isInstantiationDependentType(),
             ValTy->isVariablyModifiedType(),
             ValTy->containsUnexpandedParameterPack()),
        ValueType(ValTy) {}

public:
  /// Gets the type contained by this atomic type, i.e.
  /// the type returned by performing an atomic load of this atomic type.
  QualType getValueType() const { return ValueType; }

  bool isSugared() const { return false; }
  QualType desugar() const { return QualType(this, 0); }

  void Profile(llvm::FoldingSetNodeID &ID) {
    Profile(ID, getValueType());
  }

  static void Profile(llvm::FoldingSetNodeID &ID, QualType T) {
    ID.AddPointer(T.getAsOpaquePtr());
  }

  static bool classof(const Type *T) {
    return T->getTypeClass() == Atomic;
  }
};

/// PipeType - OpenCL20.
class PipeType : public Type, public llvm::FoldingSetNode {
  friend class ASTContext; // ASTContext creates these.

  QualType ElementType;
  bool isRead;

  PipeType(QualType elemType, QualType CanonicalPtr, bool isRead)
      : Type(Pipe, CanonicalPtr, elemType->isDependentType(),
             elemType->isInstantiationDependentType(),
             elemType->isVariablyModifiedType(),
             elemType->containsUnexpandedParameterPack()),
        ElementType(elemType), isRead(isRead) {}

public:
  QualType getElementType() const { return ElementType; }

  bool isSugared() const { return false; }

  QualType desugar() const { return QualType(this, 0); }

  void Profile(llvm::FoldingSetNodeID &ID) {
    Profile(ID, getElementType(), isReadOnly());
  }

  static void Profile(llvm::FoldingSetNodeID &ID, QualType T, bool isRead) {
    ID.AddPointer(T.getAsOpaquePtr());
    ID.AddBoolean(isRead);
  }

  static bool classof(const Type *T) {
    return T->getTypeClass() == Pipe;
  }

  bool isReadOnly() const { return isRead; }
};

/// A qualifier set is used to build a set of qualifiers.
class QualifierCollector : public Qualifiers {
public:
  QualifierCollector(Qualifiers Qs = Qualifiers()) : Qualifiers(Qs) {}

  /// Collect any qualifiers on the given type and return an
  /// unqualified type.  The qualifiers are assumed to be consistent
  /// with those already in the type.
  const Type *strip(QualType type) {
    addFastQualifiers(type.getLocalFastQualifiers());
    if (!type.hasLocalNonFastQualifiers())
      return type.getTypePtrUnsafe();

    const ExtQuals *extQuals = type.getExtQualsUnsafe();
    addConsistentQualifiers(extQuals->getQualifiers());
    return extQuals->getBaseType();
  }

  /// Apply the collected qualifiers to the given type.
  QualType apply(const ASTContext &Context, QualType QT) const;

  /// Apply the collected qualifiers to the given type.
  QualType apply(const ASTContext &Context, const Type* T) const;
};

// Inline function definitions.

inline SplitQualType SplitQualType::getSingleStepDesugaredType() const {
  SplitQualType desugar =
    Ty->getLocallyUnqualifiedSingleStepDesugaredType().split();
  desugar.Quals.addConsistentQualifiers(Quals);
  return desugar;
}

inline const Type *QualType::getTypePtr() const {
  return getCommonPtr()->BaseType;
}

inline const Type *QualType::getTypePtrOrNull() const {
  return (isNull() ? nullptr : getCommonPtr()->BaseType);
}

inline SplitQualType QualType::split() const {
  if (!hasLocalNonFastQualifiers())
    return SplitQualType(getTypePtrUnsafe(),
                         Qualifiers::fromFastMask(getLocalFastQualifiers()));

  const ExtQuals *eq = getExtQualsUnsafe();
  Qualifiers qs = eq->getQualifiers();
  qs.addFastQualifiers(getLocalFastQualifiers());
  return SplitQualType(eq->getBaseType(), qs);
}

inline Qualifiers QualType::getLocalQualifiers() const {
  Qualifiers Quals;
  if (hasLocalNonFastQualifiers())
    Quals = getExtQualsUnsafe()->getQualifiers();
  Quals.addFastQualifiers(getLocalFastQualifiers());
  return Quals;
}

inline Qualifiers QualType::getQualifiers() const {
  Qualifiers quals = getCommonPtr()->CanonicalType.getLocalQualifiers();
  quals.addFastQualifiers(getLocalFastQualifiers());
  return quals;
}

inline unsigned QualType::getCVRQualifiers() const {
  unsigned cvr = getCommonPtr()->CanonicalType.getLocalCVRQualifiers();
  cvr |= getLocalCVRQualifiers();
  return cvr;
}

inline QualType QualType::getCanonicalType() const {
  QualType canon = getCommonPtr()->CanonicalType;
  return canon.withFastQualifiers(getLocalFastQualifiers());
}

inline bool QualType::isCanonical() const {
  return getTypePtr()->isCanonicalUnqualified();
}

inline bool QualType::isCanonicalAsParam() const {
  if (!isCanonical()) return false;
  if (hasLocalQualifiers()) return false;

  const Type *T = getTypePtr();
  if (T->isVariablyModifiedType() && T->hasSizedVLAType())
    return false;

  return !isa<FunctionType>(T) && !isa<ArrayType>(T);
}

inline bool QualType::isConstQualified() const {
  return isLocalConstQualified() ||
         getCommonPtr()->CanonicalType.isLocalConstQualified();
}

inline bool QualType::isRestrictQualified() const {
  return isLocalRestrictQualified() ||
         getCommonPtr()->CanonicalType.isLocalRestrictQualified();
}


inline bool QualType::isVolatileQualified() const {
  return isLocalVolatileQualified() ||
         getCommonPtr()->CanonicalType.isLocalVolatileQualified();
}

inline bool QualType::hasQualifiers() const {
  return hasLocalQualifiers() ||
         getCommonPtr()->CanonicalType.hasLocalQualifiers();
}

inline QualType QualType::getUnqualifiedType() const {
  if (!getTypePtr()->getCanonicalTypeInternal().hasLocalQualifiers())
    return QualType(getTypePtr(), 0);

  return QualType(getSplitUnqualifiedTypeImpl(*this).Ty, 0);
}
  
inline SplitQualType QualType::getSplitUnqualifiedType() const {
  if (!getTypePtr()->getCanonicalTypeInternal().hasLocalQualifiers())
    return split();

  return getSplitUnqualifiedTypeImpl(*this);
}

inline void QualType::removeLocalConst() {
  removeLocalFastQualifiers(Qualifiers::Const);
}

inline void QualType::removeLocalRestrict() {
  removeLocalFastQualifiers(Qualifiers::Restrict);
}

inline void QualType::removeLocalVolatile() {
  removeLocalFastQualifiers(Qualifiers::Volatile);
}

inline void QualType::removeLocalCVRQualifiers(unsigned Mask) {
  assert(!(Mask & ~Qualifiers::CVRMask) && "mask has non-CVR bits");
  static_assert((int)Qualifiers::CVRMask == (int)Qualifiers::FastMask,
                "Fast bits differ from CVR bits!");

  // Fast path: we don't need to touch the slow qualifiers.
  removeLocalFastQualifiers(Mask);
}

/// Return the address space of this type.
inline LangAS QualType::getAddressSpace() const {
  return getQualifiers().getAddressSpace();
}

/// Return the gc attribute of this type.
inline Qualifiers::GC QualType::getObjCGCAttr() const {
  return getQualifiers().getObjCGCAttr();
}

inline FunctionType::ExtInfo getFunctionExtInfo(const Type &t) {
  if (const PointerType *PT = t.getAs<PointerType>()) {
    if (const FunctionType *FT = PT->getPointeeType()->getAs<FunctionType>())
      return FT->getExtInfo();
  } else if (const FunctionType *FT = t.getAs<FunctionType>())
    return FT->getExtInfo();

  return FunctionType::ExtInfo();
}

inline FunctionType::ExtInfo getFunctionExtInfo(QualType t) {
  return getFunctionExtInfo(*t);
}

/// Determine whether this type is more
/// qualified than the Other type. For example, "const volatile int"
/// is more qualified than "const int", "volatile int", and
/// "int". However, it is not more qualified than "const volatile
/// int".
inline bool QualType::isMoreQualifiedThan(QualType other) const {
  Qualifiers MyQuals = getQualifiers();
  Qualifiers OtherQuals = other.getQualifiers();
  return (MyQuals != OtherQuals && MyQuals.compatiblyIncludes(OtherQuals));
}

/// Determine whether this type is at last
/// as qualified as the Other type. For example, "const volatile
/// int" is at least as qualified as "const int", "volatile int",
/// "int", and "const volatile int".
inline bool QualType::isAtLeastAsQualifiedAs(QualType other) const {
  Qualifiers OtherQuals = other.getQualifiers();

  // Ignore __unaligned qualifier if this type is a void.
  if (getUnqualifiedType()->isVoidType())
    OtherQuals.removeUnaligned();

  return getQualifiers().compatiblyIncludes(OtherQuals);
}

/// If Type is a reference type (e.g., const
/// int&), returns the type that the reference refers to ("const
/// int"). Otherwise, returns the type itself. This routine is used
/// throughout Sema to implement C++ 5p6:
///
///   If an expression initially has the type "reference to T" (8.3.2,
///   8.5.3), the type is adjusted to "T" prior to any further
///   analysis, the expression designates the object or function
///   denoted by the reference, and the expression is an lvalue.
inline QualType QualType::getNonReferenceType() const {
  if (const ReferenceType *RefType = (*this)->getAs<ReferenceType>())
    return RefType->getPointeeType();
  else
    return *this;
}

inline bool QualType::isCForbiddenLValueType() const {
  return ((getTypePtr()->isVoidType() && !hasQualifiers()) ||
          getTypePtr()->isFunctionType());
}

/// Tests whether the type is categorized as a fundamental type.
///
/// \returns True for types specified in C++0x [basic.fundamental].
inline bool Type::isFundamentalType() const {
  return isVoidType() ||
         // FIXME: It's really annoying that we don't have an
         // 'isArithmeticType()' which agrees with the standard definition.
         (isArithmeticType() && !isEnumeralType());
}

/// Tests whether the type is categorized as a compound type.
///
/// \returns True for types specified in C++0x [basic.compound].
inline bool Type::isCompoundType() const {
  // C++0x [basic.compound]p1:
  //   Compound types can be constructed in the following ways:
  //    -- arrays of objects of a given type [...];
  return isArrayType() ||
  //    -- functions, which have parameters of given types [...];
         isFunctionType() ||
  //    -- pointers to void or objects or functions [...];
         isPointerType() ||
  //    -- references to objects or functions of a given type. [...]
         isReferenceType() ||
  //    -- classes containing a sequence of objects of various types, [...];
         isRecordType() ||
  //    -- unions, which are classes capable of containing objects of different
  //               types at different times;
         isUnionType() ||
  //    -- enumerations, which comprise a set of named constant values. [...];
         isEnumeralType() ||
  //    -- pointers to non-static class members, [...].
         isMemberPointerType();
}

inline bool Type::isFunctionType() const {
  return isa<FunctionType>(CanonicalType);
}

inline bool Type::isPointerType() const {
  return isa<PointerType>(CanonicalType);
}

inline bool Type::isAnyPointerType() const {
  return isPointerType() || isObjCObjectPointerType();
}

inline bool Type::isBlockPointerType() const {
  return isa<BlockPointerType>(CanonicalType);
}

inline bool Type::isReferenceType() const {
  return isa<ReferenceType>(CanonicalType);
}

inline bool Type::isLValueReferenceType() const {
  return isa<LValueReferenceType>(CanonicalType);
}

inline bool Type::isRValueReferenceType() const {
  return isa<RValueReferenceType>(CanonicalType);
}

inline bool Type::isFunctionPointerType() const {
  if (const PointerType *T = getAs<PointerType>())
    return T->getPointeeType()->isFunctionType();
  else
    return false;
}

inline bool Type::isMemberPointerType() const {
  return isa<MemberPointerType>(CanonicalType);
}

inline bool Type::isMemberFunctionPointerType() const {
  if (const MemberPointerType* T = getAs<MemberPointerType>())
    return T->isMemberFunctionPointer();
  else
    return false;
}

inline bool Type::isMemberDataPointerType() const {
  if (const MemberPointerType* T = getAs<MemberPointerType>())
    return T->isMemberDataPointer();
  else
    return false;
}

inline bool Type::isArrayType() const {
  return isa<ArrayType>(CanonicalType);
}

inline bool Type::isConstantArrayType() const {
  return isa<ConstantArrayType>(CanonicalType);
}

inline bool Type::isIncompleteArrayType() const {
  return isa<IncompleteArrayType>(CanonicalType);
}

inline bool Type::isVariableArrayType() const {
  return isa<VariableArrayType>(CanonicalType);
}

inline bool Type::isDependentSizedArrayType() const {
  return isa<DependentSizedArrayType>(CanonicalType);
}

inline bool Type::isBuiltinType() const {
  return isa<BuiltinType>(CanonicalType);
}

inline bool Type::isRecordType() const {
  return isa<RecordType>(CanonicalType);
}

inline bool Type::isEnumeralType() const {
  return isa<EnumType>(CanonicalType);
}

inline bool Type::isAnyComplexType() const {
  return isa<ComplexType>(CanonicalType);
}

inline bool Type::isVectorType() const {
  return isa<VectorType>(CanonicalType);
}

inline bool Type::isExtVectorType() const {
  return isa<ExtVectorType>(CanonicalType);
}

inline bool Type::isDependentAddressSpaceType() const {
  return isa<DependentAddressSpaceType>(CanonicalType);
}

inline bool Type::isObjCObjectPointerType() const {
  return isa<ObjCObjectPointerType>(CanonicalType);
}

inline bool Type::isObjCObjectType() const {
  return isa<ObjCObjectType>(CanonicalType);
}

inline bool Type::isObjCObjectOrInterfaceType() const {
  return isa<ObjCInterfaceType>(CanonicalType) ||
    isa<ObjCObjectType>(CanonicalType);
}

inline bool Type::isAtomicType() const {
  return isa<AtomicType>(CanonicalType);
}

inline bool Type::isObjCQualifiedIdType() const {
  if (const ObjCObjectPointerType *OPT = getAs<ObjCObjectPointerType>())
    return OPT->isObjCQualifiedIdType();
  return false;
}

inline bool Type::isObjCQualifiedClassType() const {
  if (const ObjCObjectPointerType *OPT = getAs<ObjCObjectPointerType>())
    return OPT->isObjCQualifiedClassType();
  return false;
}

inline bool Type::isObjCIdType() const {
  if (const ObjCObjectPointerType *OPT = getAs<ObjCObjectPointerType>())
    return OPT->isObjCIdType();
  return false;
}

inline bool Type::isObjCClassType() const {
  if (const ObjCObjectPointerType *OPT = getAs<ObjCObjectPointerType>())
    return OPT->isObjCClassType();
  return false;
}

inline bool Type::isObjCSelType() const {
  if (const PointerType *OPT = getAs<PointerType>())
    return OPT->getPointeeType()->isSpecificBuiltinType(BuiltinType::ObjCSel);
  return false;
}

inline bool Type::isObjCBuiltinType() const {
  return isObjCIdType() || isObjCClassType() || isObjCSelType();
}

#define IMAGE_TYPE(ImgType, Id, SingletonId, Access, Suffix) \
  inline bool Type::is##Id##Type() const { \
    return isSpecificBuiltinType(BuiltinType::Id); \
  }
#include "clang/Basic/OpenCLImageTypes.def"

inline bool Type::isSamplerT() const {
  return isSpecificBuiltinType(BuiltinType::OCLSampler);
}

inline bool Type::isEventT() const {
  return isSpecificBuiltinType(BuiltinType::OCLEvent);
}

inline bool Type::isClkEventT() const {
  return isSpecificBuiltinType(BuiltinType::OCLClkEvent);
}

inline bool Type::isQueueT() const {
  return isSpecificBuiltinType(BuiltinType::OCLQueue);
}

inline bool Type::isReserveIDT() const {
  return isSpecificBuiltinType(BuiltinType::OCLReserveID);
}

inline bool Type::isImageType() const {
#define IMAGE_TYPE(ImgType, Id, SingletonId, Access, Suffix) is##Id##Type() ||
  return
#include "clang/Basic/OpenCLImageTypes.def"
      false; // end boolean or operation
}

inline bool Type::isPipeType() const {
  return isa<PipeType>(CanonicalType);
}

inline bool Type::isOpenCLSpecificType() const {
  return isSamplerT() || isEventT() || isImageType() || isClkEventT() ||
         isQueueT() || isReserveIDT() || isPipeType();
}

inline bool Type::isTemplateTypeParmType() const {
  return isa<TemplateTypeParmType>(CanonicalType);
}

inline bool Type::isSpecificBuiltinType(unsigned K) const {
  if (const BuiltinType *BT = getAs<BuiltinType>())
    if (BT->getKind() == (BuiltinType::Kind) K)
      return true;
  return false;
}

inline bool Type::isPlaceholderType() const {
  if (const BuiltinType *BT = dyn_cast<BuiltinType>(this))
    return BT->isPlaceholderType();
  return false;
}

inline const BuiltinType *Type::getAsPlaceholderType() const {
  if (const BuiltinType *BT = dyn_cast<BuiltinType>(this))
    if (BT->isPlaceholderType())
      return BT;
  return nullptr;
}

inline bool Type::isSpecificPlaceholderType(unsigned K) const {
  assert(BuiltinType::isPlaceholderTypeKind((BuiltinType::Kind) K));
  if (const BuiltinType *BT = dyn_cast<BuiltinType>(this))
    return (BT->getKind() == (BuiltinType::Kind) K);
  return false;
}

inline bool Type::isNonOverloadPlaceholderType() const {
  if (const BuiltinType *BT = dyn_cast<BuiltinType>(this))
    return BT->isNonOverloadPlaceholderType();
  return false;
}

inline bool Type::isVoidType() const {
  if (const BuiltinType *BT = dyn_cast<BuiltinType>(CanonicalType))
    return BT->getKind() == BuiltinType::Void;
  return false;
}

inline bool Type::isHalfType() const {
  if (const BuiltinType *BT = dyn_cast<BuiltinType>(CanonicalType))
    return BT->getKind() == BuiltinType::Half;
  // FIXME: Should we allow complex __fp16? Probably not.
  return false;
}

inline bool Type::isNullPtrType() const {
  if (const BuiltinType *BT = getAs<BuiltinType>())
    return BT->getKind() == BuiltinType::NullPtr;
  return false;
}

bool IsEnumDeclComplete(EnumDecl *);
bool IsEnumDeclScoped(EnumDecl *);

inline bool Type::isIntegerType() const {
  if (const BuiltinType *BT = dyn_cast<BuiltinType>(CanonicalType))
    return BT->getKind() >= BuiltinType::Bool &&
           BT->getKind() <= BuiltinType::Int128;
  if (const EnumType *ET = dyn_cast<EnumType>(CanonicalType)) {
    // Incomplete enum types are not treated as integer types.
    // FIXME: In C++, enum types are never integer types.
    return IsEnumDeclComplete(ET->getDecl()) &&
      !IsEnumDeclScoped(ET->getDecl());
  }
  return false;
}

inline bool Type::isScalarType() const {
  if (const BuiltinType *BT = dyn_cast<BuiltinType>(CanonicalType))
    return BT->getKind() > BuiltinType::Void &&
           BT->getKind() <= BuiltinType::NullPtr;
  if (const EnumType *ET = dyn_cast<EnumType>(CanonicalType))
    // Enums are scalar types, but only if they are defined.  Incomplete enums
    // are not treated as scalar types.
    return IsEnumDeclComplete(ET->getDecl());
  return isa<PointerType>(CanonicalType) ||
         isa<BlockPointerType>(CanonicalType) ||
         isa<MemberPointerType>(CanonicalType) ||
         isa<ComplexType>(CanonicalType) ||
         isa<ObjCObjectPointerType>(CanonicalType);
}

inline bool Type::isIntegralOrEnumerationType() const {
  if (const BuiltinType *BT = dyn_cast<BuiltinType>(CanonicalType))
    return BT->getKind() >= BuiltinType::Bool &&
           BT->getKind() <= BuiltinType::Int128;

  // Check for a complete enum type; incomplete enum types are not properly an
  // enumeration type in the sense required here.
  if (const EnumType *ET = dyn_cast<EnumType>(CanonicalType))
    return IsEnumDeclComplete(ET->getDecl());

  return false;  
}

inline bool Type::isBooleanType() const {
  if (const BuiltinType *BT = dyn_cast<BuiltinType>(CanonicalType))
    return BT->getKind() == BuiltinType::Bool;
  return false;
}

inline bool Type::isUndeducedType() const {
  auto *DT = getContainedDeducedType();
  return DT && !DT->isDeduced();
}

/// \brief Determines whether this is a type for which one can define
/// an overloaded operator.
inline bool Type::isOverloadableType() const {
  return isDependentType() || isRecordType() || isEnumeralType();
}

/// \brief Determines whether this type can decay to a pointer type.
inline bool Type::canDecayToPointerType() const {
  return isFunctionType() || isArrayType();
}

inline bool Type::hasPointerRepresentation() const {
  return (isPointerType() || isReferenceType() || isBlockPointerType() ||
          isObjCObjectPointerType() || isNullPtrType());
}

inline bool Type::hasObjCPointerRepresentation() const {
  return isObjCObjectPointerType();
}

inline const Type *Type::getBaseElementTypeUnsafe() const {
  const Type *type = this;
  while (const ArrayType *arrayType = type->getAsArrayTypeUnsafe())
    type = arrayType->getElementType().getTypePtr();
  return type;
}

inline const Type *Type::getPointeeOrArrayElementType() const {
  const Type *type = this;
  if (type->isAnyPointerType())
    return type->getPointeeType().getTypePtr();
  else if (type->isArrayType())
    return type->getBaseElementTypeUnsafe();
  return type;
}

/// Insertion operator for diagnostics.  This allows sending QualType's into a
/// diagnostic with <<.
inline const DiagnosticBuilder &operator<<(const DiagnosticBuilder &DB,
                                           QualType T) {
  DB.AddTaggedVal(reinterpret_cast<intptr_t>(T.getAsOpaquePtr()),
                  DiagnosticsEngine::ak_qualtype);
  return DB;
}

/// Insertion operator for partial diagnostics.  This allows sending QualType's
/// into a diagnostic with <<.
inline const PartialDiagnostic &operator<<(const PartialDiagnostic &PD,
                                           QualType T) {
  PD.AddTaggedVal(reinterpret_cast<intptr_t>(T.getAsOpaquePtr()),
                  DiagnosticsEngine::ak_qualtype);
  return PD;
}

// Helper class template that is used by Type::getAs to ensure that one does
// not try to look through a qualified type to get to an array type.
template <typename T>
using TypeIsArrayType =
    std::integral_constant<bool, std::is_same<T, ArrayType>::value ||
                                     std::is_base_of<ArrayType, T>::value>;

// Member-template getAs<specific type>'.
template <typename T> const T *Type::getAs() const {
  static_assert(!TypeIsArrayType<T>::value,
                "ArrayType cannot be used with getAs!");

  // If this is directly a T type, return it.
  if (const T *Ty = dyn_cast<T>(this))
    return Ty;

  // If the canonical form of this type isn't the right kind, reject it.
  if (!isa<T>(CanonicalType))
    return nullptr;

  // If this is a typedef for the type, strip the typedef off without
  // losing all typedef information.
  return cast<T>(getUnqualifiedDesugaredType());
}

template <typename T> const T *Type::getAsAdjusted() const {
  static_assert(!TypeIsArrayType<T>::value, "ArrayType cannot be used with getAsAdjusted!");

  // If this is directly a T type, return it.
  if (const T *Ty = dyn_cast<T>(this))
    return Ty;

  // If the canonical form of this type isn't the right kind, reject it.
  if (!isa<T>(CanonicalType))
    return nullptr;

  // Strip off type adjustments that do not modify the underlying nature of the
  // type.
  const Type *Ty = this;
  while (Ty) {
    if (const auto *A = dyn_cast<AttributedType>(Ty))
      Ty = A->getModifiedType().getTypePtr();
    else if (const auto *E = dyn_cast<ElaboratedType>(Ty))
      Ty = E->desugar().getTypePtr();
    else if (const auto *P = dyn_cast<ParenType>(Ty))
      Ty = P->desugar().getTypePtr();
    else if (const auto *A = dyn_cast<AdjustedType>(Ty))
      Ty = A->desugar().getTypePtr();
    else
      break;
  }

  // Just because the canonical type is correct does not mean we can use cast<>,
  // since we may not have stripped off all the sugar down to the base type.
  return dyn_cast<T>(Ty);
}

inline const ArrayType *Type::getAsArrayTypeUnsafe() const {
  // If this is directly an array type, return it.
  if (const ArrayType *arr = dyn_cast<ArrayType>(this))
    return arr;

  // If the canonical form of this type isn't the right kind, reject it.
  if (!isa<ArrayType>(CanonicalType))
    return nullptr;

  // If this is a typedef for the type, strip the typedef off without
  // losing all typedef information.
  return cast<ArrayType>(getUnqualifiedDesugaredType());
}

template <typename T> const T *Type::castAs() const {
  static_assert(!TypeIsArrayType<T>::value,
                "ArrayType cannot be used with castAs!");

  if (const T *ty = dyn_cast<T>(this)) return ty;
  assert(isa<T>(CanonicalType));
  return cast<T>(getUnqualifiedDesugaredType());
}

inline const ArrayType *Type::castAsArrayTypeUnsafe() const {
  assert(isa<ArrayType>(CanonicalType));
  if (const ArrayType *arr = dyn_cast<ArrayType>(this)) return arr;
  return cast<ArrayType>(getUnqualifiedDesugaredType());
}

DecayedType::DecayedType(QualType OriginalType, QualType DecayedPtr,
                         QualType CanonicalPtr)
    : AdjustedType(Decayed, OriginalType, DecayedPtr, CanonicalPtr) {
#ifndef NDEBUG
  QualType Adjusted = getAdjustedType();
  (void)AttributedType::stripOuterNullability(Adjusted);
  assert(isa<PointerType>(Adjusted));
#endif
}

QualType DecayedType::getPointeeType() const {
  QualType Decayed = getDecayedType();
  (void)AttributedType::stripOuterNullability(Decayed);
  return cast<PointerType>(Decayed)->getPointeeType();
}

} // namespace clang

#endif // LLVM_CLANG_AST_TYPE_H<|MERGE_RESOLUTION|>--- conflicted
+++ resolved
@@ -2124,15 +2124,12 @@
   CanQualType getCanonicalTypeUnqualified() const; // in CanonicalType.h
   void dump() const;
   void dump(llvm::raw_ostream &OS) const;
-<<<<<<< HEAD
 
   friend class ASTReader;
   friend class ASTWriter;
 
   /// \brief True if object is of hc::array or Concurrency:type
   bool isGPUArrayType() const;
-=======
->>>>>>> 1d3df129
 };
 
 /// \brief This will check for a TypedefType by removing any existing sugar
