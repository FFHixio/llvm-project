//==--- DiagnosticParseKinds.td - libparse diagnostics --------------------===//
//
//                     The LLVM Compiler Infrastructure
//
// This file is distributed under the University of Illinois Open Source
// License. See LICENSE.TXT for details.
//
//===----------------------------------------------------------------------===//

//===----------------------------------------------------------------------===//
// Parser Diagnostics
//===----------------------------------------------------------------------===//

let Component = "Parse" in {

def w_asm_qualifier_ignored : Warning<"ignored %0 qualifier on asm">,
                              CatInlineAsm;
def warn_file_asm_volatile : Warning<
  "meaningless 'volatile' on asm outside function">, CatInlineAsm;

let CategoryName = "Inline Assembly Issue" in {
def err_asm_empty : Error<"__asm used with no assembly instructions">;
def err_inline_ms_asm_parsing : Error<"%0">;
def err_msasm_unsupported_arch : Error<
  "Unsupported architecture '%0' for MS-style inline assembly">;
def err_msasm_unable_to_create_target : Error<
  "MS-style inline assembly is not available: %0">;
def err_gnu_inline_asm_disabled : Error<
  "GNU-style inline assembly is disabled">;
def err_asm_goto_not_supported_yet : Error<
  "'asm goto' constructs are not supported yet">;
}

let CategoryName = "Parse Issue" in {

def ext_empty_translation_unit : Extension<
  "ISO C requires a translation unit to contain at least one declaration">,
  InGroup<DiagGroup<"empty-translation-unit">>;
def warn_cxx98_compat_top_level_semi : Warning<
  "extra ';' outside of a function is incompatible with C++98">,
  InGroup<CXX98CompatPedantic>, DefaultIgnore;
def ext_extra_semi : Extension<
  "extra ';' %select{"
  "outside of a function|"
  "inside a %1|"
  "inside instance variable list|"
  "after member function definition}0">,
  InGroup<ExtraSemi>;
def ext_extra_semi_cxx11 : Extension<
  "extra ';' outside of a function is a C++11 extension">,
  InGroup<CXX11ExtraSemi>;
def warn_extra_semi_after_mem_fn_def : Warning<
  "extra ';' after member function definition">,
  InGroup<ExtraSemi>, DefaultIgnore;

def ext_thread_before : Extension<"'__thread' before '%0'">;
def ext_keyword_as_ident : ExtWarn<
  "keyword '%0' will be made available as an identifier "
  "%select{here|for the remainder of the translation unit}1">,
  InGroup<KeywordCompat>;

def ext_nullability : Extension<
  "type nullability specifier %0 is a Clang extension">,
  InGroup<DiagGroup<"nullability-extension">>;

def error_empty_enum : Error<"use of empty enum">;

def ext_ident_list_in_param : Extension<
  "type-less parameter names in function declaration">;
def ext_c99_variable_decl_in_for_loop : Extension<
  "variable declaration in for loop is a C99-specific feature">, InGroup<C99>;
def ext_c99_compound_literal : Extension<
  "compound literals are a C99-specific feature">, InGroup<C99>;
def ext_enumerator_list_comma_c : Extension<
  "commas at the end of enumerator lists are a C99-specific "
  "feature">, InGroup<C99>;
def ext_enumerator_list_comma_cxx : Extension<
  "commas at the end of enumerator lists are a C++11 extension">,
  InGroup<CXX11>;
def warn_cxx98_compat_enumerator_list_comma : Warning<
  "commas at the end of enumerator lists are incompatible with C++98">,
  InGroup<CXX98CompatPedantic>, DefaultIgnore;
def err_enumerator_list_missing_comma : Error<
  "missing ',' between enumerators">;
def err_enumerator_unnamed_no_def : Error<
  "unnamed enumeration must be a definition">;
def ext_cxx11_enum_fixed_underlying_type : Extension<
  "enumeration types with a fixed underlying type are a C++11 extension">, 
  InGroup<CXX11>;
def ext_c_enum_fixed_underlying_type : Extension<
  "enumeration types with a fixed underlying type are a Microsoft extension">,
  InGroup<MicrosoftFixedEnum>;
def warn_cxx98_compat_enum_fixed_underlying_type : Warning<
  "enumeration types with a fixed underlying type are incompatible with C++98">,
  InGroup<CXX98Compat>, DefaultIgnore;
def warn_cxx98_compat_alignof : Warning<
  "alignof expressions are incompatible with C++98">,
  InGroup<CXX98Compat>, DefaultIgnore;
def ext_alignof_expr : ExtWarn<
  "%0 applied to an expression is a GNU extension">, InGroup<GNUAlignofExpression>;

def warn_microsoft_dependent_exists : Warning<
  "dependent %select{__if_not_exists|__if_exists}0 declarations are ignored">, 
  InGroup<DiagGroup<"microsoft-exists">>;
def warn_microsoft_qualifiers_ignored : Warning<
  "qualifiers after comma in declarator list are ignored">,
  InGroup<IgnoredAttributes>;

def ext_c11_generic_selection : Extension<
  "generic selections are a C11-specific feature">, InGroup<C11>;
def err_duplicate_default_assoc : Error<
  "duplicate default generic association">;
def note_previous_default_assoc : Note<
  "previous default generic association is here">;

def ext_c11_alignment : Extension<
  "%0 is a C11-specific feature">, InGroup<C11>;

def ext_c11_noreturn : Extension<
  "_Noreturn functions are a C11-specific feature">, InGroup<C11>;
def err_c11_noreturn_misplaced : Error<
  "'_Noreturn' keyword must precede function declarator">;

def ext_gnu_indirect_goto : Extension<
  "use of GNU indirect-goto extension">, InGroup<GNULabelsAsValue>;
def ext_gnu_address_of_label : Extension<
  "use of GNU address-of-label extension">, InGroup<GNULabelsAsValue>;
def err_stmtexpr_file_scope : Error<
  "statement expression not allowed at file scope">;
def ext_gnu_statement_expr : Extension<
  "use of GNU statement expression extension">, InGroup<GNUStatementExpression>;
def ext_gnu_conditional_expr : Extension<
  "use of GNU ?: conditional expression extension, omitting middle operand">, InGroup<GNUConditionalOmittedOperand>;
def ext_gnu_empty_initializer : Extension<
  "use of GNU empty initializer extension">, InGroup<GNUEmptyInitializer>;
def ext_gnu_array_range : Extension<"use of GNU array range extension">, 
  InGroup<GNUDesignator>;
def ext_gnu_missing_equal_designator : ExtWarn<
  "use of GNU 'missing =' extension in designator">, 
  InGroup<GNUDesignator>;
def err_expected_equal_designator : Error<"expected '=' or another designator">;
def ext_gnu_old_style_field_designator : ExtWarn<
  "use of GNU old-style field designator extension">, 
  InGroup<GNUDesignator>;
def ext_gnu_case_range : Extension<"use of GNU case range extension">,
  InGroup<GNUCaseRange>;

// Generic errors.
def err_expected_expression : Error<"expected expression">;
def err_expected_type : Error<"expected a type">;
def err_expected_external_declaration : Error<"expected external declaration">;
def err_extraneous_closing_brace : Error<"extraneous closing brace ('}')">;
def err_expected_semi_declaration : Error<
  "expected ';' at end of declaration">;
def err_expected_semi_decl_list : Error<
  "expected ';' at end of declaration list">;
def ext_expected_semi_decl_list : ExtWarn<
  "expected ';' at end of declaration list">;
def err_expected_member_name_or_semi : Error<
  "expected member name or ';' after declaration specifiers">;
def err_function_declared_typedef : Error<
  "function definition declared 'typedef'">;
def err_at_defs_cxx : Error<"@defs is not supported in Objective-C++">;
def err_at_in_class : Error<"unexpected '@' in member specification">;
def err_unexpected_semi : Error<"unexpected ';' before %0">;

def err_expected_fn_body : Error<
  "expected function body after function declarator">;
def warn_attribute_on_function_definition : Warning<
  "GCC does not allow %0 attribute in this position on a function definition">, 
  InGroup<GccCompat>;
def warn_gcc_attribute_location : Warning<
  "GCC does not allow an attribute in this position on a function declaration">, 
  InGroup<GccCompat>;
def warn_attribute_no_decl : Warning<
  "attribute %0 ignored, because it is not attached to a declaration">, 
  InGroup<IgnoredAttributes>;
def err_expected_method_body : Error<"expected method body">;
def err_declspec_after_virtspec : Error<
  "'%0' qualifier may not appear after the virtual specifier '%1'">;
def err_invalid_token_after_toplevel_declarator : Error<
  "expected ';' after top level declarator">;
def err_invalid_token_after_declarator_suggest_equal : Error<
  "invalid %0 at end of declaration; did you mean '='?">;
def err_expected_statement : Error<"expected statement">;
def err_expected_lparen_after : Error<"expected '(' after '%0'">;
def err_expected_rparen_after : Error<"expected ')' after '%0'">;
def err_expected_punc : Error<"expected ')' or ',' after '%0'">;
def err_expected_less_after : Error<"expected '<' after '%0'">;
def err_expected_lbrace_in_compound_literal : Error<
  "expected '{' in compound literal">;
def err_expected_while : Error<"expected 'while' in do/while loop">;

def err_expected_semi_after_stmt : Error<"expected ';' after %0 statement">;
def err_expected_semi_after_expr : Error<"expected ';' after expression">;
def err_extraneous_token_before_semi : Error<"extraneous '%0' before ';'">;

def err_expected_semi_after_method_proto : Error<
  "expected ';' after method prototype">;
def err_expected_semi_after_namespace_name : Error<
  "expected ';' after namespace name">;
def err_unexpected_namespace_attributes_alias : Error<
  "attributes cannot be specified on namespace alias">;
def err_unexpected_nested_namespace_attribute : Error<
  "attributes cannot be specified on a nested namespace definition">;
def err_inline_namespace_alias : Error<"namespace alias cannot be inline">;
def err_namespace_nonnamespace_scope : Error<
  "namespaces can only be defined in global or namespace scope">;
def ext_nested_namespace_definition : ExtWarn<
  "nested namespace definition is a C++1z extension; "
  "define each namespace separately">, InGroup<CXX1z>;
def warn_cxx14_compat_nested_namespace_definition : Warning<
  "nested namespace definition is incompatible with C++ standards before C++1z">,
  InGroup<CXXPre1zCompat>, DefaultIgnore;
def err_inline_nested_namespace_definition : Error<
  "nested namespace definition cannot be 'inline'">;
def err_expected_semi_after_attribute_list : Error<
  "expected ';' after attribute list">;
def err_expected_semi_after_static_assert : Error<
  "expected ';' after static_assert">;
def err_expected_semi_for : Error<"expected ';' in 'for' statement specifier">;
def err_single_decl_assign_in_for_range : Error<
  "range-based 'for' statement uses ':', not '='">;
def warn_missing_selector_name : Warning<
  "%0 used as the name of the previous parameter rather than as part "
  "of the selector">,
  InGroup<DiagGroup<"missing-selector-name">>;
def note_missing_selector_name : Note<
  "introduce a parameter name to make %0 part of the selector">;
def note_force_empty_selector_name : Note<
  "or insert whitespace before ':' to use %0 as parameter name "
  "and have an empty entry in the selector">;
def err_label_end_of_compound_statement : Error<
  "label at end of compound statement: expected statement">;
def err_address_of_label_outside_fn : Error<
  "use of address-of-label extension outside of a function body">;
def err_asm_operand_wide_string_literal : Error<
  "cannot use %select{unicode|wide}0 string literal in 'asm'">;
def err_expected_selector_for_method : Error<
  "expected selector for Objective-C method">;
def err_expected_property_name : Error<"expected property name">;

def err_unexpected_at : Error<"unexpected '@' in program">;
def err_atimport : Error<
"use of '@import' when modules are disabled">;

def err_invalid_reference_qualifier_application : Error<
  "'%0' qualifier may not be applied to a reference">;
def err_illegal_decl_reference_to_reference : Error<
  "%0 declared as a reference to a reference">;
def ext_rvalue_reference : ExtWarn<
  "rvalue references are a C++11 extension">, InGroup<CXX11>;
def warn_cxx98_compat_rvalue_reference : Warning<
  "rvalue references are incompatible with C++98">,
  InGroup<CXX98Compat>, DefaultIgnore;
def ext_ref_qualifier : ExtWarn<
  "reference qualifiers on functions are a C++11 extension">, InGroup<CXX11>;
def warn_cxx98_compat_ref_qualifier : Warning<
  "reference qualifiers on functions are incompatible with C++98">,
  InGroup<CXX98Compat>, DefaultIgnore;
def ext_inline_namespace : ExtWarn<
  "inline namespaces are a C++11 feature">, InGroup<CXX11InlineNamespace>;
def warn_cxx98_compat_inline_namespace : Warning<
  "inline namespaces are incompatible with C++98">,
  InGroup<CXX98Compat>, DefaultIgnore;
def ext_generalized_initializer_lists : ExtWarn<
  "generalized initializer lists are a C++11 extension">,
  InGroup<CXX11>;
def warn_cxx98_compat_generalized_initializer_lists : Warning<
  "generalized initializer lists are incompatible with C++98">,
  InGroup<CXX98Compat>, DefaultIgnore;
def err_init_list_bin_op : Error<"initializer list cannot be used on the "
  "%select{left|right}0 hand side of operator '%1'">;
def warn_cxx98_compat_trailing_return_type : Warning<
  "trailing return types are incompatible with C++98">,
  InGroup<CXX98Compat>, DefaultIgnore;
def ext_auto_storage_class : ExtWarn<
  "'auto' storage class specifier is not permitted in C++11, and will not "
  "be supported in future releases">, InGroup<DiagGroup<"auto-storage-class">>;
def ext_decltype_auto_type_specifier : ExtWarn<
  "'decltype(auto)' type specifier is a C++14 extension">, InGroup<CXX14>;
def warn_cxx11_compat_decltype_auto_type_specifier : Warning<
  "'decltype(auto)' type specifier is incompatible with C++ standards before "
  "C++14">, InGroup<CXXPre14Compat>, DefaultIgnore;
def ext_auto_type : Extension<
  "'__auto_type' is a GNU extension">,
  InGroup<GNUAutoType>;
def ext_for_range : ExtWarn<
  "range-based for loop is a C++11 extension">, InGroup<CXX11>;
def warn_cxx98_compat_for_range : Warning<
  "range-based for loop is incompatible with C++98">,
  InGroup<CXX98Compat>, DefaultIgnore;
def err_for_range_identifier : Error<
  "range-based for loop requires type for loop variable">;
def err_for_range_expected_decl : Error<
  "for range declaration must declare a variable">;
def err_argument_required_after_attribute : Error<
  "argument required after attribute">;
def err_missing_param : Error<"expected parameter declarator">;
def err_missing_comma_before_ellipsis : Error<
  "C requires a comma prior to the ellipsis in a variadic function type">;
def err_unexpected_typedef_ident : Error<
  "unexpected type name %0: expected identifier">;
def warn_cxx98_compat_decltype : Warning<
  "'decltype' type specifier is incompatible with C++98">,
  InGroup<CXX98Compat>, DefaultIgnore;
def err_unexpected_scope_on_base_decltype : Error<
  "unexpected namespace scope prior to decltype">;
def err_expected_class_name : Error<"expected class name">;
def err_expected_class_name_not_template : 
  Error<"'typename' is redundant; base classes are implicitly types">;
def err_unspecified_vla_size_with_static : Error<
  "'static' may not be used with an unspecified variable length array size">;
def err_unspecified_size_with_static : Error<
  "'static' may not be used without an array size">;
def err_expected_parentheses_around_typename : Error<
  "expected parentheses around type name in %0 expression">;

def err_expected_case_before_expression: Error<
  "expected 'case' keyword before expression">;

// Declarations.
def err_typename_requires_specqual : Error<
  "type name requires a specifier or qualifier">;
def err_typename_invalid_storageclass : Error<
  "type name does not allow storage class to be specified">;
def err_typename_invalid_functionspec : Error<
  "type name does not allow function specifier to be specified">;
def err_typename_invalid_constexpr : Error<
  "type name does not allow constexpr specifier to be specified">;
def err_typename_identifiers_only : Error<
  "typename is allowed for identifiers only">;

def err_friend_invalid_in_context : Error<
  "'friend' used outside of class">;
def err_templated_using_directive_declaration : Error<
  "cannot template a using %select{directive|declaration}0">;
def err_unexpected_colon_in_nested_name_spec : Error<
  "unexpected ':' in nested name specifier; did you mean '::'?">;
def err_unexpected_token_in_nested_name_spec : Error<
  "'%0' cannot be a part of nested name specifier; did you mean ':'?">;
def err_bool_redeclaration : Error<
  "redeclaration of C++ built-in type 'bool'">;
def ext_c11_static_assert : Extension<
  "_Static_assert is a C11-specific feature">, InGroup<C11>;
def warn_cxx98_compat_static_assert : Warning<
  "static_assert declarations are incompatible with C++98">,
  InGroup<CXX98Compat>, DefaultIgnore;
def err_paren_after_colon_colon : Error<
  "unexpected parenthesis after '::'">;
def err_function_definition_not_allowed : Error<
  "function definition is not allowed here">;
def err_expected_end_of_enumerator : Error<
  "expected '= constant-expression' or end of enumerator definition">;
def err_expected_coloncolon_after_super : Error<
  "expected '::' after '__super'">;

def ext_decomp_decl_empty : ExtWarn<
  "ISO C++1z does not allow a decomposition group to be empty">,
  InGroup<DiagGroup<"empty-decomposition">>;

/// Objective-C parser diagnostics
def err_expected_minus_or_plus : Error<
  "method type specifier must start with '-' or '+'">;
def err_objc_no_attributes_on_category : Error<
  "attributes may not be specified on a category">;
def err_objc_missing_end : Error<"missing '@end'">;
def note_objc_container_start : Note<
  "%select{class|protocol|category|class extension|implementation"
  "|category implementation}0 started here">;
def warn_objc_protocol_qualifier_missing_id : Warning<
  "protocol has no object type specified; defaults to qualified 'id'">;
def err_objc_unknown_at : Error<"expected an Objective-C directive after '@'">;
def err_illegal_super_cast : Error<
  "cannot cast 'super' (it isn't an expression)">;
def err_nsnumber_nonliteral_unary : Error<
  "@%0 must be followed by a number to form an NSNumber object">;
def warn_cstyle_param : Warning<
  "use of C-style parameters in Objective-C method declarations"
  " is deprecated">, InGroup<DeprecatedDeclarations>;

let CategoryName = "ARC Parse Issue" in {
def err_arc_bridge_retain : Error<
  "unknown cast annotation __bridge_retain; did you mean __bridge_retained?">;
// To be default mapped to an error later.
def warn_arc_bridge_cast_nonarc : Warning<
  "'%0' casts have no effect when not using ARC">,
  InGroup<DiagGroup<"arc-bridge-casts-disallowed-in-nonarc">>;
}
  
def err_objc_illegal_visibility_spec : Error<
  "illegal visibility specification">;
def err_objc_illegal_interface_qual : Error<"illegal interface qualifier">;
def err_objc_expected_equal_for_getter : Error<
  "expected '=' for Objective-C getter">;
def err_objc_expected_equal_for_setter : Error<
  "expected '=' for Objective-C setter">;
def err_objc_expected_selector_for_getter_setter : Error<
  "expected selector for Objective-C %select{setter|getter}0">;
def err_objc_property_requires_field_name : Error<
  "property requires fields to be named">;
def err_objc_property_bitfield : Error<"property name cannot be a bitfield">;
def err_objc_expected_property_attr : Error<"unknown property attribute %0">;
def err_objc_properties_require_objc2 : Error<
  "properties are an Objective-C 2 feature">;
def err_objc_unexpected_attr : Error<
  "prefix attribute must be followed by an interface or protocol">;
def err_objc_postfix_attribute : Error <
  "postfix attributes are not allowed on Objective-C directives">;
def err_objc_postfix_attribute_hint : Error <
  "postfix attributes are not allowed on Objective-C directives, place"
  " them in front of '%select{@interface|@protocol}0'">;
def err_objc_directive_only_in_protocol : Error<
  "directive may only be specified in protocols only">;
def err_missing_catch_finally : Error<
  "@try statement without a @catch and @finally clause">;
def err_objc_concat_string : Error<"unexpected token after Objective-C string">;
def err_expected_objc_container : Error<
  "'@end' must appear in an Objective-C context">;
def err_unexpected_protocol_qualifier : Error<
  "@implementation declaration cannot be protocol qualified">;
def err_objc_unexpected_atend : Error<
  "'@end' appears where closing brace '}' is expected">;
def error_property_ivar_decl : Error<
  "property synthesize requires specification of an ivar">;
def err_synthesized_property_name : Error<
  "expected a property name in @synthesize">;
def warn_semicolon_before_method_body : Warning<
  "semicolon before method body is ignored">,
  InGroup<SemiBeforeMethodBody>, DefaultIgnore;
def note_extra_comma_message_arg : Note<
  "comma separating Objective-C messaging arguments">;

def err_expected_field_designator : Error<
  "expected a field designator, such as '.field = 4'">;

def err_declaration_does_not_declare_param : Error<
  "declaration does not declare a parameter">;
def err_no_matching_param : Error<"parameter named %0 is missing">;

/// C++ parser diagnostics
def err_invalid_operator_on_type : Error<
  "cannot use %select{dot|arrow}0 operator on a type">;
def err_expected_unqualified_id : Error<
  "expected %select{identifier|unqualified-id}0">;
def err_brackets_go_after_unqualified_id : Error<
  "brackets are not allowed here; to declare an array, "
  "place the brackets after the %select{identifier|name}0">;
def err_unexpected_unqualified_id : Error<"type-id cannot have a name">;
def err_func_def_no_params : Error<
  "function definition does not declare parameters">;
def err_expected_lparen_after_type : Error<
  "expected '(' for function-style cast or type construction">;
def err_expected_init_in_condition : Error<
  "variable declaration in condition must have an initializer">;
def err_expected_init_in_condition_lparen : Error<
  "variable declaration in condition cannot have a parenthesized initializer">;
def err_extraneous_rparen_in_condition : Error<
  "extraneous ')' after condition, expected a statement">;
def warn_dangling_else : Warning<
  "add explicit braces to avoid dangling else">,
  InGroup<DanglingElse>;
def err_expected_member_or_base_name : Error<
  "expected class member or base class name">;
def err_expected_lbrace_after_base_specifiers : Error<
  "expected '{' after base class list">;
def err_missing_end_of_definition : Error<
  "missing '}' at end of definition of %q0">;
def note_missing_end_of_definition_before : Note<
  "still within definition of %q0 here">;
def ext_ellipsis_exception_spec : Extension<
  "exception specification of '...' is a Microsoft extension">,
  InGroup<MicrosoftExceptionSpec>;
def err_dynamic_and_noexcept_specification : Error<
  "cannot have both throw() and noexcept() clause on the same function">;
def err_except_spec_unparsed : Error<
  "unexpected end of exception specification">;
def warn_cxx98_compat_noexcept_decl : Warning<
  "noexcept specifications are incompatible with C++98">,
  InGroup<CXX98Compat>, DefaultIgnore;
def err_expected_catch : Error<"expected catch">;
def err_using_namespace_in_class : Error<
  "'using namespace' is not allowed in classes">;
def err_constructor_bad_name : Error<
  "missing return type for function %0; did you mean the constructor name %1?">;
def err_destructor_tilde_identifier : Error<
  "expected a class name after '~' to name a destructor">;
def err_destructor_tilde_scope : Error<
  "'~' in destructor name should be after nested name specifier">;
def err_destructor_template_id : Error<
  "destructor name %0 does not refer to a template">;
def err_default_arg_unparsed : Error<
  "unexpected end of default argument expression">;
def err_bracket_depth_exceeded : Error<
  "bracket nesting level exceeded maximum of %0">, DefaultFatal;
def note_bracket_depth : Note<
  "use -fbracket-depth=N to increase maximum nesting level">;
def err_misplaced_ellipsis_in_declaration : Error<
  "'...' must %select{immediately precede declared identifier|"
  "be innermost component of anonymous pack declaration}0">;
def warn_misplaced_ellipsis_vararg : Warning<
  "'...' in this location creates a C-style varargs function"
  "%select{, not a function parameter pack|}0">,
  InGroup<DiagGroup<"ambiguous-ellipsis">>;
def note_misplaced_ellipsis_vararg_existing_ellipsis : Note<
  "preceding '...' declares a function parameter pack">;
def note_misplaced_ellipsis_vararg_add_ellipsis : Note<
  "place '...' %select{immediately before declared identifier|here}0 "
  "to declare a function parameter pack">;
def note_misplaced_ellipsis_vararg_add_comma : Note<
  "insert ',' before '...' to silence this warning">;
def ext_abstract_pack_declarator_parens : ExtWarn<
  "ISO C++11 requires a parenthesized pack declaration to have a name">,
  InGroup<DiagGroup<"anonymous-pack-parens">>;
def err_function_is_not_record : Error<
  "unexpected %0 in function call; perhaps remove the %0?">;
def err_super_in_using_declaration : Error<
  "'__super' cannot be used with a using declaration">;
def ext_constexpr_if : ExtWarn<
  "constexpr if is a C++1z extension">, InGroup<CXX1z>;
def warn_cxx14_compat_constexpr_if : Warning<
  "constexpr if is incompatible with C++ standards before C++1z">,
  DefaultIgnore, InGroup<CXXPre1zCompat>;

// C++ derived classes
def err_dup_virtual : Error<"duplicate 'virtual' in base specifier">;

// C++ operator overloading
def err_literal_operator_string_prefix : Error<
  "string literal after 'operator' cannot have an encoding prefix">;
def err_literal_operator_string_not_empty : Error<
  "string literal after 'operator' must be '\"\"'">;
def warn_cxx98_compat_literal_operator : Warning<
  "literal operators are incompatible with C++98">,
  InGroup<CXX98Compat>, DefaultIgnore;

// Classes.
def err_anon_type_definition : Error<
  "declaration of anonymous %0 must be a definition">;
def err_default_delete_in_multiple_declaration : Error<
  "'= %select{default|delete}0' is a function definition and must occur in a "
  "standalone declaration">;

def warn_cxx98_compat_noexcept_expr : Warning<
  "noexcept expressions are incompatible with C++98">,
  InGroup<CXX98Compat>, DefaultIgnore;
def warn_cxx98_compat_nullptr : Warning<
  "'nullptr' is incompatible with C++98">, InGroup<CXX98Compat>, DefaultIgnore;

def warn_cxx14_compat_attribute : Warning<
  "attributes on %select{a namespace|an enumerator}0 declaration are "
  "incompatible with C++ standards before C++1z">,
  InGroup<CXXPre1zCompat>, DefaultIgnore;
def warn_cxx98_compat_alignas : Warning<"'alignas' is incompatible with C++98">,
  InGroup<CXX98Compat>, DefaultIgnore;
def warn_cxx98_compat_attribute : Warning<
  "C++11 attribute syntax is incompatible with C++98">,
  InGroup<CXX98Compat>, DefaultIgnore;
def err_cxx11_attribute_forbids_arguments : Error<
  "attribute %0 cannot have an argument list">;
def err_attribute_requires_arguments : Error<
  "parentheses must be omitted if %0 attribute's argument list is empty">;
def err_cxx11_attribute_forbids_ellipsis : Error<
  "attribute '%0' cannot be used as an attribute pack">;
def err_cxx11_attribute_repeated : Error<
  "attribute %0 cannot appear multiple times in an attribute specifier">;
def warn_cxx14_compat_using_attribute_ns : Warning<
  "default scope specifier for attributes is incompatible with C++ standards "
  "before C++1z">, InGroup<CXXPre1zCompat>, DefaultIgnore;
def ext_using_attribute_ns : ExtWarn<
  "default scope specifier for attributes is a C++1z extension">,
  InGroup<CXX1z>;
def err_using_attribute_ns_conflict : Error<
  "attribute with scope specifier cannot follow default scope specifier">;
def err_attributes_not_allowed : Error<"an attribute list cannot appear here">;
def err_l_square_l_square_not_attribute : Error<
  "C++11 only allows consecutive left square brackets when "
  "introducing an attribute">;
def err_ms_declspec_type : Error<
  "__declspec attributes must be an identifier or string literal">;
def err_ms_property_no_getter_or_putter : Error<
  "property does not specify a getter or a putter">;
def err_ms_property_unknown_accessor : Error<
  "expected 'get' or 'put' in property declaration">;
def err_ms_property_has_set_accessor : Error<
  "putter for property must be specified as 'put', not 'set'">;
def err_ms_property_missing_accessor_kind : Error<
  "missing 'get=' or 'put='">;
def err_ms_property_expected_equal : Error<
  "expected '=' after '%0'">;
def err_ms_property_duplicate_accessor : Error<
  "property declaration specifies '%0' accessor twice">;
def err_ms_property_expected_accessor_name : Error<
  "expected name of accessor method">;
def err_ms_property_expected_comma_or_rparen : Error<
  "expected ',' or ')' at end of property accessor list">;
def err_ms_property_initializer : Error<
  "property declaration cannot have an in-class initializer">;

/// C++ Templates
def err_expected_template : Error<"expected template">;
def err_unknown_template_name : Error<
  "unknown template name %0">;
def err_expected_comma_greater : Error<
  "expected ',' or '>' in template-parameter-list">;
def err_class_on_template_template_param : Error<
  "template template parameter requires 'class' after the parameter list">;
def ext_template_template_param_typename : ExtWarn<
  "template template parameter using 'typename' is a C++1z extension">,
  InGroup<CXX1z>;
def warn_cxx14_compat_template_template_param_typename : Warning<
  "template template parameter using 'typename' is "
  "incompatible with C++ standards before C++1z">,
  InGroup<CXXPre1zCompat>, DefaultIgnore;
def err_template_spec_syntax_non_template : Error<
  "identifier followed by '<' indicates a class template specialization but "
  "%0 %select{does not refer to a template|refers to a function template|"
  "<unused>|refers to a variable template|<unused>}1">;
def err_id_after_template_in_nested_name_spec : Error<
  "expected template name after 'template' keyword in nested name specifier">;
def err_two_right_angle_brackets_need_space : Error<
  "a space is required between consecutive right angle brackets (use '> >')">;
def err_right_angle_bracket_equal_needs_space : Error<
  "a space is required between a right angle bracket and an equals sign "
  "(use '> =')">;
def warn_cxx11_right_shift_in_template_arg : Warning<
  "use of right-shift operator ('>>') in template argument will require "
  "parentheses in C++11">, InGroup<CXX11Compat>;
def warn_cxx98_compat_two_right_angle_brackets : Warning<
  "consecutive right angle brackets are incompatible with C++98 (use '> >')">,
  InGroup<CXX98Compat>, DefaultIgnore;
def err_templated_invalid_declaration : Error<
  "a static_assert declaration cannot be a template">;
def err_multiple_template_declarators : Error<
  "%select{|a template declaration|an explicit template specialization|"
  "an explicit template instantiation}0 can "
  "only %select{|declare|declare|instantiate}0 a single entity">;
def err_explicit_instantiation_with_definition : Error<
  "explicit template instantiation cannot have a definition; if this "
  "definition is meant to be an explicit specialization, add '<>' after the "
  "'template' keyword">;
def err_template_defn_explicit_instantiation : Error<
  "%select{function|class|variable}0 cannot be defined in an explicit instantiation; if this "
  "declaration is meant to be a %select{function|class|variable}0 definition, remove the 'template' keyword">;
def err_friend_explicit_instantiation : Error<
  "friend cannot be declared in an explicit instantiation; if this "
  "declaration is meant to be a friend declaration, remove the 'template' keyword">;
def err_explicit_instantiation_enum : Error<
  "enumerations cannot be explicitly instantiated">;
def err_expected_template_parameter : Error<"expected template parameter">;

def err_missing_dependent_template_keyword : Error<
  "use 'template' keyword to treat '%0' as a dependent template name">;
def warn_missing_dependent_template_keyword : ExtWarn<
  "use 'template' keyword to treat '%0' as a dependent template name">;

def ext_extern_template : Extension<
  "extern templates are a C++11 extension">, InGroup<CXX11>;
def warn_cxx98_compat_extern_template : Warning<
  "extern templates are incompatible with C++98">,
  InGroup<CXX98CompatPedantic>, DefaultIgnore;
def warn_static_inline_explicit_inst_ignored : Warning<
  "ignoring '%select{static|inline}0' keyword on explicit template "
  "instantiation">, InGroup<DiagGroup<"static-inline-explicit-instantiation">>;
  
// Constructor template diagnostics.
def err_out_of_line_constructor_template_id : Error<
  "out-of-line constructor for %0 cannot have template arguments">;
def err_out_of_line_template_id_type_names_constructor : Error<
  "qualified reference to %0 is a constructor name rather than a "
  "%select{template name|type}1 wherever a constructor can be declared">;

def err_expected_qualified_after_typename : Error<
  "expected a qualified name after 'typename'">;
def warn_expected_qualified_after_typename : ExtWarn<
  "expected a qualified name after 'typename'">;

def err_typename_refers_to_non_type_template : Error<
  "typename specifier refers to a non-type template">;
def err_expected_type_name_after_typename : Error<
  "expected an identifier or template-id after '::'">;
def err_explicit_spec_non_template : Error<
  "explicit %select{specialization|instantiation}0 of non-template %1 %2">;
  
def err_default_template_template_parameter_not_template : Error<
  "default template argument for a template template parameter must be a class "
  "template">;

def ext_fold_expression : ExtWarn<
  "pack fold expression is a C++1z extension">,
  InGroup<CXX1z>;
def warn_cxx14_compat_fold_expression : Warning<
  "pack fold expression is incompatible with C++ standards before C++1z">,
  InGroup<CXXPre1zCompat>, DefaultIgnore;
def err_expected_fold_operator : Error<
  "expected a foldable binary operator in fold expression">;
def err_fold_operator_mismatch : Error<
  "operators in fold expression must be the same">;

def err_ctor_init_missing_comma : Error<
  "missing ',' between base or member initializers">;

// C++ declarations
def err_friend_decl_defines_type : Error<
  "cannot define a type in a friend declaration">;
def err_missing_whitespace_digraph : Error<
  "found '<::' after a "
  "%select{template name|const_cast|dynamic_cast|reinterpret_cast|static_cast}0"
  " which forms the digraph '<:' (aka '[') and a ':', did you mean '< ::'?">;

def ext_defaulted_deleted_function : ExtWarn<
  "%select{defaulted|deleted}0 function definitions are a C++11 extension">,
  InGroup<CXX11>;
def warn_cxx98_compat_defaulted_deleted_function : Warning<
  "%select{defaulted|deleted}0 function definitions are incompatible with C++98">,
  InGroup<CXX98Compat>, DefaultIgnore;

// C++11 in-class member initialization
def ext_nonstatic_member_init : ExtWarn<
  "in-class initialization of non-static data member is a C++11 extension">,
  InGroup<CXX11>;
def warn_cxx98_compat_nonstatic_member_init : Warning<
  "in-class initialization of non-static data members is incompatible with C++98">,
  InGroup<CXX98Compat>, DefaultIgnore;
def err_bitfield_member_init: Error<
  "bitfield member cannot have an in-class initializer">;
def err_incomplete_array_member_init: Error<
  "array bound cannot be deduced from an in-class initializer">;

// C++11 alias-declaration
def ext_alias_declaration : ExtWarn<
  "alias declarations are a C++11 extension">, InGroup<CXX11>;
def warn_cxx98_compat_alias_declaration : Warning<
  "alias declarations are incompatible with C++98">,
  InGroup<CXX98Compat>, DefaultIgnore;
def err_alias_declaration_not_identifier : Error<
  "name defined in alias declaration must be an identifier">;
def err_alias_declaration_specialization : Error<
  "%select{partial specialization|explicit specialization|explicit instantiation}0 of alias templates is not permitted">;

// C++11 override control
def ext_override_control_keyword : ExtWarn<
  "'%0' keyword is a C++11 extension">, InGroup<CXX11>;
def warn_cxx98_compat_override_control_keyword : Warning<
  "'%0' keyword is incompatible with C++98">,
  InGroup<CXX98Compat>, DefaultIgnore;
def err_override_control_interface : Error<
  "'%0' keyword not permitted with interface types">;
def ext_ms_sealed_keyword : ExtWarn<
  "'sealed' keyword is a Microsoft extension">,
  InGroup<MicrosoftSealed>;

def err_access_specifier_interface : Error<
  "interface types cannot specify '%select{private|protected}0' access">;

def err_duplicate_virt_specifier : Error<
  "class member already marked '%0'">;

def err_scoped_enum_missing_identifier : Error<
  "scoped enumeration requires a name">;
def ext_scoped_enum : ExtWarn<
  "scoped enumerations are a C++11 extension">, InGroup<CXX11>;
def warn_cxx98_compat_scoped_enum : Warning<
  "scoped enumerations are incompatible with C++98">,
  InGroup<CXX98Compat>, DefaultIgnore;

def err_expected_parameter_pack : Error<
  "expected the name of a parameter pack">;
def err_paren_sizeof_parameter_pack : Error<
  "missing parentheses around the size of parameter pack %0">;
def err_sizeof_parameter_pack : Error<
  "expected parenthesized parameter pack name in 'sizeof...' expression">;

// C++11 lambda expressions
def err_expected_comma_or_rsquare : Error<
  "expected ',' or ']' in lambda capture list">;
def err_this_captured_by_reference : Error<
  "'this' cannot be captured by reference">;
def err_expected_capture : Error<
  "expected variable name or 'this' in lambda capture list">;
def err_expected_lambda_body : Error<"expected body of lambda expression">;
def warn_cxx98_compat_lambda : Warning<
  "lambda expressions are incompatible with C++98">,
  InGroup<CXX98Compat>, DefaultIgnore;
def err_lambda_missing_parens : Error<
  "lambda requires '()' before %select{'mutable'|return type|"
  "attribute specifier|'constexpr'}0">;
def err_lambda_decl_specifier_repeated : Error<
  "%select{'mutable'|'constexpr'}0 cannot appear multiple times in a lambda declarator">;
// C++1z lambda expressions
def err_expected_star_this_capture : Error<
  "expected 'this' following '*' in lambda capture list">;

// C++1z constexpr lambda expressions
def warn_cxx14_compat_constexpr_on_lambda : Warning<
  "constexpr on lambda expressions is incompatible with C++ standards before C++1z">,
  InGroup<CXXPre1zCompat>, DefaultIgnore;
def ext_constexpr_on_lambda_cxx1z : ExtWarn<
  "'constexpr' on lambda expressions is a C++1z extension">, InGroup<CXX1z>;

// Availability attribute
def err_expected_version : Error<
  "expected a version of the form 'major[.minor[.subminor]]'">;
def warn_expected_consistent_version_separator : Warning<
  "use same version number separators '_' or '.'; as in "
  "'major[.minor[.subminor]]'">, InGroup<Availability>;
def err_zero_version : Error<
  "version number must have non-zero major, minor, or sub-minor version">;
def err_availability_expected_platform : Error<
  "expected a platform name, e.g., 'macos'">;
  
// objc_bridge_related attribute
def err_objcbridge_related_expected_related_class : Error<
  "expected a related ObjectiveC class name, e.g., 'NSColor'">;
def err_objcbridge_related_selector_name : Error<
  "expected a class method selector with single argument, e.g., 'colorWithCGColor:'">;

def err_availability_expected_change : Error<
  "expected 'introduced', 'deprecated', or 'obsoleted'">;
def err_availability_unknown_change : Error<
  "%0 is not an availability stage; use 'introduced', 'deprecated', or "
  "'obsoleted'">;
def err_availability_redundant : Error<
  "redundant %0 availability change; only the last specified change will "
  "be used">;
def warn_availability_and_unavailable : Warning<
  "'unavailable' availability overrides all other availability information">,
  InGroup<Availability>;

// @available(...)
def err_avail_query_expected_platform_name : Error<
  "expected a platform name here">;

def err_avail_query_unrecognized_platform_name : Error<
  "unrecognized platform name %0">;
def err_availability_query_wildcard_required: Error<
  "must handle potential future platforms with '*'">;
def err_availability_query_repeated_platform: Error<
  "version for '%0' already specified">;
def err_availability_query_repeated_star : Error<
  "'*' query has already been specified">;

// Type safety attributes
def err_type_safety_unknown_flag : Error<
  "invalid comparison flag %0; use 'layout_compatible' or 'must_be_null'">;

// Type traits
def err_type_trait_arity : Error<
  "type trait requires %0%select{| or more}1 argument%select{|s}2; have "
  "%3 argument%s3">;

// Language specific pragmas
// - Generic warnings
def warn_pragma_expected_lparen : Warning<
  "missing '(' after '#pragma %0' - ignoring">, InGroup<IgnoredPragmas>;
def warn_pragma_expected_rparen : Warning<
  "missing ')' after '#pragma %0' - ignoring">, InGroup<IgnoredPragmas>;
def warn_pragma_expected_identifier : Warning<
  "expected identifier in '#pragma %0' - ignored">, InGroup<IgnoredPragmas>;
def warn_pragma_expected_section_name : Warning<
  "expected a string literal for the section name in '#pragma %0' - ignored">,
  InGroup<IgnoredPragmas>;
def warn_pragma_expected_section_push_pop_or_name : Warning<
  "expected push, pop or a string literal for the section name in '#pragma %0' - ignored">,
  InGroup<IgnoredPragmas>;
def warn_pragma_expected_section_label_or_name : Warning<
  "expected a stack label or a string literal for the section name in '#pragma %0' - ignored">,
  InGroup<IgnoredPragmas>;
def warn_pragma_expected_init_seg : Warning<
  "expected 'compiler', 'lib', 'user', or a string literal for the section name in '#pragma %0' - ignored">,
  InGroup<IgnoredPragmas>;
def warn_pragma_expected_integer : Warning<
  "expected integer between %0 and %1 inclusive in '#pragma %2' - ignored">,
  InGroup<IgnoredPragmas>;
def warn_pragma_ms_struct : Warning<
  "incorrect use of '#pragma ms_struct on|off' - ignored">,
  InGroup<IgnoredPragmas>;
def warn_pragma_extra_tokens_at_eol : Warning<
  "extra tokens at end of '#pragma %0' - ignored">,
  InGroup<IgnoredPragmas>;
def warn_pragma_expected_punc : Warning<
  "expected ')' or ',' in '#pragma %0'">, InGroup<IgnoredPragmas>;
def warn_pragma_expected_non_wide_string : Warning<
  "expected non-wide string literal in '#pragma %0'">, InGroup<IgnoredPragmas>;
// - Generic errors
def err_pragma_missing_argument : Error<
  "missing argument to '#pragma %0'%select{|; expected %2}1">;
// - #pragma options
def warn_pragma_options_expected_align : Warning<
  "expected 'align' following '#pragma options' - ignored">,
  InGroup<IgnoredPragmas>;
def warn_pragma_align_expected_equal : Warning<
  "expected '=' following '#pragma %select{align|options align}0' - ignored">,
  InGroup<IgnoredPragmas>;
def warn_pragma_align_invalid_option : Warning<
  "invalid alignment option in '#pragma %select{align|options align}0' - ignored">,
  InGroup<IgnoredPragmas>;
// - #pragma pack
def warn_pragma_unsupported_action : Warning<
  "known but unsupported action '%1' for '#pragma %0' - ignored">,
  InGroup<IgnoredPragmas>;
def warn_pragma_invalid_specific_action : Warning<
  "unknown action '%1' for '#pragma %0' - ignored">,
  InGroup<IgnoredPragmas>;
def warn_pragma_expected_action_or_r_paren : Warning<
  "expected action or ')' in '#pragma %0' - ignored">,
  InGroup<IgnoredPragmas>;
def warn_pragma_invalid_action : Warning<
  "unknown action for '#pragma %0' - ignored">,
  InGroup<IgnoredPragmas>;
def warn_pragma_pack_malformed : Warning<
  "expected integer or identifier in '#pragma pack' - ignored">,
  InGroup<IgnoredPragmas>;
// - #pragma intrinsic
def warn_pragma_intrinsic_builtin : Warning<
  "%0 is not a recognized builtin%select{|; consider including <intrin.h> to access non-builtin intrinsics}1">,
  InGroup<IgnoredPragmaIntrinsic>;
// - #pragma unused
def warn_pragma_unused_expected_var : Warning<
  "expected '#pragma unused' argument to be a variable name">,
  InGroup<IgnoredPragmas>;
// - #pragma init_seg
def warn_pragma_init_seg_unsupported_target : Warning<
  "'#pragma init_seg' is only supported when targeting a "
  "Microsoft environment">,
  InGroup<IgnoredPragmas>;
// - #pragma fp_contract
def err_pragma_fp_contract_scope : Error<
  "'#pragma fp_contract' can only appear at file scope or at the start of a "
  "compound statement">; 
// - #pragma comment
def err_pragma_comment_malformed : Error<
  "pragma comment requires parenthesized identifier and optional string">;
def err_pragma_comment_unknown_kind : Error<"unknown kind of pragma comment">;
// PS4 recognizes only #pragma comment(lib)
def warn_pragma_comment_ignored : Warning<"'#pragma comment %0' ignored">,
  InGroup<IgnoredPragmas>;
// - #pragma detect_mismatch
def err_pragma_detect_mismatch_malformed : Error<
  "pragma detect_mismatch is malformed; it requires two comma-separated "
  "string literals">;
// - #pragma pointers_to_members
def err_pragma_pointers_to_members_unknown_kind : Error<
  "unexpected %0, expected to see one of %select{|'best_case', 'full_generality', }1"
  "'single_inheritance', 'multiple_inheritance', or 'virtual_inheritance'">;
// - #pragma clang optimize on/off
def err_pragma_optimize_invalid_argument : Error<
  "unexpected argument '%0' to '#pragma clang optimize'; "
  "expected 'on' or 'off'">;
def err_pragma_optimize_extra_argument : Error<
  "unexpected extra argument '%0' to '#pragma clang optimize'">;

def err_opencl_unroll_hint_on_non_loop : Error<
  "OpenCL only supports 'opencl_unroll_hint' attribute on for, while, and do statements">;

// OpenCL EXTENSION pragma (OpenCL 1.1 [9.1])
def warn_pragma_expected_colon : Warning<
  "missing ':' after %0 - ignoring">, InGroup<IgnoredPragmas>;
def warn_pragma_expected_enable_disable : Warning<
  "expected 'enable' or 'disable' - ignoring">, InGroup<IgnoredPragmas>;
def warn_pragma_unknown_extension : Warning<
  "unknown OpenCL extension %0 - ignoring">, InGroup<IgnoredPragmas>;
def warn_pragma_unsupported_extension : Warning<
  "unsupported OpenCL extension %0 - ignoring">, InGroup<IgnoredPragmas>;
def warn_pragma_extension_is_core : Warning<
  "OpenCL extension %0 is core feature or supported optional core feature - ignoring">, InGroup<DiagGroup<"pedantic-core-features">>, DefaultIgnore;

// OpenCL errors.
def err_opencl_taking_function_address_parser : Error<
  "taking address of function is not allowed">;
def err_opencl_logical_exclusive_or : Error<
  "^^ is a reserved operator in OpenCL">;

// OpenMP support.
def warn_pragma_omp_ignored : Warning<
  "unexpected '#pragma omp ...' in program">, InGroup<SourceUsesOpenMP>, DefaultIgnore;
def warn_omp_extra_tokens_at_eol : Warning<
  "extra tokens at the end of '#pragma omp %0' are ignored">,
  InGroup<ExtraTokens>;
def warn_pragma_expected_colon_r_paren : Warning<
  "missing ':' or ')' after %0 - ignoring">, InGroup<IgnoredPragmas>;
def err_omp_unknown_directive : Error<
  "expected an OpenMP directive">;
def err_omp_unexpected_directive : Error<
  "unexpected OpenMP directive '#pragma omp %0'">;
def err_omp_expected_punc : Error<
  "expected ',' or ')' in '%0' %select{clause|directive}1">;
def err_omp_unexpected_clause : Error<
  "unexpected OpenMP clause '%0' in directive '#pragma omp %1'">;
def err_omp_immediate_directive : Error<
  "'#pragma omp %0' %select{|with '%2' clause }1cannot be an immediate substatement">;
def err_omp_expected_identifier_for_critical : Error<
  "expected identifier specifying the name of the 'omp critical' directive">;
def err_omp_expected_reduction_identifier : Error<
  "expected identifier or one of the following operators: '+', '-', '*', '&', '|', '^', '&&', or '||'">;
def err_omp_decl_in_declare_simd : Error<
  "function declaration is expected after 'declare simd' directive">;
def err_omp_unknown_map_type : Error<
  "incorrect map type, expected one of 'to', 'from', 'tofrom', 'alloc', 'release', or 'delete'">;
def err_omp_unknown_map_type_modifier : Error<
  "incorrect map type modifier, expected 'always'">;
def err_omp_map_type_missing : Error<
  "missing map type">;
def err_omp_declare_simd_inbranch_notinbranch : Error<
  "unexpected '%0' clause, '%1' is specified already">;
def err_expected_end_declare_target : Error<
  "expected '#pragma omp end declare target'">;
def err_omp_declare_target_unexpected_clause: Error<
  "unexpected '%0' clause, only 'to' or 'link' clauses expected">;

// Pragma loop support.
def err_pragma_loop_missing_argument : Error<
  "missing argument; expected %select{an integer value|"
  "'enable'%select{|, 'full'}1%select{|, 'assume_safety'}2 or 'disable'}0">;
def err_pragma_loop_invalid_option : Error<
  "%select{invalid|missing}0 option%select{ %1|}0; expected vectorize, "
  "vectorize_width, interleave, interleave_count, unroll, unroll_count, or distribute">;
def err_pragma_invalid_keyword : Error<
  "invalid argument; expected 'enable'%select{|, 'full'}0%select{|, 'assume_safety'}1 or 'disable'">;

// Pragma unroll support.
def warn_pragma_unroll_cuda_value_in_parens : Warning<
  "argument to '#pragma unroll' should not be in parentheses in CUDA C/C++">,
  InGroup<CudaCompat>;

<<<<<<< HEAD
// C++AMP supoport.
def err_expected_restrict : Error<
  "expected 'restrict' specifier">;
def err_expected_lparen_after_restriction : Error<
  "expected '(' for restriction specifier">;
def err_amp_unrecognized_restriction : Error<
  "'%0' : unrecognized restriction specifier">;
def err_amp_empty_restriction : Error<
  "empty restriction sepcifier is not allowed">;
def err_amp_expected_auto_restriction_on_definition : Error<
  "'auto' restriction specifier is only allowed on function definition">;
def err_amp_auto_restricted_function_has_other_declaration : Error<
  "'%0':  expected no other declaration since it is auto restricted">;
def note_auto_restricted_prev_declaration : Note<
  "previous declaration is here">;
def err_amp_no_throw : Error<
  "exception specifier is not allowed in C++AMP context">;
def err_tile_static_no_init : Error<
  "tile_static variables can't be initialized">;
def err_amp_illegal_function_parameter : Error<
  "incompatible type for function parameter in AMP-restricted functions">;
def err_amp_illegal_function_parameter_char : Error<
  "char type can't be used as a function parameter type in AMP-restricted functions">;
def err_amp_illegal_function_parameter_short : Error<
  "short type can't be used as a function parameter type in AMP-restricted functions">;
def err_amp_illegal_function_parameter_volatile : Error<
  "volatile type qualifier can't be used as a function parameter type qualifier in AMP-restricted functions">;
def err_amp_illegal_function_return_char : Error<
  "char type can't be used as function return type in AMP-restricted functions">;
def err_amp_illegal_function_return_short : Error<
  "short type can't be used as function return type in AMP-restricted functions">;
def err_amp_illegal_function_return_volatile : Error<
  "volatile type qualifier can't be used as function return type qualifier in AMP-restricted functions">;
def err_amp_illegal_keyword_dynamiccast : Error<
  "dynamic_cast is prohibited in AMP-restricted functions">;
def err_amp_illegal_keyword_typeid : Error<
  "typeid is prohibited in AMP-restricted functions">;
def err_amp_illegal_keyword_goto : Error<
  "goto is prohibited in AMP-restricted functions">;
def err_amp_illegal_keyword_throw : Error<
  "throw is prohibited in AMP-restricted functions">;
def err_amp_illegal_keyword_trycatch : Error<
  "try/catch is prohibited in AMP-restricted functions">;
def err_amp_illegal_keyword_asm : Error<
  "asm is prohibited in AMP-restricted functions">;
=======
def warn_cuda_attr_lambda_position : Warning<
  "nvcc does not allow '__%0__' to appear after '()' in lambdas">,
  InGroup<CudaCompat>;
>>>>>>> e21d9325
} // end of Parse Issue category.

let CategoryName = "Modules Issue" in {
def err_expected_module_interface_decl : Error<
  "expected module declaration at start of module interface">;
def err_unexpected_module_decl : Error<
  "module declaration must be the first declaration in the translation unit">;
def err_module_expected_ident : Error<
  "expected a module name after module%select{| import}0">;
def err_unexpected_module_kind : Error<
  "unexpected module kind %0; expected 'implementation' or 'partition'">;
def err_attribute_not_module_attr : Error<
  "%0 attribute cannot be applied to a module">;
def err_attribute_not_import_attr : Error<
  "%0 attribute cannot be applied to a module import">;
def err_module_expected_semi : Error<
  "expected ';' after module name">;
def err_missing_before_module_end : Error<"expected %0 at end of module">;

def err_export_empty : Error<"export declaration cannot be empty">;
}

let CategoryName = "Generics Issue" in {

def err_objc_expected_type_parameter : Error<
  "expected type parameter name">;

def err_objc_parameterized_implementation : Error<
  "@implementation cannot have type parameters">;

def err_objc_type_args_after_protocols : Error<
  "protocol qualifiers must precede type arguments">;
}

let CategoryName = "Coroutines Issue" in {
def err_for_co_await_not_range_for : Error<
  "'co_await' modifier can only be applied to range-based for loop">;
}

} // end of Parser diagnostics<|MERGE_RESOLUTION|>--- conflicted
+++ resolved
@@ -787,7 +787,7 @@
   "attribute specifier|'constexpr'}0">;
 def err_lambda_decl_specifier_repeated : Error<
   "%select{'mutable'|'constexpr'}0 cannot appear multiple times in a lambda declarator">;
-// C++1z lambda expressions
+// C++1z lambda expressions
 def err_expected_star_this_capture : Error<
   "expected 'this' following '*' in lambda capture list">;
 
@@ -1022,8 +1022,10 @@
 def warn_pragma_unroll_cuda_value_in_parens : Warning<
   "argument to '#pragma unroll' should not be in parentheses in CUDA C/C++">,
   InGroup<CudaCompat>;
-
-<<<<<<< HEAD
+def warn_cuda_attr_lambda_position : Warning<
+  "nvcc does not allow '__%0__' to appear after '()' in lambdas">,
+  InGroup<CudaCompat>;
+
 // C++AMP supoport.
 def err_expected_restrict : Error<
   "expected 'restrict' specifier">;
@@ -1069,11 +1071,6 @@
   "try/catch is prohibited in AMP-restricted functions">;
 def err_amp_illegal_keyword_asm : Error<
   "asm is prohibited in AMP-restricted functions">;
-=======
-def warn_cuda_attr_lambda_position : Warning<
-  "nvcc does not allow '__%0__' to appear after '()' in lambdas">,
-  InGroup<CudaCompat>;
->>>>>>> e21d9325
 } // end of Parse Issue category.
 
 let CategoryName = "Modules Issue" in {
