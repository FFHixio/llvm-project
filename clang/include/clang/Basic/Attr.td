//==--- Attr.td - attribute definitions -----------------------------------===//
//
//                     The LLVM Compiler Infrastructure
//
// This file is distributed under the University of Illinois Open Source
// License. See LICENSE.TXT for details.
//
//===----------------------------------------------------------------------===//

// The documentation is organized by category. Attributes can have category-
// specific documentation that is collated within the larger document.
class DocumentationCategory<string name> {
  string Name = name;
  code Content = [{}];
}
def DocCatFunction : DocumentationCategory<"Function Attributes">;
def DocCatVariable : DocumentationCategory<"Variable Attributes">;
def DocCatType : DocumentationCategory<"Type Attributes">;
def DocCatStmt : DocumentationCategory<"Statement Attributes">;
// Attributes listed under the Undocumented category do not generate any public
// documentation. Ideally, this category should be used for internal-only
// attributes which contain no spellings.
def DocCatUndocumented : DocumentationCategory<"Undocumented">;

class DocDeprecated<string replacement = ""> {
  // If the Replacement field is empty, no replacement will be listed with the
  // documentation. Otherwise, the documentation will specify the attribute has
  // been superseded by this replacement.
  string Replacement = replacement;
}

// Specifies the documentation to be associated with the given category.
class Documentation {
  DocumentationCategory Category;
  code Content;

  // If the heading is empty, one may be picked automatically. If the attribute
  // only has one spelling, no heading is required as the attribute's sole
  // spelling is sufficient. If all spellings are semantically common, the
  // heading will be the semantic spelling. If the spellings are not
  // semantically common and no heading is provided, an error will be emitted.
  string Heading = "";

  // When set, specifies that the attribute is deprecated and can optionally
  // specify a replacement attribute.
  DocDeprecated Deprecated;
}

// Specifies that the attribute is explicitly undocumented. This can be a
// helpful placeholder for the attribute while working on the implementation,
// but should not be used once feature work has been completed.
def Undocumented : Documentation {
  let Category = DocCatUndocumented;
}

include "clang/Basic/AttrDocs.td"

// An attribute's subject is whatever it appertains to. In this file, it is
// more accurately a list of things that an attribute can appertain to. All
// Decls and Stmts are possibly AttrSubjects (even though the syntax may not
// allow attributes on a given Decl or Stmt).
class AttrSubject;

include "clang/Basic/DeclNodes.td"
include "clang/Basic/StmtNodes.td"

// A subset-subject is an AttrSubject constrained to operate only on some subset
// of that subject.
//
// The code fragment is a boolean expression that will confirm that the subject
// meets the requirements; the subject will have the name S, and will have the
// type specified by the base. It should be a simple boolean expression. The
// diagnostic string should be a comma-separated list of subject names.
class SubsetSubject<AttrSubject base, code check, string diag> : AttrSubject {
  AttrSubject Base = base;
  code CheckCode = check;
  string DiagSpelling = diag;
}

def LocalVar : SubsetSubject<Var,
                              [{S->hasLocalStorage() && !isa<ParmVarDecl>(S)}],
                              "local variables">;
def NonParmVar : SubsetSubject<Var,
                               [{S->getKind() != Decl::ParmVar}],
                               "variables">;
def NonLocalVar : SubsetSubject<Var,
                                [{!S->hasLocalStorage()}],
                                "variables with non-local storage">;
def NonBitField : SubsetSubject<Field,
                                [{!S->isBitField()}],
                                "non-bit-field non-static data members">;

def NonStaticNonConstCXXMethod
    : SubsetSubject<CXXMethod,
                    [{!S->isStatic() && !S->isConst()}],
                    "non-static non-const member functions">;

def ObjCInstanceMethod : SubsetSubject<ObjCMethod,
                                       [{S->isInstanceMethod()}],
                                       "Objective-C instance methods">;

def ObjCInterfaceDeclInitMethod : SubsetSubject<ObjCMethod,
                               [{S->getMethodFamily() == OMF_init &&
                                 (isa<ObjCInterfaceDecl>(S->getDeclContext()) ||
                                  (isa<ObjCCategoryDecl>(S->getDeclContext()) &&
            cast<ObjCCategoryDecl>(S->getDeclContext())->IsClassExtension()))}],
            "init methods of interface or class extension declarations">;

def Struct : SubsetSubject<Record,
                           [{!S->isUnion()}], "structs">;

def TLSVar : SubsetSubject<Var,
                           [{S->getTLSKind() != 0}], "thread-local variables">;

def SharedVar : SubsetSubject<Var,
                              [{S->hasGlobalStorage() && !S->getTLSKind()}],
                              "global variables">;

def GlobalVar : SubsetSubject<Var,
                             [{S->hasGlobalStorage()}], "global variables">;

def InlineFunction : SubsetSubject<Function,
                             [{S->isInlineSpecified()}], "inline functions">;

// FIXME: this hack is needed because DeclNodes.td defines the base Decl node
// type to be a class, not a definition. This makes it impossible to create an
// attribute subject which accepts a Decl. Normally, this is not a problem,
// because the attribute can have no Subjects clause to accomplish this. But in
// the case of a SubsetSubject, there's no way to express it without this hack.
def DeclBase : AttrSubject;
def FunctionLike : SubsetSubject<DeclBase,
                                 [{S->getFunctionType(false) != nullptr}],
                                 "functions, function pointers">;

def OpenCLKernelFunction
    : SubsetSubject<Function, [{S->hasAttr<OpenCLKernelAttr>()}],
                    "kernel functions">;

// HasFunctionProto is a more strict version of FunctionLike, so it should
// never be specified in a Subjects list along with FunctionLike (due to the
// inclusive nature of subject testing).
def HasFunctionProto : SubsetSubject<DeclBase,
                                     [{(S->getFunctionType(true) != nullptr &&
                              isa<FunctionProtoType>(S->getFunctionType())) ||
                                       isa<ObjCMethodDecl>(S) ||
                                       isa<BlockDecl>(S)}],
                                     "non-K&R-style functions">;

// A subject that matches the implicit object parameter of a non-static member
// function. Accepted as a function type attribute on the type of such a
// member function.
// FIXME: This does not actually ever match currently.
def ImplicitObjectParameter
    : SubsetSubject<Function, [{static_cast<void>(S), false}],
                    "implicit object parameters">;

// A single argument to an attribute
class Argument<string name, bit optional, bit fake = 0> {
  string Name = name;
  bit Optional = optional;

  /// A fake argument is used to store and serialize additional information
  /// in an attribute without actually changing its parsing or pretty-printing.
  bit Fake = fake;
}

class BoolArgument<string name, bit opt = 0, bit fake = 0> : Argument<name, opt,
                                                                      fake>;
class IdentifierArgument<string name, bit opt = 0> : Argument<name, opt>;
class IntArgument<string name, bit opt = 0> : Argument<name, opt>;
class StringArgument<string name, bit opt = 0> : Argument<name, opt>;
class ExprArgument<string name, bit opt = 0> : Argument<name, opt>;
class FunctionArgument<string name, bit opt = 0, bit fake = 0> : Argument<name,
                                                                          opt,
                                                                          fake>;
class NamedArgument<string name, bit opt = 0, bit fake = 0> : Argument<name,
                                                                          opt,
                                                                          fake>;
class TypeArgument<string name, bit opt = 0> : Argument<name, opt>;
class UnsignedArgument<string name, bit opt = 0> : Argument<name, opt>;
class VariadicUnsignedArgument<string name> : Argument<name, 1>;
class VariadicExprArgument<string name> : Argument<name, 1>;
class VariadicStringArgument<string name> : Argument<name, 1>;
class VariadicIdentifierArgument<string name> : Argument<name, 1>;

// Like VariadicUnsignedArgument except values are ParamIdx.
class VariadicParamIdxArgument<string name> : Argument<name, 1>;

// Like VariadicParamIdxArgument but for a single function parameter index.
class ParamIdxArgument<string name, bit opt = 0> : Argument<name, opt>;

// A version of the form major.minor[.subminor].
class VersionArgument<string name, bit opt = 0> : Argument<name, opt>;

// This one's a doozy, so it gets its own special type
// It can be an unsigned integer, or a type. Either can
// be dependent.
class AlignedArgument<string name, bit opt = 0> : Argument<name, opt>;

// A bool argument with a default value
class DefaultBoolArgument<string name, bit default, bit fake = 0>
    : BoolArgument<name, 1, fake> {
  bit Default = default;
}

// An integer argument with a default value
class DefaultIntArgument<string name, int default> : IntArgument<name, 1> {
  int Default = default;
}

// This argument is more complex, it includes the enumerator type name,
// a list of strings to accept, and a list of enumerators to map them to.
class EnumArgument<string name, string type, list<string> values,
                   list<string> enums, bit opt = 0, bit fake = 0>
    : Argument<name, opt, fake> {
  string Type = type;
  list<string> Values = values;
  list<string> Enums = enums;
}

// FIXME: There should be a VariadicArgument type that takes any other type
//        of argument and generates the appropriate type.
class VariadicEnumArgument<string name, string type, list<string> values,
                           list<string> enums> : Argument<name, 1>  {
  string Type = type;
  list<string> Values = values;
  list<string> Enums = enums;
}

// This handles one spelling of an attribute.
class Spelling<string name, string variety> {
  string Name = name;
  string Variety = variety;
  bit KnownToGCC;
}

class GNU<string name> : Spelling<name, "GNU">;
class Declspec<string name> : Spelling<name, "Declspec">;
class Microsoft<string name> : Spelling<name, "Microsoft">;
class CXX11<string namespace, string name, int version = 1>
    : Spelling<name, "CXX11"> {
  string Namespace = namespace;
  int Version = version;
}
class C2x<string namespace, string name> : Spelling<name, "C2x"> {
  string Namespace = namespace;
}

class Keyword<string name> : Spelling<name, "Keyword">;
class Pragma<string namespace, string name> : Spelling<name, "Pragma"> {
  string Namespace = namespace;
}

// The GCC spelling implies GNU<name> and CXX11<"gnu", name> and also sets
// KnownToGCC to 1. This spelling should be used for any GCC-compatible
// attributes.
class GCC<string name> : Spelling<name, "GCC"> {
  let KnownToGCC = 1;
}

// The Clang spelling implies GNU<name>, CXX11<"clang", name>, and optionally,
// C2x<"clang", name>. This spelling should be used for any Clang-specific
// attributes.
class Clang<string name, bit allowInC = 1> : Spelling<name, "Clang"> {
  bit AllowInC = allowInC;
}

class Accessor<string name, list<Spelling> spellings> {
  string Name = name;
  list<Spelling> Spellings = spellings;
}

class SubjectDiag<bit warn> {
  bit Warn = warn;
}
def WarnDiag : SubjectDiag<1>;
def ErrorDiag : SubjectDiag<0>;

class SubjectList<list<AttrSubject> subjects, SubjectDiag diag = WarnDiag,
                  string customDiag = ""> {
  list<AttrSubject> Subjects = subjects;
  SubjectDiag Diag = diag;
  string CustomDiag = customDiag;
}

class LangOpt<string name, bit negated = 0> {
  string Name = name;
  bit Negated = negated;
}
def MicrosoftExt : LangOpt<"MicrosoftExt">;
def Borland : LangOpt<"Borland">;
def CUDA : LangOpt<"CUDA">;
def COnly : LangOpt<"CPlusPlus", 1>;
def CPlusPlus : LangOpt<"CPlusPlus">;
def OpenCL : LangOpt<"OpenCL">;
def RenderScript : LangOpt<"RenderScript">;
<<<<<<< HEAD
def CPlusPlusAMP : LangOpt<"CPlusPlusAMP">;
def ObjC : LangOpt<"ObjC1">;
=======
def ObjC : LangOpt<"ObjC">;
>>>>>>> 1a6c584f
def BlocksSupported : LangOpt<"Blocks">;

// Defines targets for target-specific attributes. Empty lists are unchecked.
class TargetSpec {
  // Specifies Architectures for which the target applies, based off the
  // ArchType enumeration in Triple.h.
  list<string> Arches = [];
  // Specifies Operating Systems for which the target applies, based off the
  // OSType enumeration in Triple.h
  list<string> OSes;
  // Specifies the C++ ABIs for which the target applies, based off the
  // TargetCXXABI::Kind in TargetCXXABI.h.
  list<string> CXXABIs;
  // Specifies Object Formats for which the target applies, based off the
  // ObjectFormatType enumeration in Triple.h
  list<string> ObjectFormats;
}

class TargetArch<list<string> arches> : TargetSpec {
  let Arches = arches;
}
def TargetARM : TargetArch<["arm", "thumb", "armeb", "thumbeb"]>;
def TargetAVR : TargetArch<["avr"]>;
def TargetMips32 : TargetArch<["mips", "mipsel"]>;
def TargetAnyMips : TargetArch<["mips", "mipsel", "mips64", "mips64el"]>;
def TargetMSP430 : TargetArch<["msp430"]>;
def TargetRISCV : TargetArch<["riscv32", "riscv64"]>;
def TargetX86 : TargetArch<["x86"]>;
def TargetAnyX86 : TargetArch<["x86", "x86_64"]>;
def TargetWindows : TargetArch<["x86", "x86_64", "arm", "thumb", "aarch64"]> {
  let OSes = ["Win32"];
}
def TargetMicrosoftCXXABI : TargetArch<["x86", "x86_64", "arm", "thumb", "aarch64"]> {
  let CXXABIs = ["Microsoft"];
}
def TargetELF : TargetSpec {
  let ObjectFormats = ["ELF"];
}

// Attribute subject match rules that are used for #pragma clang attribute.
//
// A instance of AttrSubjectMatcherRule represents an individual match rule.
// An individual match rule can correspond to a number of different attribute
// subjects, e.g. "record" matching rule corresponds to the Record and
// CXXRecord attribute subjects.
//
// Match rules are used in the subject list of the #pragma clang attribute.
// Match rules can have sub-match rules that are instances of
// AttrSubjectMatcherSubRule. A sub-match rule can correspond to a number
// of different attribute subjects, and it can have a negated spelling as well.
// For example, "variable(unless(is_parameter))" matching rule corresponds to
// the NonParmVar attribute subject.
class AttrSubjectMatcherSubRule<string name, list<AttrSubject> subjects,
                                bit negated = 0> {
  string Name = name;
  list<AttrSubject> Subjects = subjects;
  bit Negated = negated;
  // Lists language options, one of which is required to be true for the
  // attribute to be applicable. If empty, the language options are taken
  // from the parent matcher rule.
  list<LangOpt> LangOpts = [];
}
class AttrSubjectMatcherRule<string name, list<AttrSubject> subjects,
                             list<AttrSubjectMatcherSubRule> subrules = []> {
  string Name = name;
  list<AttrSubject> Subjects = subjects;
  list<AttrSubjectMatcherSubRule> Constraints = subrules;
  // Lists language options, one of which is required to be true for the
  // attribute to be applicable. If empty, no language options are required.
  list<LangOpt> LangOpts = [];
}

// function(is_member)
def SubRuleForCXXMethod : AttrSubjectMatcherSubRule<"is_member", [CXXMethod]> {
  let LangOpts = [CPlusPlus];
}
def SubjectMatcherForFunction : AttrSubjectMatcherRule<"function", [Function], [
  SubRuleForCXXMethod
]>;
// hasType is abstract, it should be used with one of the sub-rules.
def SubjectMatcherForType : AttrSubjectMatcherRule<"hasType", [], [
  AttrSubjectMatcherSubRule<"functionType", [FunctionLike]>

  // FIXME: There's a matcher ambiguity with objc methods and blocks since
  // functionType excludes them but functionProtoType includes them.
  // AttrSubjectMatcherSubRule<"functionProtoType", [HasFunctionProto]>
]>;
def SubjectMatcherForTypedef : AttrSubjectMatcherRule<"type_alias",
                                                      [TypedefName]>;
def SubjectMatcherForRecord : AttrSubjectMatcherRule<"record", [Record,
                                                                CXXRecord], [
  // unless(is_union)
  AttrSubjectMatcherSubRule<"is_union", [Struct], 1>
]>;
def SubjectMatcherForEnum : AttrSubjectMatcherRule<"enum", [Enum]>;
def SubjectMatcherForEnumConstant : AttrSubjectMatcherRule<"enum_constant",
                                                           [EnumConstant]>;
def SubjectMatcherForVar : AttrSubjectMatcherRule<"variable", [Var], [
  AttrSubjectMatcherSubRule<"is_thread_local", [TLSVar]>,
  AttrSubjectMatcherSubRule<"is_global", [GlobalVar]>,
  AttrSubjectMatcherSubRule<"is_parameter", [ParmVar]>,
  // unless(is_parameter)
  AttrSubjectMatcherSubRule<"is_parameter", [NonParmVar], 1>
]>;
def SubjectMatcherForField : AttrSubjectMatcherRule<"field", [Field]>;
def SubjectMatcherForNamespace : AttrSubjectMatcherRule<"namespace",
                                                        [Namespace]> {
  let LangOpts = [CPlusPlus];
}
def SubjectMatcherForObjCInterface : AttrSubjectMatcherRule<"objc_interface",
                                                            [ObjCInterface]> {
  let LangOpts = [ObjC];
}
def SubjectMatcherForObjCProtocol : AttrSubjectMatcherRule<"objc_protocol",
                                                           [ObjCProtocol]> {
  let LangOpts = [ObjC];
}
def SubjectMatcherForObjCCategory : AttrSubjectMatcherRule<"objc_category",
                                                           [ObjCCategory]> {
  let LangOpts = [ObjC];
}
def SubjectMatcherForObjCMethod : AttrSubjectMatcherRule<"objc_method",
                                                         [ObjCMethod], [
  AttrSubjectMatcherSubRule<"is_instance", [ObjCInstanceMethod]>
]> {
  let LangOpts = [ObjC];
}
def SubjectMatcherForObjCProperty : AttrSubjectMatcherRule<"objc_property",
                                                           [ObjCProperty]> {
  let LangOpts = [ObjC];
}
def SubjectMatcherForBlock : AttrSubjectMatcherRule<"block", [Block]> {
  let LangOpts = [BlocksSupported];
}

// Aggregate attribute subject match rules are abstract match rules that can't
// be used directly in #pragma clang attribute. Instead, users have to use
// subject match rules that correspond to attribute subjects that derive from
// the specified subject.
class AttrSubjectMatcherAggregateRule<AttrSubject subject> {
  AttrSubject Subject = subject;
}

def SubjectMatcherForNamed : AttrSubjectMatcherAggregateRule<Named>;

class Attr {
  // The various ways in which an attribute can be spelled in source
  list<Spelling> Spellings;
  // The things to which an attribute can appertain
  SubjectList Subjects;
  // The arguments allowed on an attribute
  list<Argument> Args = [];
  // Accessors which should be generated for the attribute.
  list<Accessor> Accessors = [];
  // Set to true for attributes with arguments which require delayed parsing.
  bit LateParsed = 0;
  // Set to false to prevent an attribute from being propagated from a template
  // to the instantiation.
  bit Clone = 1;
  // Set to true for attributes which must be instantiated within templates
  bit TemplateDependent = 0;
  // Set to true for attributes that have a corresponding AST node.
  bit ASTNode = 1;
  // Set to true for attributes which have handler in Sema.
  bit SemaHandler = 1;
  // Set to true for attributes that are completely ignored.
  bit Ignored = 0;
  // Set to true if the attribute's parsing does not match its semantic
  // content. Eg) It parses 3 args, but semantically takes 4 args.  Opts out of
  // common attribute error checking.
  bit HasCustomParsing = 0;
  // Set to true if all of the attribute's arguments should be parsed in an
  // unevaluated context.
  bit ParseArgumentsAsUnevaluated = 0;
  // Set to true if this attribute meaningful when applied to or inherited
  // in a class template definition.
  bit MeaningfulToClassTemplateDefinition = 0;
  // Set to true if this attribute can be used with '#pragma clang attribute'.
  // By default, an attribute is supported by the '#pragma clang attribute'
  // only when:
  // - It has a subject list whose subjects can be represented using subject
  //   match rules.
  // - It has GNU/CXX11 spelling and doesn't require delayed parsing.
  bit PragmaAttributeSupport;
  // Lists language options, one of which is required to be true for the
  // attribute to be applicable. If empty, no language options are required.
  list<LangOpt> LangOpts = [];
  // Any additional text that should be included verbatim in the class.
  // Note: Any additional data members will leak and should be constructed
  // externally on the ASTContext.
  code AdditionalMembers = [{}];
  // Any documentation that should be associated with the attribute. Since an
  // attribute may be documented under multiple categories, more than one
  // Documentation entry may be listed.
  list<Documentation> Documentation;
}

/// A type attribute is not processed on a declaration or a statement.
class TypeAttr : Attr;

/// A stmt attribute is not processed on a declaration or a type.
class StmtAttr : Attr;

/// An inheritable attribute is inherited by later redeclarations.
class InheritableAttr : Attr {
  // Set to true if this attribute can be duplicated on a subject when inheriting
  // attributes from prior declarations.
  bit InheritEvenIfAlreadyPresent = 0;
}

/// Some attributes, like calling conventions, can appear in either the
/// declaration or the type position. These attributes are morally type
/// attributes, but have historically been written on declarations.
class DeclOrTypeAttr : InheritableAttr;

/// A target-specific attribute.  This class is meant to be used as a mixin
/// with InheritableAttr or Attr depending on the attribute's needs.
class TargetSpecificAttr<TargetSpec target> {
  TargetSpec Target = target;
  // Attributes are generally required to have unique spellings for their names
  // so that the parser can determine what kind of attribute it has parsed.
  // However, target-specific attributes are special in that the attribute only
  // "exists" for a given target. So two target-specific attributes can share
  // the same name when they exist in different targets. To support this, a
  // Kind can be explicitly specified for a target-specific attribute. This
  // corresponds to the ParsedAttr::AT_* enum that is generated and it
  // should contain a shared value between the attributes.
  //
  // Target-specific attributes which use this feature should ensure that the
  // spellings match exactly between the attributes, and if the arguments or
  // subjects differ, should specify HasCustomParsing = 1 and implement their
  // own parsing and semantic handling requirements as-needed.
  string ParseKind;
}

/// An inheritable parameter attribute is inherited by later
/// redeclarations, even when it's written on a parameter.
class InheritableParamAttr : InheritableAttr;

/// An attribute which changes the ABI rules for a specific parameter.
class ParameterABIAttr : InheritableParamAttr {
  let Subjects = SubjectList<[ParmVar]>;
}

/// An ignored attribute, which we parse but discard with no checking.
class IgnoredAttr : Attr {
  let Ignored = 1;
  let ASTNode = 0;
  let SemaHandler = 0;
  let Documentation = [Undocumented];
}

//
// Attributes begin here
//

def AbiTag : Attr {
  let Spellings = [GCC<"abi_tag">];
  let Args = [VariadicStringArgument<"Tags">];
  let Subjects = SubjectList<[Struct, Var, Function, Namespace], ErrorDiag>;
  let MeaningfulToClassTemplateDefinition = 1;
  let Documentation = [AbiTagsDocs];
}

def AddressSpace : TypeAttr {
  let Spellings = [Clang<"address_space">];
  let Args = [IntArgument<"AddressSpace">];
  let Documentation = [Undocumented];
}

def Alias : Attr {
  let Spellings = [GCC<"alias">];
  let Args = [StringArgument<"Aliasee">];
  let Subjects = SubjectList<[Function, GlobalVar], ErrorDiag>;
  let Documentation = [Undocumented];
}

def Aligned : InheritableAttr {
  let Spellings = [GCC<"aligned">, Declspec<"align">, Keyword<"alignas">,
                   Keyword<"_Alignas">];
  let Args = [AlignedArgument<"Alignment", 1>];
  let Accessors = [Accessor<"isGNU", [GCC<"aligned">]>,
                   Accessor<"isC11", [Keyword<"_Alignas">]>,
                   Accessor<"isAlignas", [Keyword<"alignas">,
                                          Keyword<"_Alignas">]>,
                   Accessor<"isDeclspec",[Declspec<"align">]>];
  let Documentation = [Undocumented];
}

def AlignValue : Attr {
  let Spellings = [
    // Unfortunately, this is semantically an assertion, not a directive
    // (something else must ensure the alignment), so aligned_value is a
    // probably a better name. We might want to add an aligned_value spelling in
    // the future (and a corresponding C++ attribute), but this can be done
    // later once we decide if we also want them to have slightly-different
    // semantics than Intel's align_value.
    //
    // Does not get a [[]] spelling because the attribute is not exposed as such
    // by Intel.
    GNU<"align_value">
    // Intel's compiler on Windows also supports:
    // , Declspec<"align_value">
  ];
  let Args = [ExprArgument<"Alignment">];
  let Subjects = SubjectList<[Var, TypedefName]>;
  let Documentation = [AlignValueDocs];
}

def AlignMac68k : InheritableAttr {
  // This attribute has no spellings as it is only ever created implicitly.
  let Spellings = [];
  let SemaHandler = 0;
  let Documentation = [Undocumented];
}

def AlwaysInline : InheritableAttr {
  let Spellings = [GCC<"always_inline">, Keyword<"__forceinline">];
  let Subjects = SubjectList<[Function]>;
  let Documentation = [Undocumented];
}

def Artificial : InheritableAttr {
  let Spellings = [GCC<"artificial">];
  let Subjects = SubjectList<[InlineFunction], WarnDiag>;
  let Documentation = [ArtificialDocs];
}

def XRayInstrument : InheritableAttr {
  let Spellings = [Clang<"xray_always_instrument">,
                   Clang<"xray_never_instrument">];
  let Subjects = SubjectList<[Function, ObjCMethod]>;
  let Accessors = [Accessor<"alwaysXRayInstrument",
                     [Clang<"xray_always_instrument">]>,
                   Accessor<"neverXRayInstrument",
                     [Clang<"xray_never_instrument">]>];
  let Documentation = [XRayDocs];
}

def XRayLogArgs : InheritableAttr {
  let Spellings = [Clang<"xray_log_args">];
  let Subjects = SubjectList<[Function, ObjCMethod]>;
  // This argument is a count not an index, so it has the same encoding (base
  // 1 including C++ implicit this parameter) at the source and LLVM levels of
  // representation, so ParamIdxArgument is inappropriate.  It is never used
  // at the AST level of representation, so it never needs to be adjusted not
  // to include any C++ implicit this parameter.  Thus, we just store it and
  // use it as an unsigned that never needs adjustment.
  let Args = [UnsignedArgument<"ArgumentCount">];
  let Documentation = [XRayDocs];
}

def TLSModel : InheritableAttr {
  let Spellings = [GCC<"tls_model">];
  let Subjects = SubjectList<[TLSVar], ErrorDiag>;
  let Args = [StringArgument<"Model">];
  let Documentation = [TLSModelDocs];
}

def AnalyzerNoReturn : InheritableAttr {
  // TODO: should this attribute be exposed with a [[]] spelling under the clang
  // vendor namespace, or should it use a vendor namespace specific to the
  // analyzer?
  let Spellings = [GNU<"analyzer_noreturn">];
  // TODO: Add subject list.
  let Documentation = [Undocumented];
}

def Annotate : InheritableParamAttr {
  let Spellings = [Clang<"annotate">];
  let Args = [StringArgument<"Annotation">];
  // Ensure that the annotate attribute can be used with
  // '#pragma clang attribute' even though it has no subject list.
  let PragmaAttributeSupport = 1;
  let Documentation = [Undocumented];
}

def ARMInterrupt : InheritableAttr, TargetSpecificAttr<TargetARM> {
  // NOTE: If you add any additional spellings, MSP430Interrupt's,
  // MipsInterrupt's and AnyX86Interrupt's spellings must match.
  let Spellings = [GCC<"interrupt">];
  let Args = [EnumArgument<"Interrupt", "InterruptType",
                           ["IRQ", "FIQ", "SWI", "ABORT", "UNDEF", ""],
                           ["IRQ", "FIQ", "SWI", "ABORT", "UNDEF", "Generic"],
                           1>];
  let ParseKind = "Interrupt";
  let HasCustomParsing = 1;
  let Documentation = [ARMInterruptDocs];
}

def AVRInterrupt : InheritableAttr, TargetSpecificAttr<TargetAVR> {
  let Spellings = [GCC<"interrupt">];
  let Subjects = SubjectList<[Function]>;
  let ParseKind = "Interrupt";
  let Documentation = [AVRInterruptDocs];
}

def AVRSignal : InheritableAttr, TargetSpecificAttr<TargetAVR> {
  let Spellings = [GCC<"signal">];
  let Subjects = SubjectList<[Function]>;
  let Documentation = [AVRSignalDocs];
}

def AsmLabel : InheritableAttr {
  let Spellings = [Keyword<"asm">, Keyword<"__asm__">];
  let Args = [StringArgument<"Label">];
  let SemaHandler = 0;
  let Documentation = [Undocumented];
}

def Availability : InheritableAttr {
  let Spellings = [Clang<"availability">];
  let Args = [IdentifierArgument<"platform">, VersionArgument<"introduced">,
              VersionArgument<"deprecated">, VersionArgument<"obsoleted">,
              BoolArgument<"unavailable">, StringArgument<"message">,
              BoolArgument<"strict">, StringArgument<"replacement">];
  let AdditionalMembers =
[{static llvm::StringRef getPrettyPlatformName(llvm::StringRef Platform) {
    return llvm::StringSwitch<llvm::StringRef>(Platform)
             .Case("android", "Android")
             .Case("ios", "iOS")
             .Case("macos", "macOS")
             .Case("tvos", "tvOS")
             .Case("watchos", "watchOS")
             .Case("ios_app_extension", "iOS (App Extension)")
             .Case("macos_app_extension", "macOS (App Extension)")
             .Case("tvos_app_extension", "tvOS (App Extension)")
             .Case("watchos_app_extension", "watchOS (App Extension)")
             .Default(llvm::StringRef());
}
static llvm::StringRef getPlatformNameSourceSpelling(llvm::StringRef Platform) {
    return llvm::StringSwitch<llvm::StringRef>(Platform)
             .Case("ios", "iOS")
             .Case("macos", "macOS")
             .Case("tvos", "tvOS")
             .Case("watchos", "watchOS")
             .Case("ios_app_extension", "iOSApplicationExtension")
             .Case("macos_app_extension", "macOSApplicationExtension")
             .Case("tvos_app_extension", "tvOSApplicationExtension")
             .Case("watchos_app_extension", "watchOSApplicationExtension")
             .Default(Platform);
}
static llvm::StringRef canonicalizePlatformName(llvm::StringRef Platform) {
    return llvm::StringSwitch<llvm::StringRef>(Platform)
             .Case("iOS", "ios")
             .Case("macOS", "macos")
             .Case("tvOS", "tvos")
             .Case("watchOS", "watchos")
             .Case("iOSApplicationExtension", "ios_app_extension")
             .Case("macOSApplicationExtension", "macos_app_extension")
             .Case("tvOSApplicationExtension", "tvos_app_extension")
             .Case("watchOSApplicationExtension", "watchos_app_extension")
             .Default(Platform);
} }];
  let HasCustomParsing = 1;
  let InheritEvenIfAlreadyPresent = 1;
  let Subjects = SubjectList<[Named]>;
  let Documentation = [AvailabilityDocs];
}

def ExternalSourceSymbol : InheritableAttr {
  let Spellings = [Clang<"external_source_symbol">];
  let Args = [StringArgument<"language", 1>,
              StringArgument<"definedIn", 1>,
              BoolArgument<"generatedDeclaration", 1>];
  let HasCustomParsing = 1;
  let Subjects = SubjectList<[Named]>;
  let Documentation = [ExternalSourceSymbolDocs];
}

def Blocks : InheritableAttr {
  let Spellings = [Clang<"blocks">];
  let Args = [EnumArgument<"Type", "BlockType", ["byref"], ["ByRef"]>];
  let Documentation = [Undocumented];
}

def Bounded : IgnoredAttr {
  // Does not have a [[]] spelling because the attribute is ignored.
  let Spellings = [GNU<"bounded">];
}

def CarriesDependency : InheritableParamAttr {
  let Spellings = [GNU<"carries_dependency">,
                   CXX11<"","carries_dependency", 200809>];
  let Subjects = SubjectList<[ParmVar, ObjCMethod, Function], ErrorDiag>;
  let Documentation = [CarriesDependencyDocs];
}

def CDecl : DeclOrTypeAttr {
  let Spellings = [GCC<"cdecl">, Keyword<"__cdecl">, Keyword<"_cdecl">];
//  let Subjects = [Function, ObjCMethod];
  let Documentation = [Undocumented];
}

// cf_audited_transfer indicates that the given function has been
// audited and has been marked with the appropriate cf_consumed and
// cf_returns_retained attributes.  It is generally applied by
// '#pragma clang arc_cf_code_audited' rather than explicitly.
def CFAuditedTransfer : InheritableAttr {
  let Spellings = [Clang<"cf_audited_transfer">];
  let Subjects = SubjectList<[Function], ErrorDiag>;
  let Documentation = [Undocumented];
}

// cf_unknown_transfer is an explicit opt-out of cf_audited_transfer.
// It indicates that the function has unknown or unautomatable
// transfer semantics.
def CFUnknownTransfer : InheritableAttr {
  let Spellings = [Clang<"cf_unknown_transfer">];
  let Subjects = SubjectList<[Function], ErrorDiag>;
  let Documentation = [Undocumented];
}

def CFReturnsRetained : InheritableAttr {
  let Spellings = [Clang<"cf_returns_retained">];
//  let Subjects = SubjectList<[ObjCMethod, ObjCProperty, Function]>;
  let Documentation = [Undocumented];
}

def CFReturnsNotRetained : InheritableAttr {
  let Spellings = [Clang<"cf_returns_not_retained">];
//  let Subjects = SubjectList<[ObjCMethod, ObjCProperty, Function]>;
  let Documentation = [Undocumented];
}

def CFConsumed : InheritableParamAttr {
  let Spellings = [Clang<"cf_consumed">];
  let Subjects = SubjectList<[ParmVar]>;
  let Documentation = [Undocumented];
}

def Cleanup : InheritableAttr {
  let Spellings = [GCC<"cleanup">];
  let Args = [FunctionArgument<"FunctionDecl">];
  let Subjects = SubjectList<[LocalVar]>;
  let Documentation = [Undocumented];
}

def Cold : InheritableAttr {
  let Spellings = [GCC<"cold">];
  let Subjects = SubjectList<[Function]>;
  let Documentation = [Undocumented];
}

def Common : InheritableAttr {
  let Spellings = [GCC<"common">];
  let Subjects = SubjectList<[Var]>;
  let Documentation = [Undocumented];
}

def Const : InheritableAttr {
  let Spellings = [GCC<"const">, GCC<"__const">];
  let Documentation = [Undocumented];
}

def HC_HC : InheritableAttr {
  let Spellings = [CXX11<"","hc", 201511>];
  let Subjects = SubjectList<[Var, Function], ErrorDiag>;
  let Documentation = [Undocumented];
}

def HC_CPU : InheritableAttr {
  let Spellings = [CXX11<"","cpu", 201511>];
  let Subjects = SubjectList<[Function], ErrorDiag>;
  let Documentation = [Undocumented];
}

def Constructor : InheritableAttr {
  let Spellings = [GCC<"constructor">];
  let Args = [DefaultIntArgument<"Priority", 65535>];
  let Subjects = SubjectList<[Function]>;
  let Documentation = [Undocumented];
}

def CPUSpecific : InheritableAttr {
  let Spellings = [Clang<"cpu_specific">, Declspec<"cpu_specific">];
  let Args = [VariadicIdentifierArgument<"Cpus">];
  let Subjects = SubjectList<[Function]>;
  let Documentation = [CPUSpecificCPUDispatchDocs];
  let AdditionalMembers = [{
    unsigned ActiveArgIndex = 0;

    IdentifierInfo *getCurCPUName() const {
      return *(cpus_begin() + ActiveArgIndex);
    }
  }];
}

def CPUDispatch : InheritableAttr {
  let Spellings = [Clang<"cpu_dispatch">, Declspec<"cpu_dispatch">];
  let Args = [VariadicIdentifierArgument<"Cpus">];
  let Subjects = SubjectList<[Function]>;
  let Documentation = [CPUSpecificCPUDispatchDocs];
}

// CUDA attributes are spelled __attribute__((attr)) or __declspec(__attr__),
// and they do not receive a [[]] spelling.
def CUDAConstant : InheritableAttr {
  let Spellings = [GNU<"constant">, Declspec<"__constant__">];
  let Subjects = SubjectList<[Var]>;
  let LangOpts = [CUDA];
  let Documentation = [Undocumented];
}

def CUDACudartBuiltin : IgnoredAttr {
  let Spellings = [GNU<"cudart_builtin">, Declspec<"__cudart_builtin__">];
  let LangOpts = [CUDA];
}

def CUDADevice : InheritableAttr {
  let Spellings = [GNU<"device">, Declspec<"__device__">];
  let Subjects = SubjectList<[Function, Var]>;
  let LangOpts = [CUDA];
  let Documentation = [Undocumented];
}

def CUDADeviceBuiltin : IgnoredAttr {
  let Spellings = [GNU<"device_builtin">, Declspec<"__device_builtin__">];
  let LangOpts = [CUDA];
}

def CUDADeviceBuiltinSurfaceType : IgnoredAttr {
  let Spellings = [GNU<"device_builtin_surface_type">,
                   Declspec<"__device_builtin_surface_type__">];
  let LangOpts = [CUDA];
}

def CUDADeviceBuiltinTextureType : IgnoredAttr {
  let Spellings = [GNU<"device_builtin_texture_type">,
                   Declspec<"__device_builtin_texture_type__">];
  let LangOpts = [CUDA];
}

def CUDAGlobal : InheritableAttr {
  let Spellings = [GNU<"global">, Declspec<"__global__">];
  let Subjects = SubjectList<[Function]>;
  let LangOpts = [CUDA];
  let Documentation = [Undocumented];
}

def CUDAHost : InheritableAttr {
  let Spellings = [GNU<"host">, Declspec<"__host__">];
  let Subjects = SubjectList<[Function]>;
  let LangOpts = [CUDA];
  let Documentation = [Undocumented];
}

def CUDAInvalidTarget : InheritableAttr {
  let Spellings = [];
  let Subjects = SubjectList<[Function]>;
  let LangOpts = [CUDA];
  let Documentation = [Undocumented];
}

def CUDALaunchBounds : InheritableAttr {
  let Spellings = [GNU<"launch_bounds">, Declspec<"__launch_bounds__">];
  let Args = [ExprArgument<"MaxThreads">, ExprArgument<"MinBlocks", 1>];
  let LangOpts = [CUDA];
  let Subjects = SubjectList<[ObjCMethod, FunctionLike]>;
  // An AST node is created for this attribute, but is not used by other parts
  // of the compiler. However, this node needs to exist in the AST because
  // non-LLVM backends may be relying on the attribute's presence.
  let Documentation = [Undocumented];
}

def CUDAShared : InheritableAttr {
  let Spellings = [GNU<"shared">, Declspec<"__shared__">];
  let Subjects = SubjectList<[Var]>;
  let LangOpts = [CUDA];
  let Documentation = [Undocumented];
}

def C11NoReturn : InheritableAttr {
  let Spellings = [Keyword<"_Noreturn">];
  let Subjects = SubjectList<[Function], ErrorDiag>;
  let SemaHandler = 0;
  let Documentation = [C11NoReturnDocs];
}

def CXX11NoReturn : InheritableAttr {
  let Spellings = [CXX11<"", "noreturn", 200809>];
  let Subjects = SubjectList<[Function], ErrorDiag>;
  let Documentation = [CXX11NoReturnDocs];
}

// Similar to CUDA, OpenCL attributes do not receive a [[]] spelling because
// the specification does not expose them with one currently.
def OpenCLKernel : InheritableAttr {
  let Spellings = [Keyword<"__kernel">, Keyword<"kernel">];
  let Subjects = SubjectList<[Function], ErrorDiag>;
  let Documentation = [Undocumented];
}

def OpenCLUnrollHint : InheritableAttr {
  let Spellings = [GNU<"opencl_unroll_hint">];
  let Args = [UnsignedArgument<"UnrollHint">];
  let Documentation = [OpenCLUnrollHintDocs];
}

def OpenCLIntelReqdSubGroupSize: InheritableAttr {
  let Spellings = [GNU<"intel_reqd_sub_group_size">];
  let Args = [UnsignedArgument<"SubGroupSize">];
  let Subjects = SubjectList<[Function], ErrorDiag>;
  let Documentation = [OpenCLIntelReqdSubGroupSizeDocs];
}

// This attribute is both a type attribute, and a declaration attribute (for
// parameter variables).
def OpenCLAccess : Attr {
  let Spellings = [Keyword<"__read_only">, Keyword<"read_only">,
                   Keyword<"__write_only">, Keyword<"write_only">,
                   Keyword<"__read_write">, Keyword<"read_write">];
  let Subjects = SubjectList<[ParmVar, TypedefName], ErrorDiag>;
  let Accessors = [Accessor<"isReadOnly", [Keyword<"__read_only">,
                                           Keyword<"read_only">]>,
                   Accessor<"isReadWrite", [Keyword<"__read_write">,
                                            Keyword<"read_write">]>,
                   Accessor<"isWriteOnly", [Keyword<"__write_only">,
                                            Keyword<"write_only">]>];
  let Documentation = [OpenCLAccessDocs];
}

def OpenCLPrivateAddressSpace : TypeAttr {
  let Spellings = [Keyword<"__private">, Keyword<"private">];
  let Documentation = [OpenCLAddressSpacePrivateDocs];
}

def OpenCLGlobalAddressSpace : TypeAttr {
  let Spellings = [Keyword<"__global">, Keyword<"global">];
  let Documentation = [OpenCLAddressSpaceGlobalDocs];
}

def OpenCLLocalAddressSpace : TypeAttr {
  let Spellings = [Keyword<"__local">, Keyword<"local">];
  let Documentation = [OpenCLAddressSpaceLocalDocs];
}

def OpenCLConstantAddressSpace : TypeAttr {
  let Spellings = [Keyword<"__constant">, Keyword<"constant">];
  let Documentation = [OpenCLAddressSpaceConstantDocs];
}

def OpenCLGenericAddressSpace : TypeAttr {
  let Spellings = [Keyword<"__generic">, Keyword<"generic">];
  let Documentation = [OpenCLAddressSpaceGenericDocs];
}

def OpenCLNoSVM : Attr {
  let Spellings = [GNU<"nosvm">];
  let Subjects = SubjectList<[Var]>;
  let Documentation = [OpenCLNoSVMDocs];
  let LangOpts = [OpenCL];
  let ASTNode = 0;
}

def RenderScriptKernel : Attr {
  let Spellings = [GNU<"kernel">];
  let Subjects = SubjectList<[Function]>;
  let Documentation = [RenderScriptKernelAttributeDocs];
  let LangOpts = [RenderScript];
}

def Deprecated : InheritableAttr {
  let Spellings = [GCC<"deprecated">, Declspec<"deprecated">,
                   CXX11<"","deprecated", 201309>, C2x<"", "deprecated">];
  let Args = [StringArgument<"Message", 1>,
              // An optional string argument that enables us to provide a
              // Fix-It.
              StringArgument<"Replacement", 1>];
  let MeaningfulToClassTemplateDefinition = 1;
  let Documentation = [DeprecatedDocs];
}

def Destructor : InheritableAttr {
  let Spellings = [GCC<"destructor">];
  let Args = [DefaultIntArgument<"Priority", 65535>];
  let Subjects = SubjectList<[Function]>;
  let Documentation = [Undocumented];
}

def EmptyBases : InheritableAttr, TargetSpecificAttr<TargetMicrosoftCXXABI> {
  let Spellings = [Declspec<"empty_bases">];
  let Subjects = SubjectList<[CXXRecord]>;
  let Documentation = [EmptyBasesDocs];
}

def AllocSize : InheritableAttr {
  let Spellings = [GCC<"alloc_size">];
  let Subjects = SubjectList<[Function]>;
  let Args = [ParamIdxArgument<"ElemSizeParam">,
              ParamIdxArgument<"NumElemsParam", /*opt*/ 1>];
  let TemplateDependent = 1;
  let Documentation = [AllocSizeDocs];
}

def EnableIf : InheritableAttr {
  // Does not have a [[]] spelling because this attribute requires the ability
  // to parse function arguments but the attribute is not written in the type
  // position.
  let Spellings = [GNU<"enable_if">];
  let Subjects = SubjectList<[Function]>;
  let Args = [ExprArgument<"Cond">, StringArgument<"Message">];
  let TemplateDependent = 1;
  let Documentation = [EnableIfDocs];
}

def ExtVectorType : Attr {
  // This is an OpenCL-related attribute and does not receive a [[]] spelling.
  let Spellings = [GNU<"ext_vector_type">];
  // FIXME: This subject list is wrong; this is a type attribute.
  let Subjects = SubjectList<[TypedefName], ErrorDiag>;
  let Args = [ExprArgument<"NumElements">];
  let ASTNode = 0;
  let Documentation = [Undocumented];
  // This is a type attribute with an incorrect subject list, so should not be
  // permitted by #pragma clang attribute.
  let PragmaAttributeSupport = 0;
}

def FallThrough : StmtAttr {
  let Spellings = [CXX11<"", "fallthrough", 201603>, C2x<"", "fallthrough">,
                   CXX11<"clang", "fallthrough">];
//  let Subjects = [NullStmt];
  let Documentation = [FallthroughDocs];
}

def FastCall : DeclOrTypeAttr {
  let Spellings = [GCC<"fastcall">, Keyword<"__fastcall">,
                   Keyword<"_fastcall">];
//  let Subjects = [Function, ObjCMethod];
  let Documentation = [FastCallDocs];
}

def RegCall : DeclOrTypeAttr {
  let Spellings = [GCC<"regcall">, Keyword<"__regcall">];
  let Documentation = [RegCallDocs];
}

def Final : InheritableAttr {
  let Spellings = [Keyword<"final">, Keyword<"sealed">];
  let Accessors = [Accessor<"isSpelledAsSealed", [Keyword<"sealed">]>];
  let SemaHandler = 0;
  let Documentation = [Undocumented];
}

def MinSize : InheritableAttr {
  let Spellings = [Clang<"minsize">];
  let Subjects = SubjectList<[Function, ObjCMethod], ErrorDiag>;
  let Documentation = [Undocumented];
}

def FlagEnum : InheritableAttr {
  let Spellings = [Clang<"flag_enum">];
  let Subjects = SubjectList<[Enum]>;
  let Documentation = [FlagEnumDocs];
}

def EnumExtensibility : InheritableAttr {
  let Spellings = [Clang<"enum_extensibility">];
  let Subjects = SubjectList<[Enum]>;
  let Args = [EnumArgument<"Extensibility", "Kind",
              ["closed", "open"], ["Closed", "Open"]>];
  let Documentation = [EnumExtensibilityDocs];
}

def Flatten : InheritableAttr {
  let Spellings = [GCC<"flatten">];
  let Subjects = SubjectList<[Function], ErrorDiag>;
  let Documentation = [FlattenDocs];
}

def Format : InheritableAttr {
  let Spellings = [GCC<"format">];
  let Args = [IdentifierArgument<"Type">, IntArgument<"FormatIdx">,
              IntArgument<"FirstArg">];
  let Subjects = SubjectList<[ObjCMethod, Block, HasFunctionProto]>;
  let Documentation = [FormatDocs];
}

def FormatArg : InheritableAttr {
  let Spellings = [GCC<"format_arg">];
  let Args = [ParamIdxArgument<"FormatIdx">];
  let Subjects = SubjectList<[ObjCMethod, HasFunctionProto]>;
  let Documentation = [Undocumented];
}

def GNUInline : InheritableAttr {
  let Spellings = [GCC<"gnu_inline">];
  let Subjects = SubjectList<[Function]>;
  let Documentation = [GnuInlineDocs];
}

def Hot : InheritableAttr {
  let Spellings = [GCC<"hot">];
  let Subjects = SubjectList<[Function]>;
  // An AST node is created for this attribute, but not actually used beyond
  // semantic checking for mutual exclusion with the Cold attribute.
  let Documentation = [Undocumented];
}

def IBAction : InheritableAttr {
  let Spellings = [Clang<"ibaction">];
  let Subjects = SubjectList<[ObjCInstanceMethod]>;
  // An AST node is created for this attribute, but is not used by other parts
  // of the compiler. However, this node needs to exist in the AST because
  // external tools rely on it.
  let Documentation = [Undocumented];
}

def IBOutlet : InheritableAttr {
  let Spellings = [Clang<"iboutlet">];
//  let Subjects = [ObjCIvar, ObjCProperty];
  let Documentation = [Undocumented];
}

def IBOutletCollection : InheritableAttr {
  let Spellings = [Clang<"iboutletcollection">];
  let Args = [TypeArgument<"Interface", 1>];
//  let Subjects = [ObjCIvar, ObjCProperty];
  let Documentation = [Undocumented];
}

def IFunc : Attr, TargetSpecificAttr<TargetELF> {
  let Spellings = [GCC<"ifunc">];
  let Args = [StringArgument<"Resolver">];
  let Subjects = SubjectList<[Function]>;
  let Documentation = [IFuncDocs];
}

def Restrict : InheritableAttr {
  let Spellings = [Declspec<"restrict">, GCC<"malloc">];
  let Subjects = SubjectList<[Function]>;
  let Documentation = [Undocumented];
}

def LayoutVersion : InheritableAttr, TargetSpecificAttr<TargetMicrosoftCXXABI> {
  let Spellings = [Declspec<"layout_version">];
  let Args = [UnsignedArgument<"Version">];
  let Subjects = SubjectList<[CXXRecord]>;
  let Documentation = [LayoutVersionDocs];
}

def LifetimeBound : DeclOrTypeAttr {
  let Spellings = [Clang<"lifetimebound", 0>];
  let Subjects = SubjectList<[ParmVar, ImplicitObjectParameter], ErrorDiag>;
  let Documentation = [LifetimeBoundDocs];
  let LangOpts = [CPlusPlus];
}

def TrivialABI : InheritableAttr {
  // This attribute does not have a C [[]] spelling because it requires the
  // CPlusPlus language option.
  let Spellings = [Clang<"trivial_abi", 0>];
  let Subjects = SubjectList<[CXXRecord]>;
  let Documentation = [TrivialABIDocs];
  let LangOpts = [CPlusPlus];
}

def MaxFieldAlignment : InheritableAttr {
  // This attribute has no spellings as it is only ever created implicitly.
  let Spellings = [];
  let Args = [UnsignedArgument<"Alignment">];
  let SemaHandler = 0;
  let Documentation = [Undocumented];
}

def MayAlias : InheritableAttr {
  // FIXME: this is a type attribute in GCC, but a declaration attribute here.
  let Spellings = [GCC<"may_alias">];
  let Documentation = [Undocumented];
}

def MSABI : DeclOrTypeAttr {
  let Spellings = [GCC<"ms_abi">];
//  let Subjects = [Function, ObjCMethod];
  let Documentation = [MSABIDocs];
}

def MSP430Interrupt : InheritableAttr, TargetSpecificAttr<TargetMSP430> {
  // NOTE: If you add any additional spellings, ARMInterrupt's, MipsInterrupt's
  // and AnyX86Interrupt's spellings must match.
  let Spellings = [GCC<"interrupt">];
  let Args = [UnsignedArgument<"Number">];
  let ParseKind = "Interrupt";
  let HasCustomParsing = 1;
  let Documentation = [Undocumented];
}

def Mips16 : InheritableAttr, TargetSpecificAttr<TargetMips32> {
  let Spellings = [GCC<"mips16">];
  let Subjects = SubjectList<[Function], ErrorDiag>;
  let Documentation = [Undocumented];
}

def MipsInterrupt : InheritableAttr, TargetSpecificAttr<TargetMips32> {
  // NOTE: If you add any additional spellings, ARMInterrupt's,
  // MSP430Interrupt's and AnyX86Interrupt's spellings must match.
  let Spellings = [GCC<"interrupt">];
  let Subjects = SubjectList<[Function]>;
  let Args = [EnumArgument<"Interrupt", "InterruptType",
                           ["vector=sw0", "vector=sw1", "vector=hw0",
                            "vector=hw1", "vector=hw2", "vector=hw3",
                            "vector=hw4", "vector=hw5", "eic", ""],
                           ["sw0", "sw1", "hw0", "hw1", "hw2", "hw3",
                            "hw4", "hw5", "eic", "eic"]
                           >];
  let ParseKind = "Interrupt";
  let Documentation = [MipsInterruptDocs];
}

def MicroMips : InheritableAttr, TargetSpecificAttr<TargetMips32> {
  let Spellings = [GCC<"micromips">];
  let Subjects = SubjectList<[Function], ErrorDiag>;
  let Documentation = [MicroMipsDocs];
}

def MipsLongCall : InheritableAttr, TargetSpecificAttr<TargetAnyMips> {
  let Spellings = [GCC<"long_call">, GCC<"far">];
  let Subjects = SubjectList<[Function]>;
  let Documentation = [MipsLongCallStyleDocs];
}

def MipsShortCall : InheritableAttr, TargetSpecificAttr<TargetAnyMips> {
  let Spellings = [GCC<"short_call">, GCC<"near">];
  let Subjects = SubjectList<[Function]>;
  let Documentation = [MipsShortCallStyleDocs];
}

def Mode : Attr {
  let Spellings = [GCC<"mode">];
  let Subjects = SubjectList<[Var, Enum, TypedefName, Field], ErrorDiag>;
  let Args = [IdentifierArgument<"Mode">];
  let Documentation = [Undocumented];
  // This is notionally a type attribute, which #pragma clang attribute
  // generally does not support.
  let PragmaAttributeSupport = 0;
}

def Naked : InheritableAttr {
  let Spellings = [GCC<"naked">, Declspec<"naked">];
  let Subjects = SubjectList<[Function]>;
  let Documentation = [Undocumented];
}

def NeonPolyVectorType : TypeAttr {
  let Spellings = [Clang<"neon_polyvector_type">];
  let Args = [IntArgument<"NumElements">];
  let Documentation = [Undocumented];
  // Represented as VectorType instead.
  let ASTNode = 0;
}

def NeonVectorType : TypeAttr {
  let Spellings = [Clang<"neon_vector_type">];
  let Args = [IntArgument<"NumElements">];
  let Documentation = [Undocumented];
  // Represented as VectorType instead.
  let ASTNode = 0;
}

def ReturnsTwice : InheritableAttr {
  let Spellings = [GCC<"returns_twice">];
  let Subjects = SubjectList<[Function]>;
  let Documentation = [Undocumented];
}

def DisableTailCalls : InheritableAttr {
  let Spellings = [Clang<"disable_tail_calls">];
  let Subjects = SubjectList<[Function, ObjCMethod]>;
  let Documentation = [DisableTailCallsDocs];
}

def NoAlias : InheritableAttr {
  let Spellings = [Declspec<"noalias">];
  let Subjects = SubjectList<[Function]>;
  let Documentation = [NoAliasDocs];
}

def NoCommon : InheritableAttr {
  let Spellings = [GCC<"nocommon">];
  let Subjects = SubjectList<[Var]>;
  let Documentation = [Undocumented];
}

def NoDebug : InheritableAttr {
  let Spellings = [GCC<"nodebug">];
  let Subjects = SubjectList<[FunctionLike, ObjCMethod, NonParmVar]>;
  let Documentation = [NoDebugDocs];
}

def NoDuplicate : InheritableAttr {
  let Spellings = [Clang<"noduplicate">];
  let Subjects = SubjectList<[Function]>;
  let Documentation = [NoDuplicateDocs];
}

def Convergent : InheritableAttr {
  let Spellings = [Clang<"convergent">];
  let Subjects = SubjectList<[Function]>;
  let Documentation = [ConvergentDocs];
}

def NoInline : InheritableAttr {
  let Spellings = [GCC<"noinline">, Declspec<"noinline">];
  let Subjects = SubjectList<[Function]>;
  let Documentation = [Undocumented];
}

def NoMips16 : InheritableAttr, TargetSpecificAttr<TargetMips32> {
  let Spellings = [GCC<"nomips16">];
  let Subjects = SubjectList<[Function], ErrorDiag>;
  let Documentation = [Undocumented];
}

def NoMicroMips : InheritableAttr, TargetSpecificAttr<TargetMips32> {
  let Spellings = [GCC<"nomicromips">];
  let Subjects = SubjectList<[Function], ErrorDiag>;
  let Documentation = [MicroMipsDocs];
}

def RISCVInterrupt : InheritableAttr, TargetSpecificAttr<TargetRISCV> {
  let Spellings = [GCC<"interrupt">];
  let Subjects = SubjectList<[Function]>;
  let Args = [EnumArgument<"Interrupt", "InterruptType",
                           ["user", "supervisor", "machine"],
                           ["user", "supervisor", "machine"],
                           1>];
  let ParseKind = "Interrupt";
  let Documentation = [RISCVInterruptDocs];
}

// This is not a TargetSpecificAttr so that is silently accepted and
// ignored on other targets as encouraged by the OpenCL spec.
//
// See OpenCL 1.2 6.11.5: "It is our intention that a particular
// implementation of OpenCL be free to ignore all attributes and the
// resulting executable binary will produce the same result."
//
// However, only AMD GPU targets will emit the corresponding IR
// attribute.
//
// FIXME: This provides a sub-optimal error message if you attempt to
// use this in CUDA, since CUDA does not use the same terminology.
//
// FIXME: SubjectList should be for OpenCLKernelFunction, but is not to
// workaround needing to see kernel attribute before others to know if
// this should be rejected on non-kernels.

def AMDGPUFlatWorkGroupSize : InheritableAttr {
  let Spellings = [Clang<"amdgpu_flat_work_group_size">,
                   CXX11<"","hc_flat_workgroup_size", 201511>];
  let Args = [ExprArgument<"Min">,
              ExprArgument<"Max", 1>,
              StringArgument<"ISA", 1>];
  let Documentation = [AMDGPUFlatWorkGroupSizeDocs];
  let TemplateDependent = 1;
  let Subjects = SubjectList<[Function], ErrorDiag, "kernel functions">;
}

def AMDGPUWavesPerEU : InheritableAttr {
  let Spellings = [Clang<"amdgpu_waves_per_eu">,
                   CXX11<"", "hc_waves_per_eu", 201511>];
  let Args = [ExprArgument<"Min">,
              ExprArgument<"Max", 1>,
              StringArgument<"ISA", 1>];
  let Documentation = [AMDGPUWavesPerEUDocs];
  let TemplateDependent = 1;
  let Subjects = SubjectList<[Function], ErrorDiag, "kernel functions">;
}

def AMDGPUNumSGPR : InheritableAttr {
  let Spellings = [Clang<"amdgpu_num_sgpr">];
  let Args = [ExprArgument<"NumSGPR">];
  let Documentation = [AMDGPUNumSGPRNumVGPRDocs];
  let TemplateDependent = 1;
  let Subjects = SubjectList<[Function], ErrorDiag, "kernel functions">;
}

def AMDGPUNumVGPR : InheritableAttr {
  let Spellings = [Clang<"amdgpu_num_vgpr">];
  let Args = [ExprArgument<"NumVGPR">];
  let Documentation = [AMDGPUNumSGPRNumVGPRDocs];
  let Subjects = SubjectList<[Function], ErrorDiag, "kernel functions">;
  let TemplateDependent = 1;
}

def AMDGPUMaxWorkGroupDim : InheritableAttr {
  let Spellings = [CXX11<"","hc_max_workgroup_dim", 201511>];
  let Args = [ExprArgument<"X">,
              ExprArgument<"Y">,
              ExprArgument<"Z">,
              StringArgument<"ISA", 1>];
  let Subjects = SubjectList<[Function], ErrorDiag>;
  let Documentation = [Undocumented];
  let TemplateDependent = 1;
  let Subjects = SubjectList<[Function], ErrorDiag, "kernel functions">;
}

def NoSplitStack : InheritableAttr {
  let Spellings = [GCC<"no_split_stack">];
  let Subjects = SubjectList<[Function], ErrorDiag>;
  let Documentation = [NoSplitStackDocs];
}

def NonNull : InheritableParamAttr {
  let Spellings = [GCC<"nonnull">];
  let Subjects = SubjectList<[ObjCMethod, HasFunctionProto, ParmVar], WarnDiag,
                             "functions, methods, and parameters">;
  let Args = [VariadicParamIdxArgument<"Args">];
  let AdditionalMembers = [{
    bool isNonNull(unsigned IdxAST) const {
      if (!args_size())
        return true;
      return args_end() != std::find_if(
          args_begin(), args_end(),
          [=](const ParamIdx &Idx) { return Idx.getASTIndex() == IdxAST; });
    }
  }];
  // FIXME: We should merge duplicates into a single nonnull attribute.
  let InheritEvenIfAlreadyPresent = 1;
  let Documentation = [NonNullDocs];
}

def ReturnsNonNull : InheritableAttr {
  let Spellings = [GCC<"returns_nonnull">];
  let Subjects = SubjectList<[ObjCMethod, Function]>;
  let Documentation = [ReturnsNonNullDocs];
}

// pass_object_size(N) indicates that the parameter should have
// __builtin_object_size with Type=N evaluated on the parameter at the callsite.
def PassObjectSize : InheritableParamAttr {
  let Spellings = [Clang<"pass_object_size">];
  let Args = [IntArgument<"Type">];
  let Subjects = SubjectList<[ParmVar]>;
  let Documentation = [PassObjectSizeDocs];
}

// Nullability type attributes.
def TypeNonNull : TypeAttr {
  let Spellings = [Keyword<"_Nonnull">];
  let Documentation = [TypeNonNullDocs];
}

def TypeNullable : TypeAttr {
  let Spellings = [Keyword<"_Nullable">];
  let Documentation = [TypeNullableDocs];
}

def TypeNullUnspecified : TypeAttr {
  let Spellings = [Keyword<"_Null_unspecified">];
  let Documentation = [TypeNullUnspecifiedDocs];
}

// This is a marker used to indicate that an __unsafe_unretained qualifier was
// ignored because ARC is not enabled. The usual representation for this
// qualifier is as an ObjCOwnership attribute with Kind == "none".
def ObjCInertUnsafeUnretained : TypeAttr {
  let Spellings = [Keyword<"__unsafe_unretained">];
  let Documentation = [Undocumented];
}

def ObjCKindOf : TypeAttr {
  let Spellings = [Keyword<"__kindof">];
  let Documentation = [Undocumented];
}

def NoEscape : Attr {
  let Spellings = [Clang<"noescape">];
  let Subjects = SubjectList<[ParmVar]>;
  let Documentation = [NoEscapeDocs];
}

def AssumeAligned : InheritableAttr {
  let Spellings = [GCC<"assume_aligned">];
  let Subjects = SubjectList<[ObjCMethod, Function]>;
  let Args = [ExprArgument<"Alignment">, ExprArgument<"Offset", 1>];
  let Documentation = [AssumeAlignedDocs];
}

def AllocAlign : InheritableAttr {
  let Spellings = [GCC<"alloc_align">];
  let Subjects = SubjectList<[HasFunctionProto]>;
  let Args = [ParamIdxArgument<"ParamIndex">];
  let Documentation = [AllocAlignDocs];
}

def NoReturn : InheritableAttr {
  let Spellings = [GCC<"noreturn">, Declspec<"noreturn">];
  // FIXME: Does GCC allow this on the function instead?
  let Documentation = [Undocumented];
}

def NoInstrumentFunction : InheritableAttr {
  let Spellings = [GCC<"no_instrument_function">];
  let Subjects = SubjectList<[Function]>;
  let Documentation = [Undocumented];
}

def NotTailCalled : InheritableAttr {
  let Spellings = [Clang<"not_tail_called">];
  let Subjects = SubjectList<[Function]>;
  let Documentation = [NotTailCalledDocs];
}

def NoStackProtector : InheritableAttr {
  let Spellings = [Clang<"no_stack_protector">];
  let Subjects = SubjectList<[Function]>;
  let Documentation = [NoStackProtectorDocs];
}

def NoThrow : InheritableAttr {
  let Spellings = [GCC<"nothrow">, Declspec<"nothrow">];
  let Subjects = SubjectList<[Function]>;
  let Documentation = [NoThrowDocs];
}

def NvWeak : IgnoredAttr {
  // No Declspec spelling of this attribute; the CUDA headers use
  // __attribute__((nv_weak)) unconditionally. Does not receive an [[]]
  // spelling because it is a CUDA attribute.
  let Spellings = [GNU<"nv_weak">];
  let LangOpts = [CUDA];
}

def ObjCBridge : InheritableAttr {
  let Spellings = [Clang<"objc_bridge">];
  let Subjects = SubjectList<[Record, TypedefName], ErrorDiag>;
  let Args = [IdentifierArgument<"BridgedType">];
  let Documentation = [Undocumented];
}

def ObjCBridgeMutable : InheritableAttr {
  let Spellings = [Clang<"objc_bridge_mutable">];
  let Subjects = SubjectList<[Record], ErrorDiag>;
  let Args = [IdentifierArgument<"BridgedType">];
  let Documentation = [Undocumented];
}

def ObjCBridgeRelated : InheritableAttr {
  let Spellings = [Clang<"objc_bridge_related">];
  let Subjects = SubjectList<[Record], ErrorDiag>;
  let Args = [IdentifierArgument<"RelatedClass">,
          IdentifierArgument<"ClassMethod">,
          IdentifierArgument<"InstanceMethod">];
  let HasCustomParsing = 1;
  let Documentation = [Undocumented];
}

def NSReturnsRetained : DeclOrTypeAttr {
  let Spellings = [Clang<"ns_returns_retained">];
//  let Subjects = SubjectList<[ObjCMethod, ObjCProperty, Function]>;
  let Documentation = [Undocumented];
}

def NSReturnsNotRetained : InheritableAttr {
  let Spellings = [Clang<"ns_returns_not_retained">];
//  let Subjects = SubjectList<[ObjCMethod, ObjCProperty, Function]>;
  let Documentation = [Undocumented];
}

def NSReturnsAutoreleased : InheritableAttr {
  let Spellings = [Clang<"ns_returns_autoreleased">];
//  let Subjects = SubjectList<[ObjCMethod, ObjCProperty, Function]>;
  let Documentation = [Undocumented];
}

def NSConsumesSelf : InheritableAttr {
  let Spellings = [Clang<"ns_consumes_self">];
  let Subjects = SubjectList<[ObjCMethod]>;
  let Documentation = [Undocumented];
}

def NSConsumed : InheritableParamAttr {
  let Spellings = [Clang<"ns_consumed">];
  let Subjects = SubjectList<[ParmVar]>;
  let Documentation = [Undocumented];
}

def ObjCException : InheritableAttr {
  let Spellings = [Clang<"objc_exception">];
  let Subjects = SubjectList<[ObjCInterface], ErrorDiag>;
  let Documentation = [Undocumented];
}

def ObjCMethodFamily : InheritableAttr {
  let Spellings = [Clang<"objc_method_family">];
  let Subjects = SubjectList<[ObjCMethod], ErrorDiag>;
  let Args = [EnumArgument<"Family", "FamilyKind",
               ["none", "alloc", "copy", "init", "mutableCopy", "new"],
               ["OMF_None", "OMF_alloc", "OMF_copy", "OMF_init",
                "OMF_mutableCopy", "OMF_new"]>];
  let Documentation = [ObjCMethodFamilyDocs];
}

def ObjCNSObject : InheritableAttr {
  let Spellings = [Clang<"NSObject">];
  let Documentation = [Undocumented];
}

def ObjCIndependentClass : InheritableAttr {
  let Spellings = [Clang<"objc_independent_class">];
  let Documentation = [Undocumented];
}

def ObjCPreciseLifetime : InheritableAttr {
  let Spellings = [Clang<"objc_precise_lifetime">];
  let Subjects = SubjectList<[Var], ErrorDiag>;
  let Documentation = [Undocumented];
}

def ObjCReturnsInnerPointer : InheritableAttr {
  let Spellings = [Clang<"objc_returns_inner_pointer">];
  let Subjects = SubjectList<[ObjCMethod, ObjCProperty], ErrorDiag>;
  let Documentation = [Undocumented];
}

def ObjCRequiresSuper : InheritableAttr {
  let Spellings = [Clang<"objc_requires_super">];
  let Subjects = SubjectList<[ObjCMethod], ErrorDiag>;
  let Documentation = [ObjCRequiresSuperDocs];
}

def ObjCRootClass : InheritableAttr {
  let Spellings = [Clang<"objc_root_class">];
  let Subjects = SubjectList<[ObjCInterface], ErrorDiag>;
  let Documentation = [Undocumented];
}

def ObjCSubclassingRestricted : InheritableAttr {
  let Spellings = [Clang<"objc_subclassing_restricted">];
  let Subjects = SubjectList<[ObjCInterface], ErrorDiag>;
  let Documentation = [ObjCSubclassingRestrictedDocs];
}

def ObjCExplicitProtocolImpl : InheritableAttr {
  let Spellings = [Clang<"objc_protocol_requires_explicit_implementation">];
  let Subjects = SubjectList<[ObjCProtocol], ErrorDiag>;
  let Documentation = [Undocumented];
}

def ObjCDesignatedInitializer : Attr {
  let Spellings = [Clang<"objc_designated_initializer">];
  let Subjects = SubjectList<[ObjCInterfaceDeclInitMethod], ErrorDiag>;
  let Documentation = [Undocumented];
}

def ObjCRuntimeName : Attr {
  let Spellings = [Clang<"objc_runtime_name">];
  let Subjects = SubjectList<[ObjCInterface, ObjCProtocol], ErrorDiag>;
  let Args = [StringArgument<"MetadataName">];
  let Documentation = [ObjCRuntimeNameDocs];
}

def ObjCRuntimeVisible : Attr {
  let Spellings = [Clang<"objc_runtime_visible">];
  let Subjects = SubjectList<[ObjCInterface], ErrorDiag>;
  let Documentation = [ObjCRuntimeVisibleDocs];
}

def ObjCBoxable : Attr {
  let Spellings = [Clang<"objc_boxable">];
  let Subjects = SubjectList<[Record], ErrorDiag>;
  let Documentation = [ObjCBoxableDocs];
}

def OptimizeNone : InheritableAttr {
  let Spellings = [Clang<"optnone">];
  let Subjects = SubjectList<[Function, ObjCMethod]>;
  let Documentation = [OptnoneDocs];
}

def Overloadable : Attr {
  let Spellings = [Clang<"overloadable">];
  let Subjects = SubjectList<[Function], ErrorDiag>;
  let Documentation = [OverloadableDocs];
}

def Override : InheritableAttr {
  let Spellings = [Keyword<"override">];
  let SemaHandler = 0;
  let Documentation = [Undocumented];
}

def Ownership : InheritableAttr {
  let Spellings = [Clang<"ownership_holds">, Clang<"ownership_returns">,
                   Clang<"ownership_takes">];
  let Accessors = [Accessor<"isHolds", [Clang<"ownership_holds">]>,
                   Accessor<"isReturns", [Clang<"ownership_returns">]>,
                   Accessor<"isTakes", [Clang<"ownership_takes">]>];
  let AdditionalMembers = [{
    enum OwnershipKind { Holds, Returns, Takes };
    OwnershipKind getOwnKind() const {
      return isHolds() ? Holds :
             isTakes() ? Takes :
             Returns;
    }
  }];
  let Args = [IdentifierArgument<"Module">,
              VariadicParamIdxArgument<"Args">];
  let Subjects = SubjectList<[HasFunctionProto]>;
  let Documentation = [Undocumented];
}

def Packed : InheritableAttr {
  let Spellings = [GCC<"packed">];
//  let Subjects = [Tag, Field];
  let Documentation = [Undocumented];
}

def IntelOclBicc : DeclOrTypeAttr {
  let Spellings = [Clang<"intel_ocl_bicc", 0>];
//  let Subjects = [Function, ObjCMethod];
  let Documentation = [Undocumented];
}

def Pcs : DeclOrTypeAttr {
  let Spellings = [GCC<"pcs">];
  let Args = [EnumArgument<"PCS", "PCSType",
                           ["aapcs", "aapcs-vfp"],
                           ["AAPCS", "AAPCS_VFP"]>];
//  let Subjects = [Function, ObjCMethod];
  let Documentation = [PcsDocs];
}

def Pure : InheritableAttr {
  let Spellings = [GCC<"pure">];
  let Documentation = [Undocumented];
}

def Regparm : TypeAttr {
  let Spellings = [GCC<"regparm">];
  let Args = [UnsignedArgument<"NumParams">];
  let Documentation = [RegparmDocs];
  // Represented as part of the enclosing function type.
  let ASTNode = 0;
}

def ReqdWorkGroupSize : InheritableAttr {
  // Does not have a [[]] spelling because it is an OpenCL-related attribute.
  let Spellings = [GNU<"reqd_work_group_size">];
  let Args = [UnsignedArgument<"XDim">, UnsignedArgument<"YDim">,
              UnsignedArgument<"ZDim">];
  let Subjects = SubjectList<[Function], ErrorDiag>;
  let Documentation = [Undocumented];
}

def RequireConstantInit : InheritableAttr {
  // This attribute does not have a C [[]] spelling because it requires the
  // CPlusPlus language option.
  let Spellings = [Clang<"require_constant_initialization", 0>];
  let Subjects = SubjectList<[GlobalVar], ErrorDiag>;
  let Documentation = [RequireConstantInitDocs];
  let LangOpts = [CPlusPlus];
}

def WorkGroupSizeHint :  InheritableAttr {
  // Does not have a [[]] spelling because it is an OpenCL-related attribute.
  let Spellings = [GNU<"work_group_size_hint">];
  let Args = [UnsignedArgument<"XDim">,
              UnsignedArgument<"YDim">,
              UnsignedArgument<"ZDim">];
  let Subjects = SubjectList<[Function], ErrorDiag>;
  let Documentation = [Undocumented];
}

def InitPriority : InheritableAttr {
  let Spellings = [GCC<"init_priority">];
  let Args = [UnsignedArgument<"Priority">];
  let Subjects = SubjectList<[Var], ErrorDiag>;
  let Documentation = [Undocumented];
}

def Section : InheritableAttr {
  let Spellings = [GCC<"section">, Declspec<"allocate">];
  let Args = [StringArgument<"Name">];
  let Subjects =
      SubjectList<[ Function, GlobalVar, ObjCMethod, ObjCProperty ], ErrorDiag>;
  let Documentation = [SectionDocs];
}

def CodeSeg : InheritableAttr {
  let Spellings = [Declspec<"code_seg">];
  let Args = [StringArgument<"Name">];
  let Subjects = SubjectList<[Function, CXXRecord], ErrorDiag>;
  let Documentation = [CodeSegDocs];
}

def PragmaClangBSSSection : InheritableAttr {
  // This attribute has no spellings as it is only ever created implicitly.
  let Spellings = [];
  let Args = [StringArgument<"Name">];
  let Subjects = SubjectList<[GlobalVar], ErrorDiag>;
  let Documentation = [Undocumented];
}

def PragmaClangDataSection : InheritableAttr {
  // This attribute has no spellings as it is only ever created implicitly.
  let Spellings = [];
  let Args = [StringArgument<"Name">];
  let Subjects = SubjectList<[GlobalVar], ErrorDiag>;
  let Documentation = [Undocumented];
}

def PragmaClangRodataSection : InheritableAttr {
  // This attribute has no spellings as it is only ever created implicitly.
  let Spellings = [];
  let Args = [StringArgument<"Name">];
  let Subjects = SubjectList<[GlobalVar], ErrorDiag>;
  let Documentation = [Undocumented];
}

def PragmaClangTextSection : InheritableAttr {
  // This attribute has no spellings as it is only ever created implicitly.
  let Spellings = [];
  let Args = [StringArgument<"Name">];
  let Subjects = SubjectList<[Function], ErrorDiag>;
  let Documentation = [Undocumented];
}

def Sentinel : InheritableAttr {
  let Spellings = [GCC<"sentinel">];
  let Args = [DefaultIntArgument<"Sentinel", 0>,
              DefaultIntArgument<"NullPos", 0>];
//  let Subjects = SubjectList<[Function, ObjCMethod, Block, Var]>;
  let Documentation = [Undocumented];
}

def StdCall : DeclOrTypeAttr {
  let Spellings = [GCC<"stdcall">, Keyword<"__stdcall">, Keyword<"_stdcall">];
//  let Subjects = [Function, ObjCMethod];
  let Documentation = [StdCallDocs];
}

def SwiftCall : DeclOrTypeAttr {
  let Spellings = [Clang<"swiftcall">];
//  let Subjects = SubjectList<[Function]>;
  let Documentation = [SwiftCallDocs];
}

def SwiftContext : ParameterABIAttr {
  let Spellings = [Clang<"swift_context">];
  let Documentation = [SwiftContextDocs];
}

def SwiftErrorResult : ParameterABIAttr {
  let Spellings = [Clang<"swift_error_result">];
  let Documentation = [SwiftErrorResultDocs];
}

def SwiftIndirectResult : ParameterABIAttr {
  let Spellings = [Clang<"swift_indirect_result">];
  let Documentation = [SwiftIndirectResultDocs];
}

def Suppress : StmtAttr {
  let Spellings = [CXX11<"gsl", "suppress">];
  let Args = [VariadicStringArgument<"DiagnosticIdentifiers">];
  let Documentation = [SuppressDocs];
}

def SysVABI : DeclOrTypeAttr {
  let Spellings = [GCC<"sysv_abi">];
//  let Subjects = [Function, ObjCMethod];
  let Documentation = [Undocumented];
}

def ThisCall : DeclOrTypeAttr {
  let Spellings = [GCC<"thiscall">, Keyword<"__thiscall">,
                   Keyword<"_thiscall">];
//  let Subjects = [Function, ObjCMethod];
  let Documentation = [ThisCallDocs];
}

def VectorCall : DeclOrTypeAttr {
  let Spellings = [Clang<"vectorcall">, Keyword<"__vectorcall">,
                   Keyword<"_vectorcall">];
//  let Subjects = [Function, ObjCMethod];
  let Documentation = [VectorCallDocs];
}

def Pascal : DeclOrTypeAttr {
  let Spellings = [Clang<"pascal">, Keyword<"__pascal">, Keyword<"_pascal">];
//  let Subjects = [Function, ObjCMethod];
  let Documentation = [Undocumented];
}

def PreserveMost : DeclOrTypeAttr {
  let Spellings = [Clang<"preserve_most">];
  let Documentation = [PreserveMostDocs];
}

def PreserveAll : DeclOrTypeAttr {
  let Spellings = [Clang<"preserve_all">];
  let Documentation = [PreserveAllDocs];
}

def Target : InheritableAttr {
  let Spellings = [GCC<"target">];
  let Args = [StringArgument<"featuresStr">];
  let Subjects = SubjectList<[Function], ErrorDiag>;
  let Documentation = [TargetDocs];
  let AdditionalMembers = [{
    struct ParsedTargetAttr {
      std::vector<std::string> Features;
      StringRef Architecture;
      bool DuplicateArchitecture = false;
      bool operator ==(const ParsedTargetAttr &Other) const {
        return DuplicateArchitecture == Other.DuplicateArchitecture &&
               Architecture == Other.Architecture && Features == Other.Features;
      }
    };
    ParsedTargetAttr parse() const {
      return parse(getFeaturesStr());
    }

    StringRef getArchitecture() const {
      StringRef Features = getFeaturesStr();
      if (Features == "default") return {};

      SmallVector<StringRef, 1> AttrFeatures;
      Features.split(AttrFeatures, ",");

      for (auto &Feature : AttrFeatures) {
        Feature = Feature.trim();
        if (Feature.startswith("arch="))
          return Feature.drop_front(sizeof("arch=") - 1);
      }
      return "";
    }

    // Gets the list of features as simple string-refs with no +/- or 'no-'.
    // Only adds the items to 'Out' that are additions.
    void getAddedFeatures(llvm::SmallVectorImpl<StringRef> &Out) const {
      StringRef Features = getFeaturesStr();
      if (Features == "default") return;

      SmallVector<StringRef, 1> AttrFeatures;
      Features.split(AttrFeatures, ",");

      for (auto &Feature : AttrFeatures) {
        Feature = Feature.trim();

        if (!Feature.startswith("no-") && !Feature.startswith("arch=") &&
            !Feature.startswith("fpmath=") && !Feature.startswith("tune="))
          Out.push_back(Feature);
      }
    }

    template<class Compare>
    ParsedTargetAttr parse(Compare cmp) const {
      ParsedTargetAttr Attrs = parse();
      llvm::sort(std::begin(Attrs.Features), std::end(Attrs.Features), cmp);
      return Attrs;
    }

    bool isDefaultVersion() const { return getFeaturesStr() == "default"; }

    static ParsedTargetAttr parse(StringRef Features) {
      ParsedTargetAttr Ret;
      if (Features == "default") return Ret;
      SmallVector<StringRef, 1> AttrFeatures;
      Features.split(AttrFeatures, ",");

      // Grab the various features and prepend a "+" to turn on the feature to
      // the backend and add them to our existing set of features.
      for (auto &Feature : AttrFeatures) {
        // Go ahead and trim whitespace rather than either erroring or
        // accepting it weirdly.
        Feature = Feature.trim();

        // We don't support cpu tuning this way currently.
        // TODO: Support the fpmath option. It will require checking
        // overall feature validity for the function with the rest of the
        // attributes on the function.
        if (Feature.startswith("fpmath=") || Feature.startswith("tune="))
          continue;

        // While we're here iterating check for a different target cpu.
        if (Feature.startswith("arch=")) {
          if (!Ret.Architecture.empty())
            Ret.DuplicateArchitecture = true;
          else
            Ret.Architecture = Feature.split("=").second.trim();
        } else if (Feature.startswith("no-"))
          Ret.Features.push_back("-" + Feature.split("-").second.str());
        else
          Ret.Features.push_back("+" + Feature.str());
      }
      return Ret;
    }
  }];
}

def MinVectorWidth : InheritableAttr {
  let Spellings = [Clang<"min_vector_width">];
  let Args = [UnsignedArgument<"VectorWidth">];
  let Subjects = SubjectList<[Function], ErrorDiag>;
  let Documentation = [MinVectorWidthDocs];
}

def TransparentUnion : InheritableAttr {
  let Spellings = [GCC<"transparent_union">];
//  let Subjects = SubjectList<[Record, TypedefName]>;
  let Documentation = [TransparentUnionDocs];
  let LangOpts = [COnly];
}

def Unavailable : InheritableAttr {
  let Spellings = [Clang<"unavailable">];
  let Args = [StringArgument<"Message", 1>,
              EnumArgument<"ImplicitReason", "ImplicitReason",
                ["", "", "", ""],
                ["IR_None",
                 "IR_ARCForbiddenType",
                 "IR_ForbiddenWeak",
                 "IR_ARCForbiddenConversion",
                 "IR_ARCInitReturnsUnrelated",
                 "IR_ARCFieldWithOwnership"], 1, /*fake*/ 1>];
  let Documentation = [Undocumented];
}

def DiagnoseIf : InheritableAttr {
  // Does not have a [[]] spelling because this attribute requires the ability
  // to parse function arguments but the attribute is not written in the type
  // position.
  let Spellings = [GNU<"diagnose_if">];
  let Subjects = SubjectList<[Function, ObjCMethod, ObjCProperty]>;
  let Args = [ExprArgument<"Cond">, StringArgument<"Message">,
              EnumArgument<"DiagnosticType",
                           "DiagnosticType",
                           ["error", "warning"],
                           ["DT_Error", "DT_Warning"]>,
              BoolArgument<"ArgDependent", 0, /*fake*/ 1>,
              NamedArgument<"Parent", 0, /*fake*/ 1>];
  let InheritEvenIfAlreadyPresent = 1;
  let LateParsed = 1;
  let AdditionalMembers = [{
    bool isError() const { return diagnosticType == DT_Error; }
    bool isWarning() const { return diagnosticType == DT_Warning; }
  }];
  let TemplateDependent = 1;
  let Documentation = [DiagnoseIfDocs];
}

def ArcWeakrefUnavailable : InheritableAttr {
  let Spellings = [Clang<"objc_arc_weak_reference_unavailable">];
  let Subjects = SubjectList<[ObjCInterface], ErrorDiag>;
  let Documentation = [Undocumented];
}

def ObjCGC : TypeAttr {
  let Spellings = [Clang<"objc_gc">];
  let Args = [IdentifierArgument<"Kind">];
  let Documentation = [Undocumented];
}

def ObjCOwnership : DeclOrTypeAttr {
  let Spellings = [Clang<"objc_ownership">];
  let Args = [IdentifierArgument<"Kind">];
  let Documentation = [Undocumented];
}

def ObjCRequiresPropertyDefs : InheritableAttr {
  let Spellings = [Clang<"objc_requires_property_definitions">];
  let Subjects = SubjectList<[ObjCInterface], ErrorDiag>;
  let Documentation = [Undocumented];
}

def Unused : InheritableAttr {
  let Spellings = [CXX11<"", "maybe_unused", 201603>, GCC<"unused">,
                   C2x<"", "maybe_unused">];
  let Subjects = SubjectList<[Var, ObjCIvar, Type, Enum, EnumConstant, Label,
                              Field, ObjCMethod, FunctionLike]>;
  let Documentation = [WarnMaybeUnusedDocs];
}

def Used : InheritableAttr {
  let Spellings = [GCC<"used">];
  let Subjects = SubjectList<[NonLocalVar, Function, ObjCMethod]>;
  let Documentation = [Undocumented];
}

def Uuid : InheritableAttr {
  let Spellings = [Declspec<"uuid">, Microsoft<"uuid">];
  let Args = [StringArgument<"Guid">];
  let Subjects = SubjectList<[Record, Enum]>;
  // FIXME: Allow expressing logical AND for LangOpts. Our condition should be:
  // CPlusPlus && (MicrosoftExt || Borland)
  let LangOpts = [MicrosoftExt, Borland];
  let Documentation = [Undocumented];
}

def VectorSize : TypeAttr {
  let Spellings = [GCC<"vector_size">];
  let Args = [ExprArgument<"NumBytes">];
  let Documentation = [Undocumented];
  // Represented as VectorType instead.
  let ASTNode = 0;
}

def VecTypeHint : InheritableAttr {
  // Does not have a [[]] spelling because it is an OpenCL-related attribute.
  let Spellings = [GNU<"vec_type_hint">];
  let Args = [TypeArgument<"TypeHint">];
  let Subjects = SubjectList<[Function], ErrorDiag>;
  let Documentation = [Undocumented];
}

def Visibility : InheritableAttr {
  let Clone = 0;
  let Spellings = [GCC<"visibility">];
  let Args = [EnumArgument<"Visibility", "VisibilityType",
                           ["default", "hidden", "internal", "protected"],
                           ["Default", "Hidden", "Hidden", "Protected"]>];
  let MeaningfulToClassTemplateDefinition = 1;
  let Documentation = [Undocumented];
}

def TypeVisibility : InheritableAttr {
  let Clone = 0;
  let Spellings = [Clang<"type_visibility">];
  let Args = [EnumArgument<"Visibility", "VisibilityType",
                           ["default", "hidden", "internal", "protected"],
                           ["Default", "Hidden", "Hidden", "Protected"]>];
//  let Subjects = [Tag, ObjCInterface, Namespace];
  let Documentation = [Undocumented];
}

def VecReturn : InheritableAttr {
  // This attribute does not have a C [[]] spelling because it only appertains
  // to C++ struct/class/union.
  // FIXME: should this attribute have a CPlusPlus language option?
  let Spellings = [Clang<"vecreturn", 0>];
  let Subjects = SubjectList<[CXXRecord], ErrorDiag>;
  let Documentation = [Undocumented];
}

def WarnUnused : InheritableAttr {
  let Spellings = [GCC<"warn_unused">];
  let Subjects = SubjectList<[Record]>;
  let Documentation = [Undocumented];
}

def WarnUnusedResult : InheritableAttr {
  let Spellings = [CXX11<"", "nodiscard", 201603>, C2x<"", "nodiscard">,
                   CXX11<"clang", "warn_unused_result">,
                   GCC<"warn_unused_result">];
  let Subjects = SubjectList<[ObjCMethod, Enum, Record, FunctionLike]>;
  let Documentation = [WarnUnusedResultsDocs];
}

def Weak : InheritableAttr {
  let Spellings = [GCC<"weak">];
  let Subjects = SubjectList<[Var, Function, CXXRecord]>;
  let Documentation = [Undocumented];
}

def WeakImport : InheritableAttr {
  let Spellings = [Clang<"weak_import">];
  let Documentation = [Undocumented];
}

def WeakRef : InheritableAttr {
  let Spellings = [GCC<"weakref">];
  // A WeakRef that has an argument is treated as being an AliasAttr
  let Args = [StringArgument<"Aliasee", 1>];
  let Subjects = SubjectList<[Var, Function], ErrorDiag>;
  let Documentation = [Undocumented];
}

def LTOVisibilityPublic : InheritableAttr {
  let Spellings = [Clang<"lto_visibility_public">];
  let Subjects = SubjectList<[Record]>;
  let Documentation = [LTOVisibilityDocs];
}

def AnyX86Interrupt : InheritableAttr, TargetSpecificAttr<TargetAnyX86> {
  // NOTE: If you add any additional spellings, ARMInterrupt's,
  // MSP430Interrupt's and MipsInterrupt's spellings must match.
  let Spellings = [GCC<"interrupt">];
  let Subjects = SubjectList<[HasFunctionProto]>;
  let ParseKind = "Interrupt";
  let HasCustomParsing = 1;
  let Documentation = [Undocumented];
}

def AnyX86NoCallerSavedRegisters : InheritableAttr,
                                   TargetSpecificAttr<TargetAnyX86> {
  let Spellings = [GCC<"no_caller_saved_registers">];
  let Documentation = [AnyX86NoCallerSavedRegistersDocs];
}

def AnyX86NoCfCheck : DeclOrTypeAttr, TargetSpecificAttr<TargetAnyX86>{
  let Spellings = [GCC<"nocf_check">];
  let Subjects = SubjectList<[FunctionLike]>;
  let Documentation = [AnyX86NoCfCheckDocs];
}

def X86ForceAlignArgPointer : InheritableAttr, TargetSpecificAttr<TargetAnyX86> {
  let Spellings = [GCC<"force_align_arg_pointer">];
  // Technically, this appertains to a FunctionDecl, but the target-specific
  // code silently allows anything function-like (such as typedefs or function
  // pointers), but does not apply the attribute to them.
  let Documentation = [X86ForceAlignArgPointerDocs];
}

def NoSanitize : InheritableAttr {
  let Spellings = [Clang<"no_sanitize">];
  let Args = [VariadicStringArgument<"Sanitizers">];
  let Subjects = SubjectList<[Function, ObjCMethod, GlobalVar], ErrorDiag>;
  let Documentation = [NoSanitizeDocs];
  let AdditionalMembers = [{
    SanitizerMask getMask() const {
      SanitizerMask Mask = 0;
      for (auto SanitizerName : sanitizers()) {
        SanitizerMask ParsedMask =
            parseSanitizerValue(SanitizerName, /*AllowGroups=*/true);
        Mask |= expandSanitizerGroups(ParsedMask);
      }
      return Mask;
    }
  }];
}

// Attributes to disable a specific sanitizer. No new sanitizers should be added
// to this list; the no_sanitize attribute should be extended instead.
def NoSanitizeSpecific : InheritableAttr {
  let Spellings = [GCC<"no_address_safety_analysis">,
                   GCC<"no_sanitize_address">,
                   GCC<"no_sanitize_thread">,
                   Clang<"no_sanitize_memory">];
  let Subjects = SubjectList<[Function, GlobalVar], ErrorDiag>;
  let Documentation = [NoSanitizeAddressDocs, NoSanitizeThreadDocs,
                       NoSanitizeMemoryDocs];
  let ASTNode = 0;
}

// C/C++ Thread safety attributes (e.g. for deadlock, data race checking)
// Not all of these attributes will be given a [[]] spelling. The attributes
// which require access to function parameter names cannot use the [[]] spelling
// because they are not written in the type position. Some attributes are given
// an updated captability-based name and the older name will only be supported
// under the GNU-style spelling.
def GuardedVar : InheritableAttr {
  let Spellings = [Clang<"guarded_var", 0>];
  let Subjects = SubjectList<[Field, SharedVar]>;
  let Documentation = [Undocumented];
}

def PtGuardedVar : InheritableAttr {
  let Spellings = [Clang<"pt_guarded_var", 0>];
  let Subjects = SubjectList<[Field, SharedVar]>;
  let Documentation = [Undocumented];
}

def Lockable : InheritableAttr {
  let Spellings = [GNU<"lockable">];
  let Subjects = SubjectList<[Record]>;
  let Documentation = [Undocumented];
  let ASTNode = 0;  // Replaced by Capability
}

def ScopedLockable : InheritableAttr {
  let Spellings = [Clang<"scoped_lockable", 0>];
  let Subjects = SubjectList<[Record]>;
  let Documentation = [Undocumented];
}

def Capability : InheritableAttr {
  let Spellings = [Clang<"capability", 0>, Clang<"shared_capability", 0>];
  let Subjects = SubjectList<[Record, TypedefName], ErrorDiag>;
  let Args = [StringArgument<"Name">];
  let Accessors = [Accessor<"isShared",
                    [Clang<"shared_capability", 0>]>];
  let Documentation = [Undocumented];
  let AdditionalMembers = [{
    bool isMutex() const { return getName().equals_lower("mutex"); }
    bool isRole() const { return getName().equals_lower("role"); }
  }];
}

def AssertCapability : InheritableAttr {
  let Spellings = [Clang<"assert_capability", 0>,
                   Clang<"assert_shared_capability", 0>];
  let Subjects = SubjectList<[Function]>;
  let LateParsed = 1;
  let TemplateDependent = 1;
  let ParseArgumentsAsUnevaluated = 1;
  let InheritEvenIfAlreadyPresent = 1;
  let Args = [VariadicExprArgument<"Args">];
  let Accessors = [Accessor<"isShared",
                    [Clang<"assert_shared_capability", 0>]>];
  let Documentation = [AssertCapabilityDocs];
}

def AcquireCapability : InheritableAttr {
  let Spellings = [Clang<"acquire_capability", 0>,
                   Clang<"acquire_shared_capability", 0>,
                   GNU<"exclusive_lock_function">,
                   GNU<"shared_lock_function">];
  let Subjects = SubjectList<[Function]>;
  let LateParsed = 1;
  let TemplateDependent = 1;
  let ParseArgumentsAsUnevaluated = 1;
  let InheritEvenIfAlreadyPresent = 1;
  let Args = [VariadicExprArgument<"Args">];
  let Accessors = [Accessor<"isShared",
                    [Clang<"acquire_shared_capability", 0>,
                     GNU<"shared_lock_function">]>];
  let Documentation = [AcquireCapabilityDocs];
}

def TryAcquireCapability : InheritableAttr {
  let Spellings = [Clang<"try_acquire_capability", 0>,
                   Clang<"try_acquire_shared_capability", 0>];
  let Subjects = SubjectList<[Function],
                             ErrorDiag>;
  let LateParsed = 1;
  let TemplateDependent = 1;
  let ParseArgumentsAsUnevaluated = 1;
  let InheritEvenIfAlreadyPresent = 1;
  let Args = [ExprArgument<"SuccessValue">, VariadicExprArgument<"Args">];
  let Accessors = [Accessor<"isShared",
                    [Clang<"try_acquire_shared_capability", 0>]>];
  let Documentation = [TryAcquireCapabilityDocs];
}

def ReleaseCapability : InheritableAttr {
  let Spellings = [Clang<"release_capability", 0>,
                   Clang<"release_shared_capability", 0>,
                   Clang<"release_generic_capability", 0>,
                   Clang<"unlock_function", 0>];
  let Subjects = SubjectList<[Function]>;
  let LateParsed = 1;
  let TemplateDependent = 1;
  let ParseArgumentsAsUnevaluated = 1;
  let InheritEvenIfAlreadyPresent = 1;
  let Args = [VariadicExprArgument<"Args">];
  let Accessors = [Accessor<"isShared",
                    [Clang<"release_shared_capability", 0>]>,
                   Accessor<"isGeneric",
                     [Clang<"release_generic_capability", 0>,
                      Clang<"unlock_function", 0>]>];
  let Documentation = [ReleaseCapabilityDocs];
}

def RequiresCapability : InheritableAttr {
  let Spellings = [Clang<"requires_capability", 0>,
                   Clang<"exclusive_locks_required", 0>,
                   Clang<"requires_shared_capability", 0>,
                   Clang<"shared_locks_required", 0>];
  let Args = [VariadicExprArgument<"Args">];
  let LateParsed = 1;
  let TemplateDependent = 1;
  let ParseArgumentsAsUnevaluated = 1;
  let InheritEvenIfAlreadyPresent = 1;
  let Subjects = SubjectList<[Function]>;
  let Accessors = [Accessor<"isShared", [Clang<"requires_shared_capability", 0>,
                                         Clang<"shared_locks_required", 0>]>];
  let Documentation = [Undocumented];
}

def NoThreadSafetyAnalysis : InheritableAttr {
  let Spellings = [Clang<"no_thread_safety_analysis">];
  let Subjects = SubjectList<[Function]>;
  let Documentation = [Undocumented];
}

def GuardedBy : InheritableAttr {
  let Spellings = [GNU<"guarded_by">];
  let Args = [ExprArgument<"Arg">];
  let LateParsed = 1;
  let TemplateDependent = 1;
  let ParseArgumentsAsUnevaluated = 1;
  let InheritEvenIfAlreadyPresent = 1;
  let Subjects = SubjectList<[Field, SharedVar]>;
  let Documentation = [Undocumented];
}

def PtGuardedBy : InheritableAttr {
  let Spellings = [GNU<"pt_guarded_by">];
  let Args = [ExprArgument<"Arg">];
  let LateParsed = 1;
  let TemplateDependent = 1;
  let ParseArgumentsAsUnevaluated = 1;
  let InheritEvenIfAlreadyPresent = 1;
  let Subjects = SubjectList<[Field, SharedVar]>;
  let Documentation = [Undocumented];
}

def AcquiredAfter : InheritableAttr {
  let Spellings = [GNU<"acquired_after">];
  let Args = [VariadicExprArgument<"Args">];
  let LateParsed = 1;
  let TemplateDependent = 1;
  let ParseArgumentsAsUnevaluated = 1;
  let InheritEvenIfAlreadyPresent = 1;
  let Subjects = SubjectList<[Field, SharedVar]>;
  let Documentation = [Undocumented];
}

def AcquiredBefore : InheritableAttr {
  let Spellings = [GNU<"acquired_before">];
  let Args = [VariadicExprArgument<"Args">];
  let LateParsed = 1;
  let TemplateDependent = 1;
  let ParseArgumentsAsUnevaluated = 1;
  let InheritEvenIfAlreadyPresent = 1;
  let Subjects = SubjectList<[Field, SharedVar]>;
  let Documentation = [Undocumented];
}

def AssertExclusiveLock : InheritableAttr {
  let Spellings = [GNU<"assert_exclusive_lock">];
  let Args = [VariadicExprArgument<"Args">];
  let LateParsed = 1;
  let TemplateDependent = 1;
  let ParseArgumentsAsUnevaluated = 1;
  let InheritEvenIfAlreadyPresent = 1;
  let Subjects = SubjectList<[Function]>;
  let Documentation = [Undocumented];
}

def AssertSharedLock : InheritableAttr {
  let Spellings = [GNU<"assert_shared_lock">];
  let Args = [VariadicExprArgument<"Args">];
  let LateParsed = 1;
  let TemplateDependent = 1;
  let ParseArgumentsAsUnevaluated = 1;
  let InheritEvenIfAlreadyPresent = 1;
  let Subjects = SubjectList<[Function]>;
  let Documentation = [Undocumented];
}

// The first argument is an integer or boolean value specifying the return value
// of a successful lock acquisition.
def ExclusiveTrylockFunction : InheritableAttr {
  let Spellings = [GNU<"exclusive_trylock_function">];
  let Args = [ExprArgument<"SuccessValue">, VariadicExprArgument<"Args">];
  let LateParsed = 1;
  let TemplateDependent = 1;
  let ParseArgumentsAsUnevaluated = 1;
  let InheritEvenIfAlreadyPresent = 1;
  let Subjects = SubjectList<[Function]>;
  let Documentation = [Undocumented];
}

// The first argument is an integer or boolean value specifying the return value
// of a successful lock acquisition.
def SharedTrylockFunction : InheritableAttr {
  let Spellings = [GNU<"shared_trylock_function">];
  let Args = [ExprArgument<"SuccessValue">, VariadicExprArgument<"Args">];
  let LateParsed = 1;
  let TemplateDependent = 1;
  let ParseArgumentsAsUnevaluated = 1;
  let InheritEvenIfAlreadyPresent = 1;
  let Subjects = SubjectList<[Function]>;
  let Documentation = [Undocumented];
}

def LockReturned : InheritableAttr {
  let Spellings = [GNU<"lock_returned">];
  let Args = [ExprArgument<"Arg">];
  let LateParsed = 1;
  let TemplateDependent = 1;
  let ParseArgumentsAsUnevaluated = 1;
  let Subjects = SubjectList<[Function]>;
  let Documentation = [Undocumented];
}

def LocksExcluded : InheritableAttr {
  let Spellings = [GNU<"locks_excluded">];
  let Args = [VariadicExprArgument<"Args">];
  let LateParsed = 1;
  let TemplateDependent = 1;
  let ParseArgumentsAsUnevaluated = 1;
  let InheritEvenIfAlreadyPresent = 1;
  let Subjects = SubjectList<[Function]>;
  let Documentation = [Undocumented];
}

// C/C++ consumed attributes.

def Consumable : InheritableAttr {
  // This attribute does not have a C [[]] spelling because it only appertains
  // to C++ struct/class/union.
  // FIXME: should this attribute have a CPlusPlus language option?
  let Spellings = [Clang<"consumable", 0>];
  let Subjects = SubjectList<[CXXRecord]>;
  let Args = [EnumArgument<"DefaultState", "ConsumedState",
                           ["unknown", "consumed", "unconsumed"],
                           ["Unknown", "Consumed", "Unconsumed"]>];
  let Documentation = [ConsumableDocs];
}

def ConsumableAutoCast : InheritableAttr {
  // This attribute does not have a C [[]] spelling because it only appertains
  // to C++ struct/class/union.
  // FIXME: should this attribute have a CPlusPlus language option?
  let Spellings = [Clang<"consumable_auto_cast_state", 0>];
  let Subjects = SubjectList<[CXXRecord]>;
  let Documentation = [Undocumented];
}

def ConsumableSetOnRead : InheritableAttr {
  // This attribute does not have a C [[]] spelling because it only appertains
  // to C++ struct/class/union.
  // FIXME: should this attribute have a CPlusPlus language option?
  let Spellings = [Clang<"consumable_set_state_on_read", 0>];
  let Subjects = SubjectList<[CXXRecord]>;
  let Documentation = [Undocumented];
}

def CallableWhen : InheritableAttr {
  // This attribute does not have a C [[]] spelling because it only appertains
  // to C++ function (but doesn't require it to be a member function).
  // FIXME: should this attribute have a CPlusPlus language option?
  let Spellings = [Clang<"callable_when", 0>];
  let Subjects = SubjectList<[CXXMethod]>;
  let Args = [VariadicEnumArgument<"CallableStates", "ConsumedState",
                                   ["unknown", "consumed", "unconsumed"],
                                   ["Unknown", "Consumed", "Unconsumed"]>];
  let Documentation = [CallableWhenDocs];
}

def ParamTypestate : InheritableAttr {
  // This attribute does not have a C [[]] spelling because it only appertains
  // to a parameter whose type is a consumable C++ class.
  // FIXME: should this attribute have a CPlusPlus language option?
  let Spellings = [Clang<"param_typestate", 0>];
  let Subjects = SubjectList<[ParmVar]>;
  let Args = [EnumArgument<"ParamState", "ConsumedState",
                           ["unknown", "consumed", "unconsumed"],
                           ["Unknown", "Consumed", "Unconsumed"]>];
  let Documentation = [ParamTypestateDocs];
}

def ReturnTypestate : InheritableAttr {
  // This attribute does not have a C [[]] spelling because it only appertains
  // to a parameter or function return type that is a consumable C++ class.
  // FIXME: should this attribute have a CPlusPlus language option?
  let Spellings = [Clang<"return_typestate", 0>];
  let Subjects = SubjectList<[Function, ParmVar]>;
  let Args = [EnumArgument<"State", "ConsumedState",
                           ["unknown", "consumed", "unconsumed"],
                           ["Unknown", "Consumed", "Unconsumed"]>];
  let Documentation = [ReturnTypestateDocs];
}

def SetTypestate : InheritableAttr {
  // This attribute does not have a C [[]] spelling because it only appertains
  // to C++ function (but doesn't require it to be a member function).
  // FIXME: should this attribute have a CPlusPlus language option?
  let Spellings = [Clang<"set_typestate", 0>];
  let Subjects = SubjectList<[CXXMethod]>;
  let Args = [EnumArgument<"NewState", "ConsumedState",
                           ["unknown", "consumed", "unconsumed"],
                           ["Unknown", "Consumed", "Unconsumed"]>];
  let Documentation = [SetTypestateDocs];
}

def TestTypestate : InheritableAttr {
  // This attribute does not have a C [[]] spelling because it only appertains
  // to C++ function (but doesn't require it to be a member function).
  // FIXME: should this attribute have a CPlusPlus language option?
  let Spellings = [Clang<"test_typestate", 0>];
  let Subjects = SubjectList<[CXXMethod]>;
  let Args = [EnumArgument<"TestState", "ConsumedState",
                           ["consumed", "unconsumed"],
                           ["Consumed", "Unconsumed"]>];
  let Documentation = [TestTypestateDocs];
}

// Type safety attributes for `void *' pointers and type tags.

def ArgumentWithTypeTag : InheritableAttr {
  let Spellings = [Clang<"argument_with_type_tag">,
                   Clang<"pointer_with_type_tag">];
  let Subjects = SubjectList<[HasFunctionProto], ErrorDiag>;
  let Args = [IdentifierArgument<"ArgumentKind">,
              ParamIdxArgument<"ArgumentIdx">,
              ParamIdxArgument<"TypeTagIdx">,
              BoolArgument<"IsPointer", /*opt*/0, /*fake*/1>];
  let Documentation = [ArgumentWithTypeTagDocs, PointerWithTypeTagDocs];
}

def TypeTagForDatatype : InheritableAttr {
  let Spellings = [Clang<"type_tag_for_datatype">];
  let Args = [IdentifierArgument<"ArgumentKind">,
              TypeArgument<"MatchingCType">,
              BoolArgument<"LayoutCompatible">,
              BoolArgument<"MustBeNull">];
//  let Subjects = SubjectList<[Var], ErrorDiag>;
  let HasCustomParsing = 1;
  let Documentation = [TypeTagForDatatypeDocs];
}

// Microsoft-related attributes

def MSNoVTable : InheritableAttr, TargetSpecificAttr<TargetMicrosoftCXXABI> {
  let Spellings = [Declspec<"novtable">];
  let Subjects = SubjectList<[CXXRecord]>;
  let Documentation = [MSNoVTableDocs];
}

def : IgnoredAttr {
  let Spellings = [Declspec<"property">];
}

def MSStruct : InheritableAttr {
  let Spellings = [GCC<"ms_struct">];
  let Subjects = SubjectList<[Record]>;
  let Documentation = [Undocumented];
}

def DLLExport : InheritableAttr, TargetSpecificAttr<TargetWindows> {
  let Spellings = [Declspec<"dllexport">, GCC<"dllexport">];
  let Subjects = SubjectList<[Function, Var, CXXRecord, ObjCInterface]>;
  let Documentation = [DLLExportDocs];
}

def DLLImport : InheritableAttr, TargetSpecificAttr<TargetWindows> {
  let Spellings = [Declspec<"dllimport">, GCC<"dllimport">];
  let Subjects = SubjectList<[Function, Var, CXXRecord, ObjCInterface]>;
  let Documentation = [DLLImportDocs];


  let AdditionalMembers = [{
private:
  bool PropagatedToBaseTemplate = false;

public:
  void setPropagatedToBaseTemplate() { PropagatedToBaseTemplate = true; }
  bool wasPropagatedToBaseTemplate() { return PropagatedToBaseTemplate; }
  }];
}

def SelectAny : InheritableAttr {
  let Spellings = [Declspec<"selectany">, GCC<"selectany">];
  let Documentation = [SelectAnyDocs];
}

def Thread : Attr {
  let Spellings = [Declspec<"thread">];
  let LangOpts = [MicrosoftExt];
  let Documentation = [ThreadDocs];
  let Subjects = SubjectList<[Var]>;
}

def Win64 : IgnoredAttr {
  let Spellings = [Keyword<"__w64">];
  let LangOpts = [MicrosoftExt];
}

def Ptr32 : TypeAttr {
  let Spellings = [Keyword<"__ptr32">];
  let Documentation = [Undocumented];
}

def Ptr64 : TypeAttr {
  let Spellings = [Keyword<"__ptr64">];
  let Documentation = [Undocumented];
}

def SPtr : TypeAttr {
  let Spellings = [Keyword<"__sptr">];
  let Documentation = [Undocumented];
}

def UPtr : TypeAttr {
  let Spellings = [Keyword<"__uptr">];
  let Documentation = [Undocumented];
}

def MSInheritance : InheritableAttr {
  let LangOpts = [MicrosoftExt];
  let Args = [DefaultBoolArgument<"BestCase", /*default*/1, /*fake*/1>];
  let Spellings = [Keyword<"__single_inheritance">,
                   Keyword<"__multiple_inheritance">,
                   Keyword<"__virtual_inheritance">,
                   Keyword<"__unspecified_inheritance">];
  let AdditionalMembers = [{
  static bool hasVBPtrOffsetField(Spelling Inheritance) {
    return Inheritance == Keyword_unspecified_inheritance;
  }

  // Only member pointers to functions need a this adjustment, since it can be
  // combined with the field offset for data pointers.
  static bool hasNVOffsetField(bool IsMemberFunction, Spelling Inheritance) {
    return IsMemberFunction && Inheritance >= Keyword_multiple_inheritance;
  }

  static bool hasVBTableOffsetField(Spelling Inheritance) {
    return Inheritance >= Keyword_virtual_inheritance;
  }

  static bool hasOnlyOneField(bool IsMemberFunction,
                              Spelling Inheritance) {
    if (IsMemberFunction)
      return Inheritance <= Keyword_single_inheritance;
    return Inheritance <= Keyword_multiple_inheritance;
  }
  }];
  let Documentation = [MSInheritanceDocs];
}

def MSVtorDisp : InheritableAttr {
  // This attribute has no spellings as it is only ever created implicitly.
  let Spellings = [];
  let Args = [UnsignedArgument<"vdm">];
  let SemaHandler = 0;

  let AdditionalMembers = [{
  enum Mode {
    Never,
    ForVBaseOverride,
    ForVFTable
  };

  Mode getVtorDispMode() const { return Mode(vdm); }
  }];
  let Documentation = [Undocumented];
}

def InitSeg : Attr {
  let Spellings = [Pragma<"", "init_seg">];
  let Args = [StringArgument<"Section">];
  let SemaHandler = 0;
  let Documentation = [InitSegDocs];
  let AdditionalMembers = [{
  void printPrettyPragma(raw_ostream &OS, const PrintingPolicy &Policy) const {
    OS << " (" << getSection() << ')';
  }
  }];
}

def LoopHint : Attr {
  /// #pragma clang loop <option> directive
  /// vectorize: vectorizes loop operations if State == Enable.
  /// vectorize_width: vectorize loop operations with width 'Value'.
  /// interleave: interleave multiple loop iterations if State == Enable.
  /// interleave_count: interleaves 'Value' loop iterations.
  /// unroll: fully unroll loop if State == Enable.
  /// unroll_count: unrolls loop 'Value' times.
  /// unroll_and_jam: attempt to unroll and jam loop if State == Enable.
  /// unroll_and_jam_count: unroll and jams loop 'Value' times.
  /// distribute: attempt to distribute loop if State == Enable

  /// #pragma unroll <argument> directive
  /// <no arg>: fully unrolls loop.
  /// boolean: fully unrolls loop if State == Enable.
  /// expression: unrolls loop 'Value' times.

  let Spellings = [Pragma<"clang", "loop">, Pragma<"", "unroll">,
                   Pragma<"", "nounroll">, Pragma<"", "unroll_and_jam">,
                   Pragma<"", "nounroll_and_jam">];

  /// State of the loop optimization specified by the spelling.
  let Args = [EnumArgument<"Option", "OptionType",
                          ["vectorize", "vectorize_width", "interleave", "interleave_count",
                           "unroll", "unroll_count", "unroll_and_jam", "unroll_and_jam_count",
                           "distribute"],
                          ["Vectorize", "VectorizeWidth", "Interleave", "InterleaveCount",
                           "Unroll", "UnrollCount", "UnrollAndJam", "UnrollAndJamCount",
                           "Distribute"]>,
              EnumArgument<"State", "LoopHintState",
                           ["enable", "disable", "numeric", "assume_safety", "full"],
                           ["Enable", "Disable", "Numeric", "AssumeSafety", "Full"]>,
              ExprArgument<"Value">];

  let AdditionalMembers = [{
  static const char *getOptionName(int Option) {
    switch(Option) {
    case Vectorize: return "vectorize";
    case VectorizeWidth: return "vectorize_width";
    case Interleave: return "interleave";
    case InterleaveCount: return "interleave_count";
    case Unroll: return "unroll";
    case UnrollCount: return "unroll_count";
    case UnrollAndJam: return "unroll_and_jam";
    case UnrollAndJamCount: return "unroll_and_jam_count";
    case Distribute: return "distribute";
    }
    llvm_unreachable("Unhandled LoopHint option.");
  }

  void printPrettyPragma(raw_ostream &OS, const PrintingPolicy &Policy) const {
    unsigned SpellingIndex = getSpellingListIndex();
    // For "#pragma unroll" and "#pragma nounroll" the string "unroll" or
    // "nounroll" is already emitted as the pragma name.
    if (SpellingIndex == Pragma_nounroll || SpellingIndex == Pragma_nounroll_and_jam)
      return;
    else if (SpellingIndex == Pragma_unroll || SpellingIndex == Pragma_unroll_and_jam) {
      OS << ' ' << getValueString(Policy);
      return;
    }

    assert(SpellingIndex == Pragma_clang_loop && "Unexpected spelling");
    OS << ' ' << getOptionName(option) << getValueString(Policy);
  }

  // Return a string containing the loop hint argument including the
  // enclosing parentheses.
  std::string getValueString(const PrintingPolicy &Policy) const {
    std::string ValueName;
    llvm::raw_string_ostream OS(ValueName);
    OS << "(";
    if (state == Numeric)
      value->printPretty(OS, nullptr, Policy);
    else if (state == Enable)
      OS << "enable";
    else if (state == Full)
      OS << "full";
    else if (state == AssumeSafety)
      OS << "assume_safety";
    else
      OS << "disable";
    OS << ")";
    return OS.str();
  }

  // Return a string suitable for identifying this attribute in diagnostics.
  std::string getDiagnosticName(const PrintingPolicy &Policy) const {
    unsigned SpellingIndex = getSpellingListIndex();
    if (SpellingIndex == Pragma_nounroll)
      return "#pragma nounroll";
    else if (SpellingIndex == Pragma_unroll)
      return "#pragma unroll" + (option == UnrollCount ? getValueString(Policy) : "");
    else if (SpellingIndex == Pragma_nounroll_and_jam)
      return "#pragma nounroll_and_jam";
    else if (SpellingIndex == Pragma_unroll_and_jam)
      return "#pragma unroll_and_jam" +
        (option == UnrollAndJamCount ? getValueString(Policy) : "");

    assert(SpellingIndex == Pragma_clang_loop && "Unexpected spelling");
    return getOptionName(option) + getValueString(Policy);
  }
  }];

  let Documentation = [LoopHintDocs, UnrollHintDocs];
}

def CapturedRecord : InheritableAttr {
  // This attribute has no spellings as it is only ever created implicitly.
  let Spellings = [];
  let SemaHandler = 0;
  let Documentation = [Undocumented];
}

def OMPThreadPrivateDecl : InheritableAttr {
  // This attribute has no spellings as it is only ever created implicitly.
  let Spellings = [];
  let SemaHandler = 0;
  let Documentation = [Undocumented];
}

def OMPCaptureNoInit : InheritableAttr {
  // This attribute has no spellings as it is only ever created implicitly.
  let Spellings = [];
  let SemaHandler = 0;
  let Documentation = [Undocumented];
}

def OMPCaptureKind : Attr {
  // This attribute has no spellings as it is only ever created implicitly.
  let Spellings = [];
  let SemaHandler = 0;
  let Args = [UnsignedArgument<"CaptureKind">];
  let Documentation = [Undocumented];
}

def OMPReferencedVar : Attr {
  // This attribute has no spellings as it is only ever created implicitly.
  let Spellings = [];
  let SemaHandler = 0;
  let Args = [ExprArgument<"Ref">];
  let Documentation = [Undocumented];
}

def OMPDeclareSimdDecl : Attr {
  let Spellings = [Pragma<"omp", "declare simd">];
  let Subjects = SubjectList<[Function]>;
  let SemaHandler = 0;
  let HasCustomParsing = 1;
  let Documentation = [OMPDeclareSimdDocs];
  let Args = [
    EnumArgument<"BranchState", "BranchStateTy",
                 [ "", "inbranch", "notinbranch" ],
                 [ "BS_Undefined", "BS_Inbranch", "BS_Notinbranch" ]>,
    ExprArgument<"Simdlen">, VariadicExprArgument<"Uniforms">,
    VariadicExprArgument<"Aligneds">, VariadicExprArgument<"Alignments">,
    VariadicExprArgument<"Linears">, VariadicUnsignedArgument<"Modifiers">,
    VariadicExprArgument<"Steps">
  ];
  let AdditionalMembers = [{
    void printPrettyPragma(raw_ostream & OS, const PrintingPolicy &Policy)
        const {
      if (getBranchState() != BS_Undefined)
        OS << ' ' << ConvertBranchStateTyToStr(getBranchState());
      if (auto *E = getSimdlen()) {
        OS << " simdlen(";
        E->printPretty(OS, nullptr, Policy);
        OS << ")";
      }
      if (uniforms_size() > 0) {
        OS << " uniform";
        StringRef Sep = "(";
        for (auto *E : uniforms()) {
          OS << Sep;
          E->printPretty(OS, nullptr, Policy);
          Sep = ", ";
        }
        OS << ")";
      }
      alignments_iterator NI = alignments_begin();
      for (auto *E : aligneds()) {
        OS << " aligned(";
        E->printPretty(OS, nullptr, Policy);
        if (*NI) {
          OS << ": ";
          (*NI)->printPretty(OS, nullptr, Policy);
        }
        OS << ")";
        ++NI;
      }
      steps_iterator I = steps_begin();
      modifiers_iterator MI = modifiers_begin();
      for (auto *E : linears()) {
        OS << " linear(";
        if (*MI != OMPC_LINEAR_unknown)
          OS << getOpenMPSimpleClauseTypeName(OMPC_linear, *MI) << "(";
        E->printPretty(OS, nullptr, Policy);
        if (*MI != OMPC_LINEAR_unknown)
          OS << ")";
        if (*I) {
          OS << ": ";
          (*I)->printPretty(OS, nullptr, Policy);
        }
        OS << ")";
        ++I;
        ++MI;
      }
    }
  }];
}

def OMPDeclareTargetDecl : InheritableAttr {
  let Spellings = [Pragma<"omp", "declare target">];
  let SemaHandler = 0;
  let Subjects = SubjectList<[Function, SharedVar]>;
  let Documentation = [OMPDeclareTargetDocs];
  let Args = [
    EnumArgument<"MapType", "MapTypeTy",
                 [ "to", "link" ],
                 [ "MT_To", "MT_Link" ]>
  ];
  let AdditionalMembers = [{
    void printPrettyPragma(raw_ostream &OS, const PrintingPolicy &Policy) const {
      // Use fake syntax because it is for testing and debugging purpose only.
      if (getMapType() != MT_To)
        OS << ' ' << ConvertMapTypeTyToStr(getMapType());
    }
    static llvm::Optional<MapTypeTy>
    isDeclareTargetDeclaration(const ValueDecl *VD) {
      if (!VD->hasAttrs())
        return llvm::None;
      if (const auto *Attr = VD->getAttr<OMPDeclareTargetDeclAttr>())
        return Attr->getMapType();

      return llvm::None;
    }
  }];
}

def InternalLinkage : InheritableAttr {
  let Spellings = [Clang<"internal_linkage">];
  let Subjects = SubjectList<[Var, Function, CXXRecord]>;
  let Documentation = [InternalLinkageDocs];
}

// C++AMP attributes

def CXXAMPRestrictAMP : InheritableAttr {
  let Spellings = [GNU<"amp">, GNU<"hc">];
  let Documentation = [Undocumented];
}

def CXXAMPRestrictAUTO : InheritableAttr {
  let Spellings = [GNU<"auto">];
  let Documentation = [Undocumented];
}

def CXXAMPRestrictCPU : InheritableAttr {
  let Spellings = [GNU<"cpu">];
  let Documentation = [Undocumented];
}

def HCCTileStatic : InheritableAttr {
  let Spellings = [GNU<"tile_static">];
  let Subjects = SubjectList<[Var]>;
  let LangOpts = [CPlusPlusAMP];
  let Documentation = [Undocumented];
}

def ExcludeFromExplicitInstantiation : InheritableAttr {
  let Spellings = [Clang<"exclude_from_explicit_instantiation">];
  let Subjects = SubjectList<[Var, Function, CXXRecord]>;
  let Documentation = [ExcludeFromExplicitInstantiationDocs];
  let MeaningfulToClassTemplateDefinition = 1;
}

def Reinitializes : InheritableAttr {
  let Spellings = [Clang<"reinitializes", 0>];
  let Subjects = SubjectList<[NonStaticNonConstCXXMethod], ErrorDiag>;
  let Documentation = [ReinitializesDocs];
}

def NoDestroy : InheritableAttr {
  let Spellings = [Clang<"no_destroy", 0>];
  let Subjects = SubjectList<[Var]>;
  let Documentation = [NoDestroyDocs];
}

def AlwaysDestroy : InheritableAttr {
  let Spellings = [Clang<"always_destroy", 0>];
  let Subjects = SubjectList<[Var]>;
  let Documentation = [AlwaysDestroyDocs];
}<|MERGE_RESOLUTION|>--- conflicted
+++ resolved
@@ -294,12 +294,8 @@
 def CPlusPlus : LangOpt<"CPlusPlus">;
 def OpenCL : LangOpt<"OpenCL">;
 def RenderScript : LangOpt<"RenderScript">;
-<<<<<<< HEAD
 def CPlusPlusAMP : LangOpt<"CPlusPlusAMP">;
-def ObjC : LangOpt<"ObjC1">;
-=======
 def ObjC : LangOpt<"ObjC">;
->>>>>>> 1a6c584f
 def BlocksSupported : LangOpt<"Blocks">;
 
 // Defines targets for target-specific attributes. Empty lists are unchecked.
