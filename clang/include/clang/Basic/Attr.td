--- conflicted
+++ resolved
@@ -3037,7 +3037,6 @@
   let Documentation = [InternalLinkageDocs];
 }
 
-<<<<<<< HEAD
 // C++AMP attributes
 
 def CXXAMPRestrictAMP : InheritableAttr {
@@ -3060,7 +3059,8 @@
   let Subjects = SubjectList<[Var]>;
   let LangOpts = [CPlusPlusAMP];
   let Documentation = [Undocumented];
-=======
+}
+
 def Reinitializes : InheritableAttr {
   let Spellings = [Clang<"reinitializes", 0>];
   let Subjects = SubjectList<[NonStaticNonConstCXXMethod], ErrorDiag>;
@@ -3077,5 +3077,4 @@
   let Spellings = [Clang<"always_destroy", 0>];
   let Subjects = SubjectList<[Var]>;
   let Documentation = [AlwaysDestroyDocs];
->>>>>>> a0c4fa19
 }