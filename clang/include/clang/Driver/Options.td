--- conflicted
+++ resolved
@@ -505,7 +505,6 @@
 def bundle__loader : Separate<["-"], "bundle_loader">;
 def bundle : Flag<["-"], "bundle">;
 def b : JoinedOrSeparate<["-"], "b">, Flags<[Unsupported]>;
-<<<<<<< HEAD
 def hc_mode : Flag<["-"], "hc">, Flags<[DriverOption]>,
   HelpText<"Enable Heterogeneous C++ (HC) mode">;
 def hc_function_calls : Flag<["-"], "hc-function-calls">, Flags<[DriverOption]>,
@@ -520,10 +519,6 @@
   HelpText<"HCC installation path">;
 def hcc_extra_libs_EQ : Joined<["-", "--"], "hcc-extra-libs=">, Flags<[DriverOption]>,
   HelpText<"Specify hcc extra libraries to be linked in.">;
-def cfguard : Flag<["-"], "cfguard">, Flags<[CC1Option]>,
-  HelpText<"Emit tables required for Windows Control Flow Guard.">;
-=======
->>>>>>> e6a329ef
 def cl_opt_disable : Flag<["-"], "cl-opt-disable">, Group<opencl_Group>, Flags<[CC1Option]>,
   HelpText<"OpenCL only. This option disables all optimizations. By default optimizations are enabled.">;
 def cl_strict_aliasing : Flag<["-"], "cl-strict-aliasing">, Group<opencl_Group>, Flags<[CC1Option]>,
