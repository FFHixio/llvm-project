--- conflicted
+++ resolved
@@ -134,11 +134,9 @@
   /// Set whether to print the input filenames when executing.
   void setPrintInputFilenames(bool P) { PrintInputFilenames = P; }
 
-<<<<<<< HEAD
   const llvm::SmallVector<const Action *, 4> &getDependentActions() const {
     return DependentActions;
   }
-=======
 protected:
   /// Optionally print the filenames to be compiled
   void PrintFileNames() const;
@@ -156,7 +154,6 @@
               bool *ExecutionFailed) const override;
 
   void setEnvironment(llvm::ArrayRef<const char *> NewEnvironment) override;
->>>>>>> 8d07f8d9
 };
 
 /// Like Command, but with a fallback which is executed in case
