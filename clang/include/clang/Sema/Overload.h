--- conflicted
+++ resolved
@@ -845,13 +845,9 @@
 
     /// Find the best viable function on this overload set, if it exists.
     OverloadingResult BestViableFunction(Sema &S, SourceLocation Loc,
-<<<<<<< HEAD
                                          OverloadCandidateSet::iterator& Best,
                                          bool UserDefinedConversion = false,
                                          Scope* SC = 0);
-=======
-                                         OverloadCandidateSet::iterator& Best);
->>>>>>> 6e6cc29b
 
     void NoteCandidates(Sema &S,
                         OverloadCandidateDisplayKind OCD,
@@ -866,12 +862,9 @@
                                  const OverloadCandidate &Cand1,
                                  const OverloadCandidate &Cand2,
                                  SourceLocation Loc,
-<<<<<<< HEAD
+                                 OverloadCandidateSet::CandidateSetKind Kind);
                                  bool UserDefinedConversion = false,
                                  Scope* SC = 0);
-=======
-                                 OverloadCandidateSet::CandidateSetKind Kind);
->>>>>>> 6e6cc29b
 
   struct ConstructorInfo {
     DeclAccessPair FoundDecl;
