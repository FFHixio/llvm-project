--- conflicted
+++ resolved
@@ -81,13 +81,8 @@
             "  - DiagnosticName:  'diagnostic#3'\n"
             "    Message:         'message #3'\n"
             "    FileOffset:      72\n"
-<<<<<<< HEAD
-            "    FilePath:        path/to/source2.cpp\n"
+            "    FilePath:        'path/to/source2.cpp'\n"
             "    Replacements:    []\n"
-=======
-            "    FilePath:        'path/to/source2.cpp'\n"
-            "    Replacements:    \n"
->>>>>>> d0fbef9c
             "...\n",
             YamlContentStream.str());
 }
