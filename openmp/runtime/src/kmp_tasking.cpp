--- conflicted
+++ resolved
@@ -1645,13 +1645,8 @@
   }
 
 #if OMPD_SUPPORT
-<<<<<<< HEAD
-  if ( ompd_state & OMPD_ENABLE_BP )
-    ompd_bp_task_end ();
-=======
   if (ompd_state & OMPD_ENABLE_BP)
     ompd_bp_task_end();
->>>>>>> 2f9ba6aa
 #endif
 
   // Proxy tasks are not handled by the runtime
