VERS1.0 {
  global:
    __tgt_register_requires;
    __tgt_register_lib;
    __tgt_unregister_lib;
    __tgt_target_data_begin;
    __tgt_target_data_end;
    __tgt_target_data_update;
    __tgt_target;
    __tgt_target_teams;
    __tgt_target_data_begin_nowait;
    __tgt_target_data_end_nowait;
    __tgt_target_data_update_nowait;
    __tgt_target_nowait;
    __tgt_target_teams_nowait;
    __tgt_target_data_begin_mapper;
    __tgt_target_data_end_mapper;
    __tgt_target_data_update_mapper;
    __tgt_target_mapper;
    __tgt_target_teams_mapper;
    __tgt_target_data_begin_nowait_mapper;
    __tgt_target_data_end_nowait_mapper;
    __tgt_target_data_update_nowait_mapper;
    __tgt_target_nowait_mapper;
    __tgt_target_teams_nowait_mapper;
    __tgt_mapper_num_components;
    __tgt_push_mapper_component;
    __kmpc_push_target_tripcount;
    __kmpc_push_target_tripcount_mapper;
    omp_get_num_devices;
    omp_get_device_num;
    omp_get_initial_device;
    omp_target_alloc;
    omp_target_free;
    omp_target_is_present;
    omp_target_memcpy;
    omp_target_memcpy_rect;
    omp_target_associate_ptr;
    omp_target_disassociate_ptr;
<<<<<<< HEAD
    __kmpc_push_target_tripcount;
    printf_allocate;
    printf_execute;
    global_allocate;
    global_free;
    hostrpc_varfn_uint;
    hostrpc_varfn_double;
    hostrpc_varfn_uint_allocate;
    hostrpc_varfn_uint_execute;
    hostrpc_varfn_double_allocate;
    hostrpc_varfn_double_execute;
    hostrpc_fptr0;
    hostrpc_varfn_uint64_allocate;
    hostrpc_varfn_double_allocate;
    hostrpc_varfn_uint64_execute;
    hostrpc_varfn_uint64;
    hostrpc_invoke;
=======
>>>>>>> 48578ec2
  local:
    *;
};
<|MERGE_RESOLUTION|>--- conflicted
+++ resolved
@@ -37,7 +37,6 @@
     omp_target_memcpy_rect;
     omp_target_associate_ptr;
     omp_target_disassociate_ptr;
-<<<<<<< HEAD
     __kmpc_push_target_tripcount;
     printf_allocate;
     printf_execute;
@@ -55,8 +54,6 @@
     hostrpc_varfn_uint64_execute;
     hostrpc_varfn_uint64;
     hostrpc_invoke;
-=======
->>>>>>> 48578ec2
   local:
     *;
 };
