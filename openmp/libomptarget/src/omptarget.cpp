//===------ omptarget.cpp - Target independent OpenMP target RTL -- C++ -*-===//
//
// Part of the LLVM Project, under the Apache License v2.0 with LLVM Exceptions.
// See https://llvm.org/LICENSE.txt for license information.
// SPDX-License-Identifier: Apache-2.0 WITH LLVM-exception
//
//===----------------------------------------------------------------------===//
//
// Implementation of the interface to be used by Clang during the codegen of a
// target region.
//
//===----------------------------------------------------------------------===//

#include <omptarget.h>

#include "device.h"
#include "private.h"
#include "rtl.h"

#include <cassert>
#include <vector>

#ifdef OMPTARGET_DEBUG
int DebugLevel = 0;
#endif // OMPTARGET_DEBUG



/* All begin addresses for partially mapped structs must be 8-aligned in order
 * to ensure proper alignment of members. E.g.
 *
 * struct S {
 *   int a;   // 4-aligned
 *   int b;   // 4-aligned
 *   int *p;  // 8-aligned
 * } s1;
 * ...
 * #pragma omp target map(tofrom: s1.b, s1.p[0:N])
 * {
 *   s1.b = 5;
 *   for (int i...) s1.p[i] = ...;
 * }
 *
 * Here we are mapping s1 starting from member b, so BaseAddress=&s1=&s1.a and
 * BeginAddress=&s1.b. Let's assume that the struct begins at address 0x100,
 * then &s1.a=0x100, &s1.b=0x104, &s1.p=0x108. Each member obeys the alignment
 * requirements for its type. Now, when we allocate memory on the device, in
 * CUDA's case cuMemAlloc() returns an address which is at least 256-aligned.
 * This means that the chunk of the struct on the device will start at a
 * 256-aligned address, let's say 0x200. Then the address of b will be 0x200 and
 * address of p will be a misaligned 0x204 (on the host there was no need to add
 * padding between b and p, so p comes exactly 4 bytes after b). If the device
 * kernel tries to access s1.p, a misaligned address error occurs (as reported
 * by the CUDA plugin). By padding the begin address down to a multiple of 8 and
 * extending the size of the allocated chuck accordingly, the chuck on the
 * device will start at 0x200 with the padding (4 bytes), then &s1.b=0x204 and
 * &s1.p=0x208, as they should be to satisfy the alignment requirements.
 */
static const int64_t Alignment = 8;

/// Map global data and execute pending ctors
static int InitLibrary(DeviceTy& Device) {
  /*
   * Map global data
   */
  int32_t device_id = Device.DeviceID;
  int rc = OFFLOAD_SUCCESS;

  Device.PendingGlobalsMtx.lock();
  TrlTblMtx->lock();
  for (HostEntriesBeginToTransTableTy::iterator
      ii = HostEntriesBeginToTransTable->begin();
      ii != HostEntriesBeginToTransTable->end(); ++ii) {
    TranslationTable *TransTable = &ii->second;
    if (TransTable->HostTable.EntriesBegin ==
        TransTable->HostTable.EntriesEnd) {
      // No host entry so no need to proceed
      continue;
    }
    if (TransTable->TargetsTable[device_id] != 0) {
      // Library entries have already been processed
      continue;
    }

    // 1) get image.
    assert(TransTable->TargetsImages.size() > (size_t)device_id &&
           "Not expecting a device ID outside the table's bounds!");
    __tgt_device_image *img = TransTable->TargetsImages[device_id];
    if (!img) {
      DP("No image loaded for device id %d.\n", device_id);
      rc = OFFLOAD_FAIL;
      break;
    }
    // 2) load image into the target table.
    __tgt_target_table *TargetTable =
        TransTable->TargetsTable[device_id] = Device.load_binary(img);
    // Unable to get table for this image: invalidate image and fail.
    if (!TargetTable) {
      DP("Unable to generate entries table for device id %d.\n", device_id);
      TransTable->TargetsImages[device_id] = 0;
      rc = OFFLOAD_FAIL;
      break;
    }

    // Verify whether the two table sizes match.
    size_t hsize =
        TransTable->HostTable.EntriesEnd - TransTable->HostTable.EntriesBegin;
    size_t tsize = TargetTable->EntriesEnd - TargetTable->EntriesBegin;

    // Invalid image for these host entries!
    if (hsize != tsize) {
      DP("Host and Target tables mismatch for device id %d [%zx != %zx].\n",
         device_id, hsize, tsize);
      TransTable->TargetsImages[device_id] = 0;
      TransTable->TargetsTable[device_id] = 0;
      rc = OFFLOAD_FAIL;
      break;
    }

    // process global data that needs to be mapped.
    Device.DataMapMtx.lock();
    __tgt_target_table *HostTable = &TransTable->HostTable;
    for (__tgt_offload_entry *CurrDeviceEntry = TargetTable->EntriesBegin,
                             *CurrHostEntry = HostTable->EntriesBegin,
                             *EntryDeviceEnd = TargetTable->EntriesEnd;
         CurrDeviceEntry != EntryDeviceEnd;
         CurrDeviceEntry++, CurrHostEntry++) {
      if (CurrDeviceEntry->size != 0) {
        // has data.
        assert(CurrDeviceEntry->size == CurrHostEntry->size &&
               "data size mismatch");

        // Fortran may use multiple weak declarations for the same symbol,
        // therefore we must allow for multiple weak symbols to be loaded from
        // the fat binary. Treat these mappings as any other "regular" mapping.
        // Add entry to map.
        if (Device.getTgtPtrBegin(CurrHostEntry->addr, CurrHostEntry->size))
          continue;
        DP("Add mapping from host " DPxMOD " to device " DPxMOD " with size %zu"
            "\n", DPxPTR(CurrHostEntry->addr), DPxPTR(CurrDeviceEntry->addr),
            CurrDeviceEntry->size);
        Device.HostDataToTargetMap.emplace(
            (uintptr_t)CurrHostEntry->addr /*HstPtrBase*/,
            (uintptr_t)CurrHostEntry->addr /*HstPtrBegin*/,
            (uintptr_t)CurrHostEntry->addr + CurrHostEntry->size /*HstPtrEnd*/,
            (uintptr_t)CurrDeviceEntry->addr /*TgtPtrBegin*/,
            true /*IsRefCountINF*/);
      }
    }
    Device.DataMapMtx.unlock();
  }
  TrlTblMtx->unlock();

  if (rc != OFFLOAD_SUCCESS) {
    Device.PendingGlobalsMtx.unlock();
    return rc;
  }

  /*
   * Run ctors for static objects
   */
  if (!Device.PendingCtorsDtors.empty()) {
    // Call all ctors for all libraries registered so far
    for (auto &lib : Device.PendingCtorsDtors) {
      if (!lib.second.PendingCtors.empty()) {
        DP("Has pending ctors... call now\n");
        for (auto &entry : lib.second.PendingCtors) {
          void *ctor = entry;
          int rc = target(device_id, ctor, 0, NULL, NULL, NULL, NULL, NULL, 1,
              1, true /*team*/);
          if (rc != OFFLOAD_SUCCESS) {
            DP("Running ctor " DPxMOD " failed.\n", DPxPTR(ctor));
            Device.PendingGlobalsMtx.unlock();
            return OFFLOAD_FAIL;
          }
        }
        // Clear the list to indicate that this device has been used
        lib.second.PendingCtors.clear();
        DP("Done with pending ctors for lib " DPxMOD "\n", DPxPTR(lib.first));
      }
    }
  }
  Device.HasPendingGlobals = false;
  Device.PendingGlobalsMtx.unlock();

  return OFFLOAD_SUCCESS;
}

// Check whether a device has been initialized, global ctors have been
// executed and global data has been mapped; do so if not already done.
int CheckDeviceAndCtors(int64_t device_id) {
  // Is device ready?
  if (!device_is_ready(device_id)) {
    DP("Device %" PRId64 " is not ready.\n", device_id);
    return OFFLOAD_FAIL;
  }

  // Get device info.
  DeviceTy &Device = Devices[device_id];

  // Check whether global data has been mapped for this device
  Device.PendingGlobalsMtx.lock();
  bool hasPendingGlobals = Device.HasPendingGlobals;
  Device.PendingGlobalsMtx.unlock();
  if (hasPendingGlobals && InitLibrary(Device) != OFFLOAD_SUCCESS) {
    DP("Failed to init globals on device %" PRId64 "\n", device_id);
    return OFFLOAD_FAIL;
  }

  return OFFLOAD_SUCCESS;
}

static int32_t getParentIndex(int64_t type) {
  return ((type & OMP_TGT_MAPTYPE_MEMBER_OF) >> 48) - 1;
}

/// Call the user-defined mapper function followed by the appropriate
// target_data_* function (target_data_{begin,end,update}).
int targetDataMapper(DeviceTy &Device, void *arg_base, void *arg,
                     int64_t arg_size, int64_t arg_type, void *arg_mapper,
                     TargetDataFuncPtrTy target_data_function) {
  DP("Calling the mapper function " DPxMOD "\n", DPxPTR(arg_mapper));

  // The mapper function fills up Components.
  MapperComponentsTy MapperComponents;
  MapperFuncPtrTy MapperFuncPtr = (MapperFuncPtrTy)(arg_mapper);
  (*MapperFuncPtr)((void *)&MapperComponents, arg_base, arg, arg_size,
      arg_type);

  // Construct new arrays for args_base, args, arg_sizes and arg_types
  // using the information in MapperComponents and call the corresponding
  // target_data_* function using these new arrays.
  std::vector<void *> mapper_args_base;
  std::vector<void *> mapper_args;
  std::vector<int64_t> mapper_arg_sizes;
  std::vector<int64_t> mapper_arg_types;

  for (auto& C : MapperComponents.Components) {
    mapper_args_base.push_back(C.Base);
    mapper_args.push_back(C.Begin);
    mapper_arg_sizes.push_back(C.Size);
    mapper_arg_types.push_back(C.Type);
  }

  int rc = target_data_function(Device, MapperComponents.Components.size(),
      mapper_args_base.data(), mapper_args.data(), mapper_arg_sizes.data(),
      mapper_arg_types.data(), /*arg_mappers*/ nullptr,
      /*__tgt_async_info*/ nullptr);

  return rc;
}

/// Internal function to do the mapping and transfer the data to the device
int targetDataBegin(DeviceTy &Device, int32_t arg_num, void **args_base,
                    void **args, int64_t *arg_sizes, int64_t *arg_types,
                    void **arg_mappers, __tgt_async_info *async_info_ptr) {
  // process each input.
  for (int32_t i = 0; i < arg_num; ++i) {
    // Ignore private variables and arrays - there is no mapping for them.
    if ((arg_types[i] & OMP_TGT_MAPTYPE_LITERAL) ||
        (arg_types[i] & OMP_TGT_MAPTYPE_PRIVATE))
      continue;

    if (arg_mappers && arg_mappers[i]) {
      // Instead of executing the regular path of targetDataBegin, call the
      // targetDataMapper variant which will call targetDataBegin again
      // with new arguments.
      DP("Calling targetDataMapper for the %dth argument\n", i);

      int rc = targetDataMapper(Device, args_base[i], args[i], arg_sizes[i],
                                arg_types[i], arg_mappers[i], targetDataBegin);

      if (rc != OFFLOAD_SUCCESS) {
        DP("Call to targetDataBegin via targetDataMapper for custom mapper"
           " failed.\n");
        return OFFLOAD_FAIL;
      }

      // Skip the rest of this function, continue to the next argument.
      continue;
    }

    void *HstPtrBegin = args[i];
    void *HstPtrBase = args_base[i];
    int64_t data_size = arg_sizes[i];

    // Adjust for proper alignment if this is a combined entry (for structs).
    // Look at the next argument - if that is MEMBER_OF this one, then this one
    // is a combined entry.
    int64_t padding = 0;
    const int next_i = i+1;
    if (getParentIndex(arg_types[i]) < 0 && next_i < arg_num &&
        getParentIndex(arg_types[next_i]) == i) {
      padding = (int64_t)HstPtrBegin % Alignment;
      if (padding) {
        DP("Using a padding of %" PRId64 " bytes for begin address " DPxMOD
            "\n", padding, DPxPTR(HstPtrBegin));
        HstPtrBegin = (char *) HstPtrBegin - padding;
        data_size += padding;
      }
    }

    // Address of pointer on the host and device, respectively.
    void *Pointer_HstPtrBegin, *PointerTgtPtrBegin;
    bool IsNew, Pointer_IsNew;
    bool IsHostPtr = false;
    bool IsImplicit = arg_types[i] & OMP_TGT_MAPTYPE_IMPLICIT;
    // Force the creation of a device side copy of the data when:
    // a close map modifier was associated with a map that contained a to.
    bool HasCloseModifier = arg_types[i] & OMP_TGT_MAPTYPE_CLOSE;
    bool HasPresentModifier = arg_types[i] & OMP_TGT_MAPTYPE_PRESENT;
    // UpdateRef is based on MEMBER_OF instead of TARGET_PARAM because if we
    // have reached this point via __tgt_target_data_begin and not __tgt_target
    // then no argument is marked as TARGET_PARAM ("omp target data map" is not
    // associated with a target region, so there are no target parameters). This
    // may be considered a hack, we could revise the scheme in the future.
    bool UpdateRef = !(arg_types[i] & OMP_TGT_MAPTYPE_MEMBER_OF);
    if (arg_types[i] & OMP_TGT_MAPTYPE_PTR_AND_OBJ) {
      DP("Has a pointer entry: \n");
      // Base is address of pointer.
      //
      // Usually, the pointer is already allocated by this time.  For example:
      //
      //   #pragma omp target map(s.p[0:N])
      //
      // The map entry for s comes first, and the PTR_AND_OBJ entry comes
      // afterward, so the pointer is already allocated by the time the
      // PTR_AND_OBJ entry is handled below, and PointerTgtPtrBegin is thus
      // non-null.  However, "declare target link" can produce a PTR_AND_OBJ
      // entry for a global that might not already be allocated by the time the
      // PTR_AND_OBJ entry is handled below, and so the allocation might fail
      // when HasPresentModifier.
      PointerTgtPtrBegin = Device.getOrAllocTgtPtr(
          HstPtrBase, HstPtrBase, sizeof(void *), Pointer_IsNew, IsHostPtr,
          IsImplicit, UpdateRef, HasCloseModifier, HasPresentModifier);
      if (!PointerTgtPtrBegin) {
        DP("Call to getOrAllocTgtPtr returned null pointer (%s).\n",
           HasPresentModifier ? "'present' map type modifier"
                              : "device failure or illegal mapping");
        return OFFLOAD_FAIL;
      }
      DP("There are %zu bytes allocated at target address " DPxMOD " - is%s new"
          "\n", sizeof(void *), DPxPTR(PointerTgtPtrBegin),
          (Pointer_IsNew ? "" : " not"));
      Pointer_HstPtrBegin = HstPtrBase;
      // modify current entry.
      HstPtrBase = *(void **)HstPtrBase;
      UpdateRef = true; // subsequently update ref count of pointee
    }

    void *TgtPtrBegin = Device.getOrAllocTgtPtr(
        HstPtrBegin, HstPtrBase, data_size, IsNew, IsHostPtr, IsImplicit,
        UpdateRef, HasCloseModifier, HasPresentModifier);
    // If data_size==0, then the argument could be a zero-length pointer to
    // NULL, so getOrAlloc() returning NULL is not an error.
    if (!TgtPtrBegin && (data_size || HasPresentModifier)) {
      DP("Call to getOrAllocTgtPtr returned null pointer (%s).\n",
         HasPresentModifier ? "'present' map type modifier"
                            : "device failure or illegal mapping");
      return OFFLOAD_FAIL;
    }
    DP("There are %" PRId64 " bytes allocated at target address " DPxMOD
        " - is%s new\n", data_size, DPxPTR(TgtPtrBegin),
        (IsNew ? "" : " not"));

    if (arg_types[i] & OMP_TGT_MAPTYPE_RETURN_PARAM) {
      uintptr_t Delta = (uintptr_t)HstPtrBegin - (uintptr_t)HstPtrBase;
      void *TgtPtrBase = (void *)((uintptr_t)TgtPtrBegin - Delta);
      DP("Returning device pointer " DPxMOD "\n", DPxPTR(TgtPtrBase));
      args_base[i] = TgtPtrBase;
    }

    if (arg_types[i] & OMP_TGT_MAPTYPE_TO) {
      bool copy = false;
      if (!(RTLs->RequiresFlags & OMP_REQ_UNIFIED_SHARED_MEMORY) ||
          HasCloseModifier) {
        if (IsNew || (arg_types[i] & OMP_TGT_MAPTYPE_ALWAYS)) {
          copy = true;
        } else if (arg_types[i] & OMP_TGT_MAPTYPE_MEMBER_OF) {
          // Copy data only if the "parent" struct has RefCount==1.
          int32_t parent_idx = getParentIndex(arg_types[i]);
          uint64_t parent_rc = Device.getMapEntryRefCnt(args[parent_idx]);
          assert(parent_rc > 0 && "parent struct not found");
          if (parent_rc == 1) {
            copy = true;
          }
        }
      }

      if (copy && !IsHostPtr) {
        DP("Moving %" PRId64 " bytes (hst:" DPxMOD ") -> (tgt:" DPxMOD ")\n",
           data_size, DPxPTR(HstPtrBegin), DPxPTR(TgtPtrBegin));
        int rt = Device.submitData(TgtPtrBegin, HstPtrBegin, data_size,
                                   async_info_ptr);
        if (rt != OFFLOAD_SUCCESS) {
          DP("Copying data to device failed.\n");
          return OFFLOAD_FAIL;
        }
      }
    }

    if (arg_types[i] & OMP_TGT_MAPTYPE_PTR_AND_OBJ && !IsHostPtr) {
      DP("Update pointer (" DPxMOD ") -> [" DPxMOD "]\n",
         DPxPTR(PointerTgtPtrBegin), DPxPTR(TgtPtrBegin));
      uint64_t Delta = (uint64_t)HstPtrBegin - (uint64_t)HstPtrBase;
      void *TgtPtrBase = (void *)((uint64_t)TgtPtrBegin - Delta);
      int rt = Device.submitData(PointerTgtPtrBegin, &TgtPtrBase,
                                 sizeof(void *), async_info_ptr);
      if (rt != OFFLOAD_SUCCESS) {
        DP("Copying data to device failed.\n");
        return OFFLOAD_FAIL;
      }
      // create shadow pointers for this entry
      Device.ShadowMtx.lock();
      Device.ShadowPtrMap[Pointer_HstPtrBegin] = {
          HstPtrBase, PointerTgtPtrBegin, TgtPtrBase};
      Device.ShadowMtx.unlock();
    }
  }

  return OFFLOAD_SUCCESS;
}

namespace {
/// This structure contains information to deallocate a target pointer, aka.
/// used to call the function \p DeviceTy::deallocTgtPtr.
struct DeallocTgtPtrInfo {
  /// Host pointer used to look up into the map table
  void *HstPtrBegin;
  /// Size of the data
  int64_t DataSize;
  /// Whether it is forced to be removed from the map table
  bool ForceDelete;
  /// Whether it has \p close modifier
  bool HasCloseModifier;

  DeallocTgtPtrInfo(void *HstPtr, int64_t Size, bool ForceDelete,
                    bool HasCloseModifier)
      : HstPtrBegin(HstPtr), DataSize(Size), ForceDelete(ForceDelete),
        HasCloseModifier(HasCloseModifier) {}
};
} // namespace

/// Internal function to undo the mapping and retrieve the data from the device.
int targetDataEnd(DeviceTy &Device, int32_t ArgNum, void **ArgBases,
                  void **Args, int64_t *ArgSizes, int64_t *ArgTypes,
                  void **ArgMappers, __tgt_async_info *AsyncInfo) {
  int Ret;
  std::vector<DeallocTgtPtrInfo> DeallocTgtPtrs;
  // process each input.
  for (int32_t I = ArgNum - 1; I >= 0; --I) {
    // Ignore private variables and arrays - there is no mapping for them.
    // Also, ignore the use_device_ptr directive, it has no effect here.
    if ((ArgTypes[I] & OMP_TGT_MAPTYPE_LITERAL) ||
        (ArgTypes[I] & OMP_TGT_MAPTYPE_PRIVATE))
      continue;

    if (ArgMappers && ArgMappers[I]) {
      // Instead of executing the regular path of targetDataEnd, call the
      // targetDataMapper variant which will call targetDataEnd again
      // with new arguments.
      DP("Calling targetDataMapper for the %dth argument\n", I);

      Ret = targetDataMapper(Device, ArgBases[I], Args[I], ArgSizes[I],
                             ArgTypes[I], ArgMappers[I], targetDataEnd);

      if (Ret != OFFLOAD_SUCCESS) {
        DP("Call to targetDataEnd via targetDataMapper for custom mapper"
           " failed.\n");
        return OFFLOAD_FAIL;
      }

      // Skip the rest of this function, continue to the next argument.
      continue;
    }

    void *HstPtrBegin = Args[I];
    int64_t DataSize = ArgSizes[I];
    // Adjust for proper alignment if this is a combined entry (for structs).
    // Look at the next argument - if that is MEMBER_OF this one, then this one
    // is a combined entry.
    const int NextI = I + 1;
    if (getParentIndex(ArgTypes[I]) < 0 && NextI < ArgNum &&
        getParentIndex(ArgTypes[NextI]) == I) {
      int64_t Padding = (int64_t)HstPtrBegin % Alignment;
      if (Padding) {
        DP("Using a Padding of %" PRId64 " bytes for begin address " DPxMOD
           "\n",
           Padding, DPxPTR(HstPtrBegin));
        HstPtrBegin = (char *)HstPtrBegin - Padding;
        DataSize += Padding;
      }
    }

    bool IsLast, IsHostPtr;
    bool UpdateRef = !(ArgTypes[I] & OMP_TGT_MAPTYPE_MEMBER_OF) ||
                     (ArgTypes[I] & OMP_TGT_MAPTYPE_PTR_AND_OBJ);
    bool ForceDelete = ArgTypes[I] & OMP_TGT_MAPTYPE_DELETE;
    bool HasCloseModifier = ArgTypes[I] & OMP_TGT_MAPTYPE_CLOSE;
    bool HasPresentModifier = ArgTypes[I] & OMP_TGT_MAPTYPE_PRESENT;

    // If PTR_AND_OBJ, HstPtrBegin is address of pointee
    void *TgtPtrBegin = Device.getTgtPtrBegin(HstPtrBegin, DataSize, IsLast,
                                              UpdateRef, IsHostPtr);
    if (!TgtPtrBegin && (DataSize || HasPresentModifier)) {
      DP("Mapping does not exist (%s)\n",
         (HasPresentModifier ? "'present' map type modifier" : "ignored"));
      if (HasPresentModifier) {
        // FIXME: This should not be an error on exit from "omp target data",
        // but it should be an error upon entering an "omp target exit data".
        MESSAGE("device mapping required by 'present' map type modifier does "
                "not exist for host address " DPxMOD " (%ld bytes)",
                DPxPTR(HstPtrBegin), DataSize);
        return OFFLOAD_FAIL;
      }
    } else {
      DP("There are %" PRId64 " bytes allocated at target address " DPxMOD
         " - is%s last\n",
         DataSize, DPxPTR(TgtPtrBegin), (IsLast ? "" : " not"));
    }

    bool DelEntry = IsLast || ForceDelete;

    if ((ArgTypes[I] & OMP_TGT_MAPTYPE_MEMBER_OF) &&
        !(ArgTypes[I] & OMP_TGT_MAPTYPE_PTR_AND_OBJ)) {
      DelEntry = false; // protect parent struct from being deallocated
    }

    if ((ArgTypes[I] & OMP_TGT_MAPTYPE_FROM) || DelEntry) {
      // Move data back to the host
      if (ArgTypes[I] & OMP_TGT_MAPTYPE_FROM) {
        bool Always = ArgTypes[I] & OMP_TGT_MAPTYPE_ALWAYS;
        bool CopyMember = false;
        if (!(RTLs->RequiresFlags & OMP_REQ_UNIFIED_SHARED_MEMORY) ||
            HasCloseModifier) {
          if ((ArgTypes[I] & OMP_TGT_MAPTYPE_MEMBER_OF) &&
              !(ArgTypes[I] & OMP_TGT_MAPTYPE_PTR_AND_OBJ)) {
            // Copy data only if the "parent" struct has RefCount==1.
            int32_t ParentIdx = getParentIndex(ArgTypes[I]);
            uint64_t ParentRC = Device.getMapEntryRefCnt(Args[ParentIdx]);
            assert(ParentRC > 0 && "parent struct not found");
            if (ParentRC == 1)
              CopyMember = true;
          }
        }

        if ((DelEntry || Always || CopyMember) &&
            !(RTLs->RequiresFlags & OMP_REQ_UNIFIED_SHARED_MEMORY &&
              TgtPtrBegin == HstPtrBegin)) {
          DP("Moving %" PRId64 " bytes (tgt:" DPxMOD ") -> (hst:" DPxMOD ")\n",
             DataSize, DPxPTR(TgtPtrBegin), DPxPTR(HstPtrBegin));
          Ret = Device.retrieveData(HstPtrBegin, TgtPtrBegin, DataSize,
                                    AsyncInfo);
          if (Ret != OFFLOAD_SUCCESS) {
            fprintf(stderr, "Copying data from device failed.\n");
            return OFFLOAD_FAIL;
          }
        }
      }

      // If we copied back to the host a struct/array containing pointers, we
      // need to restore the original host pointer values from their shadow
      // copies. If the struct is going to be deallocated, remove any remaining
      // shadow pointer entries for this struct.
      uintptr_t LB = (uintptr_t)HstPtrBegin;
      uintptr_t UB = (uintptr_t)HstPtrBegin + DataSize;
      Device.ShadowMtx.lock();
      for (ShadowPtrListTy::iterator Itr = Device.ShadowPtrMap.begin();
           Itr != Device.ShadowPtrMap.end();) {
        void **ShadowHstPtrAddr = (void **)Itr->first;

        // An STL map is sorted on its keys; use this property
        // to quickly determine when to break out of the loop.
        if ((uintptr_t)ShadowHstPtrAddr < LB) {
          ++Itr;
          continue;
        }
        if ((uintptr_t)ShadowHstPtrAddr >= UB)
          break;

        // If we copied the struct to the host, we need to restore the pointer.
        if (ArgTypes[I] & OMP_TGT_MAPTYPE_FROM) {
          DP("Restoring original host pointer value " DPxMOD " for host "
             "pointer " DPxMOD "\n",
             DPxPTR(Itr->second.HstPtrVal), DPxPTR(ShadowHstPtrAddr));
          *ShadowHstPtrAddr = Itr->second.HstPtrVal;
        }
        // If the struct is to be deallocated, remove the shadow entry.
        if (DelEntry) {
          DP("Removing shadow pointer " DPxMOD "\n", DPxPTR(ShadowHstPtrAddr));
          Itr = Device.ShadowPtrMap.erase(Itr);
        } else {
          ++Itr;
        }
      }
      Device.ShadowMtx.unlock();

<<<<<<< HEAD
      // Deallocate map
      if (DelEntry) {
        Ret = Device.deallocTgtPtr(HstPtrBegin, DataSize, ForceDelete,
                                   HasCloseModifier);
        if (Ret != OFFLOAD_SUCCESS) {
          fprintf(stderr, "Warning: Deallocating data map from device failed.\n");
          return OFFLOAD_FAIL;
        }
      }
=======
      // Add pointer to the buffer for later deallocation
      if (DelEntry)
        DeallocTgtPtrs.emplace_back(HstPtrBegin, DataSize, ForceDelete,
                                    HasCloseModifier);
    }
  }

  // We need to synchronize before deallocating data.
  // If AsyncInfo is nullptr, the previous data transfer (if has) will be
  // synchronous, so we don't need to synchronize again. If AsyncInfo->Queue is
  // nullptr, there is no data transfer happened because once there is,
  // AsyncInfo->Queue will not be nullptr, so again, we don't need to
  // synchronize.
  if (AsyncInfo && AsyncInfo->Queue) {
    Ret = Device.synchronize(AsyncInfo);
    if (Ret != OFFLOAD_SUCCESS) {
      DP("Failed to synchronize device.\n");
      return OFFLOAD_FAIL;
    }
  }

  // Deallocate target pointer
  for (DeallocTgtPtrInfo &Info : DeallocTgtPtrs) {
    Ret = Device.deallocTgtPtr(Info.HstPtrBegin, Info.DataSize,
                               Info.ForceDelete, Info.HasCloseModifier);
    if (Ret != OFFLOAD_SUCCESS) {
      DP("Deallocating data from device failed.\n");
      return OFFLOAD_FAIL;
>>>>>>> ac82b918
    }
  }

  return OFFLOAD_SUCCESS;
}

/// Internal function to pass data to/from the target.
// async_info_ptr is currently unused, added here so target_data_update has the
// same signature as targetDataBegin and targetDataEnd.
int target_data_update(DeviceTy &Device, int32_t arg_num,
    void **args_base, void **args, int64_t *arg_sizes, int64_t *arg_types,
    void **arg_mappers, __tgt_async_info *async_info_ptr) {
  // process each input.
  for (int32_t i = 0; i < arg_num; ++i) {
    if ((arg_types[i] & OMP_TGT_MAPTYPE_LITERAL) ||
        (arg_types[i] & OMP_TGT_MAPTYPE_PRIVATE))
      continue;

    if (arg_mappers && arg_mappers[i]) {
      // Instead of executing the regular path of target_data_update, call the
      // targetDataMapper variant which will call target_data_update again
      // with new arguments.
      DP("Calling targetDataMapper for the %dth argument\n", i);

      int rc =
          targetDataMapper(Device, args_base[i], args[i], arg_sizes[i],
                           arg_types[i], arg_mappers[i], target_data_update);

      if (rc != OFFLOAD_SUCCESS) {
        DP("Call to target_data_update via targetDataMapper for custom mapper"
           " failed.\n");
        return OFFLOAD_FAIL;
      }

      // Skip the rest of this function, continue to the next argument.
      continue;
    }

    void *HstPtrBegin = args[i];
    int64_t MapSize = arg_sizes[i];
    bool IsLast, IsHostPtr;
    void *TgtPtrBegin = Device.getTgtPtrBegin(HstPtrBegin, MapSize, IsLast,
        false, IsHostPtr);
    if (!TgtPtrBegin) {
      DP("hst data:" DPxMOD " not found, becomes a noop\n", DPxPTR(HstPtrBegin));
      if (arg_types[i] & OMP_TGT_MAPTYPE_PRESENT) {
        MESSAGE("device mapping required by 'present' motion modifier does not "
                "exist for host address " DPxMOD " (%ld bytes)",
                DPxPTR(HstPtrBegin), MapSize);
        return OFFLOAD_FAIL;
      }
      continue;
    }

    if (RTLs->RequiresFlags & OMP_REQ_UNIFIED_SHARED_MEMORY &&
        TgtPtrBegin == HstPtrBegin) {
      DP("hst data:" DPxMOD " unified and shared, becomes a noop\n",
         DPxPTR(HstPtrBegin));
      continue;
    }

    if (arg_types[i] & OMP_TGT_MAPTYPE_FROM) {
      DP("Moving %" PRId64 " bytes (tgt:" DPxMOD ") -> (hst:" DPxMOD ")\n",
          arg_sizes[i], DPxPTR(TgtPtrBegin), DPxPTR(HstPtrBegin));
      int rt = Device.retrieveData(HstPtrBegin, TgtPtrBegin, MapSize, nullptr);
      if (rt != OFFLOAD_SUCCESS) {
        DP("Copying data from device failed.\n");
        return OFFLOAD_FAIL;
      }

      uintptr_t lb = (uintptr_t) HstPtrBegin;
      uintptr_t ub = (uintptr_t) HstPtrBegin + MapSize;
      Device.ShadowMtx.lock();
      for (ShadowPtrListTy::iterator it = Device.ShadowPtrMap.begin();
          it != Device.ShadowPtrMap.end(); ++it) {
        void **ShadowHstPtrAddr = (void**) it->first;
        if ((uintptr_t) ShadowHstPtrAddr < lb)
          continue;
        if ((uintptr_t) ShadowHstPtrAddr >= ub)
          break;
        DP("Restoring original host pointer value " DPxMOD " for host pointer "
            DPxMOD "\n", DPxPTR(it->second.HstPtrVal),
            DPxPTR(ShadowHstPtrAddr));
        *ShadowHstPtrAddr = it->second.HstPtrVal;
      }
      Device.ShadowMtx.unlock();
    }

    if (arg_types[i] & OMP_TGT_MAPTYPE_TO) {
      DP("Moving %" PRId64 " bytes (hst:" DPxMOD ") -> (tgt:" DPxMOD ")\n",
          arg_sizes[i], DPxPTR(HstPtrBegin), DPxPTR(TgtPtrBegin));
      int rt = Device.submitData(TgtPtrBegin, HstPtrBegin, MapSize, nullptr);
      if (rt != OFFLOAD_SUCCESS) {
        DP("Copying data to device failed.\n");
        return OFFLOAD_FAIL;
      }

      uintptr_t lb = (uintptr_t) HstPtrBegin;
      uintptr_t ub = (uintptr_t) HstPtrBegin + MapSize;
      Device.ShadowMtx.lock();
      for (ShadowPtrListTy::iterator it = Device.ShadowPtrMap.begin();
          it != Device.ShadowPtrMap.end(); ++it) {
        void **ShadowHstPtrAddr = (void **)it->first;
        if ((uintptr_t)ShadowHstPtrAddr < lb)
          continue;
        if ((uintptr_t)ShadowHstPtrAddr >= ub)
          break;
        DP("Restoring original target pointer value " DPxMOD " for target "
           "pointer " DPxMOD "\n",
           DPxPTR(it->second.TgtPtrVal), DPxPTR(it->second.TgtPtrAddr));
        rt = Device.submitData(it->second.TgtPtrAddr, &it->second.TgtPtrVal,
                               sizeof(void *), nullptr);
        if (rt != OFFLOAD_SUCCESS) {
          DP("Copying data to device failed.\n");
          Device.ShadowMtx.unlock();
          return OFFLOAD_FAIL;
        }
      }
      Device.ShadowMtx.unlock();
    }
  }
  return OFFLOAD_SUCCESS;
}

static const unsigned LambdaMapping = OMP_TGT_MAPTYPE_PTR_AND_OBJ |
                                      OMP_TGT_MAPTYPE_LITERAL |
                                      OMP_TGT_MAPTYPE_IMPLICIT;
static bool isLambdaMapping(int64_t Mapping) {
  return (Mapping & LambdaMapping) == LambdaMapping;
}

namespace {
/// Find the table information in the map or look it up in the translation
/// tables.
TableMap *getTableMap(void *HostPtr) {
  std::lock_guard<std::mutex> TblMapLock(*TblMapMtx);
  HostPtrToTableMapTy::iterator TableMapIt = HostPtrToTableMap->find(HostPtr);

  if (TableMapIt != HostPtrToTableMap->end())
    return &TableMapIt->second;

  // We don't have a map. So search all the registered libraries.
  TableMap *TM = nullptr;
  std::lock_guard<std::mutex> TrlTblLock(*TrlTblMtx);
  for (HostEntriesBeginToTransTableTy::iterator Itr =
           HostEntriesBeginToTransTable->begin();
       Itr != HostEntriesBeginToTransTable->end(); ++Itr) {
    // get the translation table (which contains all the good info).
    TranslationTable *TransTable = &Itr->second;
    // iterate over all the host table entries to see if we can locate the
    // host_ptr.
    __tgt_offload_entry *Cur = TransTable->HostTable.EntriesBegin;
    for (uint32_t I = 0; Cur < TransTable->HostTable.EntriesEnd; ++Cur, ++I) {
      if (Cur->addr != HostPtr)
        continue;
      // we got a match, now fill the HostPtrToTableMap so that we
      // may avoid this search next time.
      TM = &(*HostPtrToTableMap)[HostPtr];
      TM->Table = TransTable;
      TM->Index = I;
      return TM;
    }
  }

  return nullptr;
}

/// Get loop trip count
/// FIXME: This function will not work right if calling
/// __kmpc_push_target_tripcount in one thread but doing offloading in another
/// thread, which might occur when we call task yield.
uint64_t getLoopTripCount(int64_t DeviceId) {
  DeviceTy &Device = Devices[DeviceId];
  uint64_t LoopTripCount = 0;

  {
    std::lock_guard<std::mutex> TblMapLock(*TblMapMtx);
    auto I = Device.LoopTripCnt.find(__kmpc_global_thread_num(NULL));
    if (I != Device.LoopTripCnt.end()) {
      LoopTripCount = I->second;
      Device.LoopTripCnt.erase(I);
      DP("loop trip count is %lu.\n", LoopTripCount);
    }
  }

  return LoopTripCount;
}

/// Process data before launching the kernel, including calling targetDataBegin
/// to map and transfer data to target device, transferring (first-)private
/// variables.
int processDataBefore(int64_t DeviceId, void *HostPtr, int32_t ArgNum,
                      void **ArgBases, void **Args, int64_t *ArgSizes,
                      int64_t *ArgTypes, void **ArgMappers,
                      std::vector<void *> &TgtArgs,
                      std::vector<ptrdiff_t> &TgtOffsets,
                      std::vector<void *> &FPArrays,
                      __tgt_async_info *AsyncInfo) {
  DeviceTy &Device = Devices[DeviceId];
  int Ret = targetDataBegin(Device, ArgNum, ArgBases, Args, ArgSizes, ArgTypes,
                            ArgMappers, AsyncInfo);
  if (Ret != OFFLOAD_SUCCESS) {
    DP("Call to targetDataBegin failed, abort target.\n");
    return OFFLOAD_FAIL;
  }

  // List of (first-)private arrays allocated for this target region
  std::vector<int> TgtArgsPositions(ArgNum, -1);

  for (int32_t I = 0; I < ArgNum; ++I) {
    if (!(ArgTypes[I] & OMP_TGT_MAPTYPE_TARGET_PARAM)) {
      // This is not a target parameter, do not push it into TgtArgs.
      // Check for lambda mapping.
      if (isLambdaMapping(ArgTypes[I])) {
        assert((ArgTypes[I] & OMP_TGT_MAPTYPE_MEMBER_OF) &&
               "PTR_AND_OBJ must be also MEMBER_OF.");
        unsigned Idx = getParentIndex(ArgTypes[I]);
        int TgtIdx = TgtArgsPositions[Idx];
        assert(TgtIdx != -1 && "Base address must be translated already.");
        // The parent lambda must be processed already and it must be the last
        // in TgtArgs and TgtOffsets arrays.
        void *HstPtrVal = Args[I];
        void *HstPtrBegin = ArgBases[I];
        void *HstPtrBase = Args[Idx];
        bool IsLast, IsHostPtr; // unused.
        void *TgtPtrBase =
            (void *)((intptr_t)TgtArgs[TgtIdx] + TgtOffsets[TgtIdx]);
        DP("Parent lambda base " DPxMOD "\n", DPxPTR(TgtPtrBase));
        uint64_t Delta = (uint64_t)HstPtrBegin - (uint64_t)HstPtrBase;
        void *TgtPtrBegin = (void *)((uintptr_t)TgtPtrBase + Delta);
        void *PointerTgtPtrBegin = Device.getTgtPtrBegin(
            HstPtrVal, ArgSizes[I], IsLast, false, IsHostPtr);
        if (!PointerTgtPtrBegin) {
          DP("No lambda captured variable mapped (" DPxMOD ") - ignored\n",
             DPxPTR(HstPtrVal));
          continue;
        }
        if (RTLs->RequiresFlags & OMP_REQ_UNIFIED_SHARED_MEMORY &&
            TgtPtrBegin == HstPtrBegin) {
          DP("Unified memory is active, no need to map lambda captured"
             "variable (" DPxMOD ")\n",
             DPxPTR(HstPtrVal));
          continue;
        }
        DP("Update lambda reference (" DPxMOD ") -> [" DPxMOD "]\n",
           DPxPTR(PointerTgtPtrBegin), DPxPTR(TgtPtrBegin));
        Ret = Device.submitData(TgtPtrBegin, &PointerTgtPtrBegin,
                                sizeof(void *), AsyncInfo);
        if (Ret != OFFLOAD_SUCCESS) {
          DP("Copying data to device failed.\n");
          return OFFLOAD_FAIL;
        }
      }
      continue;
    }
    void *HstPtrBegin = Args[I];
    void *HstPtrBase = ArgBases[I];
    void *TgtPtrBegin;
    ptrdiff_t TgtBaseOffset;
    bool IsLast, IsHostPtr; // unused.
    if (ArgTypes[I] & OMP_TGT_MAPTYPE_LITERAL) {
      DP("Forwarding first-private value " DPxMOD " to the target construct\n",
         DPxPTR(HstPtrBase));
      TgtPtrBegin = HstPtrBase;
      TgtBaseOffset = 0;
    } else if (ArgTypes[I] & OMP_TGT_MAPTYPE_PRIVATE) {
      // Allocate memory for (first-)private array
      TgtPtrBegin = Device.allocData(ArgSizes[I], HstPtrBegin);
      if (!TgtPtrBegin) {
        DP("Data allocation for %sprivate array " DPxMOD " failed, "
           "abort target.\n",
           (ArgTypes[I] & OMP_TGT_MAPTYPE_TO ? "first-" : ""),
           DPxPTR(HstPtrBegin));
        return OFFLOAD_FAIL;
      }
      FPArrays.push_back(TgtPtrBegin);
      TgtBaseOffset = (intptr_t)HstPtrBase - (intptr_t)HstPtrBegin;
#ifdef OMPTARGET_DEBUG
      void *TgtPtrBase = (void *)((intptr_t)TgtPtrBegin + TgtBaseOffset);
      DP("Allocated %" PRId64 " bytes of target memory at " DPxMOD " for "
         "%sprivate array " DPxMOD " - pushing target argument " DPxMOD "\n",
         ArgSizes[I], DPxPTR(TgtPtrBegin),
         (ArgTypes[I] & OMP_TGT_MAPTYPE_TO ? "first-" : ""),
         DPxPTR(HstPtrBegin), DPxPTR(TgtPtrBase));
#endif
      // If first-private, copy data from host
      if (ArgTypes[I] & OMP_TGT_MAPTYPE_TO) {
        Ret =
            Device.submitData(TgtPtrBegin, HstPtrBegin, ArgSizes[I], AsyncInfo);
        if (Ret != OFFLOAD_SUCCESS) {
          DP("Copying data to device failed, failed.\n");
          return OFFLOAD_FAIL;
        }
      }
    } else {
      if (ArgTypes[I] & OMP_TGT_MAPTYPE_PTR_AND_OBJ)
        HstPtrBase = *reinterpret_cast<void **>(HstPtrBase);
      TgtPtrBegin = Device.getTgtPtrBegin(HstPtrBegin, ArgSizes[I], IsLast,
                                          false, IsHostPtr);
      TgtBaseOffset = (intptr_t)HstPtrBase - (intptr_t)HstPtrBegin;
#ifdef OMPTARGET_DEBUG
      void *TgtPtrBase = (void *)((intptr_t)TgtPtrBegin + TgtBaseOffset);
      DP("Obtained target argument " DPxMOD " from host pointer " DPxMOD "\n",
         DPxPTR(TgtPtrBase), DPxPTR(HstPtrBegin));
#endif
    }
    TgtArgsPositions[I] = TgtArgs.size();
    TgtArgs.push_back(TgtPtrBegin);
    TgtOffsets.push_back(TgtBaseOffset);
  }

  assert(TgtArgs.size() == TgtOffsets.size() &&
         "Size mismatch in arguments and offsets");

  return OFFLOAD_SUCCESS;
}

/// Process data after launching the kernel, including transferring data back to
/// host if needed and deallocating target memory of (first-)private variables.
/// FIXME: This function has correctness issue that target memory might be
/// deallocated when they're being used.
int processDataAfter(int64_t DeviceId, void *HostPtr, int32_t ArgNum,
                     void **ArgBases, void **Args, int64_t *ArgSizes,
                     int64_t *ArgTypes, void **ArgMappers,
                     std::vector<void *> &FPArrays,
                     __tgt_async_info *AsyncInfo) {
  DeviceTy &Device = Devices[DeviceId];

  // Move data from device.
  int Ret = targetDataEnd(Device, ArgNum, ArgBases, Args, ArgSizes, ArgTypes,
                          ArgMappers, AsyncInfo);
  if (Ret != OFFLOAD_SUCCESS) {
    DP("Call to targetDataEnd failed, abort targe.\n");
    return OFFLOAD_FAIL;
  }

  // Deallocate (first-)private arrays
  for (void *P : FPArrays) {
    Ret = Device.deleteData(P);
    if (Ret != OFFLOAD_SUCCESS) {
      DP("Deallocation of (first-)private arrays failed.\n");
      return OFFLOAD_FAIL;
    }
  }

  return OFFLOAD_SUCCESS;
}
} // namespace

/// performs the same actions as data_begin in case arg_num is
/// non-zero and initiates run of the offloaded region on the target platform;
/// if arg_num is non-zero after the region execution is done it also
/// performs the same action as data_update and data_end above. This function
/// returns 0 if it was able to transfer the execution to a target and an
/// integer different from zero otherwise.
int target(int64_t DeviceId, void *HostPtr, int32_t ArgNum, void **ArgBases,
           void **Args, int64_t *ArgSizes, int64_t *ArgTypes, void **ArgMappers,
           int32_t TeamNum, int32_t ThreadLimit, int IsTeamConstruct) {
  DeviceTy &Device = Devices[DeviceId];

  TableMap *TM = getTableMap(HostPtr);
  // No map for this host pointer found!
  if (!TM) {
    DP("Host ptr " DPxMOD " does not have a matching target pointer.\n",
       DPxPTR(HostPtr));
    return OFFLOAD_FAIL;
  }

  // get target table.
  __tgt_target_table *TargetTable = nullptr;
  {
    std::lock_guard<std::mutex> TrlTblLock(*TrlTblMtx);
    assert(TM->Table->TargetsTable.size() > (size_t)DeviceId &&
           "Not expecting a device ID outside the table's bounds!");
    TargetTable = TM->Table->TargetsTable[DeviceId];
  }
  assert(TargetTable && "Global data has not been mapped\n");

  __tgt_async_info AsyncInfo;

  std::vector<void *> TgtArgs;
  std::vector<ptrdiff_t> TgtOffsets;
  std::vector<void *> FPArrays;

  // Process data, such as data mapping, before launching the kernel
  int Ret = processDataBefore(DeviceId, HostPtr, ArgNum, ArgBases, Args,
                              ArgSizes, ArgTypes, ArgMappers, TgtArgs,
                              TgtOffsets, FPArrays, &AsyncInfo);
  if (Ret != OFFLOAD_SUCCESS) {
    DP("Failed to process data before launching the kernel.\n");
    return OFFLOAD_FAIL;
  }

  // Get loop trip count
  uint64_t LoopTripCount = getLoopTripCount(DeviceId);

  // Launch device execution.
  void *TgtEntryPtr = TargetTable->EntriesBegin[TM->Index].addr;
  DP("Launching target execution %s with pointer " DPxMOD " (index=%d).\n",
     TargetTable->EntriesBegin[TM->Index].name, DPxPTR(TgtEntryPtr), TM->Index);

  if (IsTeamConstruct)
    Ret = Device.runTeamRegion(TgtEntryPtr, &TgtArgs[0], &TgtOffsets[0],
                               TgtArgs.size(), TeamNum, ThreadLimit,
                               LoopTripCount, &AsyncInfo);
  else
    Ret = Device.runRegion(TgtEntryPtr, &TgtArgs[0], &TgtOffsets[0],
                           TgtArgs.size(), &AsyncInfo);

  if (Ret != OFFLOAD_SUCCESS) {
    DP("Executing target region abort target.\n");
    return OFFLOAD_FAIL;
  }

  // Transfer data back and deallocate target memory for (first-)private
  // variables
  Ret = processDataAfter(DeviceId, HostPtr, ArgNum, ArgBases, Args, ArgSizes,
                         ArgTypes, ArgMappers, FPArrays, &AsyncInfo);
  if (Ret != OFFLOAD_SUCCESS) {
    DP("Failed to process data after launching the kernel.\n");
    return OFFLOAD_FAIL;
  }

  return OFFLOAD_SUCCESS;
}<|MERGE_RESOLUTION|>--- conflicted
+++ resolved
@@ -595,17 +595,6 @@
       }
       Device.ShadowMtx.unlock();
 
-<<<<<<< HEAD
-      // Deallocate map
-      if (DelEntry) {
-        Ret = Device.deallocTgtPtr(HstPtrBegin, DataSize, ForceDelete,
-                                   HasCloseModifier);
-        if (Ret != OFFLOAD_SUCCESS) {
-          fprintf(stderr, "Warning: Deallocating data map from device failed.\n");
-          return OFFLOAD_FAIL;
-        }
-      }
-=======
       // Add pointer to the buffer for later deallocation
       if (DelEntry)
         DeallocTgtPtrs.emplace_back(HstPtrBegin, DataSize, ForceDelete,
@@ -634,7 +623,6 @@
     if (Ret != OFFLOAD_SUCCESS) {
       DP("Deallocating data from device failed.\n");
       return OFFLOAD_FAIL;
->>>>>>> ac82b918
     }
   }
 
