//===------- target_impl.hip - AMDGCN OpenMP GPU implementation --- HIP -*-===//
//
// Part of the LLVM Project, under the Apache License v2.0 with LLVM Exceptions.
// See https://llvm.org/LICENSE.txt for license information.
// SPDX-License-Identifier: Apache-2.0 WITH LLVM-exception
//
//===----------------------------------------------------------------------===//
//
// Definitions of target specific functions
//
//===----------------------------------------------------------------------===//
#pragma omp declare target

#include "common/omptarget.h"
<<<<<<< HEAD
#include "target_interface.h"
#include "common/allocator.h"
=======
>>>>>>> 01b87444
#include "target_impl.h"
#include "target_interface.h"

// Implementations initially derived from hcc

// Initialized with a 64-bit mask with bits set in positions less than the
// thread's lane number in the warp
DEVICE __kmpc_impl_lanemask_t __kmpc_impl_lanemask_lt() {
  uint32_t lane = GetLaneId();
  int64_t ballot = __kmpc_impl_activemask();
  uint64_t mask = ((uint64_t)1 << lane) - (uint64_t)1;
  return mask & ballot;
}

// Initialized with a 64-bit mask with bits set in positions greater than the
// thread's lane number in the warp
DEVICE __kmpc_impl_lanemask_t __kmpc_impl_lanemask_gt() {
  uint32_t lane = GetLaneId();
  if (lane == (WARPSIZE - 1))
    return 0;
  uint64_t ballot = __kmpc_impl_activemask();
  uint64_t mask = (~((uint64_t)0)) << (lane + 1);
  return mask & ballot;
}

DEVICE double __kmpc_impl_get_wtick() { return ((double)1E-9); }

DEVICE double __kmpc_impl_get_wtime() {
#if __gfx700__ || __gfx701__ || __gfx702__
  uint64_t t = __builtin_amdgcn_s_memtime();
#else
  uint64_t t = __builtin_amdgcn_s_memrealtime();
#endif
  return ((double)1.0 / 745000000.0) * t;
}

// Warp vote function
DEVICE __kmpc_impl_lanemask_t __kmpc_impl_activemask() {
  return __builtin_amdgcn_read_exec();
}

DEVICE int32_t __kmpc_impl_shfl_sync(__kmpc_impl_lanemask_t, int32_t var,
                                     int32_t srcLane) {
  int width = WARPSIZE;
  int self = GetLaneId();
  int index = srcLane + (self & ~(width - 1));
  return __builtin_amdgcn_ds_bpermute(index << 2, var);
}

DEVICE int32_t __kmpc_impl_shfl_down_sync(__kmpc_impl_lanemask_t, int32_t var,
                                          uint32_t laneDelta, int32_t width) {
  int self = GetLaneId();
  int index = self + laneDelta;
  index = (int)(laneDelta + (self & (width - 1))) >= width ? self : index;
  return __builtin_amdgcn_ds_bpermute(index << 2, var);
}

<<<<<<< HEAD
=======
uint32_t __kmpc_L1_Barrier [[clang::loader_uninitialized]];
#pragma allocate(__kmpc_L1_Barrier) allocator(omp_pteam_mem_alloc)
>>>>>>> 01b87444

// static doesn't work for openmp + shared, the variable is discarded by llc
// and lld then fails to link. Unclear why the variable hasn't been associated
// with the kernel. Dropping the static qualifier for now.

// static
DEVICE  uint32_t SHARED(L1_Barrier);

DEVICE void __kmpc_impl_target_init() {
  // Don't have global ctors, and shared memory is not zero init
  __atomic_store_n(&__kmpc_L1_Barrier, 0u, __ATOMIC_RELEASE);
}

DEVICE void __kmpc_impl_named_sync(uint32_t num_threads) {
  __atomic_thread_fence(__ATOMIC_ACQUIRE);

  uint32_t num_waves = num_threads / WARPSIZE;

  // Partial barrier implementation for amdgcn.
  // Uses two 16 bit unsigned counters. One for the number of waves to have
  // reached the barrier, and one to count how many times the barrier has been
  // passed. These are packed in a single atomically accessed 32 bit integer.
  // Low bits for the number of waves, assumed zero before this call.
  // High bits to count the number of times the barrier has been passed.

  if (num_waves == 0)
    __builtin_trap();
  if (num_waves * WARPSIZE != num_threads)
    __builtin_trap();
  //if (num_waves >= 0xffffu)
  //  __builtin_trap();

  // Increment the low 16 bits once, using the lowest active thread.
  uint64_t lowestActiveThread = __kmpc_impl_ffs(__kmpc_impl_activemask()) - 1;
  bool isLowest = GetLaneId() == lowestActiveThread;

  if (isLowest) {
    uint32_t load = __atomic_fetch_add(&__kmpc_L1_Barrier, 1,
                                       __ATOMIC_RELAXED); // commutative

    // Record the number of times the barrier has been passed
    uint32_t generation = load & 0xffff0000u;

    if ((load & 0x0000ffffu) == (num_waves - 1)) {
      // Reached num_waves in low bits so this is the last wave.
      // Set low bits to zero and increment high bits
      load += 0x00010000u; // wrap is safe
      load &= 0xffff0000u; // because bits zeroed second

      // Reset the wave counter and release the waiting waves
      __atomic_store_n(&__kmpc_L1_Barrier, load, __ATOMIC_RELAXED);
    } else {
      // more waves still to go, spin until generation counter changes
      do {
        __builtin_amdgcn_s_sleep(0);
        load = __atomic_load_n(&__kmpc_L1_Barrier, __ATOMIC_RELAXED);
      } while ((load & 0xffff0000u) == generation);
    }
  }
  __atomic_thread_fence(__ATOMIC_RELEASE);
}

namespace {
DEVICE uint32_t get_grid_dim(uint32_t n, uint16_t d) {
  uint32_t q = n / d;
  return q + (n > q * d);
}
DEVICE uint32_t get_workgroup_dim(uint32_t group_id, uint32_t grid_size,
                                  uint16_t group_size) {
  uint32_t r = grid_size - group_id * group_size;
  return (r < group_size) ? r : group_size;
}
} // namespace

DEVICE int GetNumberOfBlocksInKernel() {
  return get_grid_dim(__builtin_amdgcn_grid_size_x(),
                      __builtin_amdgcn_workgroup_size_x());
}

DEVICE int GetNumberOfThreadsInBlock() {
  return get_workgroup_dim(__builtin_amdgcn_workgroup_id_x(),
                           __builtin_amdgcn_grid_size_x(),
                           __builtin_amdgcn_workgroup_size_x());
}

DEVICE unsigned GetWarpId() { return GetThreadIdInBlock() / WARPSIZE; }
DEVICE unsigned GetLaneId() {
  return __builtin_amdgcn_mbcnt_hi(~0u, __builtin_amdgcn_mbcnt_lo(~0u, 0u));
}

EXTERN uint32_t __kmpc_amdgcn_gpu_num_threads() {
  return GetNumberOfThreadsInBlock();
}

// global_allocate is hostrpc service to return pointer to device memory
// In the future, we will implement a heap allocation and minimize
// host service calls. 
EXTERN char * global_allocate(uint32_t bufsz);
EXTERN int global_free(void*);

// Memory
DEVICE void *__kmpc_impl_malloc(size_t t) { return global_allocate(t); }
DEVICE void __kmpc_impl_free(void * ptr) {global_free(ptr);}

// Atomics
DEVICE uint32_t __kmpc_atomic_add(uint32_t *Address, uint32_t Val) {
  return __atomic_fetch_add(Address, Val, __ATOMIC_SEQ_CST);
}
DEVICE uint32_t __kmpc_atomic_inc(uint32_t *Address, uint32_t Val) {
  return __builtin_amdgcn_atomic_inc32(Address, Val, __ATOMIC_SEQ_CST, "");
}
DEVICE uint32_t __kmpc_atomic_max(uint32_t *Address, uint32_t Val) {
  return __atomic_fetch_max(Address, Val, __ATOMIC_SEQ_CST);
}

DEVICE uint32_t __kmpc_atomic_exchange(uint32_t *Address, uint32_t Val) {
  uint32_t R;
  __atomic_exchange(Address, &Val, &R, __ATOMIC_SEQ_CST);
  return R;
}
DEVICE uint32_t __kmpc_atomic_cas(uint32_t *Address, uint32_t Compare,
                                  uint32_t Val) {
  (void)__atomic_compare_exchange(Address, &Compare, &Val, false,
                                  __ATOMIC_SEQ_CST, __ATOMIC_RELAXED);
  return Compare;
}

DEVICE unsigned long long __kmpc_atomic_exchange(unsigned long long *Address,
                                                 unsigned long long Val) {
  unsigned long long R;
  __atomic_exchange(Address, &Val, &R, __ATOMIC_SEQ_CST);
  return R;
}
DEVICE unsigned long long __kmpc_atomic_add(unsigned long long *Address,
                                            unsigned long long Val) {
  return __atomic_fetch_add(Address, Val, __ATOMIC_SEQ_CST);
}

DEVICE void __kmpc_impl_unpack(uint64_t val, uint32_t &lo, uint32_t &hi) {
  lo = (uint32_t)(val & UINT64_C(0x00000000FFFFFFFF));
  hi = (uint32_t)((val & UINT64_C(0xFFFFFFFF00000000)) >> 32);
}

DEVICE uint64_t __kmpc_impl_pack(uint32_t lo, uint32_t hi) {
  return (((uint64_t)hi) << 32) | (uint64_t)lo;
}

DEVICE void __kmpc_impl_syncthreads() { __builtin_amdgcn_s_barrier(); }

DEVICE void __kmpc_impl_syncwarp(__kmpc_impl_lanemask_t) {
  // AMDGCN doesn't need to sync threads in a warp
}

DEVICE void __kmpc_impl_threadfence() {
  __builtin_amdgcn_fence(__ATOMIC_SEQ_CST, "agent");
}

DEVICE void __kmpc_impl_threadfence_block() {
  __builtin_amdgcn_fence(__ATOMIC_SEQ_CST, "workgroup");
}

DEVICE void __kmpc_impl_threadfence_system() {
  __builtin_amdgcn_fence(__ATOMIC_SEQ_CST, "");
}

// Calls to the AMDGCN layer (assuming 1D layout)
DEVICE int GetThreadIdInBlock() { return __builtin_amdgcn_workitem_id_x(); }
DEVICE int GetBlockIdInKernel() { return __builtin_amdgcn_workgroup_id_x(); }

#pragma omp end declare target<|MERGE_RESOLUTION|>--- conflicted
+++ resolved
@@ -12,11 +12,6 @@
 #pragma omp declare target
 
 #include "common/omptarget.h"
-<<<<<<< HEAD
-#include "target_interface.h"
-#include "common/allocator.h"
-=======
->>>>>>> 01b87444
 #include "target_impl.h"
 #include "target_interface.h"
 
@@ -74,11 +69,9 @@
   return __builtin_amdgcn_ds_bpermute(index << 2, var);
 }
 
-<<<<<<< HEAD
-=======
-uint32_t __kmpc_L1_Barrier [[clang::loader_uninitialized]];
+// Use of these will hand smoke reduction_teams test
+static uint32_t __kmpc_L1_Barrier [[clang::loader_uninitialized]];
 #pragma allocate(__kmpc_L1_Barrier) allocator(omp_pteam_mem_alloc)
->>>>>>> 01b87444
 
 // static doesn't work for openmp + shared, the variable is discarded by llc
 // and lld then fails to link. Unclear why the variable hasn't been associated
@@ -89,7 +82,7 @@
 
 DEVICE void __kmpc_impl_target_init() {
   // Don't have global ctors, and shared memory is not zero init
-  __atomic_store_n(&__kmpc_L1_Barrier, 0u, __ATOMIC_RELEASE);
+  __atomic_store_n(&L1_Barrier, 0u, __ATOMIC_RELEASE);
 }
 
 DEVICE void __kmpc_impl_named_sync(uint32_t num_threads) {
@@ -116,7 +109,7 @@
   bool isLowest = GetLaneId() == lowestActiveThread;
 
   if (isLowest) {
-    uint32_t load = __atomic_fetch_add(&__kmpc_L1_Barrier, 1,
+    uint32_t load = __atomic_fetch_add(&L1_Barrier, 1,
                                        __ATOMIC_RELAXED); // commutative
 
     // Record the number of times the barrier has been passed
@@ -129,12 +122,12 @@
       load &= 0xffff0000u; // because bits zeroed second
 
       // Reset the wave counter and release the waiting waves
-      __atomic_store_n(&__kmpc_L1_Barrier, load, __ATOMIC_RELAXED);
+      __atomic_store_n(&L1_Barrier, load, __ATOMIC_RELAXED);
     } else {
       // more waves still to go, spin until generation counter changes
       do {
         __builtin_amdgcn_s_sleep(0);
-        load = __atomic_load_n(&__kmpc_L1_Barrier, __ATOMIC_RELAXED);
+        load = __atomic_load_n(&L1_Barrier, __ATOMIC_RELAXED);
       } while ((load & 0xffff0000u) == generation);
     }
   }
