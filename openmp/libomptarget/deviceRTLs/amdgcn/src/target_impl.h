--- conflicted
+++ resolved
@@ -22,8 +22,11 @@
 #include <stddef.h>
 #include <stdint.h>
 
-<<<<<<< HEAD
 #ifdef _OPENMP
+// subset of inttypes.h
+#define PRId64 "ld"
+#define PRIu64 "lu"
+
 #define DEVICE
 #else
 #define DEVICE __attribute__((device))
@@ -32,14 +35,6 @@
 #define INLINE inline DEVICE
 #define NOINLINE __attribute__((noinline)) DEVICE
 
-=======
-// subset of inttypes.h
-#define PRId64 "ld"
-#define PRIu64 "lu"
-
-#define INLINE inline
-#define NOINLINE __attribute__((noinline))
->>>>>>> bcf95cbb
 #define ALIGN(N) __attribute__((aligned(N)))
 
 ////////////////////////////////////////////////////////////////////////////////
