//===--- amdgpu/impl/rt.h ----------------------------------------- C++ -*-===//
//
// Part of the LLVM Project, under the Apache License v2.0 with LLVM Exceptions.
// See https://llvm.org/LICENSE.txt for license information.
// SPDX-License-Identifier: Apache-2.0 WITH LLVM-exception
//
//===----------------------------------------------------------------------===//
#ifndef SRC_RUNTIME_INCLUDE_RT_H_
#define SRC_RUNTIME_INCLUDE_RT_H_

#include "impl_runtime.h"
#include "hsa_api.h"
#include <string>
#include <vector>

namespace core {

#define DEFAULT_MAX_QUEUE_SIZE 4096
#define DEFAULT_DEBUG_MODE 0
class Environment {
public:
  Environment()
      : max_queue_size_(DEFAULT_MAX_QUEUE_SIZE),
        debug_mode_(DEFAULT_DEBUG_MODE) {
    GetEnvAll();
  }

  void GetEnvAll();

  int getMaxQueueSize() const { return max_queue_size_; }
  int getDebugMode() const { return debug_mode_; }

private:
  std::string GetEnv(const char *name) {
    char *env = getenv(name);
    std::string ret;
    if (env) {
      ret = env;
    }
    return ret;
  }

  int max_queue_size_;
  int debug_mode_;
};

class Runtime final {
public:
  static Runtime &getInstance() {
    static Runtime instance;
    return instance;
  }

  // modules
  static hsa_status_t RegisterModuleFromMemory(
      void *, size_t, hsa_agent_t agent,
      hsa_status_t (*on_deserialized_data)(void *data, size_t size,
                                           void *cb_state),
      void *cb_state, std::vector<hsa_executable_t> &HSAExecutables);

  // data
  static hsa_status_t Memcpy(hsa_signal_t, void *, const void *, size_t);
  static hsa_status_t Memfree(void *);
<<<<<<< HEAD
  static hsa_status_t HostMalloc(void **ptr, size_t size);
  static hsa_status_t DeviceMalloc(void **ptr, size_t size, int DeviceId);
  static hsa_status_t FtnAssignWrapper(void *, void *, void *, void *, void *);
=======
  static hsa_status_t HostMalloc(void **ptr, size_t size,
                                 hsa_amd_memory_pool_t MemoryPool);
>>>>>>> 7f2ce19d

  int getMaxQueueSize() const { return env_.getMaxQueueSize(); }
  int getDebugMode() const { return env_.getDebugMode(); }

protected:
  Runtime() = default;
  ~Runtime() = default;
  Runtime(const Runtime &) = delete;
  Runtime &operator=(const Runtime &) = delete;

protected:
  // variable to track environment variables
  Environment env_;
};

} // namespace core

#endif // SRC_RUNTIME_INCLUDE_RT_H_<|MERGE_RESOLUTION|>--- conflicted
+++ resolved
@@ -8,7 +8,7 @@
 #ifndef SRC_RUNTIME_INCLUDE_RT_H_
 #define SRC_RUNTIME_INCLUDE_RT_H_
 
-#include "impl_runtime.h"
+#include "atmi_runtime.h"
 #include "hsa_api.h"
 #include <string>
 #include <vector>
@@ -61,17 +61,16 @@
   // data
   static hsa_status_t Memcpy(hsa_signal_t, void *, const void *, size_t);
   static hsa_status_t Memfree(void *);
-<<<<<<< HEAD
+  static hsa_status_t FtnAssignWrapper(void *, void *, void *, void *, void *);
   static hsa_status_t HostMalloc(void **ptr, size_t size);
   static hsa_status_t DeviceMalloc(void **ptr, size_t size, int DeviceId);
-  static hsa_status_t FtnAssignWrapper(void *, void *, void *, void *, void *);
-=======
-  static hsa_status_t HostMalloc(void **ptr, size_t size,
-                                 hsa_amd_memory_pool_t MemoryPool);
->>>>>>> 7f2ce19d
 
   int getMaxQueueSize() const { return env_.getMaxQueueSize(); }
   int getDebugMode() const { return env_.getDebugMode(); }
+
+private:
+  static hsa_status_t Malloc(void **ptr, size_t size, int DeviceId,
+                             atmi_devtype_t DeviceType);
 
 protected:
   Runtime() = default;
