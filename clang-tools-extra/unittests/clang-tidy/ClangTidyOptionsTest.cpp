--- conflicted
+++ resolved
@@ -321,18 +321,9 @@
   CHECK_VAL(TestCheck.getIntLocal<bool>("BoolIFalseValue"), false);
   CHECK_VAL(TestCheck.getIntLocal<bool>("BoolTrueValue"), true);
   CHECK_VAL(TestCheck.getIntLocal<bool>("BoolFalseValue"), false);
-<<<<<<< HEAD
 // FIXME: SWDEV-268185.
 //  CHECK_VAL(TestCheck.getIntLocal<bool>("BoolTrueShort"), true);
 //  CHECK_VAL(TestCheck.getIntLocal<bool>("BoolFalseShort"), false);
-  CHECK_ERROR_INT(TestCheck.getIntLocal<bool>("BoolUnparseable"),
-                  "invalid configuration value 'Nothing' for option "
-                  "'test.BoolUnparseable'; expected a bool");
-
-#undef CHECK_ERROR_INT
-=======
-  CHECK_VAL(TestCheck.getIntLocal<bool>("BoolTrueShort"), true);
-  CHECK_VAL(TestCheck.getIntLocal<bool>("BoolFalseShort"), false);
   EXPECT_FALSE(TestCheck.getIntLocal<bool>("BoolUnparseable").hasValue());
 
   EXPECT_THAT(
@@ -358,7 +349,6 @@
                     "invalid configuration value 'Nothing' for option "
                     "'test.BoolUnparseable'; expected a bool"),
                 ToolDiagLevel(Warning))));
->>>>>>> 9b302513
 }
 
 TEST(ValidConfiguration, ValidEnumOptions) {
